[flake8]
select =
    # flake8-bandit
    S
    # flake-brokenline
    N
    # flake8-bugbear
    B
    # flake8-comprehensions
    C4
    # flake8-debugger
    T
    # flake8-docstrings
    D
    # flake8-eradicate
    E80
    # flake8-string-format
    P
    # mccabe
    C90
    # pep8-naming
    N
    # pycodestyle
    E
    W
    # pyflakes
    F
    # wemake-python-styleguide
    WPS
    # darglint
    DAR

ignore =
    # flake8-bandit
    # Allow subprocess module to be used
    S404
    # Allow `urllib.open`
    S310
    # Allow `subprocess.run(..., shell=False)`
    S603
    # pycodestyle
    # Allow for line breaks where Black decides are valid
    W503
    # Allow for long lines since we delegate to Black for enforcement
    E501
    # Allow custom exceptions whose name ends with "Exception"
    N818
    # Allow format strings with unindex parameters (because the pyupgrade pre-commit hook enforces their usage)
    P101
    # wemake-python-styleguide
    # Allow blacklisted variable names that can be clear enough in method context
    WPS110
    # Allow upper-case constants in Enum subclasses
    WPS115
    # Allow many module members
    WPS202
    # Allow "too many"
    WPS211
    # Ignore 'too many return statements' - noqa parse inconsistent between py38 vs prior
    WPS212
    # Allow local folder imports (import .module)
    WPS300
    # Allow f-strings
    WPS305
    # Ignore missing base class, required by pyupgrade: https://github.com/asottile/pyupgrade#rewrites-class-declaration
    WPS306
    # Allow inconsistent returns - permitted because of too many false positives
    WPS324
    # Allow assignment expressions (walrus operator :=)
    WPS332
    # Allow 'incorrect' order of methods in a class
    WPS338
    # Allow `.` at beginning of line to accommodate Black formatting of multiline chained function calls
    WPS348
    # Allow "overuse" of noqa comments.
    WPS402
    # Allow metadta variable (__all__)
    WPS410
    # Allow `pass` keywords in `except` bodies to prevent falling through to another `except`
    WPS420
    # Allow nested classes
    WPS431
    # Allow block variable overlap, e.g. multiple for-loops that use the same name for their loop variables
    WPS440
    # Allow control variables to be used after their block, because this rule has too many false-positives
    WPS441
    # Import name collisions - disabled because it raises many false positives
    WPS458
    # Allow subclassing a builtin, such as 'str' (used for serializable Enums)
    WPS600
    # Allow using @staticmethod
    WPS602
    # Allow "unpythonic" getters and setters
    WPS615
    # Various WPS refactor heavy warnings to ignore that currently have a poor risk/reward tradeoff.
    WPS100
    WPS111
    WPS112
    WPS201
    WPS220
    WPS221
    WPS226
    WPS229
    WPS231
    WPS232
    WPS237
    WPS316
    WPS337
    WPS352
    WPS404
    WPS407
    WPS412
    WPS429
    WPS430
    WPS433
    WPS454
    WPS501
<<<<<<< HEAD
    # Allow Exceptions to have suffix 'Exception' rather than 'Error'
    N818
=======
    WPS507
>>>>>>> 118150e6

exclude =
    .venv
    venv
    *.md
    .tox
    src/webapp/node_modules/
    src/meltano/migrations/
inline_quotes = double
max_line_length = 88
show_source = true
extended_default_ignore = []
max_imports = 20
docstring_style = google

per-file-ignores =
    tests/*:
        # Don't warn on use of asserts in tests
        S101
        # Don't require docstrings in tests
        DAR101
        DAR201
        DAR301
        D100
        D101
        D102
        D103
        D104
        # String does contain unindexed parameters
        P103
        # Allow underscored number name pattern (e.g. tap_covid_19)
        WPS114
        # Don't warn on overused expressions in test methods
        WPS204
        # Don't warn on too many arguments in test methods
        WPS211
        # Don't warn on too many `assert` statements in test methods
        WPS218
        # Found too many expressions
        WPS213
        # Don't warn on too many methods in test modules
        WPS214
        # Don't warn about there being too many await expressions
        WPS217
        # Don't warn on too many string constants in test methods
        WPS226
        # Context manager with too many assignments
        WPS316
        # Allow outer scope name shadowing for fixtures
        WPS442
        # Allow nested functions in test methods
        WPS430
        # Allow magic numbers
        WPS432
        # Allow protected module import (_pytest.monkeypatch)
        WPS436
        # Allow protected attribute usage in test methods
        WPS437
        # Found module with too many imports
        WPS201
        # Found boolean non-keyword argument
        WPS425
        # Found too long name
        WPS118
    !tests/*:
        T
    scripts/*:
        # Allow for print function calls
        WPS421
    src/meltano/cli/*:
        # Allow backslashes in dosctrings
        D301
        # Don't require docstrings in click commands
        DAR
        # Allow ending block quote without a blank line
        RST201
        # Allow many local variables, since these aid in string building
        WPS210
        # Allow many arguments, since these often represent CLI arguments
        WPS211
        # Allow many expressions, since string building requires them
        WPS213
        # Allow many decorators, since `click` uses them to define the CLI
        WPS216
    src/meltano/migrations/versions/*:
        # Don't class docstrings in migrations
        D101
        # Don't require function docstrings in migrations
        D103
        # Don't require periods in the first lines of dosctrings
        D400
        # Allow uppercase variable names
        N806
        # Allow module names starting with numbers
        WPS102
        # Allow long filenames
        WPS118
        # Allow expression "overuse"
        WPS204
        # Allow string constant "overuse"
        WPS226
        # Allow "magic" numbers
        WPS432
    src/meltano/core/job/job.py:
        # Class attributes can be used as instance attributes in sqlalchemy.declarative model
        WPS601
    src/meltano/core/project_files.py:
        # Dict manipulation requires lots of string constant references
        WPS226
    src/meltano/core/project_init_service.py:
        # Found string constant over-use: blue > 3
        WPS226
        # Found too long ``try`` body length: 3 > 1
        WPS229
        # Found too many expressions: 27 > 9
        WPS213
    src/**/__init__.py:
        # Allow for using __init__.py to promote imports to the module namespace
        F401
    tests/**/__init__.py:
        # Allow for using __init__.py to promote imports to the module namespace
        F401
    src/meltano/__init__.py:
        # Found `__init__.py` module with logic
        WPS412
        # Found wrong metadata variable
        WPS410
    src/meltano/core/block/extract_load.py:
        # Found module with too many imports: 21 > 20
        WPS201
    src/meltano/core/logging/utils.py:
        # Found wrong module name
        WPS100
    src/meltano/core/cli_messages.py:
        # Special exceptions for cli magic
        WPS114
        WPS360
        W291
        W293
    src/meltano/core/settings_service.py:
        # Lots of docstrings reference other class methods
        RST210
        # Lots of docstrings document **kwargs
    RST213
    src/meltano/core/settings_store.py:
        # Found overused expression: allow settings store implementations to all return vars with the same names
        WPS204<|MERGE_RESOLUTION|>--- conflicted
+++ resolved
@@ -115,12 +115,9 @@
     WPS433
     WPS454
     WPS501
-<<<<<<< HEAD
     # Allow Exceptions to have suffix 'Exception' rather than 'Error'
     N818
-=======
     WPS507
->>>>>>> 118150e6
 
 exclude =
     .venv
