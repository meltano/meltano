--- conflicted
+++ resolved
@@ -224,15 +224,12 @@
         WPS360
         W291
         W293
-<<<<<<< HEAD
     src/meltano/core/settings_service.py:
         # Lots of docstrings reference other class methods
         RST210
         # Lots of docstrings document **kwargs
 	RST213
-=======
     src/meltano/core/settings_store.py:
         WPS202
         # Found overused expression: allow settings store implementations to all return vars with the same names
-        WPS204
->>>>>>> 97f153ba
+        WPS204