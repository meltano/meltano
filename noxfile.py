--- conflicted
+++ resolved
@@ -152,18 +152,6 @@
     Args:
         session: Nox session.
     """
-<<<<<<< HEAD
-    session.install(
-        ".[mssql,azure,gcs,s3]",
-        "boto3-stubs[essential]",
-        "mypy",
-        "types-croniter",
-        "types-dateparser",
-        "types-jsonschema",
-        "types-psutil",
-        "types-PyYAML",
-        "types-requests",
-=======
     session.run_install(
         "uv",
         "sync",
@@ -174,6 +162,5 @@
         "--extra=gcs",
         "--extra=s3",
         env={"UV_PROJECT_ENVIRONMENT": session.virtualenv.location},
->>>>>>> 87b72cb1
     )
     session.run("mypy", *session.posargs)