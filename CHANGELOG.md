# CHANGELOG

All notable changes to this project will be documented in this file.
This project adheres to [Semantic Versioning](http://semver.org/) and [Keep a Changelog](http://keepachangelog.com/).



## Unreleased
---

### New

### Changes
<<<<<<< HEAD
- [#3173](https://gitlab.com/meltano/meltano/-/issues/3173) Add tests and clarify docs for environment variable resolution.
=======

- [#3427](https://gitlab.com/meltano/meltano/-/issues/3427) Fully remove option for Explore/Dashboard UI in 2.0

>>>>>>> bcc92718
### Fixes

### Breaks


## 1.105.0 - (2022-05-19)
---

### New

- [#3298](https://gitlab.com/meltano/meltano/-/issues/3298) Add adapter-specific dbt plugins for Redshift, Postgres, and BigQuery.

- [#2924](https://gitlab.com/meltano/meltano/-/issues/2924) Initial meltano job support via new `meltano job` command and support for referencing jobs in `meltano run` commands.
- [#3482](https://gitlab.com/meltano/meltano/-/issues/3482) Expand project-set environment variables in Environment-level `env:`.

### Changes

- [#3174](https://gitlab.com/meltano/meltano/-/issues/3174) - We now recommend [pipx](https://pypa.github.io/pipx/) over manually created virtual environments.

- [#3484](https://gitlab.com/meltano/meltano/-/issues/3484) Use `SettingsService.feature_flag` convention for lockfiles.

### Fixes

- [#3483](https://gitlab.com/meltano/meltano/-/issues/3483) Fixes a bug where pipx installed meltano can not find executable(.exe) meltano dependency packages. _Thanks **[Dan Norman](https://gitlab.com/BuzzCutNorman)**!_

- [#3500](https://gitlab.com/meltano/meltano/-/issues/3500) Fixes bug where lock file was added but not used.


## 1.104.0 - (2022-05-13)
---

### New

- [#3031](https://gitlab.com/meltano/meltano/-/issues/3031) Add lock artifacts during `meltano add` for stability and portability of plugin definitions.

### Changes
- [#3385](https://gitlab.com/meltano/meltano/-/issues/3385) Add feature flags for experimental features

### Fixes

- [#3468](https://gitlab.com/meltano/meltano/-/issues/3468) Fixes bug where container spec's entrypoint was not passed along to the Docker runtime.


## 1.103.1 - (2022-05-05)
---

### Fixes

- [#3462](https://gitlab.com/meltano/meltano/-/issues/3462) Adds missing telemetry for `meltano state`


## 1.103.0 - (2022-05-05)

---

### New

- [#2490](https://gitlab.com/meltano/meltano/-/issues/2490) Inherited plugins with identical `pip_url` field values to parent now share a single venv.

### Changes

- [#3407](https://gitlab.com/meltano/meltano/-/issues/3407) Allow `--custom` when adding transformers.

### Fixes

- [#3446](https://gitlab.com/meltano/meltano/-/issues/3446) Fixes bug where `meltano run` could pass `None` as argument to a plugin command.


## 1.102.0 - (2022-04-28)

---

### New

- [#3146](https://gitlab.com/meltano/meltano/-/issues/3146) Add `--dry-run` option to `meltano run`.
- [#2754](https://gitlab.com/meltano/meltano/-/issues/2754) New `meltano state` command to manage job states.

### Fixes

- [#3392](https://gitlab.com/meltano/meltano/-/issues/3392) Fixes bug in meltano ui where pipelines tab would fail to load when a pipeline had no interval set.

## 1.101.0 - (2022-04-21)

---

### New

- [#3377](https://gitlab.com/meltano/meltano/-/issues/3377) Add active environment as variable `MELTANO_ENVIRONMENT` in Plugin execution environment.

### Fixes

- [#3405](https://gitlab.com/meltano/meltano/-/issues/3405) Add missing `database_uri` key to JSON schema for `meltano.yml`
- [#3406](https://gitlab.com/meltano/meltano/-/issues/3406) Add missing `plugins/mappers` key to JSON schema for `meltano.yml` and fix `mappings` key in mapper objects.
- [#3390](https://gitlab.com/meltano/meltano/-/issues/3390) Fixes bug where `meltano init` failed to create prerequisite directories.
- [#3391](https://gitlab.com/meltano/meltano/-/issues/3391) Fixes bug where `meltano run` would invoke the wrong plugin command when the same plugin was used multiple times.

## 1.100.0 - (2022-04-14)

---

### New

- [#3105](https://gitlab.com/meltano/meltano/-/issues/3105) Add a Snowflake-specific dbt plugin that uses the correspondent adapter.

### Fixes

- [#3373](https://gitlab.com/meltano/meltano/-/issues/3373) Add missing `default_environment` key to the JSON schema for `meltano.yml`.
- [#3324](https://gitlab.com/meltano/meltano/-/issues/3324) Change example git URL for custom plugin to a generic URL.

## 1.99.0 - (2022-04-01)

---

### New

- [#3103](https://gitlab.com/meltano/meltano/-/issues/3103) Allow users to set a default Environment in `meltano.yml`.
- [#3318](https://gitlab.com/meltano/meltano/-/issues/3318) `meltano init` will ask for a project_name if none is passed during invocation.
- [!2561](https://gitlab.com/meltano/meltano/-/merge_requests/2561) Add `dragon` command Easter egg.

### Fixes

- [#3233](https://gitlab.com/meltano/meltano/-/issues/3233) Fix issue related `meltano test` attempting to instantiate plugins that are not installed.
- [#3347](https://gitlab.com/meltano/meltano/-/issues/3347) Fix an issue in `meltano run` on python 3.7 where an AttributeError exception would occur while closing stdin of a spawned subprocess.
- [#3349](https://gitlab.com/meltano/meltano/-/issues/3349) Resolve missing `schedule` commands in anonymous usage tracking.
- [#3264](https://gitlab.com/meltano/meltano/-/issues/3264) Fix broken links to http://docs.meltano.com.

## 1.98.1 - (2022-03-14)

---

### Fixes

- [#3334](https://gitlab.com/meltano/meltano/-/issues/3334) Set the `executable` of `meltano-map-transformer` to `meltano-map-transform`.

## 1.98.0 - (2022-03-10)

---

### Changes

- [#3316](https://gitlab.com/meltano/meltano/-/issues/3316) Improve the `meltano init` experience with beautified text and cleaner logging
- [#3317](https://gitlab.com/meltano/meltano/-/issues/3317) Improve Snowplow documentation and simplify telemetry notification during `meltano init`
- [#3319](https://gitlab.com/meltano/meltano/-/issues/3319) Limit Snowplow tracker logs to the command line to `ERROR` level by default.
- [#3217](https://gitlab.com/meltano/meltano/-/issues/3217) Allow user to configure Sendgrid asm*group_id. \_Thanks, **[@davesgonechina](https://gitlab.com/davesgonechina)**!*
- [#3321](https://gitlab.com/meltano/meltano/-/issues/3321) Switch Snowplow tracker endpoint to `https`.

### Fixes

- [#3306](https://gitlab.com/meltano/meltano/-/issues/3306) Fix Environments bug where custom configuration values that were not defined either as a setting or custom configuration in the primary plugin definition were not passed to the plugin in the Environment context.

## 1.97.0 - (2022-03-03)

---

### New

- [#2527](https://gitlab.com/meltano/meltano/-/issues/2527), [#2528](https://gitlab.com/meltano/meltano/-/issues/2528) Add CRON interval mechanism and modal to `/pipelines` page.
- [#3017](https://gitlab.com/meltano/meltano/-/issues/3017) Add Snowplow Tracking to Meltano.
- [#3130](https://gitlab.com/meltano/meltano/-/issues/3130) Add support for incremental jobs to `meltano run`.

### Changes

- [#3282](https://gitlab.com/meltano/meltano/-/issues/3282) Expand `meltano elt` failure information to help new users find debug logging. _Thanks, **[Derek Visch](https://gitlab.com/vischous)**!_

### Fixes

- [#3289](https://gitlab.com/meltano/meltano/-/issues/3289) In `target-bigquery` default variant `adswerve`, set the default of the `merge_state_messages` setting to `false` so state objects are not merged by the target.
- [#3301](https://gitlab.com/meltano/meltano/-/issues/3301) Fix a typo that causes requests to the `/install/batch` endpoint to fail.

## 1.96.0 - (2022-02-18)

---

### New

- [#2299](https://gitlab.com/meltano/meltano/-/issues/2299) Introduces stream map support for `meltano run` via a new Singer compatible Mapper plugin type.
- [#2205](https://gitlab.com/meltano/meltano/-/issues/2205) Add Docker support via a new `container_spec` option for plugin commands.
- [#2454](https://gitlab.com/meltano/meltano/-/issues/2454) Added support for the Great Expectations data validation utility.

### Changes

- [#3122](https://gitlab.com/meltano/meltano/-/issues/3122) Newly created Meltano projects are now initialized with default environments: `prod`, `staging`, and `dev`.

### Fixes

- [#3257](https://gitlab.com/meltano/meltano/-/issues/3257) Resolves installation failures by pinning `MarkupSafe` library version to `<2.1.0`.

## 1.95.0 - (2022-02-11)

---

### Changes

- [!2525](https://gitlab.com/meltano/meltano/-/merge_requests/2525) Updates the `discovery_url` default setting to use https://discovery.meltano.com/discovery.yml

### Fixes

- [#3190](https://gitlab.com/meltano/meltano/-/issues/3190) Fix `meltano test` bug where plugin name clashes with file bundle name

## 1.94.0 - (2022-02-04)

---

### New

- [#1587](https://gitlab.com/meltano/meltano/-/issues/1587) Add "Retry" button to pipeline logs view and list when run failed

## 1.93.0 - (2022-01-28)

---

### Changes

- [#3176](https://gitlab.com/meltano/meltano/-/issues/3176) Support dbt v1.0
- [!2504](https://gitlab.com/meltano/meltano/-/merge_requests/2504) Reorganized pipeline edit buttons in the UI
- [!2464](https://gitlab.com/meltano/meltano/-/merge_requests/2464) Bump version of 'flatten-dict' library dependency. _Thanks to **[Robin Grenholm](https://gitlab.com/rgrenholm)**_ !

### Fixes

- [#3181](https://gitlab.com/meltano/meltano/-/issues/3181) Create an empty `output/` folder in new Meltano projects.
- [#3180](https://gitlab.com/meltano/meltano/-/issues/3180) Fix env usage in discovery.yml and JSON schema
- [#3169](https://gitlab.com/meltano/meltano/-/issues/3169) Meltano Upgrade CTA in UI has unnecessary link

## 1.92.0 - (2022-01-21)

---

### Changes

- [#2991](https://gitlab.com/meltano/meltano/-/issues/2991) Remove support for python 3.6. Bumps the base docker image to 3.8.

### Fixes

- [#3024](https://gitlab.com/meltano/meltano/-/issues/3024) Make `meltano upgrade` work when Meltano is installed with pipx.
- [#3115](https://gitlab.com/meltano/meltano/-/issues/3115) Ensure multi-yaml `include_paths` are correctly referenced even if Meltano is not called from the root directory.
- [#3167](https://gitlab.com/meltano/meltano/-/issues/3167) Add sub-schema for meltano.yml environments.
- [#3024](https://gitlab.com/meltano/meltano/-/issues/3024) Make `meltano upgrade` work when Meltano is installed with pipx.
- [#3161](https://gitlab.com/meltano/meltano/-/issues/3161) Make URLs in `--help` clickable.

[#3161](https://gitlab.com/meltano/meltano/-/issues/3161) Make URLs in `--help` clickable.

## 1.91.0 - (2022-01-13)

---

### New

- [#3153](https://gitlab.com/meltano/meltano/-/issues/3153) Published JSON Schemas for `meltano.yml` and `discovery.yml`. _Thanks to **[Zachary Wynegar](https://gitlab.com/zdwynegar)** for the initial [MR 1804](https://gitlab.com/meltano/meltano/-/merge_requests/1804) and inspiration this!_
- [#3001](https://gitlab.com/meltano/meltano/-/issues/3001) Always print log advice on ELT failure.

### Fixes

- [#3132](https://gitlab.com/meltano/meltano/-/issues/3132) Bump `pyhumps` dependency to fix a bug in converting `SCREAMING_SNAKE_CASE` variables in the API.
- [#3116](https://gitlab.com/meltano/meltano/-/issues/3116) Fix a unicode decode issue during discovery when debug logging is enabled.
- [#2716](https://gitlab.com/meltano/meltano/-/issues/2716) Add `--help `docs for all Meltano CLI commands and options.

## 1.90.1 - (2021-12-16)

---

### Fixes

- [#3124](https://gitlab.com/meltano/meltano/-/issues/3124) Fix an error in `meltano run` invocations where tap discover calls triggered an exception.

## 1.90.0 - (2021-12-15)

---

### New

- [#2301](https://gitlab.com/meltano/meltano/-/issues/2301), [#3043](https://gitlab.com/meltano/meltano/-/issues/3043) Preview release of new [`meltano run`](https://docs.meltano.com/reference/command-line-interface#run) command.
- [#2838](https://gitlab.com/meltano/meltano/-/issues/2838) Adds the [`meltano test`](https://docs.meltano.com/reference/command-line-interface#test) command which defines first-class test and validation capabilities for Meltano plugins and projects.

### Changes

- [#2967](https://gitlab.com/meltano/meltano/-/issues/2967) Set the `meltanolabs` variant as the default tap-google-analytics extractor.
- [#3085](https://gitlab.com/meltano/meltano/-/issues/3085), [#3111](https://gitlab.com/meltano/meltano/-/issues/3111) Upgrade `target-bigquery` default variant `adswerve` to [`0.11.3`](https://github.com/adswerve/target-bigquery/releases/tag/0.11.3).
- [#3113](https://gitlab.com/meltano/meltano/-/issues/3113) Pin tag [`v1.4.27`](https://gitlab.com/meltano/tap-salesforce/-/tags/v1.4.27) of `tap-salesforce` default variant `meltano`.
- [#3119](https://gitlab.com/meltano/meltano/-/issues/3119) Bump `meltano` variant of `tap-salesforce` to tag [`v1.5.0`](https://gitlab.com/meltano/tap-salesforce/-/tags/v1.5.0).

## 1.89.0 - (2021-12-02)

---

### New

- [#3060](https://gitlab.com/meltano/meltano/-/issues/3060) Set `splitio` variant as the default tap-fastly extractor.
- [#3076](https://gitlab.com/meltano/meltano/-/issues/3076) Set `transferwise` as the default target-postgres loader.
- [#2967](https://gitlab.com/meltano/meltano/-/issues/2967) Set `meltanolabs` as the default tap-google-analytics extractor.

### Changes

- [#2772](https://gitlab.com/meltano/meltano/-/issues/2772) Transition to a new structured log format with support for additional formats like JSON and key=value, configurable via stock python logging yaml configs.
- [#2443](https://gitlab.com/meltano/meltano/-/issues/2443) Bump dbt version to 0.21.1

## 1.88.0 - (2021-11-18)

---

### New

- [#3021](https://gitlab.com/meltano/meltano/-/issues/3021) Added CLI for high-level Environment management.

- [#3003](https://gitlab.com/meltano/meltano/-/issues/3003) Add `matatika` variant of tap-solarvista extractor.

## 1.87.1 - (2021-11-09)

---

### Changes

- [#3042](https://gitlab.com/meltano/meltano/-/issues/3042) Hides non-default `meltano` variants from the UI.

### Fixes

- [#3015](https://gitlab.com/meltano/meltano/-/issues/3015) Add missing settings to default target-snowflake: `role`, `batch_wait_limit_seconds`, `archive_load_files`, `archive_load_files_s3_prefix`, and `archive_load_files_s3_bucket`
- [#3047](https://gitlab.com/meltano/meltano/-/issues/3047) Don't fail if primary `meltano.yml` file is missing top-level entries.
- [#3049](https://gitlab.com/meltano/meltano/-/issues/3049) Fix installation issues caused by breaking change in WTForms library v3.0.x.

## 1.87.0 - (2021-11-05)

---

### New

- [#2456](https://gitlab.com/meltano/meltano/-/issues/2456) Let project plugin definitions and config be defined in multiple individual YAML files. _Thanks, **[Matthew Thurman](https://gitlab.com/mathurmag)** for the inspiration and first draft!_

### Breaks

- [#2977](https://gitlab.com/meltano/meltano/-/issues/2977) Disable the Explore and Dashboards tabs in the UI by default.

## 1.86.0 - (2021-10-28)

---

### New

- [#2869](https://gitlab.com/meltano/meltano/-/issues/2869) Introduce top-level "Environments" within `meltano.yml`

### Changes

- [#2968](https://gitlab.com/meltano/meltano/-/issues/2968) Set `singer-io` as the default tap-marketo extractor.
- [#2970](https://gitlab.com/meltano/meltano/-/issues/2970) Set `singer-io` as the default tap-stripe extractor.
- [#2971](https://gitlab.com/meltano/meltano/-/issues/2971) Set `meltanolabs` as the default target-sqlite loader.

### Fixes

- [#3027](https://gitlab.com/meltano/meltano/-/issues/3027) Fixes an issue where elt invocation could hang if the tap produced large amounts of error output during discovery.

## 1.85.0 - (2021-10-21)

---

### Changes

- [#2986](https://gitlab.com/meltano/meltano/-/issues/2986) Set `transferwise` as the default target-snowflake loader.
- [#2966](https://gitlab.com/meltano/meltano/-/issues/2966) Set `singer-io` as the default tap-adwords extractor.
- [#2964](https://gitlab.com/meltano/meltano/-/issues/2964) Set `singer-io` as the default tap-facebook extractor.
- [#2963](https://gitlab.com/meltano/meltano/-/issues/2963) Set `meltanolabs` as the default tap-csv extractor.
- [#2965](https://gitlab.com/meltano/meltano/-/issues/2965) Set `meltanolabs` as the default tap-gitlab extractor.
- [2339](https://gitlab.com/meltano/meltano/-/merge_requests/2339) Update `elt` log format to include subtask field. Lines are now prefixed with `<name> | <subtask>` which may cause issues with existing log parsers.

### Fixes

- [#2997](https://gitlab.com/meltano/meltano/-/issues/2997) Bump required version of `jsonschema`.

## 1.84.0 - (2021-10-07)

---

### New

- [#2357](https://gitlab.com/meltano/meltano/-/merge_requests/2357) Use dbt [`v0.21.0`](https://github.com/dbt-labs/dbt/releases/tag/v0.21.0) by default for new dbt installs
- [2363](https://gitlab.com/meltano/meltano/-/merge_requests/2363), [2360](https://gitlab.com/meltano/meltano/-/merge_requests/2360) Small branding and logo updates throughout - and introducing Melty to the community!

### Fixes

- [2349](https://gitlab.com/meltano/meltano/-/merge_requests/2349) Fixes test extractor API endpoint to work with new PluginTestService. _Thanks, **[ReubenFrankel](https://gitlab.com/ReubenFrankel)**!_

## 1.83.0 - (2021-09-30)

---

### New

- [#2647](https://gitlab.com/meltano/meltano/-/issues/2647) Extend `meltano select` with flag to remove rules.

## 1.82.0 - (2021-09-23)

---

### Changes

- [#2782](https://gitlab.com/meltano/meltano/-/issues/2782) Switches all extractors and loaders in discovery.yml to `variants` syntax
- [#2950](https://gitlab.com/meltano/meltano/-/issues/2950) Update werkzeug to `2.0`. _Thanks, **[Keith Siilats](https://gitlab.com/siilats)**!_

### Fixes

- [#2881](https://gitlab.com/meltano/meltano/-/issues/2881) Send CLI error messages to `stderr`.

## 1.81.0 - (2021-09-16)

---

### New

- [#2609](https://gitlab.com/meltano/meltano/-/issues/2609) Add `meltano config <plugin> test` command to test an extractor plugin's configuration. _Thanks, **[ReubenFrankel](https://gitlab.com/ReubenFrankel)**!_

### Changes

- [#2930](https://gitlab.com/meltano/meltano/-/issues/2930) Update sqlfluff configuration to support DBT. _Thanks, **[Charles Julian Knight](https://gitlab.com/rabidaudio)**!_
- [#2681](https://gitlab.com/meltano/meltano/-/issues/2681) Now includes discovery log output when running `meltano elt` with `--log-level=debug`

### Fixes

- [#2866](https://gitlab.com/meltano/meltano/-/issues/2866) Avoid running discovery when invoking a tap in a mode other than sync

## 1.80.1 - (2021-09-10)

---

### Fixes

- [#2928](https://gitlab.com/meltano/meltano/-/issues/2928) Fix tap discovery failure when tap produces IO on stderr

## 1.80.0 - (2021-09-09)

---

### New

- [#2906](https://gitlab.com/meltano/meltano/-/issues/2906) Increase speed of `meltano install` for already installed plugins

* [#2906](https://gitlab.com/meltano/meltano/-/issues/2906) Increase speed of `meltano install` for already installed plugins

### Changes

- [#2897](https://gitlab.com/meltano/meltano/-/issues/2897) Refactor to move to asynchronous plugin executions and invocations

### Fixes

- [#2573](https://gitlab.com/meltano/meltano/-/issues/2573) Fix misleading error about missing `airflow.cfg` instead of missing Airflow executable

## 1.79.2 - (2021-09-07)

---

### Fixes

- [#2922](https://gitlab.com/meltano/meltano/-/issues/2922) Fix error during installation of some plugins caused by a `setuptools` release. _Thanks, **[Maarten van Gijssel](https://gitlab.com/mvgijssel)**!_

## 1.79.1 - (2021-08-17)

---

### Fixes

- [#2893](https://gitlab.com/meltano/meltano/-/issues/2893) Fix error when invoking a target outside pipeline context
- [#2627](https://gitlab.com/meltano/meltano/-/issues/2627) Invalidate catalog cache after reinstalling a tap

## 1.79.0 - (2021-08-13)

---

### New

- [#2545](https://gitlab.com/meltano/meltano/-/issues/2545) Add support for Python 3.9
- [#2849](https://gitlab.com/meltano/meltano/-/issues/2849) Use dbt [`v0.20`](https://github.com/fishtown-analytics/dbt/releases/tag/v0.20.1) by default for new dbt installs
- [#2576](https://gitlab.com/meltano/meltano/-/issues/2576) Use Airflow [v2.1](https://airflow.apache.org/docs/apache-airflow/2.1.0/changelog.html) by default for new Airflow installs
- [#2871](https://gitlab.com/meltano/meltano/-/issues/2871) Add `discovery_url_auth` project setting to support authenticated retrieval of `discovery.yml`
- [#2855](https://gitlab.com/meltano/meltano/-/issues/2855) Allow `executable` to be overridden through plugin inheritance
- [#2860](https://gitlab.com/meltano/meltano/-/issues/2860) Allow commands to use alternate executables

### Changes

- [#2868](https://gitlab.com/meltano/meltano/-/issues/2868) Refactor to allow SingerTarget to inject a BookmarkWriter via a new PluginInvoker callback
- [#2575](https://gitlab.com/meltano/meltano/-/issues/2575) Support version-specific pip constraint files by allowing the special var `${MELTANO__PYTHON_VERSION}` in plugin pip_url's (bumps `discovery.yml` version ([#2890](https://gitlab.com/meltano/meltano/-/issues/2890)) to signal the required upgrade)

### Fixes

- [#2882](https://gitlab.com/meltano/meltano/-/issues/2882) Allow multiple taps / targets to be invoked at the same time by adding a UUID to config.json
- [#2381](https://gitlab.com/meltano/meltano/-/issues/2381) Implement selection logic for all Singer discoverable metadata (`inclusion` and `selected-by-default`)

## 1.78.0 - (2021-07-15)

---

### New

- [#2814](https://gitlab.com/meltano/meltano/-/issues/2814) Add `mashey` variant of `tap-ask-nicely`
- [#2815](https://gitlab.com/meltano/meltano/-/issues/2815) Add `singer-io` variant of `tap-github`
- [#2816](https://gitlab.com/meltano/meltano/-/issues/2816) Add `singer-io` variant of `tap-google-sheets`
- [#2817](https://gitlab.com/meltano/meltano/-/issues/2817) Add `singer-io` variant of `tap-pendo`
- [#2818](https://gitlab.com/meltano/meltano/-/issues/2818) Add `singer-io` variant of `tap-hubspot`
- [#2821](https://gitlab.com/meltano/meltano/-/issues/2821) Add `singer-io` variant of `tap-jira`
- [#2823](https://gitlab.com/meltano/meltano/-/issues/2823) Add `transferwise` variant of `tap-twilio`

### Fixes

- [#2951](https://gitlab.com/meltano/meltano/-/issues/2851) Default to skipping transforms in Meltano UI pipeline creation
- [#2758](https://gitlab.com/meltano/meltano/-/issues/2758) Fix misleading error message when calling `meltano invoke airflow <args>`
- [#2826](https://gitlab.com/meltano/meltano/-/issues/2826) Make plugin installation serial during `meltano add ...`
- [#2828](https://gitlab.com/meltano/meltano/-/issues/2828) Fix coroutine error when `python3-venv` is missing during plugin installation.

### Breaks

## 1.77.0 - (2021-06-17)

---

### Changes

- [#2694](https://gitlab.com/meltano/meltano/-/issues/2694) Use dbt [`v0.19.1`](https://github.com/fishtown-analytics/dbt/releases/tag/v0.19.1) by default for new dbt installs
- [#2694](https://gitlab.com/meltano/meltano/-/issues/2694) Add support for dbt [`config-version: 2`](https://docs.getdbt.com/docs/guides/migration-guide/upgrading-to-0-17-0)
- [#2622](https://gitlab.com/meltano/meltano/-/issues/2622) Make `hotgluexyz` the default variant for the CSV loader

### Fixes

- [#2741](https://gitlab.com/meltano/meltano/-/issues/2741) Fix duplication of config values when complex settings are applied to Singer plugins.

## 1.76.0 - (2021-06-10)

---

### Fixes

- [#2755](https://gitlab.com/meltano/meltano/-/issues/2755) Fix SQLAlchemy `cache_ok` warning messages when running `meltano elt`
- [#2773](https://gitlab.com/meltano/meltano/-/issues/2773) Fix `tap-chargebee`, `tap-intacct` and `tap-quickbooks` definitions that had `properties` capability instead of `catalog`
- [#2784](https://gitlab.com/meltano/meltano/-/issues/2784) Fix catalog discovery error when using custom plugins with no `pip_url` set

## 1.75.0 - (2021-05-28)

---

### Changes

- [#2745](https://gitlab.com/meltano/meltano/-/issues/2745) Allow `meltano` commands to be used from a subdirectory of a project
- [#2341](https://gitlab.com/meltano/meltano/-/issues/2341) Add support for already-installed plugins by making `pip_url` optional in custom plugin definitions
- [#2341](https://gitlab.com/meltano/meltano/-/issues/2341) Allow non-pip plugins to be declared using relative `executable` paths and `executable` programs already on the PATH

## 1.74.0 - (2021-05-10)

---

### New

- [#2353](https://gitlab.com/meltano/meltano/-/issues/2353) Add `meltano remove` command

## 1.73.0 - (2021-04-29)

---

### New

- [#2621](https://gitlab.com/meltano/meltano/-/issues/2621) Add `twilio-labs` variant of `tap-zendesk`

### Changes

- [#2705](https://gitlab.com/meltano/meltano/-/issues/2705) Speed up `meltano install` by installing plugins in parallel
- [#2709](https://gitlab.com/meltano/meltano/-/issues/2709) Add support for setting `kind` in settings prompt when using `meltano add --custom`

## 1.72.0 - (2021-04-22)

---

### New

- [#2560](https://gitlab.com/meltano/meltano/-/issues/2560) Add support for shortcut commands to `invoke`
- [#2560](https://gitlab.com/meltano/meltano/-/issues/2560) Add support for `sqlfluff` utility for linting SQL transforms
- [#2613](https://gitlab.com/meltano/meltano/-/issues/2613) Add `mashey` variant of `tap-slack`
- [#2689](https://gitlab.com/meltano/meltano/-/issues/2689) Add documentation for using a custom Python Package Index (PyPi)
- [#2426](https://gitlab.com/meltano/meltano/-/issues/2426) Add `transferwise` variant of `target-redshift`

### Changes

- [#2082](https://gitlab.com/meltano/meltano/-/issues/2082) Updated database_uri documentation to show how to target a PostgreSQL schema
- [#2107](https://gitlab.com/meltano/meltano/-/issues/2107) Updated 'create a custom extractor' tutorial to use the new SDK

### Fixes

- [#2526](https://gitlab.com/meltano/meltano/-/issues/2526) When target process fails before tap, report target output instead of `BrokenPipeError` or `ConnectionResetError`

## 1.71.0 - (2021-03-23)

---

### New

- [#2544](https://gitlab.com/meltano/meltano/-/issues/2544) Add support for `utility` plugin type
- [#2614](https://gitlab.com/meltano/meltano/-/issues/2614) Add `mashey` variant of `tap-zoom`

### Fixes

- [#2581](https://gitlab.com/meltano/meltano/-/issues/2581) Only expand `$ALL_CAPS` env vars in `meltano.yml` config values to prevent false positive matches in passwords

## 1.70.0 - (2021-02-23)

---

### New

- [#2590](https://gitlab.com/meltano/meltano/-/issues/2590) Add `hotgluexyz` variant of `tap-chargebee`
- [#2593](https://gitlab.com/meltano/meltano/-/issues/2593) Add `hotgluexyz` variant of `tap-intacct`

### Changes

- [#2356](https://gitlab.com/meltano/meltano/-/issues/2356) Disallow two pipelines with the same job ID to run at the same time by default

### Fixes

- [#2585](https://gitlab.com/meltano/meltano/-/issues/2585) Fix bug with finding a schedule based on namespace for a custom plugin

## 1.69.0 - (2021-02-16)

---

### New

- [#2558](https://gitlab.com/meltano/meltano/-/issues/2558) Add support for Airflow 2.0
- [#2577](https://gitlab.com/meltano/meltano/-/issues/2577) Add `hotgluexyz` variant of `tap-quickbooks`

## 1.68.0 - (2021-02-11)

---

### New

- [#2557](https://gitlab.com/meltano/meltano/-/issues/2557) Add support for entity and attribute selection to tap-gitlab

### Changes

- [#2559](https://gitlab.com/meltano/meltano/-/issues/2559) Bump Airflow version to 1.10.14

### Fixes

- [#2543](https://gitlab.com/meltano/meltano/-/issues/2543) Fix packages dependencies that claim Python 3.9 is supported when it actually isn't.

## 1.67.0 - (2021-01-26)

---

### Fixes

- [#2540](https://gitlab.com/meltano/meltano/-/issues/2540) `meltano schedule run` exit code now matches exit code of wrapped `meltano elt`
- [#2525](https://gitlab.com/meltano/meltano/-/issues/2525) `meltano schedule run` no longer requires `meltano` to be in the `PATH`

## 1.66.0 - (2021-01-18)

---

### New

- [#2483](https://gitlab.com/meltano/meltano/-/issues/2483) Every second, `meltano elt` records a heartbeat timestamp on the pipeline run row in the system database as long as the pipeline is running.
- [#2483](https://gitlab.com/meltano/meltano/-/issues/2483) Before running the new pipeline, `meltano elt` automatically marks runs with the same Job ID that have become stale as failed. A run is considered stale when 5 minutes have elapsed since the last recorded heartbeat. Older runs without a heartbeat are considered stale if they are still in the running state 24 hours after starting.
- [#2483](https://gitlab.com/meltano/meltano/-/issues/2483) `meltano schedule list` (which is run periodically by `meltano invoke airflow scheduler`) automatically marks any stale run as failed.
- [#2502](https://gitlab.com/meltano/meltano/-/issues/2502) Add `User-Agent` header with Meltano version to request for remote `discovery.yml` manifest (typically https://www.meltano.com/discovery.yml)
- [#2503](https://gitlab.com/meltano/meltano/-/issues/2503) Include project ID in `X-Project-ID` header and `project_id` query param in request for remote `discovery.yml` manifest when `send_anonymous_usage_stats` setting is enabled.

## 1.65.0 - (2021-01-12)

---

### New

- [#2392](https://gitlab.com/meltano/meltano/-/issues/2392) Add 'elt.buffer_size' setting with default value of 10MiB to let extractor output buffer size and line length limit (maximum message size) be configured as appropriate for the extractor and loader in question.

### Fixes

- [#2501](https://gitlab.com/meltano/meltano/-/issues/2501) Don't lose `version` when caching `discovery.yml`.

## 1.64.1 - (2021-01-08)

---

### Fixes

- [#2500](https://gitlab.com/meltano/meltano/-/issues/2500) Ensure all buffered messages (records) output by extractor make it to loader when extractor finishes early.

## 1.64.0 - (2021-01-07)

---

### Fixes

- [#2478](https://gitlab.com/meltano/meltano/-/issues/2478) Fix runaway memory usage (and possible out-of-memory error) when extractor outputs messages at higher rate than loader can process them, by enabling flow control with a 64KB buffer size limit

## 1.63.0 - (2021-01-04)

---

### New

- [#2308](https://gitlab.com/meltano/meltano/-/issues/2308) Verify that system database connection is still viable when checking it out of connection pool.
- [#2308](https://gitlab.com/meltano/meltano/-/issues/2308) Add `database_max_retries` and `database_retry_timeout` settings to configure retry attempts when the first connection to the DB fails.

### Fixes

- [#2486](https://gitlab.com/meltano/meltano/-/issues/2486) Remove `state` capability from `tap-google-analytics` because it's not actually currently supported yet

## 1.62.0 - (2020-12-23)

---

### New

- [#2390](https://gitlab.com/meltano/meltano/-/issues/2390) Let a plugin inherit its base plugin (package) description and configuration from another one using `--inherit-from=<name>` on `meltano add` or `inherit_from: <name>` in `meltano.yml`, so that the same package can be used in a project multiple times with different configurations.

### Changes

- [#2479](https://gitlab.com/meltano/meltano/-/issues/2479) Use extractor `load_schema` (usually its namespace) as default for target-bigquery `dataset_id` setting, as it already is for target-snowflake and target-postgres `schema`

## 1.61.0 - (2020-12-09)

---

### New

- [#2476](https://gitlab.com/meltano/meltano/-/issues/2476) Add missing tap-salesforce `is_sandbox` setting
- [#2471](https://gitlab.com/meltano/meltano/-/issues/2471) Make tap-bigquery discoverable
- [#2227](https://gitlab.com/meltano/meltano/-/issues/2227) Add `meltano schedule run <name>` command to run scheduled pipeline by name

### Changes

- [#2477](https://gitlab.com/meltano/meltano/-/issues/2477) Show array and object settings in configuration UI as unsupported instead of hiding them entirely
- [#2477](https://gitlab.com/meltano/meltano/-/issues/2477) Unhide tap-csv and tap-spreadsheets-anywhere in UI

### Fixes

- [#2379](https://gitlab.com/meltano/meltano/-/issues/2379) Take into account schedule `env` when running pipeline from UI using "Run" button

## 1.60.1 - (2020-12-07)

---

### Fixes

- [#2473](https://gitlab.com/meltano/meltano/-/issues/2473) Fix meltano/meltano Docker image entrypoint

## 1.60.0 - (2020-12-02)

---

### New

- [#2367](https://gitlab.com/meltano/meltano/-/issues/2367) Adopt Poetry for dependency and build management

### Changes

- [#2457](https://gitlab.com/meltano/meltano/-/issues/2457) Hide settings of kind `object` or `array` in UI

### Fixes

- [#2457](https://gitlab.com/meltano/meltano/-/issues/2457) Fix configuration of tap-adwords `primary_keys` and target-snowflake and target-postgres (transferwise variants) `schema_mapping`
- [#2463](https://gitlab.com/meltano/meltano/-/issues/2463) Fix casting of tap-postgres `max_run_seconds`, `logical_poll_total_seconds`, and `break_at_end_lsn` setting values
- [#2466](https://gitlab.com/meltano/meltano/-/issues/2466) Stop requiring specific version of `cryptography` that's incompatible with latest `pyOpenSSL`

## 1.59.0 - (2020-11-23)

---

### Changes

- [#2450](https://gitlab.com/meltano/meltano/-/issues/2450) Remove undocumented plugin configuration profile functionality

### Fixes

- [#2451](https://gitlab.com/meltano/meltano/-/issues/2451) Correctly show CLI error messages in log output
- [#2453](https://gitlab.com/meltano/meltano/-/issues/2453) Correctly pass value of `tap-facebook`'s `insights_buffer_days` setting to tap as integer instead of boolean
- [#2387](https://gitlab.com/meltano/meltano/-/issues/2387) Order of attributes in `meltano select --list --all` is set to alphabetical order.
- [#2458](https://gitlab.com/meltano/meltano/-/issues/2458) Adds missing `mysql-logo.png`

## 1.58.0 - (2020-11-12)

---

### New

- [#2438](https://gitlab.com/meltano/meltano/-/issues/2438) Add missing `replica_set`, `ssl`, `verify_mode`, and `include_schemas_in_destination_stream_name` settings to `tap-mongodb`
- [#2389](https://gitlab.com/meltano/meltano/-/issues/2389) Let user disable autoscrolling in UI job log modal
- [#2307](https://gitlab.com/meltano/meltano/-/issues/2307) Add `ui.session_cookie_secure` setting to let `Secure` flag be enabled on session cookies when Meltano UI is served over HTTPS

### Changes

- [#2307](https://gitlab.com/meltano/meltano/-/issues/2307) The `Secure` flag is no longer enabled on Meltano UI session cookies unconditionally and by default

### Fixes

- [#2396](https://gitlab.com/meltano/meltano/-/issues/2396) Support unquoted `YYYY-MM-DD` date values in `meltano.yml` by converting them to ISO8601 strings before passing them to plugins
- [#2445](https://gitlab.com/meltano/meltano/-/issues/2445) Fix 'Test Connection' and 'Save' buttons being disabled in UI Configuration modal despite required fields being populated
- [#2307](https://gitlab.com/meltano/meltano/-/issues/2307) Fix logging into Meltano UI in Google Chrome when running without HTTPS

## 1.57.0 - (2020-11-10)

---

### New

- [#2433](https://gitlab.com/meltano/meltano/-/issues/2433) Add `datamill-co` variant of `target-postgres`
- [#2425](https://gitlab.com/meltano/meltano/-/issues/2425) Add `transferwise` variant of `target-postgres`
- [#2404](https://gitlab.com/meltano/meltano/-/issues/2404) Add `singer-io` variant of `tap-recharge`
- [#2410](https://gitlab.com/meltano/meltano/-/issues/2410) Add `transferwise` variant of `tap-postgres`
- [#2411](https://gitlab.com/meltano/meltano/-/issues/2411) Add `transferwise` variant of `tap-mysql`
- [#2407](https://gitlab.com/meltano/meltano/-/issues/2407) Refactor discovery.yaml to keep things in lexicographically ascending order and in correct format
- [#2435](https://gitlab.com/meltano/meltano/-/issues/2435) Add new `stringify` setting `value_post_processor` that will convert values to their JSON string representation
- [#2437](https://gitlab.com/meltano/meltano/-/issues/2437) Add `meltano invoke` `--dump` option with possible values `config` and `catalog` (for extractors) to dump content of plugin-specific generated file

### Changes

- [#2368](https://gitlab.com/meltano/meltano/-/issues/2433) Make `datamill-co` variant of `target-postgres` the default instead of `meltano`

### Fixes

### Breaks

## 1.56.0 - (2020-11-02)

---

### New

- [#2374](https://gitlab.com/meltano/meltano/-/issues/2374) Add `target-bigquery` discoverable plugin definition
- [#1956](https://gitlab.com/meltano/meltano/-/issues/1956) Add support for Python 3.8

## 1.55.0 - (2020-10-30)

---

### New

- [#2368](https://gitlab.com/meltano/meltano/-/issues/2368) Add `transferwise` and `datamill-co` variants of `target-snowflake`

### Changes

- [#2368](https://gitlab.com/meltano/meltano/-/issues/2368) Make `datamill-co` variant of `target-snowflake` the default instead of `meltano`
- [#2380](https://gitlab.com/meltano/meltano/-/issues/2380) Add `target_` prefix to `namespace`s of discoverable loaders target-postgres, target-snowflake, and target-sqlite

### Fixes

- [#2373](https://gitlab.com/meltano/meltano/-/issues/2373) `meltano init` emits warning instead of failing when underlying filesystem doesn't support symlinks
- [#2391](https://gitlab.com/meltano/meltano/-/issues/2391) Add missing `max_workers` setting to `tap-salesforce` discoverable plugin definition
- [#2400](https://gitlab.com/meltano/meltano/-/issues/2400) Constrain Airflow installation to specific set of known-to-work requirements to prevent it from breaking unexpectedly

## 1.54.0 - (2020-10-08)

---

### Changes

- [#2057](https://gitlab.com/meltano/meltano/-/issues/2057) Bump Airflow version to 1.10.12
- [#2224](https://gitlab.com/meltano/meltano/-/issues/2224) Delete (if present) and recreate virtual environments for all plugins when running meltano install.

### Fixes

- [#2334](https://gitlab.com/meltano/meltano/-/issues/2334) Omit keys for settings with `null` values from `config.json` files generated for taps and targets, to support plugins that check if a config key is present instead of checking if the value is non-null.
- [#2376](https://gitlab.com/meltano/meltano/-/issues/2376) Fix `meltano elt ... --transform={run,only}` raising `PluginMissingError` when a default transform for the extractor is discoverable but not installed
- [#2377](https://gitlab.com/meltano/meltano/-/issues/2377) Ensure arbitrary env vars defined in `.env` are passed to invoked plugins

## 1.53.0 - (2020-10-06)

---

### New

- [#2134](https://gitlab.com/meltano/meltano/-/issues/2134) Let different variants of plugins be discovered and let users choose which to add to their project

### Changes

- [#2112](https://gitlab.com/meltano/meltano/-/issues/2112) Stop inheriting Meltano venv when invoking Airflow

### Fixes

- [#2372](https://gitlab.com/meltano/meltano/-/issues/2372) Upgrade `pip` and related tools to the latest version in plugin venvs

## 1.52.0 - (2020-09-28)

---

### Fixes

- [#2360](https://gitlab.com/meltano/meltano/-/issues/2360) Remove automatic install of extractors, loaders, and transforms if they are not present.

- [#2348](https://gitlab.com/meltano/meltano/-/issues/2348) Invalidate `meltano select` catalog discovery cache when extractor configuration is changed

## 1.51.0 - (2020-09-21)

---

### New

- [#2355](https://gitlab.com/meltano/meltano/-/issues/2355) Add `meltano elt` `--dump` option with possible values `catalog`, `state`, `extractor-config`, and `loader-config` to dump content of pipeline-specific generated file

### Fixes

- [#2358](https://gitlab.com/meltano/meltano/-/issues/2358) Don't unintentionally deselect all attributes other than those marked `inclusion: automatic` when using extractor `select_filter` extra or `meltano elt`'s `--select <entity>` option

## 1.50.0 - (2020-09-17)

---

### New

- [#2291](https://gitlab.com/meltano/meltano/-/issues/2291) Add `catalog` extractor extra to allow a catalog to be provided manually
- [#2291](https://gitlab.com/meltano/meltano/-/issues/2291) Add `--catalog` option to `meltano elt` to allow a catalog to be provided manually
- [#2289](https://gitlab.com/meltano/meltano/-/issues/2289) Add `state` extractor extra to allow state file to be provided manually
- [#2289](https://gitlab.com/meltano/meltano/-/issues/2289) Add `--state` option to `meltano elt` to allow state file to be provided manually

### Fixes

- [#2352](https://gitlab.com/meltano/meltano/-/issues/2352) `meltano elt` `--select` and `--exclude` no longer unexpectedly select entities for extraction that match the wildcard pattern but weren't selected originally.

## 1.49.0 - (2020-09-15)

---

### New

- [#2279](https://gitlab.com/meltano/meltano/-/issues/2279) Populate primary setting env var and aliases when invoking plugin or expanding env vars
- [#2349](https://gitlab.com/meltano/meltano/-/issues/2349) Allow plugin setting (default) values to reference pipeline plugin extras using generic env vars, e.g. `MELTANO_EXTRACT__<EXTRA>`
- [#2281](https://gitlab.com/meltano/meltano/-/issues/2281) Allow plugin extra (default) values to reference plugin name, namespace, profile using generic env vars, e.g. `MELTANO_EXTRACTOR_NAMESPACE`
- [#2280](https://gitlab.com/meltano/meltano/-/issues/2280) Allow plugin extra (default) values to reference plugin settings using env vars, e.g. `target_schema: $PG_SCHEMA`
- [#2278](https://gitlab.com/meltano/meltano/-/issues/2278) Read setting values from `<PLUGIN_NAME>_<SETTING_NAME>` env vars, taking precedence over `<PLUGIN_NAMESPACE>_<SETTING_NAME>` but not custom `env`
- [#2350](https://gitlab.com/meltano/meltano/-/issues/2350) Add `MELTANO_TRANSFORM_*` transform pipeline env vars for transformer (configuration) to access
- [#2282](https://gitlab.com/meltano/meltano/-/issues/2282) Add new extractor extra `load_schema` and use it as default loader `schema` instead of namespace
- [#2284](https://gitlab.com/meltano/meltano/-/issues/2284) Add new loader extra `dialect` and use it as default dbt `target` and Meltano UI SQL dialect instead of namespace
- [#2283](https://gitlab.com/meltano/meltano/-/issues/2283) Add new loader extra `target_schema` and use it as default dbt `source_schema` instead of loader `schema`
- [#2285](https://gitlab.com/meltano/meltano/-/issues/2285) Add new transform extra `package_name` and use it in dbt's `dbt_project.yml` and `--models` argument instead of namespace

### Changes

- [#2279](https://gitlab.com/meltano/meltano/-/issues/2279) Fall back on setting values from `<PLUGIN_NAME>_<SETTING_NAME>` and `<PLUGIN_NAMESPACE>_<SETTING_NAME>` env vars if a custom `env` is defined but not used
- [#2278](https://gitlab.com/meltano/meltano/-/issues/2278) Stop unnecessarily prepopulating `env` on a newly added custom plugin's settings definitions
- [#2208](https://gitlab.com/meltano/meltano/-/issues/2208) Standardize on setting env vars prefixed with plugin name, not namespace or custom `env`

## 1.48.0 - (2020-09-07)

---

### New

- [#2340](https://gitlab.com/meltano/meltano/-/issues/2340) Print full error message when extractor catalog discovery fails
- [#2223](https://gitlab.com/meltano/meltano/-/issues/2223) Print clear error message when `meltano invoke` or `meltano elt` attempts to execute a plugin that hasn't been installed yet
- [#2345](https://gitlab.com/meltano/meltano/-/issues/2345) Make `tap-csv` `files` a known setting
- [#2155](https://gitlab.com/meltano/meltano/-/issues/2155) Add `select_filter` extractor extra to allow extracting a subset of selected entities
- [#2155](https://gitlab.com/meltano/meltano/-/issues/2155) Add `--select` and `--exclude` options to `meltano elt` to allow extracting a subset of selected entities

### Changes

- [#2167](https://gitlab.com/meltano/meltano/-/issues/2167) Include extractor and loader name in autogenerated `meltano elt` job ID
- [#2343](https://gitlab.com/meltano/meltano/-/issues/2343) Automatically delete generated plugin config files at end of `meltano elt` and `meltano invoke`

### Fixes

- [#2167](https://gitlab.com/meltano/meltano/-/issues/2167) Make sure autogenerated `meltano elt` job ID matches in system database and `.meltano/{run,logs}/elt`
- [#2347](https://gitlab.com/meltano/meltano/-/issues/2347) Have `meltano config <plugin> set --store=dotenv` store valid JSON values for arrays and objects
- [#2346](https://gitlab.com/meltano/meltano/-/issues/2346) Correctly cast environment variable string value when overriding custom array and object settings

### Breaks

- [#2344](https://gitlab.com/meltano/meltano/-/issues/2344) Move `meltano elt` output logs from `.meltano/run/elt` to `.meltano/logs/elt`
- [#2342](https://gitlab.com/meltano/meltano/-/issues/2342) Store pipeline-specific generated plugin config files (`tap.config.json`, `tap.properties.json`, etc) under `.meltano/run/elt/<job_id>/<run_id>` instead of `.meltano/run/<plugin_name>`. Users who were explicitly putting a catalog file at `.meltano/run/<plugin_name>/tap.properties.json` should use `.meltano/extractors/<plugin_name>/tap.properties.json` instead.

## 1.47.0 - (2020-09-03)

---

### New

- [#2210](https://gitlab.com/meltano/meltano/-/issues/2210) Print documentation and repository URLs when adding a new plugin to the project
- [#2277](https://gitlab.com/meltano/meltano/-/issues/2277) Add `tap-bing-ads` as a known extractor
- [#2328](https://gitlab.com/meltano/meltano/-/issues/2328) Add new `upcase_string` setting `value_processor` that will convert string values to uppercase

### Changes

- [#2216](https://gitlab.com/meltano/meltano/-/issues/2216) Add stream properties defined in an extractor's `schema` extra to catalog if they do not exist in the discovered stream schema yet

### Fixes

- [#2338](https://gitlab.com/meltano/meltano/-/issues/2338) Once again change `target-csv` to use `singer-io/target-csv` instead of the Meltano fork
- [#2235](https://gitlab.com/meltano/meltano/-/issues/2235) Make embed links accessible when not authenticated
- [#2328](https://gitlab.com/meltano/meltano/-/issues/2328) Always convert `target-snowflake` `schema` setting value to uppercase before passing it to plugin

## 1.46.0 - (2020-08-27)

---

### New

- [!1820](https://gitlab.com/meltano/meltano/-/merge_requests/1820) Add 'tap-spreadsheets-anywhere' as an extractor

### Changes

- [#2309](https://gitlab.com/meltano/meltano/-/issues/2309) Pretty print `meltano schedule list --format=json` output
- [#2312](https://gitlab.com/meltano/meltano/-/issues/2312) Don't unnecessarily run discovery and generate catalog when running `meltano invoke <extractor> --help`, making it less likely to fail

## 1.45.0 - (2020-08-17)

---

### New

- [#2071](https://gitlab.com/meltano/meltano/-/issues/2071) Add new "Loaders" page to UI
- [#2222](https://gitlab.com/meltano/meltano/-/issues/2222) Add OAuth credentials settings to `tap-google-analytics`

### Changes

- [#2197](https://gitlab.com/meltano/meltano/-/issues/2197) Change `target-csv` to use `singer-io/target-csv` instead of the Meltano fork

### Fixes

- [#2268](https://gitlab.com/meltano/meltano/-/issues/2268) Fix bug causing custom plugins not to show up in `meltano discover` and have "Unknown" label in UI

## 1.44.0 - (2020-08-11)

---

### Fixes

- [#2219](https://gitlab.com/meltano/meltano/-/issues/2219) Don't fail on large (record) messages output by extractors (Singer taps) by increasing subprocess output buffer size from 64KB to 1MB.
- [#2215](https://gitlab.com/meltano/meltano/-/issues/2215) Have `meltano invoke <plugin> --help` pass `--help` flag to plugin, instead of showing `meltano invoke` help message

## 1.43.0 - (2020-08-04)

---

### New

- [#2116](https://gitlab.com/meltano/meltano/-/issues/2116) Prefix `meltano elt` output with `meltano`, `tap-foo`, `target-bar` and `dbt` labels as appropriate
- [!1778](https://gitlab.com/meltano/meltano/-/merge_requests/1788) Clearly print reason that tap, target or dbt failed by repeating last output line
- [#2214](https://gitlab.com/meltano/meltano/-/issues/2214) Log Singer messages output by tap and target when `meltano elt` is run with `--log-level` flag (or `cli.log_level` setting) set to `debug`

### Changes

- [!1778](https://gitlab.com/meltano/meltano/-/merge_requests/1788) Change stored error message when job was interrupted by KeyboardInterrupt from 'KeyboardInterrupt()' to 'The process was interrupted'
- [!1778](https://gitlab.com/meltano/meltano/-/merge_requests/1788) Disable noisy SettingsService logging when `cli.log_level` setting (or `--log-level` flag) is set to `debug`

### Fixes

- [#2212](https://gitlab.com/meltano/meltano/-/issues/2212) Don't show extractor extras `_select`, `_metadata`, and `_schema` as required in UI configuration form
- [#2213](https://gitlab.com/meltano/meltano/-/issues/2213) Provide extra context when `meltano invoke airflow` fails because of `airflow initdb` failing
- [!1778](https://gitlab.com/meltano/meltano/-/merge_requests/1788) Fail gracefully when `meltano install` fails to install plugin(s)

## 1.42.0 - (2020-07-28)

---

### New

- [#2162](https://gitlab.com/meltano/meltano/-/issues/2162) Print link to plugin documentation in `meltano add <plugin>` and `meltano config <plugin> list` output

### Changes

- [#2200](https://gitlab.com/meltano/meltano/-/issues/2200) Consistently handle CLI errors
- [#2147](https://gitlab.com/meltano/meltano/-/issues/2147) Continuously persist state messages output by loader (forwarded from extractor) so that subsequent runs can pick up where a failed run left off
- [#2198](https://gitlab.com/meltano/meltano/-/issues/2198) Don't touch project files that may be readonly when installing transform or dashboard plugins.

### Fixes

- [#2199](https://gitlab.com/meltano/meltano/-/issues/2199) Fix `meltano discover` only listing custom plugins, not known (discovered) ones
- [#2166](https://gitlab.com/meltano/meltano/-/issues/2166) Don't fail on large extractor state messages by increasing loader output buffer size from 64 to 128KB
- [#2180](https://gitlab.com/meltano/meltano/-/issues/2180) Mark pipeline job as failed when process is interrupted (SIGINT) or terminated (SIGTERM).

## 1.41.1 - (2020-07-23)

---

### New

- [#2196](https://gitlab.com/meltano/meltano/-/issues/2196) Pretty print and apply appropriate nesting to `meltano config` output
- [#2003](https://gitlab.com/meltano/meltano/-/issues/2003) Let extractor extra `select` be interacted with as `_select` setting
- [!1774](https://gitlab.com/meltano/meltano/-/merge_requests/1774) Let transform extra `vars` be interacted with as `_vars` setting
- [!1774](https://gitlab.com/meltano/meltano/-/merge_requests/1774) Add support for `kind: object` settings, which can gather nested values from across setting stores
- [!1774](https://gitlab.com/meltano/meltano/-/merge_requests/1774) Add support for `aliases: [...]` on setting definitions
- [!1774](https://gitlab.com/meltano/meltano/-/merge_requests/1774) Add support for `value_processor: 'nest_object'` on setting definitions
- [#2145](https://gitlab.com/meltano/meltano/-/issues/2145) Let discovered catalog schema be modified using schema rules stored in extractor `schema` extra (aka `_schema` setting)

### Changes

- [#2070](https://gitlab.com/meltano/meltano/issues/2070) List installed and available extractors separately on Extractors page
- [!1774](https://gitlab.com/meltano/meltano/-/merge_requests/1774) Replace `update.*` file bundle settings with `update` extra (aka `_update` setting)
- [!1774](https://gitlab.com/meltano/meltano/-/merge_requests/1774) Replace `metadata.*` extractor settings with `metadata` extra (aka `_metadata` setting)
- [#1764](https://gitlab.com/meltano/meltano/-/merge_requests/1764) Interpret `meltano config <plugin> set` value as JSON to allow non-string values to be set more easily

### Fixes

- [!1774](https://gitlab.com/meltano/meltano/-/merge_requests/1774) Fix poor performance of setting lookups using more memoization

## 1.41.0 - (2020-07-20)

---

### New

- [#2174](https://gitlab.com/meltano/meltano/-/issues/2174) Add `/api/health` health check route
- [#2125](https://gitlab.com/meltano/meltano/-/issues/2125) Add `--full-refresh` flag to `meltano elt` to perform a full refresh, ignoring the state left behind by any previous runs with the same job ID.
- [#2181](https://gitlab.com/meltano/meltano/-/issues/2181) Show custom Meltano UI logo (`ui.logo_url` setting) on sign-in page when authentication is enabled.

### Changes

- [#2175](https://gitlab.com/meltano/meltano/-/issues/2175) Clarify that not supporting discovery mode means that the `state` capability is not advertised
- [#2195](https://gitlab.com/meltano/meltano/-/issues/2195) Slightly increase size of custom Meltano UI logo (`ui.logo_url`) in navbar

### Fixes

- [#2168](https://gitlab.com/meltano/meltano/-/issues/2168) Don't select entity attributes marked as unsupported

## 1.40.1 - (2020-07-16)

---

### New

- [#2171](https://gitlab.com/meltano/meltano/-/issues/2171) Add better logging and error handling to `meltano config`
- [#2154](https://gitlab.com/meltano/meltano/-/issues/2154) Add 'project_readonly' setting to block changes to containerized project files, but still allow UI and CLI to store configuration in system database
- [#2157](https://gitlab.com/meltano/meltano/-/issues/2157) Add `ui.analysis` setting which can be disabled to hide all functionality related to Analysis from the UI
- [#2169](https://gitlab.com/meltano/meltano/-/issues/2169) Log warning when pipeline state was found but extractor does not advertise `state` capability

### Changes

- [#2171](https://gitlab.com/meltano/meltano/-/issues/2171) `meltano config <plugin> set` will now automatically store settings in `meltano.yml` or `.env` as appropriate.
- [#2127](https://gitlab.com/meltano/meltano/-/issues/2127) Config stored in `meltano.yml` or `.env` can now be edited in the UI when read-only mode is not enabled

### Fixes

- [#2109](https://gitlab.com/meltano/meltano/-/issues/2109) Fix bug causing adding extractor with related transform plugin to project in UI to fail when dbt hasn't yet been installed
- [#2170](https://gitlab.com/meltano/meltano/-/issues/2170) Restore support for referencing arbitrary env vars defined in `.env` from `meltano.yml` using env var expansion
- [#2115](https://gitlab.com/meltano/meltano/-/issues/2115) Stop `meltano` commands from leaving empty `.meltano/run` directory behind when run in non-project dir

## 1.40.0 - (2020-07-14)

---

### New

- [#2153](https://gitlab.com/meltano/meltano/-/issues/2153) Add `logo_url` property to custom extractor and loader definitions to show a custom logo in Meltano UI

## 1.39.1 - (2020-07-09)

---

### New

- [#2141](https://gitlab.com/meltano/meltano/-/issues/2141) Add `ui.session_cookie_domain` setting, to be used instead of `ui.server_name` when hostname matching is not desirable.
- [#2142](https://gitlab.com/meltano/meltano/-/issues/2142) Let `discovery.yml` manifest URL be overwritten using `discovery_url` setting.
- [#2083](https://gitlab.com/meltano/meltano/-/issues/2083) Add `ui.anonymous_readonly` setting to allow anonymous users read-only access when `ui.authentication` is enabled.
- [#2108](https://gitlab.com/meltano/meltano/-/issues/2108) Show icon with tooltip in UI when read-only mode is enabled
- [#2120](https://gitlab.com/meltano/meltano/-/issues/2120) Add `ui.logo_url` setting to allow the customization of the logo shown in the top left of the Meltano UI interface.

### Changes

- [#2140](https://gitlab.com/meltano/meltano/-/issues/2140) Only have `meltano ui` complain about missing `ui.server_name`, `ui.secret_key` and `ui.password_salt` settings when `ui.authentication` is enabled
- [#2083](https://gitlab.com/meltano/meltano/-/issues/2083) Stop allowing anonymous users read-only access when `ui.authentication` and `ui.readonly` are both enabled.

### Fixes

- [#2151](https://gitlab.com/meltano/meltano/-/issues/2151) Fix `meltano ui` never printing `Meltano UI is now available at [URL]` if `ui.server_name` is set
- [#2152](https://gitlab.com/meltano/meltano/-/issues/2152) Fix `meltano ui` printing all `gunicorn.error` logs twice

## 1.39.0 - (2020-07-07)

---

### New

- [#2100](https://gitlab.com/meltano/meltano/-/issues/2100) Let settings be stored directly in `.env` using `meltano config set --store=dotenv`
- [#2099](https://gitlab.com/meltano/meltano/-/issues/2099) Let Meltano settings be configured using `meltano config meltano {list,set,unset,reset}`

### Changes

- [#2100](https://gitlab.com/meltano/meltano/-/issues/2100) Have `meltano ui setup` store secrets in `.env` instead of `ui.cfg`

### Fixes

- [#2135](https://gitlab.com/meltano/meltano/-/issues/2135) Fix UI "Explore" page for custom (as opposed to plugin-based) topics and models
- [#2136](https://gitlab.com/meltano/meltano/-/issues/2136) Show error message in Analyze UI when pipeline for extractor is missing, even if extractor is installed
- [#2131](https://gitlab.com/meltano/meltano/-/issues/2131) Have "true" environment variables take precedence over those defined in `.env`

## 1.38.1 - (2020-07-03)

---

### New

- [#2128](https://gitlab.com/meltano/meltano/-/issues/2128) Allow alternative env vars to be specified for settings using `env_aliases` array
- [#2128](https://gitlab.com/meltano/meltano/-/issues/2128) Allow negated env var to be defined for boolean settings using `!` prefix in `env_aliases` array
- [#2129](https://gitlab.com/meltano/meltano/-/issues/2129) Cast values of `kind: integer` settings set through environment variables
- [#2132](https://gitlab.com/meltano/meltano/-/issues/2132) Support common `WEB_CONCURRENCY` env var to set `meltano ui` concurrency (workers)
- [#2091](https://gitlab.com/meltano/meltano/-/issues/2091) Support common `PORT` env var to set `meltano ui` bind port

### Changes

- [#2094](https://gitlab.com/meltano/meltano/-/issues/2069) Turn "Connections" page into "Extractors" management UI
- [#2130](https://gitlab.com/meltano/meltano/-/issues/2130) Have CLI respect `MELTANO_PROJECT_ROOT` env var when set instead of looking at current directory

## 1.38.0 - (2020-06-30)

---

### New

- [#2122](https://gitlab.com/meltano/meltano/-/issues/2122) Allow custom (`meltano.yml`-`config`-defined) settings to be overridden using environment
- [#2123](https://gitlab.com/meltano/meltano/-/issues/2123) Show current values and their source in `meltano config <plugin> list`

### Changes

- [#2102](https://gitlab.com/meltano/meltano/-/issues/2101) Improve `discovery.yml` incompatibility handling and error messages

### Fixes

- [#2121](https://gitlab.com/meltano/meltano/-/issues/2121) Don't include empty `plugins` object in new project `meltano.yml`

### Breaks

- [#2105](https://gitlab.com/meltano/meltano/-/issues/2105) Stop automatically running Airflow scheduler as part of Meltano UI

## 1.37.1 - (2020-06-26)

---

### Fixes

- [#2113](https://gitlab.com/meltano/meltano/-/issues/2113) Fix bug causing `meltano invoke airflow` to fail because `AIRFLOW_HOME` was not set correctly.

## 1.37.0 - (2020-06-25)

---

### New

- [#2048](https://gitlab.com/meltano/meltano/-/issues/2048) Add `docker` and `gitlab-ci` file bundles to allow instant containerization
- [#2068](https://gitlab.com/meltano/meltano/-/issues/2068) Add interface to schedule new pipelines to Pipelines page
- [#2081](https://gitlab.com/meltano/meltano/-/issues/2081) Add `url` config option to `target-postgres`
- [#2060](https://gitlab.com/meltano/meltano/-/issues/2060) Add `--format=json` option to `meltano schedule list` so that a project's schedules can be processed programmatically

## 1.36.1 - (2020-06-19)

### New

- [#2067](https://gitlab.com/meltano/meltano/-/issues/2067) Add pipeline name, loader, and transform columns to Pipelines table
- [#2103](https://gitlab.com/meltano/meltano/-/issues/2103) Support nested objects in `meltano.yml` `config` objects
- [#2103](https://gitlab.com/meltano/meltano/-/issues/2103) Allow nested properties to be set using `meltano config` by specifying a list of property names: `meltano config <plugin_name> set <property> <subproperty> <value>`
- [#2026](https://gitlab.com/meltano/meltano/-/issues/2026) Allow Singer stream and property metadata to be configured using special nested `config` properties `metadata.<entity>.<key>` and `metadata.<entity>.<attribute>.<key>`.

### Fixes

- [#2102](https://gitlab.com/meltano/meltano/-/issues/2102) Fix potential `meltano upgrade` failures by having it invoke itself with `--skip-package` after upgrading the package to ensure it always uses the latest code.

## 1.36.0 - (2020-06-15)

---

### New

- [#2095](https://gitlab.com/meltano/meltano/-/issues/2089) Support singular and plural plugin types in CLI arguments
- [#2095](https://gitlab.com/meltano/meltano/-/issues/2089) Allow list of plugin names of same type to be provided to `meltano add` and `meltano install`
- [#2089](https://gitlab.com/meltano/meltano/-/issues/2089) Add new 'files' plugin type to allow plugin-specific files to be added to a Meltano project automatically
- [#2090](https://gitlab.com/meltano/meltano/-/issues/2090) Allow SERVER_NAME, SECRET_KEY, and SECURITY_PASSWORD_SALT to be set using environment instead of ui.cfg

### Fixes

- [#2096](https://gitlab.com/meltano/meltano/-/issues/2096) Remove noisy migration-related logging from CLI command output
- [#2089](https://gitlab.com/meltano/meltano/-/issues/2089) Don't add Airflow and dbt-specific files to Meltano project until plugins are added explicitly
- [#2089](https://gitlab.com/meltano/meltano/-/issues/2089) Don't add docker-compose.yml to Meltano project by default

## 1.35.1 - (2020-06-11)

---

### Changes

- [#2094](https://gitlab.com/meltano/meltano/-/issues/2094) Consistently refer to plugin types and names in CLI output

### Fixes

- [#2092](https://gitlab.com/meltano/meltano/-/issues/2092) Only install plugins related to plugins of the specified type when running `meltano install <plugin_type> --include-related`
- [#2093](https://gitlab.com/meltano/meltano/-/issues/2093) Print error when transform plugin is installed before dbt

## 1.35.0 - (2020-06-09)

---

### New

- [#2013](https://gitlab.com/meltano/meltano/-/issues/2013) Add `--store` option to `meltano config` with possible values `db` and `meltano_yml`
- [#2087](https://gitlab.com/meltano/meltano/-/issues/2087) Add `--plugin-type` option to `meltano config` and `meltano invoke`
- [#2088](https://gitlab.com/meltano/meltano/-/issues/2088) Add `meltano upgrade` subcommands `package`, `files`, `database`, and `models`

### Changes

- [#2064](https://gitlab.com/meltano/meltano/-/issues/2064) Print environment-specific instructions when `meltano upgrade` is run from inside Docker
- [#2013](https://gitlab.com/meltano/meltano/-/issues/2013) Have `meltano config` store in meltano.yml instead of system database by default
- [#2087](https://gitlab.com/meltano/meltano/-/issues/2087) Skip plugins that are not configurable or invokable when finding plugin by name in `meltano config` and `meltano invoke`

### Fixes

- [#2080](https://gitlab.com/meltano/meltano/-/issues/2080) Don't try to overwrite .gitignore when upgrading Meltano and project
- [#2065](https://gitlab.com/meltano/meltano/-/issues/2065) Don't have `meltano upgrade` complain when `meltano ui`'s `gunicorn` isn't running
- [#2085](https://gitlab.com/meltano/meltano/-/issues/2085) Don't change order of object and set values when meltano.yml is updated programatically
- [#2086](https://gitlab.com/meltano/meltano/-/issues/2086) Ensure "meltano config --format=json" prints actual JSON instead of Python object

## 1.34.2 - (2020-05-29)

---

### Fixes

- [#2076](https://gitlab.com/meltano/meltano/-/issues/2076) Fix bug that caused Airflow to look for DAGs in plugins dir instead of dags dir
- [#2077](https://gitlab.com/meltano/meltano/-/issues/2077) Fix potential dependency version conflicts by ensuring Meltano venv is not inherited by invoked plugins other than Airflow
- [#2075](https://gitlab.com/meltano/meltano/-/issues/2075) Update Airflow configand run `initdb` every time it is invoked
- [#2078](https://gitlab.com/meltano/meltano/-/issues/2078) Have Airflow DAG respect non-default system database URI set through `MELTANO_DATABASE_URI` env var or `--database-uri` option

## 1.34.1 - (2020-05-26)

---

### Fixes

- [#2063](https://gitlab.com/meltano/meltano/-/merge_requests/2063) Require `psycopg2-binary` instead of `psycopg2` so that build dependency `pg_config` doesn't need to be present on system

## 1.34.0 - (2020-05-26)

---

### New

- [!1664](https://gitlab.com/meltano/meltano/-/merge_requests/1664) Automatically populate `env` properties on newly added custom plugin `settings` in `meltano.yml`
- [!1664](https://gitlab.com/meltano/meltano/-/merge_requests/1664) Have `meltano config <plugin> list` print default value along with setting name and env var
- [!1664](https://gitlab.com/meltano/meltano/-/merge_requests/1664) Pass configuration environment variables when invoking plugins
- [!1664](https://gitlab.com/meltano/meltano/-/merge_requests/1664) Set `MELTANO_EXTRACTOR_NAME`, `MELTANO_EXTRACTOR_NAMESPACE`, and `MELTANO_EXTRACT_{SETTING...}` environment variables when invoking loader or transformer
- [!1664](https://gitlab.com/meltano/meltano/-/merge_requests/1664) Set `MELTANO_LOADER_NAME`, `MELTANO_LOADER_NAMESPACE`, and `MELTANO_LOAD_{SETTING...}` environment variables when invoking transformer
- [!1664](https://gitlab.com/meltano/meltano/-/merge_requests/1664) Allow dbt project dir, profiles dir, target, source schema, target schema, and models to be configured like any other plugin, with defaults based on pipeline-specific environment variables
- [#2029](https://gitlab.com/meltano/meltano/-/issues/2029) Allow target-postgres and target-snowflake schema to be overridden through config, with default based on pipeline's extractor's namespace
- [#2062](https://gitlab.com/meltano/meltano/-/issues/2062) Support `--database-uri` option and `MELTANO_DATABASE_URI` env var on `meltano init`
- [#2062](https://gitlab.com/meltano/meltano/-/issues/2062) Add support for PostgreSQL 12 as a system database by updating SQLAlchemy

### Changes

- [!1664](https://gitlab.com/meltano/meltano/-/merge_requests/1664) Infer compatibility between extractor and transform based on namespace rather than name
- [!1664](https://gitlab.com/meltano/meltano/-/merge_requests/1664) Determine transform dbt model name based on namespace instead of than replacing `-` with `_` in name
- [!1664](https://gitlab.com/meltano/meltano/-/merge_requests/1664) Don't pass environment variables with "None" values to plugins if variables were unset
- [!1664](https://gitlab.com/meltano/meltano/-/merge_requests/1664) Determine Meltano Analyze schema based on transformer's `target_schema` or loader's `schema` instead of `MELTANO_ANALYZE_SCHEMA` env var
- [#2053](https://gitlab.com/meltano/meltano/-/issues/2053) Bump dbt version to 0.16.1

### Fixes

- [#2059](https://gitlab.com/meltano/meltano/-/issues/2059) Properly handle errors in before/after install hooks

## 1.33.0 - (2020-05-21)

---

### Changes

- [#2028](https://gitlab.com/meltano/meltano/-/issues/2028) Improve descriptions and default values of `meltano add --custom` prompts

### Fixes

- [#2042](https://gitlab.com/meltano/meltano/-/issues/2042) Fix bug causing Connection Setup UI to fail when plugin docs URL is not set
- [#2045](https://gitlab.com/meltano/meltano/-/issues/2045) Hide plugin logo in UI if image file could not be found
- [#2043](https://gitlab.com/meltano/meltano/-/issues/2043) Use plugin name in UI when label is not set, instead of not showing anything
- [#2044](https://gitlab.com/meltano/meltano/-/issues/2044) Don't show button to open Log Modal on Pipelines page if pipeline has never run

## 1.32.1 - (2020-05-15)

---

### Fixes

- [#2024](https://gitlab.com/meltano/meltano/-/issues/2024) Have plugin venvs not inherit Meltano venv to prevent wrong versions of modules from being loaded

## 1.32.0 - (2020-05-11)

---

### New

- [#2019](https://gitlab.com/meltano/meltano/-/issues/2019) Ask for setting names when adding a new custom plugin

### Changes

- [#2011](https://gitlab.com/meltano/meltano/-/issues/2011) Make tap-gitlab private_token setting optional for easier extraction of public groups and projects
- [#2012](https://gitlab.com/meltano/meltano/-/issues/2012) Add target-jsonl loader

### Fixes

- [#2010](https://gitlab.com/meltano/meltano/-/issues/2010) Fix bug causing dot-separated config keys to not be nested in generated tap or target config
- [#2020](https://gitlab.com/meltano/meltano/-/issues/2020) Fix bug that caused `meltano select` to add `select` option to every plugin in `meltano.yml` instead of just the specified one
- [#2021](https://gitlab.com/meltano/meltano/-/issues/2021) Only ask for capabilities when adding a custom extractor, not a loader or other plugin

## 1.31.0 - (2020-05-04)

---

### Changes

- [#1987](https://gitlab.com/meltano/meltano/-/issues/1987) Restore GitLab and Zendesk data sources in UI
- [#2005](https://gitlab.com/meltano/meltano/-/issues/2005) Add "Don't see your data source here?" option in UI
- [#2008](https://gitlab.com/meltano/meltano/-/issues/2008) Clarify that pipelines UI only supports target-postgres
- [#2007](https://gitlab.com/meltano/meltano/-/issues/2007) Don't install airflow, dbt and target-postgres by default as part of 'meltano init'
- [#2007](https://gitlab.com/meltano/meltano/-/issues/2007) Only run 'airflow scheduler' as part of 'meltano ui' when airflow is installed
- [#2007](https://gitlab.com/meltano/meltano/-/issues/2007) Install airflow, dbt, and target-postgres on DigitalOcean images

## 1.30.1 - (2020-04-23)

---

### Fixes

- [#1985](https://gitlab.com/meltano/meltano/-/issues/1985) Fixed bug with Airflow installs WTForms 2.3.0 instead of 2.2.1, which is incompatible

## 1.30.0 - (2020-04-20)

---

### New

- [#1953](https://gitlab.com/meltano/meltano/-/issues/1953) Show design attribute descriptions in tooltips in report builder
- [#1787](https://gitlab.com/meltano/meltano/-/issues/1787) Show Shopify extractor in UI

### Changes

- [!1611](https://gitlab.com/meltano/meltano/-/merge_requests/1611) Only show design description if it is different from design label

## 1.29.1 - (2020-04-16)

---

### New

- [#1948](https://gitlab.com/meltano/meltano/-/issues/1948) Show Intercom button in bottom right on MeltanoData.com instances
- [#1930](https://gitlab.com/meltano/meltano/-/issues/1930) Add button to remove report from dashboard when editing dashboard
- [#1845](https://gitlab.com/meltano/meltano/-/issues/1845) Add button to delete report to report builder interface
- [#1849](https://gitlab.com/meltano/meltano/-/issues/1849) Add button to rename report to report builder interface
- [#1951](https://gitlab.com/meltano/meltano/-/issues/1951) Add button to edit dashboard name and description to dashboard page

### Changes

- [!1607](https://gitlab.com/meltano/meltano/-/merge_requests/1607) Move date range picker into results area of report builder interface
- [!1608](https://gitlab.com/meltano/meltano/-/merge_requests/1608) Make report title more prominent in report builder

## 1.29.0 - (2020-04-13)

---

## 1.28.1 - (2020-04-09)

---

### New

- [#1940](https://gitlab.com/meltano/meltano/-/issues/1940) Show Google Ads extractor in UI

### Changes

- [#1941](https://gitlab.com/meltano/meltano/-/issues/1941) Suggest disabling ad blocker if inline docs iframe for an Ads or Analytics extractor failed to load
- [#1667](https://gitlab.com/meltano/meltano/-/issues/1667) Have 'meltano init' create system database and install airflow, dbt, and target-postgres plugins

### Fixes

- [#1942](https://gitlab.com/meltano/meltano/-/issues/1942) Ensure navigation bar is hidden in production when docs are viewed inline

## 1.28.0 - (2020-04-06)

---

### New

- [#1937](https://gitlab.com/meltano/meltano/-/issues/1937) Add optional `plugin_type` argument to `meltano install` to only (re)install plugins of a certain type

### Fixes

- [#1938](https://gitlab.com/meltano/meltano/-/issues/1938) Display error message when viewing dashboard before pipeline has run

## 1.27.3 - (2020-04-02)

---

### Fixes

- [#1938](https://gitlab.com/meltano/meltano/-/issues/1938) Fix regression causing dashboards and reports not to load when readonly mode is enabled (like on the demo instance)

## 1.27.2 - (2020-04-02)

---

### Fixes

- [#1936](https://gitlab.com/meltano/meltano/-/issues/1936) Fix regression causing UI to fail when analytics/tracking is enabled

## 1.27.1 - (2020-04-02)

---

### New

- [#1477](https://gitlab.com/meltano/meltano/-/issues/1477) Allow read-only mode and authentication to be used at the same time, to allow anonymous read-only access and only require authentication for write actions.
- [#1914](https://gitlab.com/meltano/meltano/-/issues/1914) Allow default dashboards and reports to be updated in place if package contains snapshots of older versions
- [#1933](https://gitlab.com/meltano/meltano/-/issues/1933) Allow Meltano UI Google Analytics ID to be overridden using environment variable

### Changes

- [#1896](https://gitlab.com/meltano/meltano/-/issues/1896) Set pipeline update interval to daily by default, to start after first successful manual run
- [#1888](https://gitlab.com/meltano/meltano/-/issues/1888) Explain in "Edit Connection" button tooltip why it may be disabled
- [#1890](https://gitlab.com/meltano/meltano/-/issues/1890) Clarify that changing Start Date requires a new pipeline to be set up
- [#1892](https://gitlab.com/meltano/meltano/-/issues/1892) Clarify in Run Log modal that the "Explore" button can also be found on the Connections page
- [#1891](https://gitlab.com/meltano/meltano/-/issues/1891) Show data source logo and label in Run Log modal header insteadof pipeline ID
- [#1893](https://gitlab.com/meltano/meltano/-/issues/1893) Hide "Download Log" button while pipeline is running instead of disabling it
- [#1894](https://gitlab.com/meltano/meltano/-/issues/1894) Suggest connecting a data source on Pipelines page when there are no pipelines yet
- [#1912](https://gitlab.com/meltano/meltano/-/issues/1912) Suggest user gets in touch if the report they're looking for is not included by default

### Fixes

- [#1911](https://gitlab.com/meltano/meltano/-/issues/1911) Display "Last updated: Updating..." instead of "Last updated: 1969-12-31" on reports while pipeline is running
- [#1910](https://gitlab.com/meltano/meltano/-/issues/1910) Fix pipeline "Start date" and report "Data starting from" off-by-1 errors caused by timezone differences

## 1.27.0 - (2020-03-30)

---

### Changes

- [#1909](https://gitlab.com/meltano/meltano/-/issues/1909) Suggest disabling ad blocker if request related to an Ads or Analytics extractor was blocked by browser
- [#1886](https://gitlab.com/meltano/meltano/-/issues/1886) Don't prepopulate date fields that are not required and are better left blank
- [#1887](https://gitlab.com/meltano/meltano/-/issues/1887) Hide End Date fields in connection setup since our end-users will want to import everything
- [#1905](https://gitlab.com/meltano/meltano/-/issues/1905) Hide Google Analytics Reports field from UI since startup founder end-users will stick with default

### Fixes

- [#1920](https://gitlab.com/meltano/meltano/-/issues/1920) Fix extractor logo on Google Analytics Explore page
- [#1895](https://gitlab.com/meltano/meltano/-/issues/1895) Fix bug causing newly created pipeline not to show as running when it is
- [#1906](https://gitlab.com/meltano/meltano/-/issues/1906) Fix "Test Connection" for extractors that require a file to be uploaded, like Google Analytics
- [#1931](https://gitlab.com/meltano/meltano/-/issues/1931) Validate uploaded file path when saving or testing connection settings

## 1.26.2 - (2020-03-26)

---

### Fixes

- [#1883](https://gitlab.com/meltano/meltano/-/issues/1883) Fix dashboard and embedded reports failing to load when design has no joins

## 1.26.1 - (2020-03-26)

---

### Changes

- [#1854](https://gitlab.com/meltano/meltano/-/issues/1854) Remove non-marketing-sales data sources from UI
- [#1881](https://gitlab.com/meltano/meltano/-/issues/1881) Store in system database when user was last active
- [#1846](https://gitlab.com/meltano/meltano/-/issues/1846) Freeze reports with relative date filters in time when shared or embedded
- [#1847](https://gitlab.com/meltano/meltano/-/issues/1847) Show date range on embedded reports and dashboards
- [#1847](https://gitlab.com/meltano/meltano/-/issues/1847) Show date range on reports on dashboards

## 1.26.0 - (2020-03-23)

---

### Changes

- [#1188](https://gitlab.com/meltano/meltano/-/issues/1188) Allow sorting by timeframe period columns (e.g. "Creation Date: Month", "Creation Date: Year")
- [#1873](https://gitlab.com/meltano/meltano/-/issues/1873) Display error message when viewing model/design/report before pipeline has run
- [#1874](https://gitlab.com/meltano/meltano/-/issues/1874) Print full error when initial model compilation fails
- [#1875](https://gitlab.com/meltano/meltano/-/issues/1875) Automatically run query when sorting is changed
- [#1876](https://gitlab.com/meltano/meltano/-/issues/1876) Don't store Analyze UI state in report file
- [#1877](https://gitlab.com/meltano/meltano/-/issues/1877) Allow designs to reference the same table more than once
- [#1878](https://gitlab.com/meltano/meltano/-/issues/1878) Recompile models when meltano is upgraded

## 1.25.1 - (2020-03-19)

---

### New

- [#1799](https://gitlab.com/meltano/meltano/issues/1799) Improve date range UX by displaying the date range associated with each attribute in the `<select>` (previously the user had to manually check each one-by-one to see if it had an associated date range filter)

### Changes

- [#1799](https://gitlab.com/meltano/meltano/issues/1799) Update "Date Range(s)" button label to account for pluralization
- [#1799](https://gitlab.com/meltano/meltano/issues/1799) Fallback to inline text and only display the date range `<select>` if there are two or more date ranges to filter on
- [#1799](https://gitlab.com/meltano/meltano/issues/1799) Update date range picker to initialize at the first attribute with a valid date range
- [#1799](https://gitlab.com/meltano/meltano/issues/1799) Update the Report Builder's "jump to date range dropdown" buttons (small calendar icon button associated with the left pane's attribute items) to automatically focus the date range that's associated

### Fixes

- [#1872](https://gitlab.com/meltano/meltano/-/issues/1872) Delete state left over from different pipeline run for same extractor
- [#1779](https://gitlab.com/meltano/meltano/-/issues/1779) Fix loading report directly by URL when design request completes before reports request

## 1.25.0 - (2020-03-16)

---

### New

- [#1843](https://gitlab.com/meltano/meltano/issues/1843) Update the Google Ads Extractor selected attributes definition to also extract the Ad Network and Device segments for the Ads Performance Reports.

### Changes

- [#1852](https://gitlab.com/meltano/meltano/-/issues/1852) Move Pipelines after Connections in navbar
- [#1850](https://gitlab.com/meltano/meltano/-/issues/1850) Rename Connections tab "Connection" and "Pipeline" buttons to "Edit Connection", and "View Pipeline"
- [#1856](https://gitlab.com/meltano/meltano/-/issues/1856) Remove "Custom" data source option from UI
- [#1867](https://gitlab.com/meltano/meltano/-/issues/1867) Make timeframe table headings more human-friendly

### Fixes

- [#1848](https://gitlab.com/meltano/meltano/-/issues/1848) Fix Explore page "Report Builder" column loading when model name and model topic name do not match

## 1.24.1 - (2020-03-12)

---

### New

- [!1523](https://gitlab.com/meltano/meltano/merge_requests/1523) Add support for relative date filter definitions to Meltano Filters. That means that filters over dates and times can have a `[+-]N[dmy]` format instead of a fixed date. That allows Meltano to generate a date relative to a pivot date provided by in the query definition or `NOW()`.
- [#1830](https://gitlab.com/meltano/meltano/issues/1830) Add relative vs. absolute date ranges to date range picker of Report Builder

### Changes

- [#1830](https://gitlab.com/meltano/meltano/issues/1830) Update date ranges calendars with "Today" marker for improved UX

## 1.24.0 - (2020-03-09)

---

### Changes

- [#1831](https://gitlab.com/meltano/meltano/issues/1831) Change main navigation "Reports" to "Explore" and update its nested CTAs to link to a landing page per data source
- [#1705](https://gitlab.com/meltano/meltano/issues/1705) Remove `meltano permissions` feature now that it has been extracted into https://gitlab.com/gitlab-data/permifrost.
- Updated "Report Builder" page with a header to better communicate what the page is for.

### Fixes

- [#1840](https://gitlab.com/meltano/meltano/-/issues/1840) Format InputDateIso8601 value as YYYY-MM-DD since a full timestamp value could represent a different date in UTC and local timezone
- [#1842](https://gitlab.com/meltano/meltano/issues/1842) Fix empty filter attributes bug for non-join designs

## 1.23.2 - (2020-03-05)

---

### New

- [#1820](https://gitlab.com/meltano/meltano/issues/1820) Add Vertical Bar chart type to Report chart options

### Changes

- [#1820](https://gitlab.com/meltano/meltano/issues/1820) Updated chart type selection as a dropdown for improved UX (ensures the chart icon is adorned with its label)

### Fixes

- [#1837](https://gitlab.com/meltano/meltano/issues/1837) Fix tap-mongodb database name setting
- [#1838](https://gitlab.com/meltano/meltano/issues/1838) Properly handle dates and timezones in date range picker
- [#1838](https://gitlab.com/meltano/meltano/issues/1838) Ensure records on boundary dates are included when using date range picker with column of type "time"

## 1.23.1 - (2020-03-04)

---

### Fixes

- [#1836](https://gitlab.com/meltano/meltano/issues/1820) Don't crash when gunicorn is sent HUP signal to reload Meltano service

## 1.23.0 - (2020-03-02)

---

### New

- [#1601](https://gitlab.com/meltano/meltano/issues/1601) Add Explore landing pages per data source to act as an aggregate jump-off point to related dashboards, reports, report templates, and more

### Changes

- [#1601](https://gitlab.com/meltano/meltano/issues/1601) Change "Reports" CTA in each Pipeline and the JobLog modal to link to its corresponding and newly added Explore page
- [#1698](https://gitlab.com/meltano/meltano/issues/1698) Change information architecture to separate Connections and Pipelines into distinct pages

### Fixes

- [#1811](https://gitlab.com/meltano/meltano/issues/1811) Fix an issue when installing a custom plugin.
- [#1794](https://gitlab.com/meltano/meltano/issues/1794) Remove the notification field when notifications are disabled.
- [#1815](https://gitlab.com/meltano/meltano/issues/1815) Fix `mapActions` misplacement in `computed` vs. `methods`
- [#1468](https://gitlab.com/meltano/meltano/issues/1468) Update asn1crypto to get Meltano to work on macOS Catalina

## 1.22.2 - (2020-02-27)

---

### Fixes

- [#1809](https://gitlab.com/meltano/meltano/issues/1809) Fix LogModal padding render issue and `TypeError` with proper conditional check prior to dereferencing
- [#1810](https://gitlab.com/meltano/meltano/issues/1810) Fix an issue where Notifications would not be sent when the application used multiple workers

## 1.22.1 - (2020-02-26)

---

### New

- [#1783](https://gitlab.com/meltano/meltano/issues/1873) Add Shopify extractor as a hidden plugin
- [#1499](https://gitlab.com/meltano/meltano/issues/1499) Add date range selector to Analyze UI (requires a `type=date` or `type=time` in each model needing this functionality)

### Changes

- [#1777](https://gitlab.com/meltano/meltano/issues/1777) Update Meltano Analyze to only preselect the first column and aggregate attributes when no attributes have a `require`d setting
- [#1796](https://gitlab.com/meltano/meltano/issues/1796) Update date range and filter changes to trigger autorun if enabled

### Fixes

- [#1798](https://gitlab.com/meltano/meltano/issues/1798) Add OK button to toasts that couldn't be dismissed previously, to prevent them from getting in the way of modal buttons
- [#1803](https://gitlab.com/meltano/meltano/issues/1803) Ensure SMTP credentials can be set via environment variables
- [#1778](https://gitlab.com/meltano/meltano/issues/1778) Fix missing pipeline date when visiting page directly from URL

## 1.22.0 - (2020-02-24)

---

### New

- [#1646](https://gitlab.com/meltano/meltano/issues/1646) Add default Stripe dashboard
- [#1759](https://gitlab.com/meltano/meltano/issues/1759) Add default reports and dashboard for Google Ads data
- [#1775](https://gitlab.com/meltano/meltano/issues/1775) Add default dashboard for GitLab extractor
- [#1714](https://gitlab.com/meltano/meltano/issues/1714) Add support for a `required` setting in Models so Analyze can still work with more complex reporting scenarios (Facebook and Google Adwords need this)
- [#1780](https://gitlab.com/meltano/meltano/issues/1780) Add default reports and dashboard for Facebook Ads data

## 1.21.2 - (2020-02-18)

---

### New

- [#1740](https://gitlab.com/meltano/meltano/issues/1740) Add "Sharing Reports and Dashboards" section to Getting Started guide
- [#1484](https://gitlab.com/meltano/meltano/issues/1484) Add a subscription field to be notified when a Pipeline will be completed.

### Changes

- [#1740](https://gitlab.com/meltano/meltano/issues/1740) Update Getting Started guide screenshots with up-to-date UI

### Fixes

- [#1751](https://gitlab.com/meltano/meltano/issues/1751) Custom report ordering now works based on user customization
- [#1756](https://gitlab.com/meltano/meltano/issues/1756) Fix embed app to properly render based on `report` or `dashboard` type

## 1.21.1 - (2020-02-17)

---

### Fixes

- [#1754](https://gitlab.com/meltano/meltano/issues/1754) Fix duplicate "Share" button and Reports dropdown clipping issue

## 1.21.0 - (2020-02-17)

---

### New

- [#609](https://gitlab.com/meltano/meltano/issues/609) Add the Google Ads Extractor to Meltano as a hidden plugin. It will be fully enabled on Meltano UI once OAuth support is added. It uses the tap defined in https://gitlab.com/meltano/tap-adwords/
- [#1693](https://gitlab.com/meltano/meltano/issues/1693) Add default transformations for the Google Ads Extractor. They are using the dbt package defined in https://gitlab.com/meltano/dbt-tap-adwords
- [#1694](https://gitlab.com/meltano/meltano/issues/1694) Add default Meltano Models for the Google Ads Extractor. They are defined in https://gitlab.com/meltano/model-adwords
- [#1695](https://gitlab.com/meltano/meltano/issues/1695) Add documentation for the Google Ads Extractor
- [#1723](https://gitlab.com/meltano/meltano/issues/1723) Add various mobile and widescreen related style tweaks to improve base layout at mobile and widescreen widths

### Changes

- [!1460](https://gitlab.com/meltano/meltano/merge_requests/1460) Remove the FTP access from Meltano hosted instances
- [#1629](https://gitlab.com/meltano/meltano/issues/1629) Add "Share Dashboard" functionality
- [#1629](https://gitlab.com/meltano/meltano/issues/1629) Update report "Embed" button to "Share" and include a share link to accompany the embed snippet

### Fixes

- [#1680](https://gitlab.com/meltano/meltano/issues/1680) Fix initial "Last Run" button of a pipeline run to properly open the corresponding job log

## 1.20.1 - (2020-02-13)

---

### New

- [#1650](https://gitlab.com/meltano/meltano/issues/1650) create TOS page and add TOS link to website footer

### Changes

- [#1681](https://gitlab.com/meltano/meltano/issues/1681) Update `transform` during pipeline save to conditionally set `skip` vs. `run` to prevent wasted cycles for extractors that lack transformations
- [#1696](https://gitlab.com/meltano/meltano/issues/1696) Update dashboards list to be alphabetically sorted
- [#1710](https://gitlab.com/meltano/meltano/issues/1710) Hide `tap-fastly` in UI

### Fixes

- [#1696](https://gitlab.com/meltano/meltano/issues/1696) Fix duplicate chart renders when dashboard is loaded
- [#1696](https://gitlab.com/meltano/meltano/issues/1696) Fix "Add to Dashboards" button when loading an existing report (additionally updated `disabled` button states)
- [#1711](https://gitlab.com/meltano/meltano/issues/1711) Disable fields of all kinds when a plugin setting is protected or set in env or meltano.yml
- [#1712](https://gitlab.com/meltano/meltano/issues/1712) Fix lock icon tooltip message on plugin settings that were set in env or meltano.yml
- [#1677](https://gitlab.com/meltano/meltano/issues/1677) Properly represent values of boolean settings that were set using environment verariables in UI

## 1.20.0 - (2020-02-10)

---

### New

- [#1682](https://gitlab.com/meltano/meltano/issues/1682) Use human-readable update interval labels

### Changes

- [#1514](https://gitlab.com/meltano/meltano/issues/1514) Remove DBT docs integration
- [#1679](https://gitlab.com/meltano/meltano/issues/1679) Prevent the `hidden` settings from being sent to the front-end, potentially causing configuration failure

### Fixes

- [#1675](https://gitlab.com/meltano/meltano/issues/1675) Fix future grant diffing for databases and schemas
- [#1674](https://gitlab.com/meltano/meltano/issues/1674) Fix duplicate pipelines bug resulting from recent addition to view and update existing connections

## 1.19.2 - (2020-02-06)

---

### Fixes

- [#1672](https://gitlab.com/meltano/meltano/issues/1672) Pin Werkzeug version to 0.16.1 since 1.0.0 is unsupported by Flask-BabelEx

## 1.19.1 - (2020-02-06)

---

### Fixes

- [#1671](https://gitlab.com/meltano/meltano/issues/1671) Fix error handling bug that caused a console error that impacted further UI interaction

## 1.19.0 - (2020-02-06)

---

### New

- [#1545](https://gitlab.com/meltano/meltano/issues/1545) Add read-only report embed functionality via embeddable `iframe` copy-to-clipboard snippet
- [#1606](https://gitlab.com/meltano/meltano/issues/1606) Update UI after successful plugin configuration with auto installed reports and dashboards
- [#1614](https://gitlab.com/meltano/meltano/issues/1614) Add 'Fix Connection' and 'View Connection' CTAs to Integrations with corresponding pipelines
- [#1550](https://gitlab.com/meltano/meltano/issues/1550) Add the Meltano OAuth Service integration to manage the OAuth flow in the plugin configuration

### Changes

- [#1594](https://gitlab.com/meltano/meltano/issues/1594) Improve onboarding UX by moving the "Update Interval" selection to a post-successful-pipeline action
- [#1594](https://gitlab.com/meltano/meltano/issues/1594) Update pipelines to be sorted alphabetically to match data sources organization
- [#1659](https://gitlab.com/meltano/meltano/issues/1659) Update query attribute toggling and results UX when autorun query is on (via 500ms debounce)
- [#1475](https://gitlab.com/meltano/meltano/issues/1475) GitLab extractor in the UI steers user towards a single data source

### Fixes

- [#1657](https://gitlab.com/meltano/meltano/issues/1657) Fix `update_dashboard` error when payload lacked a `new_settings` key
- [#1602](https://gitlab.com/meltano/meltano/issues/1602) Fix instances where `<a disabled='...'>` vs. `<button disabled='...'>` didn't functionally disable the button (previously they were only disabled visually)
- [#1656](https://gitlab.com/meltano/meltano/issues/1656) Fix conditional header in docs to support Meltano.com and inline docs within the Meltano app

## 1.18.0 - (2020-02-03)

---

### New

- [#1154](https://gitlab.com/meltano/meltano/issues/1154) Adds non-dry mode to `meltano permissions` on Snowflake so that queries can be executed
- [#1578](https://gitlab.com/meltano/meltano/issues/1578) User can request help to delete their data from their MeltanoData instance

### Changes

- [#1516](https://gitlab.com/meltano/meltano/issues/1516) Pipelines now show extractor label rather than name
- [#1652](https://gitlab.com/meltano/meltano/issues/1652) Removes the `--full-refresh` command from `meltano permissions`

### Fixes

- [#1595](https://gitlab.com/meltano/meltano/issues/1595) Updates `meltano permissions` to only revoke permissions on databases defined in the spec
- [#1588](https://gitlab.com/meltano/meltano/issues/1588) Update `scrollTo` behavior in Job Log to work across browsers
- [#1660](https://gitlab.com/meltano/meltano/issues/1660) Fix minor action/mutation bug when loading a report in Analyze
- [#1607](https://gitlab.com/meltano/meltano/issues/1607) Fix inaccurate error during report additions/removal from dashboards (via refactor SSOT reports store)

## 1.17.1 - (2020-01-29)

---

### Changes

- [#1625](https://gitlab.com/meltano/meltano/issues/1625) Update docs on meltano.com to only include extractors and loaders provided in the hosted version of Meltano.
- [#1590](https://gitlab.com/meltano/meltano/issues/1590) Add additional targets to `dbt clean`
- [#1655](https://gitlab.com/meltano/meltano/issues/1655) Add UX message to close buttons in Job Log Modal to reinforce that the pipeline still runs after closing (Ben's hover idea)

### Fixes

- [#1618](https://gitlab.com/meltano/meltano/issues/1618) Fix an issue where an expired session would not redirect to the Login page
- [#1630](https://gitlab.com/meltano/meltano/issues/1630) Fix an integrations setup bug that prevented subsequent pipelines to be created unless a full page refresh occurred

## 1.17.0 - (2020-01-27)

---

### New

- [#1462](https://gitlab.com/meltano/meltano/issues/1462) User will be able to reorder dashboard reports
- [#1482](https://gitlab.com/meltano/meltano/issues/1482) Add future grants and revocations for schemas, tables, and views for roles in the `meltano permissions` command
- [#1376](https://gitlab.com/meltano/meltano/issues/1376) Add last updated date to reports
- [#1409](https://gitlab.com/meltano/meltano/issues/1409) Add data start date to Analysis page

- [#1241](https://gitlab.com/meltano/meltano/issues/1241) Add `dashboard` plugin type to enable bundling curated reports and dashboards for data sources
- [#1241](https://gitlab.com/meltano/meltano/issues/1241) Add `--include-related` flag to `meltano add` and `meltano install` to automatically install related plugins based on namespace
- [#1241](https://gitlab.com/meltano/meltano/issues/1241) Add default dashboard and reports for Google Analytics

### Changes

- [#1481](https://gitlab.com/meltano/meltano/issues/1481) Add table and view revocations for roles in the `meltano permissions` command
- [#1459](https://gitlab.com/meltano/meltano/issues/1459) Users can no longer install tap-carbon-intensity from the UI

### Fixes

- [#1600](https://gitlab.com/meltano/meltano/issues/1600) Fix tooltip for Data Source "Connect" buttons
- [#1605](https://gitlab.com/meltano/meltano/issues/1605) Fix an infinite loop causing extraneous API calls to the configuration endpoint
- [#1561](https://gitlab.com/meltano/meltano/issues/1561) Fix `onFocusInput()` to properly focus-and-auto-scroll to `<input type='file'>`s in the data source docs UI
- [#1561](https://gitlab.com/meltano/meltano/issues/1561) Fix `<input type='file'>` styling to better accommodate flexible widths

## 1.16.1 - (2020-01-23)

---

### New

- [#1592](https://gitlab.com/meltano/meltano/issues/1592) Add MAX and MIN aggregate functions to Meltano Models
- [#1552](https://gitlab.com/meltano/meltano/issues/1552) Add "Custom" data source CTA to link to the create custom data source docs
- [#1462](https://gitlab.com/meltano/meltano/issues/1462) User will be able to reorder dashboard reports

### Changes

- [#1510](https://gitlab.com/meltano/meltano/issues/1510) Remove breadcrumbs (not currently useful)
- [#1589](https://gitlab.com/meltano/meltano/issues/1589) Add dbt-specific files to a .gitignore
- [#1402](https://gitlab.com/meltano/meltano/issues/1402) Onboarding redesign to minimize steps and friction ('Extractors' as 'Data Sources', pipelines are secondary to 'Data Source' integrations, and removed loader, transform, and pipeline name as editable in favor of preselected values in accordance with our hosted solution)
- [#1402](https://gitlab.com/meltano/meltano/issues/1402) Local development now requires `.env` to connect a `target-postgres` loader (docs update to follow in [#1586](https://gitlab.com/meltano/meltano/issues/1586) )
- [#1410](https://gitlab.com/meltano/meltano/issues/1410) Update the Design UI to expose timeframes explicitly

### Fixes

- [#1573](https://gitlab.com/meltano/meltano/issues/1573) Fix docs `shouldShowNavbar` conditional and improve query string `embed=true` parsing
- [#1579](https://gitlab.com/meltano/meltano/issues/1579) Make color contrast for CTA buttons accessible
- [#1410](https://gitlab.com/meltano/meltano/issues/1410) Fix a problem with Report that has timeframes selections

### Breaks

## 1.16.0 - (2020-01-20)

---

### New

- [#1556](https://gitlab.com/meltano/meltano/issues/1556) Add default transformations for the Facebook Ads Extractor. They are using the dbt package defined in https://gitlab.com/meltano/dbt-tap-facebook
- [#1557](https://gitlab.com/meltano/meltano/issues/1557) Add default Meltano Models for the Facebook Ads Extractor. They are defined in https://gitlab.com/meltano/model-facebook
- [#1560](https://gitlab.com/meltano/meltano/issues/1560) Make the Facebook Ads Extractor available by default on Meltano UI

### Changes

- [#1541](https://gitlab.com/meltano/meltano/issues/1541) Revert `tap-csv`'s `kind: file` to text input for `csv_files_definition` as we don't fully support `tap-csv` via the UI with single (definition json) and multiple (csv files) file uploading
- [#1477](https://gitlab.com/meltano/meltano/issues/1477) Add a `read-only` mode to Meltano to disable all modifications from the UI

### Fixes

### Breaks

## 1.15.1 - (2020-01-16)

---

### New

- [#608](https://gitlab.com/meltano/meltano/issues/608) Add the Facebook Ads Extractor to Meltano as a hidden plugin. It will be fully enabled on Meltano UI once bundled Transformations and Models are added. It uses the tap defined in https://gitlab.com/meltano/tap-facebook/
- [meltano/model-stripe#2](https://gitlab.com/meltano/model-stripe/issues/2) Add timeframes to the Stripe models
- [#1533](https://gitlab.com/meltano/meltano/issues/1533) Add documentation for the Facebook Ads Extractor

### Changes

- [#1527](https://gitlab.com/meltano/meltano/issues/1527) Update the dashboard modal header to properly differentiate between "Create" and "Edit"
- [#1456](https://gitlab.com/meltano/meltano/issues/1456) 404 Error page now has better back functionality and ability to file new issues directly from the page

### Fixes

- [#1538](https://gitlab.com/meltano/meltano/issues/1538) Fix timeframes not properly displaying on the base table
- [#1574](https://gitlab.com/meltano/meltano/issues/1574) Fix an issue with Meltano crashing after a succesful login
- [#1568](https://gitlab.com/meltano/meltano/issues/1568) Restore support for custom plugins that don't have their available settings defined in discovery.yml

## 1.15.0 - (2020-01-13)

---

### New

- [#1483](https://gitlab.com/meltano/meltano/issues/1483) Add login audit columns to track last login time
- [#1480](https://gitlab.com/meltano/meltano/issues/1480) Add tests to `meltano permissions` command for Snowflake
- [#1392](https://gitlab.com/meltano/meltano/issues/1392) Add inline docs to Extractor configurations in iteration toward improving data setup onboarding

### Changes

- [#1480](https://gitlab.com/meltano/meltano/issues/1480) Add schema revocations for roles in the `meltano permissions` command
- [#1458](https://gitlab.com/meltano/meltano/issues/1458) Remove tap-carbon-intensity-sqlite model from default installation
- [#1458](https://gitlab.com/meltano/meltano/issues/1458) Update docs to reflect new getting started path and updated screenshots
- [#1513](https://gitlab.com/meltano/meltano/issues/1513) Remove dead code related to `/model` route that we no longer link to in favor of the contextual Analyze CTAs and the `MainNav.vue`'s Analyze dropdown
- [#1542](https://gitlab.com/meltano/meltano/issues/1542) Update version, logout, and help UI partial (upper right) to have less prominence and more clearly communicate the "Sign Out" action

### Fixes

- [#1480](https://gitlab.com/meltano/meltano/issues/1480) Fix database revocations corner case for roles in the `meltano permissions` command
- [#1553](https://gitlab.com/meltano/meltano/issues/1553) Fix bug occurring when loading a report that lacks join tables
- [#1540](https://gitlab.com/meltano/meltano/issues/1540) Meltano Analyze will now leverage Pipelines instead of Loaders in the connection dropdown
- [#1540](https://gitlab.com/meltano/meltano/issues/1540) Meltano Analyze will now infer the connection to use instead of it being provided by the user

### Breaks

## 1.14.3 - (2020-01-09)

---

### Fixes

- [#1521](https://gitlab.com/meltano/meltano/issues/1521) Sanitize user-submitted string before using it in file path

## 1.14.2 - (2020-01-09)

---

### New

- [#1391](https://gitlab.com/meltano/meltano/issues/1391) Lock all settings that are controlled through environment variables
- [#1393](https://gitlab.com/meltano/meltano/issues/1393) Add contextual Analyze CTAs for each Pipeline in the Pipelines list
- [#1551](https://gitlab.com/meltano/meltano/issues/1551) Add dbt clean before compile and runs

### Changes

- [#1424](https://gitlab.com/meltano/meltano/issues/1424) Update pipeline elapsed time display to be more human friendly

### Fixes

- [#1430](https://gitlab.com/meltano/meltano/issues/1430) Fix the state not stored for pipelines when Transforms run
- [#1448](https://gitlab.com/meltano/meltano/issues/1448) Fix `AnalyzeList.vue` to display message and link when lacking contextual models

### Breaks

## 1.14.1 - (2020-01-06)

---

### Fixes

- [#1520](https://gitlab.com/meltano/meltano/issues/1520) Fix bug when updating a dashboard that could undesirably overwrite another existing dashboard

### Breaks

## 1.14.0 - (2019-12-30)

---

### New

- [#1461](https://gitlab.com/meltano/meltano/issues/1461) Display toasted notification for report adding to dashboard
- [#1419](https://gitlab.com/meltano/meltano/issues/1419) Add ability to edit and delete dashboards
- [#1411](https://gitlab.com/meltano/meltano/issues/1411) Add download log button to Job Log Modal

### Changes

- [#1311](https://gitlab.com/meltano/meltano/issues/1311) Remove unused meltano/meltano/runner docker image
- [#1502](https://gitlab.com/meltano/meltano/issues/1502) Update configuration file uploads to occur on save vs. file picker completion

### Fixes

- [#1518](https://gitlab.com/meltano/meltano/issues/1518) Fix bug that caused all text fields to show up as required in configuration modals
- [#1446](https://gitlab.com/meltano/meltano/issues/1446) Fix bug that could result in a broken report when the report URL was manually modified
- [#1411](https://gitlab.com/meltano/meltano/issues/1411) Fix bug when reading too large a job log file

## 1.13.0 - (2019-12-23)

---

### New

- [#1269](https://gitlab.com/meltano/meltano/issues/1269) Add `kind: file` so single file uploads can be used with extractors (`tap-google-analytics`'s `key_file_location` is the first user)
- [#1494](https://gitlab.com/meltano/meltano/issues/1494) Add `LIKE` options to Analyze Filter UI so users better understand what filtering patterns are available

### Changes

- [#1399](https://gitlab.com/meltano/meltano/issues/1399) Log Modal now has a prompt to explain potential factors in required time for pipelines to complete
- [#1433](https://gitlab.com/meltano/meltano/issues/1433) Remove `/orchestrate` route and thus the Airflow iframe as this is overkill for our current target users

### Fixes

- [#1434](https://gitlab.com/meltano/meltano/issues/1434) Fix Analyze CTAs to only enable if at least one related pipeline has succeeded
- [#1447](https://gitlab.com/meltano/meltano/issues/1447) Various fixes around loading and reloading reports to mitigate false positive `sqlErrorMessage` conditions
- [#1509](https://gitlab.com/meltano/meltano/issues/1509) Allow plugin profile config to be set through meltano.yml

## 1.12.2 - (2019-12-20)

---

### New

- [#1437](https://gitlab.com/meltano/meltano/issues/1437) Users can now share their dashboards with an automatically generated email

### Changes

- [#1466](https://gitlab.com/meltano/meltano/issues/1466) Filters now have clear language and indiciation that they use AND for chaining
- [#1464](https://gitlab.com/meltano/meltano/issues/1464) Remove the "only" option for transforms in Create Pipeline form

- [#1399](https://gitlab.com/meltano/meltano/issues/1399) Log Modal now has a prompt to explain potential factors in required time for pipelines to complete
- [#1431](https://gitlab.com/meltano/meltano/issues/1431) Add "pipeline will still run if modal is closed" message in the Job Log Modal

### Changes

- [#1422](https://gitlab.com/meltano/meltano/issues/1422) Update start date field to have a recommendation

### Fixes

- [#1447](https://gitlab.com/meltano/meltano/issues/1447) Various fixes around loading and reloading reports to mitigate false positive `sqlErrorMessage` conditions
- [#1443](https://gitlab.com/meltano/meltano/issues/1443) Fix tooltip clipping in modals
- [#1500](https://gitlab.com/meltano/meltano/issues/1500) Fix `meltano install` not running the migrations.

## 1.12.1 - (2019-12-18)

---

### Changes

- [#1403](https://gitlab.com/meltano/meltano/issues/1403) Remove "Orchestrate", "Model", and "Notebook" from the main navigation until each respective UI is more useful (the `/orchestrate` and `/model` routes still exist)
- [#1476](https://gitlab.com/meltano/meltano/issues/1476) Add database and warehouse revocations for roles in the `meltano permissions` command
- [#1473](https://gitlab.com/meltano/meltano/issues/1473) Update Release issue template to recent guidelines

## 1.12.0 - (2019-12-16)

---

### New

- [#1374](https://gitlab.com/meltano/meltano/issues/1374) Add role revocation for users and roles in the `meltano permissions` command
- [#1377](https://gitlab.com/meltano/meltano/issues/1377) Document cleanup steps after MeltanoData testing
- [#1438](https://gitlab.com/meltano/meltano/issues/1438) Add documentation for DNS spoofing error
- [#1436](https://gitlab.com/meltano/meltano/issues/1436) Add video walkthrough on how to setup Google Analytics so that the Meltano Extractor can be able to access the Google APIs and the Google Analytics data.

### Changes

- [#1350](https://gitlab.com/meltano/meltano/issues/1350) Switch to all lower case for Snowflake permission comparisons in the `meltano permissions` command
- [#1449](https://gitlab.com/meltano/meltano/issues/1449) Hide the Marketo Extractor form Meltano UI
- [#1397](https://gitlab.com/meltano/meltano/issues/1397) Optimize workflow for MeltanoData setup
- [#1423](https://gitlab.com/meltano/meltano/issues/1423) Update sidebar and docs to include Ansible

## 1.11.2 - (2019-12-13)

---

### Changes

- [#1435](https://gitlab.com/meltano/meltano/issues/1435) Change "Model" to "Analyze" so the Pipeline CTA is actionable and less abstract
- [#1432](https://gitlab.com/meltano/meltano/issues/1432) Changed "Close" to "Back" in Log Modal to help mitigate "Am I ending the pipeline?" concerns

### Fixes

- [#1439](https://gitlab.com/meltano/meltano/issues/1439) Fix relative elapsed time since last run time display in the Pipelines UI
- [#1441](https://gitlab.com/meltano/meltano/issues/1441) Fix auto advance to "Create Pipeline" when coming from "Load" step (previously "Transform" step, but this has been removed from the UI)
- [#1440](https://gitlab.com/meltano/meltano/issues/1440) Allow installed plugins to appear in UI even if hidden in configuration

## 1.11.1 - (2019-12-12)

---

### New

- [#1351](https://gitlab.com/meltano/meltano/issues/1351) Add "Create Meltano Account" promo for `meltano.meltanodata.com`
- [#1055](https://gitlab.com/meltano/meltano/issues/1055) Add "Disable" button to Tracking Acknowledgment toast so user's can opt-out from the UI
- [#1408](https://gitlab.com/meltano/meltano/issues/1408) Add "Last Run" context to each pipeline
- [#1408](https://gitlab.com/meltano/meltano/issues/1408) Add "Started At", "Ended At", and "Elapsed" to Job Log modal
- [#1390](https://gitlab.com/meltano/meltano/issues/1390) Display of extractors and loaders can now be configured through the `hidden` property in `discovery.yml`

### Changes

- [#1398](https://gitlab.com/meltano/meltano/issues/1398) Update default Transform from "Skip" to "Run"
- [#1406](https://gitlab.com/meltano/meltano/issues/1406) Update Analyze Query section CSS for improved UX (visually improved organization and scanability)
- [#1417](https://gitlab.com/meltano/meltano/issues/1417) Update SCSS variable usage in components for SSOT styling
- [#1408](https://gitlab.com/meltano/meltano/issues/1408) Updated date and time displays to be human-friendly (`moment.js`)
- [#1268](https://gitlab.com/meltano/meltano/issues/1268) Remove Transform step from UI (Create Schedule still allows choosing "Skip" or "Only" but will intelligently default to "Skip" or "Run")

## 1.11.0 - (2019-12-09)

---

### New

- [#1361](https://gitlab.com/meltano/meltano/issues/1361) Add `kind: hidden` to `discovery.yml` so certain connector settings can validate with a default `value` but remain hidden from the user for improved UX

### Changes

- [#1389](https://gitlab.com/meltano/meltano/issues/1389) Temporary Profiles feature removal (conditionally removed if 2+ profiles not already created so existing users can continue using multiple profiles if created)
- [#1373](https://gitlab.com/meltano/meltano/issues/1373) Update MeltanoData deletion process with 1Password

### Fixes

- [#1401](https://gitlab.com/meltano/meltano/issues/1401) Fix double instance of self hosted CTA on desktop sites

## 1.10.2 - (2019-12-06)

---

### Changes

- [#1371](https://gitlab.com/meltano/meltano/issues/1371) Provide more specific instructions for Google Analytics configuration
- [#1381](https://gitlab.com/meltano/meltano/issues/1381) Update the default directory for client_secrets.json for the Google Analytics Extractor to be located under the extract/ directory and not the project's root.
- [#1345](https://gitlab.com/meltano/meltano/issues/1345) Update the documentation for the [Salesforce Extractor](https://www.meltano.com/plugins/extractors/salesforce.html) to contain additional information on Security Tokens
- [#1383](https://gitlab.com/meltano/meltano/issues/1383) Add CTA for hosted solution signup to navigation

### Fixes

- [#1379](https://gitlab.com/meltano/meltano/issues/1379) Fix an issue with Airflow scheduling too many jobs.
- [#1386](https://gitlab.com/meltano/meltano/issues/1386) Fix connector modal clipping issue where small browser heights prevented accessing the "Save" area

### Breaks

## 1.10.1 - (2019-12-05)

---

### Changes

- [#1373](https://gitlab.com/meltano/meltano/issues/1373) Update MeltanoData deletion process with 1Password
- [#1373](https://gitlab.com/meltano/meltano/issues/1373) Update Analyze dropdown as scrollable to better display model CTAs (scrollable dropdown vs. scrolling entire page)

### Fixes

- [#1373](https://gitlab.com/meltano/meltano/issues/1373) Fix formatting on custom containers in MeltanoData guide

## 1.10.0 - (2019-12-04)

---

### New

- [#1343](https://gitlab.com/meltano/meltano/issues/1343) Add current Meltano version to main navigation

### Changes

- [#1358](https://gitlab.com/meltano/meltano/issues/1358) Update MeltanoData guide with maintenance and debugging instructions
- [#1337](https://gitlab.com/meltano/meltano/issues/1337) Add CTA to installations for free hosted dashboards
- [#1365](https://gitlab.com/meltano/meltano/issues/1365) Add process for deleting meltanodata instances
- [#1340](https://gitlab.com/meltano/meltano/issues/1340) Update connector settings UI to communicate the required status of each setting
- [#1357](https://gitlab.com/meltano/meltano/issues/1357) Update LogModal Analyze CTAs so Analyze can preselect the correct loader for a given analysis

### Fixes

- [#1364](https://gitlab.com/meltano/meltano/issues/1364) Fix instructions to SSH into MeltanoData.com instance

## 1.9.1 - (2019-12-04)

---

### Fixes

- [#1355](https://gitlab.com/meltano/meltano/issues/1355) Upgrade version of `discovery.yml` so that not upgraded Meltano instances with a pre v1.9.0 Meltano version do not break.

## 1.9.0 - (2019-12-03)

---

### New

- [marketing#103](https://gitlab.com/meltano/meltano-marketing/issues/103) Add Google Site Verification token to site
- [#1346](https://gitlab.com/meltano/meltano/issues/1346) Add new tutorial for using FileZilla with a Meltano project
- [#1292](https://gitlab.com/meltano/meltano/issues/1292) Add guide for setting up Meltano projects on meltanodata.com

### Changes

- [#1341](https://gitlab.com/meltano/meltano/issues/1341) Various `discovery.yml` and connector configuration UI updates to improve UX.
- [#1341](https://gitlab.com/meltano/meltano/issues/1341) Updated documentation to communicate the various optional settings of a connector

### Fixes

- [#1334](https://gitlab.com/meltano/meltano/issues/1334) Fix automatic population of airflow.cfg after installation
- [#1344](https://gitlab.com/meltano/meltano/issues/1344) Fix an ELT automatic discovery error when running Meltano on Python3.6

## 1.8.0 - (2019-12-02)

---

### New

- [#764](https://gitlab.com/meltano/meltano/issues/764) Add plugin profiles to enable multiple configurations for extractors
- [#1081](https://gitlab.com/meltano/meltano/issues/1081) Add ability to delete data pipelines
- [#1217](https://gitlab.com/meltano/meltano/issues/1217) Add "Test Connection" button to validate connection settings prior to ELT runs
- [#1236](https://gitlab.com/meltano/meltano/issues/1236) Add contextual Analyze CTAs in the Job Log UI
- [#1271](https://gitlab.com/meltano/meltano/issues/1271) Add labels in discovery.yml for easy brand definition

### Changes

- [#1323](https://gitlab.com/meltano/meltano/issues/1323) Add CTA to send users to Typeform to provide info for setting up a hosted dashboard

- [#1323](https://gitlab.com/meltano/meltano/issues/1323) Add CTA to send users to Typeform to provide info for setting up a hosted dashboard
- [#1271](https://gitlab.com/meltano/meltano/issues/1271) Improve messaging on tap and target settings modals
- [#1226](https://gitlab.com/meltano/meltano/issues/1226) Update Pipelines main navigation link to show all data pipeline schedules if that step has been reached
- [#1323](https://gitlab.com/meltano/meltano/issues/1323) Add CTA to send users to Typeform to provide info for setting up a hosted dashboard
- [#1271](https://gitlab.com/meltano/meltano/issues/1271) Improve messaging on tap and target settings modals
- [#1246](https://gitlab.com/meltano/meltano/issues/1246) Update the [Salesforce API + Postgres](https://www.meltano.com/tutorials/salesforce-and-postgres.html) Tutorial to use Meltano UI for setting up the Extractor and Loader, running the ELT pipeline and analyzing the results.

- [#1225](https://gitlab.com/meltano/meltano/issues/1225) Update dbt docs link to be conditional so the user doesn't experience 404s

## 1.7.2 - (2019-11-26)

---

### Fixes

- [#1318](https://gitlab.com/meltano/meltano/merge_requests/1318/) Pin dbt version to `v0.14.4` to address Meltano Transformation failing when using dbt `v0.15.0`

## 1.7.1 - (2019-11-25)

---

### Fixes

- [#1184](https://gitlab.com/meltano/meltano/merge_requests/1184/) Fix `contextualModels` implementation for contextual CTAs in Job Log modal

## 1.7.0 - (2019-11-25)

---

### New

- [#1236](https://gitlab.com/meltano/meltano/issues/1236) Add contextual Analyze CTAs in the Job Log UI

### Fixes

- [#1298](https://gitlab.com/meltano/meltano/issues/1298) Let default entity selection be configured in discovery.yml under `select`
- [#1298](https://gitlab.com/meltano/meltano/issues/1298) Define default entity selection for tap-salesforce
- [#1304](https://gitlab.com/meltano/meltano/issues/1304) Fix Meltano subprocess fetching large catalogs (e.g. for Salesforce) getting stuck do to the subprocess' stderr buffer filling and the process getting deadlocked.

## 1.6.0 - (2019-11-18)

---

### New

- [#1235](https://gitlab.com/meltano/meltano/issues/1235) Add help link button in the app
- [#1285](https://gitlab.com/meltano/meltano/issues/1285) Add link to YouTube guidelines for release instructions
- [#1277](https://gitlab.com/meltano/meltano/issues/1277) Move sections that don't apply to outside contributors from Contributing and Roadmap docs to Handbook: Release Process, Release Schedule, Demo Day, Speedruns, DigitalOcean Marketplace

### Changes

- [#1257](https://gitlab.com/meltano/meltano/issues/1257) Prevent modified logo file upon each build
- [#1289](https://gitlab.com/meltano/meltano/issues/1289) Dismiss all modals when using the escape key
- [#1282](https://gitlab.com/meltano/meltano/issues/1282) Remove Entity Selection from the UI (still available in CLI) and default to "All" entities for a given data source
- [#1303](https://gitlab.com/meltano/meltano/issues/1303) Update the configuration options for the Salesforce Extractor to only include relevant properties. Remove properties like the client_id that were not used for username/password authentication.
- [#1308](https://gitlab.com/meltano/meltano/issues/1308) Update the configuration options for the Marketo Extractor to use a Start Date instead of a Start Time.

### Fixes

- [#1297](https://gitlab.com/meltano/meltano/issues/1297) Get actual latest ELT job log by sorting matches by creation time with nanosecond resolution
- [#1297](https://gitlab.com/meltano/meltano/issues/1297) Fix pipeline failure caused by jobs that require true concurrency being executed on CI runners that don't

## 1.5.0 - (2019-11-11)

---

### New

- [#1222](https://gitlab.com/meltano/meltano/issues/1222) Include static application security testing (SAST) in the pipeline
- [#1164](https://gitlab.com/meltano/meltano/issues/1164) Add "transform limitations" message to Transform UI
- [#1272](https://gitlab.com/meltano/meltano/issues/1272) Add Vuepress plugin to generate a sitemap on website build
- [meltano-marketing#89](https://gitlab.com/meltano/meltano-marketing/issues/89) Adds basic title and meta descriptions to all public-facing website & documentation pages.

### Changes

- [#1239](https://gitlab.com/meltano/meltano/issues/1239) Update header buttons layout on small viewports
- [#1019](https://gitlab.com/meltano/meltano/issues/1019) Automatically update package.json file versions
- [#1253](https://gitlab.com/meltano/meltano/issues/1253) Do not allow `meltano` command invocation without any argument
- [#1192](https://gitlab.com/meltano/meltano/issues/1192) Improve helper notes associated with each Extract, Load, and Transform step to better communicate the purpose of each
- [#1201](https://gitlab.com/meltano/meltano/issues/1201) Improved "Auto Advance" messaging regarding Entity Selection. We also doubled the default toast time to improve likelihood of reading feedback.
- [#1191](https://gitlab.com/meltano/meltano/issues/1191) update Google Analytics extractor documentation to explain how to set up the Google Analytics API, and remove duplicate instructions from the [Google Analytics API + Postgres tutorial](http://meltano.com/tutorials/google-analytics-with-postgres.html#prerequisites)
- [#1199](https://gitlab.com/meltano/meltano/issues/1199) Add example and sample CSV files to the CSV extractor documentation
- [#1247](https://gitlab.com/meltano/meltano/issues/1247) Update the [Loading CSV Files to a Postgres Database](https://www.meltano.com/tutorials/csv-with-postgres.html) Tutorial to use Meltano UI for setting up the Extractor and Loader, running the ELT pipeline and analyzing the results. Also provide all the files used in the tutorial (transformations, models, etc) as downloadable files.
- [#1279] Revise ["Roadmap" section](https://meltano.com/docs/roadmap.html) of the docs with clarified persona, mission, vision, and re-order content
- [#1134](https://gitlab.com/meltano/meltano/issues/1134) Update the [GitLab API + Postgres](https://www.meltano.com/tutorials/gitlab-and-postgres.html). Include video walk-through and update the end to end flow to only use Meltano UI.
- [#95](https://gitlab.com/meltano/meltano-marketing/issues/95) Update the DigitalOcean CTA to go to the public directory page for the Meltano droplet
- [#1270](https://gitlab.com/meltano/meltano/issues/1270) Main navigation "Pipeline" to "Pipelines" to reinforce multiple vs. singular (conflicts a bit with the verb approach of the other navigation items but we think it's worth it for now)
- [#1240](https://gitlab.com/meltano/meltano/issues/1240) Provide clarity around how Airflow can be used directly in documentation and UI
- [#1263](https://gitlab.com/meltano/meltano/issues/1263) Document lack of Windows support and suggest WSL, Docker

### Fixes

- [#1259](https://gitlab.com/meltano/meltano/issues/1259) Fix `meltano elt` not properly logging errors happening in the ELT process
- [#1183](https://gitlab.com/meltano/meltano/issues/1183) Fix a race condition causing the `meltano.yml` to be empty in some occurence
- [#1258](https://gitlab.com/meltano/meltano/issues/1258) Fix format of custom extractor's capabilities in meltano.yml
- [#1215](https://gitlab.com/meltano/meltano/issues/1215) Fix intercom documentation footer overlap issue.
- [#1215](https://gitlab.com/meltano/meltano/issues/1215) Fix YouTube iframes to be responsive (resolves unwanted side-effect of horizontal scrollbar at mobile/tablet media queries)

## 1.4.0 - (2019-11-04)

---

### New

- [#1208](https://gitlab.com/meltano/meltano/issues/1208) Add description to `Plugin` definition and updated `discovery.yml` and UI to consume it
- [#1195](https://gitlab.com/meltano/meltano/issues/1195) Add temporary message in configuration communicating their global nature until "Profiles" are implemented
- [#1245](https://gitlab.com/meltano/meltano/issues/1245) Add detailed information on the documentation about events tracked by Meltano when Anonymous Usage Data tracking is enabled.
- [#1228](https://gitlab.com/meltano/meltano/issues/1228) Add preselections of the first column and aggregate of base table to initialize Analyze with data by default.

### Changes

- [#1244](https://gitlab.com/meltano/meltano/issues/1244) Add instructions on how to deactivate a virtual environment
- [#1082](https://gitlab.com/meltano/meltano/issues/1082) Meltano will now enable automatically DAGs created in Airflow
- [#1231](https://gitlab.com/meltano/meltano/issues/1231) Update CLI output during project initialization
- [#1126](https://gitlab.com/meltano/meltano/issues/1126) Minor UI updates to improve clarity around Schedule step and Manual vs Orchestrated runs
- [#1210](https://gitlab.com/meltano/meltano/issues/1210) Improved SQLite loader configuration context (name and description)
- [#1185](https://gitlab.com/meltano/meltano/issues/1185) Remove majority of unimplemented placeholder UI buttons
- [#1166](https://gitlab.com/meltano/meltano/issues/1166) Clarify in documentation that plugin configuration is stored in the `.meltano` directory, which is in `.gitignore`.
- [#1200](https://gitlab.com/meltano/meltano/issues/1200) Link to new Getting Help documentation section instead of issue tracker where appropriate

- [#1227](https://gitlab.com/meltano/meltano/issues/1227) Update Notebook `MainNav` link to jump to our Jupyter Notebook docs

### Fixes

- [#1075](https://gitlab.com/meltano/meltano/issues/1075) Fix a bug that caused `target-csv` to fail.
- [#1233](https://gitlab.com/meltano/meltano/issues/1233) Fix the Design page failing to load a Design that has timeframes on the base table
- [#1187](https://gitlab.com/meltano/meltano/issues/1187) Updated configuration to support `readonly` kind to prevent unwanted editing
- [#1187](https://gitlab.com/meltano/meltano/issues/1187) Updated configuration to setting resets to prevent unwanted editing
- [#1187](https://gitlab.com/meltano/meltano/issues/1187) Updated configuration to conditionally reset certain settings to prevent unwanted editing
- [#1187](https://gitlab.com/meltano/meltano/issues/1187) Updated configuration to prevent unwanted editing until we handle this properly with role-based access control
- [#1187](https://gitlab.com/meltano/meltano/issues/1187) Updated certain connector configuration settings with a `readonly` flag to prevent unwanted editing in the UI. This is temporary and will be removed when we handle this properly with role-based access control.
- [#1198](https://gitlab.com/meltano/meltano/issues/1198) Fix "More Info." link in configuration to properly open a new tab via `target="_blank"`

- [#1229](https://gitlab.com/meltano/meltano/issues/1229) Improve extractor schema autodiscovery error messages and don't attempt autodiscovery when it is known to not be supported, like in the case of tap-gitlab
- [#1207](https://gitlab.com/meltano/meltano/issues/1207) Updated all screenshots in Getting Started Guide to reflect the most current UI

## 1.3.0 - (2019-10-28)

---

### New

- [#991](https://gitlab.com/meltano/meltano/issues/991) Add e2e tests for simple sqlite-carbon workflow
- [#1103](https://gitlab.com/meltano/meltano/issues/1103) Add Intercom to Meltano.com to interact with our users in real-time
- [#1130](https://gitlab.com/meltano/meltano/issues/1130) Add Tutorial for extracting data from Google Analytics and loading the extracted data to Postgres
- [#1168](https://gitlab.com/meltano/meltano/issues/1168) Speedrun video added to home page and new release issue template
- [#1182](https://gitlab.com/meltano/meltano/issues/1182) Add `null`able date inputs so optional dates aren't incorrectly required in validation
- [#1169](https://gitlab.com/meltano/meltano/issues/1169) Meltano now generates the dbt documentation automatically

### Changes

- [!1061](https://gitlab.com/meltano/meltano/merge_requests/1061) Update the Getting Started Guide and the Meltano.com documentation with the new UI and information about job logging and how to find the most recent run log of a pipeline.
- [#1213](https://gitlab.com/meltano/meltano/issues/1213) Add VuePress use and benefits to documentation
- [#922](https://gitlab.com/meltano/meltano/issues/922) Document the importance of transformations and how to get started
- [#1167](https://gitlab.com/meltano/meltano/issues/1167) Iterate on docs to improve readability and content updates

### Fixes

- [#1173](https://gitlab.com/meltano/meltano/issues/1173) Fix `sortBy` drag-and-drop bug in Analyze by properly using `tryAutoRun` vs. `runQuery`
- [#1079](https://gitlab.com/meltano/meltano/issues/1079) `meltano elt` will now run in isolation under `.meltano/run/elt`
- [#1204](https://gitlab.com/meltano/meltano/issues/1204) move project creation steps out of the local installation section of the docs and into the Getting Started Guide
- [#782](https://gitlab.com/meltano/meltano/issues/782) Update timeframe label and fix timeframe attributes to properly display in the Result Table

## 1.2.1 - (2019-10-22)

---

### New

- [#1123](https://gitlab.com/meltano/meltano/issues/1123) Add first-class "Submit Issue" CTA to help expedite resolution when a running job fails. Also updated the "Log" CTA in the Pipelines UI to reflect a failed state.

### Fixes

- [#1172](https://gitlab.com/meltano/meltano/issues/1172) Fix analytics issue related to app version

## 1.2.0 - (2019-10-21)

---

### New

- [#1121](https://gitlab.com/meltano/meltano/issues/1121) Add ability to configure listen address of Meltano and Airflow
- [#1022](https://gitlab.com/meltano/meltano/issues/1022) Add "Autorun Query" toggle and persist the user's choice across sessions
- [#1060](https://gitlab.com/meltano/meltano/issues/1060) Auto advance to Job Log from Pipeline Schedule creation
- [#1111](https://gitlab.com/meltano/meltano/issues/1111) Auto advance to Loader installation step when an extractor lacks entity selection

### Changes

- [#1013](https://gitlab.com/meltano/meltano/issues/1013) Toast initialization and analytics initialization cleanup

### Fixes

- [#1050](https://gitlab.com/meltano/meltano/issues/1050) Fix a bug where the Job log would be created before the `transform` are run.
- [#1122](https://gitlab.com/meltano/meltano/issues/1122) `meltano elt` will now properly run when using `target-snowflake`.
- [#1159](https://gitlab.com/meltano/meltano/issues/1159) Minor UI fixes (proper `MainNav` Model icon active color during Analyze route match & "Run" auto query related cleanup) and `...NameFromRoute` refactor renaming cleanup

## 1.1.0 - (2019-10-16)

---

### New

- [#1106](https://gitlab.com/meltano/meltano/issues/1106) Add description metadata to the GitLab extractor's Ultimate License configuration setting
- [#1057](https://gitlab.com/meltano/meltano/issues/1057) Auto advance to Entity Selection when an extractor lacks configuration settings
- [#51](https://gitlab.com/meltano/meltano-marketing/issues/51) Update Google Analytics to track `appVersion`, custom `projectId`, and to properly use the default `clientId`. The CLI also now uses `client_id` to differentiate between a CLI client id (not versioned) and the project id (versioned).
- [#1012](https://gitlab.com/meltano/meltano/issues/1012) Add intelligent autofocus for improved UX in both Extractor and Loader configuration
- [#758](https://gitlab.com/meltano/meltano/issues/758) Update 'meltano permissions' to add --full-refresh command to revoke all privileges prior to granting
- [#1113](https://gitlab.com/meltano/meltano/issues/1113) Update 'meltano permissions' to have the ability to find all schemas matching a partial name such as `snowplow_*`
- [#1114](https://gitlab.com/meltano/meltano/issues/1114) Update 'meltano permissions' to include the OPERATE privilege for Snowflake warehouse

### Changes

- Compress meltano-logo.png
- [#1080](https://gitlab.com/meltano/meltano/issues/1080) Temporarily disable Intercom until userId strategy is determined
- [#1058](https://gitlab.com/meltano/meltano/issues/1058) Updated the selected state of grouped buttons to fill vs. stroke. Updated the docs to reflect the reasoning to ensure consistency in Meltano's UI visual language
- [#1068](https://gitlab.com/meltano/meltano/issues/1068) Replace dogfooding term in docs to speedrun
- [#1101](https://gitlab.com/meltano/meltano/issues/1101) Add new tour video to home page
- [#1101](https://gitlab.com/meltano/meltano/issues/1101) Update design to improve readability and contrast
- [#1115](https://gitlab.com/meltano/meltano/issues/1115) Update 'meltano permissions' to not require an identially named role for a given user

### Fixes

- [#1120](https://gitlab.com/meltano/meltano/issues/1120) Fix a concurrency bug causing `meltano select` to crash.
- [#1086](https://gitlab.com/meltano/meltano/issues/1086) Fix a concurrency issue when the `meltano.yml` file was updated.
- [#1112](https://gitlab.com/meltano/meltano/issues/1112) Fix the "Run" button to improve UX by properly reflecting the running state for auto-running queries
- [#1023](https://gitlab.com/meltano/meltano/issues/1023) Fix last vuex mutation warning with editable `localConfiguration` clone approach

### Breaks

## 1.0.1 - (2019-10-07)

---

### Fixes

- Patch technicality due to PyPi limitation (v1 already existed from a publish mistake seven+ months ago) with needed changelog New/Changes/Fixes section headers

## 1.0.0 - (2019-10-07)

---

### New

- [#1020](https://gitlab.com/meltano/meltano/issues/1020) Update Command Line Tools documentation to reflect a standard format with opportunities for improvement in the future
- [#524](https://gitlab.com/meltano/meltano/issues/524) There is a new Plugins section on the site to contain all ecosystem related libraries (i.e., extractors, loaders, etc.)

### Changes

- [#1087](https://gitlab.com/meltano/meltano/issues/1087) Fix `meltano select` not seeding the database when run as the first command.
- [#1090](https://gitlab.com/meltano/meltano/issues/1090) Update the namespace for all plugins. Also the default schema used will go back to including the `tap_` prefix to avoid conflicts with existing schemas (e.g. a local `gitlab` or `salesforce` schema). This also fixes `tap-csv` and `tap-google-analytics` not properly working after the latest Meltano release.
- [#1047](https://gitlab.com/meltano/meltano-marketing/issues/1047) Fix a bug where some configuration values were not redacted

### Fixes

### Breaks

- [#1085](https://gitlab.com/meltano/meltano/issues/1085) Fix Analyze model dropdown to properly reflect installed `models`
- [#1089](https://gitlab.com/meltano/meltano/issues/1089) Properly re-initialize the Analyze page after a new analysis is selected during an existing analysis (this issue surfaced due to the recent Analyze dropdown CTAs addition which enables an analysis change during an existing one)
- [#1092](https://gitlab.com/meltano/meltano/issues/1092) Fix async condition so the design store's `defaultState` is properly applied before loading a new design via `initializeDesign`

## 0.44.1 - (2019-10-03)

---

### New

- [#51](https://gitlab.com/meltano/meltano-marketing/issues/51) Add Google Analytics tracking acknowledgment in the UI
- [#926](https://gitlab.com/meltano/meltano/issues/926) Add step-by-step intructions for using the DigitalOcean one-click installer
- [#1076](https://gitlab.com/meltano/meltano/issues/1076) Enable Log button in pipelines UI after route change or hard refresh if a matching log exists
- [#1067](https://gitlab.com/meltano/meltano/issues/1067) Add Model landing page and update Analyze main navigation to a dropdown displaying the various analysis CTAs associated with each model
- [#1080](https://gitlab.com/meltano/meltano/issues/1080) Add live chat support on Meltano.com website using Intercom.io

### Changes

- [#1069](https://gitlab.com/meltano/meltano/issues/1069) Meltano will now use the schedule's name to run incremental jobs
- [#926](https://gitlab.com/meltano/meltano/issues/926) Move manual DigitalOcean Droplet configuration instructions to advanced tutorials
- Collapse Installation docs into a single section

### Fixes

- [#1071](https://gitlab.com/meltano/meltano/issues/1071) Fix `rehydratePollers` so the UI reflects running jobs after a hard refresh or route change (this surfaced from the recent [!963](https://gitlab.com/meltano/meltano/merge_requests/963) change)
- [#1075](https://gitlab.com/meltano/meltano/issues/1075) Fix an issue where `meltano elt` would fail when a previous job was found

## 0.44.0 - (2019-09-30)

---

### New

- [#950](https://gitlab.com/meltano/meltano/issues/950) Removed the Analyze connection configuration: Meltano will now infer connections out of each loader configuration.
- [#1002](https://gitlab.com/meltano/meltano/issues/1002) Analyze UI now displays the Topic's (analysis model's) description text if applicable
- [#1032](https://gitlab.com/meltano/meltano/issues/1032) Add 'Model' and 'Notebook' to main navigation to communicate that Meltano plans to empower users with modeling and notebooking functionality
- [#949](https://gitlab.com/meltano/meltano/issues/949) Add "Log" button and dedicated sub-UI for tracking an ELT run's status more granularly

- [#932](https://gitlab.com/meltano/meltano/issues/932) Meltano can now be upgraded from the UI directly.

### Changes

- [#1045](https://gitlab.com/meltano/meltano/issues/1045) Make it clear that 'meltano add' is not hanging while installing plugins
- [#1000](https://gitlab.com/meltano/meltano/issues/1000) Update Getting Started guide with updated screenshots and content
- [#854](https://gitlab.com/meltano/meltano/issues/854) Charts now use pretty labels rather than the ID
- [#1011](https://gitlab.com/meltano/meltano/issues/1011) Removed "Catch-up Date" in favor of default "Start Date" of extractor
- [#578](https://gitlab.com/meltano/meltano/issues/578) Remove support for `tap-zuora`.
- [#1002](https://gitlab.com/meltano/meltano/issues/1002) Update `discovery.yml` with explicit `kind: password` metadata (we infer and set input types of `password` as a safeguard, but the explicit setting is preferred)
- [#1049](https://gitlab.com/meltano/meltano/issues/1049) Change default `target-sqlite` database name to `warehouse` to not conflict with system database
- [#949](https://gitlab.com/meltano/meltano/issues/949) Update the way Meltano handles logs for ELT runs: Every elt run is logged in `.meltano/run/logs/{job_id}/elt_{timestamp}.log`. That allows Meltano to keep logs for multiple, or even concurrent, elt runs with the same `job_id`.
- [#949](https://gitlab.com/meltano/meltano/issues/949) Update "Create Pipeline" redirect logic based on the previous route being 'transforms' (this is a UX win setting up the user with the sub-UI for the next logical step vs. requiring a manual "Create" click)
- [#1051](https://gitlab.com/meltano/meltano/issues/1051) Automatically set SQLALCHEMY_DATABASE_URI config to system database URI

### Fixes

- [#1004](https://gitlab.com/meltano/meltano/issues/1004) Fix error when deselecting last attribute in Analyze
- [#1048](https://gitlab.com/meltano/meltano/issues/1048) Fix various actions that should have been mutations and did minor code convention cleanup
- [#1063](https://gitlab.com/meltano/meltano/issues/1063) Fix the "Explore" button link in Dashboards to properly account for the `namespace`

### Breaks

- [#1051](https://gitlab.com/meltano/meltano/issues/1051) Remove MELTANO_BACKEND e.a. in favor of --uri CLI option and MELTANO_DATABASE_URI env var
- [#1052](https://gitlab.com/meltano/meltano/issues/1052) Move system database into `.meltano` directory to indicate it is owned by the app and not supposed to be messed with directly by users

## 0.43.0 - (2019-09-23)

---

### New

- [#1014](https://gitlab.com/meltano/meltano/issues/1014) Meltano now logs all output from each `meltano elt` run in a log file that uses the unique job*id of the run. It can be found in `.meltano/run/logs/elt*{job_id}.log`.
- [#1014](https://gitlab.com/meltano/meltano/issues/1014) Meltano now logs all output from each `meltano elt` run in a log file that uses the unique job*id of the run. It can be found in `.meltano/run/logs/elt*{job_id}.log`.
- [#1014](https://gitlab.com/meltano/meltano/issues/1014) Meltano now logs all output from each `meltano elt` run in a log file that uses the unique `job_id` of the run. It can be found in `.meltano/run/logs/elt*{job_id}.log`.
- [#955](https://gitlab.com/meltano/meltano/issues/955) Establish baseline for demo day and how they should be run

### Changes

- [#891](https://gitlab.com/meltano/meltano/issues/891) Contributors can run webapp from root directory

### Fixes

- [#1005](https://gitlab.com/meltano/meltano/issues/1005) Fix installed plugins endpoints listing identically named plugins of different types under wrong type

## 0.42.1 - (2019-09-19)

---

### Changes

- [#987](https://gitlab.com/meltano/meltano/issues/987) Update routing to match labels (verbs vs. nouns) in effort to subtly reinforce action taking vs. solely "thing" management
- [#960](https://gitlab.com/meltano/meltano/issues/960) Improve UX by instantly displaying extractor and loader configuration UIs based on "Install" or "Configure" interaction as opposed to the prior delay (side effect of async `addPlugin`)
- [#996](https://gitlab.com/meltano/meltano/issues/996) Update conditional UI analytics stats tracking at runtime vs. build-time by sourcing state from the same backend `send_anonymous_usage_stats` flag

### Fixes

- [#992](https://gitlab.com/meltano/meltano/issues/992) Fix missing GA scripts
- [#989](https://gitlab.com/meltano/meltano/issues/989) Fix UI/UX documentation regarding recent removal of `view-header`
- [#994](https://gitlab.com/meltano/meltano/issues/994) Fix stale Pipelines Count in main navigation Pipeline badge
- [#999](https://gitlab.com/meltano/meltano/issues/999) Update yarn dependencies to resolve peer dependency warning
- [#1008](https://gitlab.com/meltano/meltano/issues/1008) Fix error on "Create Pipeline Schedule" modal when no plugins have been installed
- [#1015](https://gitlab.com/meltano/meltano/issues/1008) Support SQLite database name with and without '.db' extension
- [#1007](https://gitlab.com/meltano/meltano/issues/1007) Fix pipeline with failed job not being regarded as having completed
- [#998](https://gitlab.com/meltano/meltano/issues/998) Update Analyze UI with conditional loading indicator to prevent query generation prior to connection dialects being loaded (this solution is still useful for when inference supercedes our current manual dialect selection solution)
- [#1009](https://gitlab.com/meltano/meltano/issues/1009) Fix default ConnectorSettings validation to account for `false` (unchecked) checkbox values

### Breaks

## 0.42.0 - (2019-09-16)

---

### New

- [#976](https://gitlab.com/meltano/meltano/issues/976) Route changes will update page title in the web app

### Changes

- [Marketing #48](https://gitlab.com/meltano/meltano-marketing/issues/48) Update newsletter subscription links to redirect to our new newsletter [hosted by Substack](https://meltano.substack.com)

### Fixes

- [#965](https://gitlab.com/meltano/meltano/issues/965) Fix a regression that prevented the Meltano UI to reach the Meltano API when using an external hostname.
- [#986](https://gitlab.com/meltano/meltano/issues/986) Fix an issue where the Orchestration page would not show Airflow even when it was installed.
- [#969](https://gitlab.com/meltano/meltano/issues/969) Fix an issue where the Meltano Analyze connection would not respect the `port` configuration.
- [#964](https://gitlab.com/meltano/meltano/issues/964) Fix copy button overlap issue with top navigation
- [#970](https://gitlab.com/meltano/meltano/issues/970) Fix Meltano's m5o parser and compiler to properly namespace and isolate the definitions of different custom and packaged Topics.

## 0.41.0 - (2019-09-09)

---

### New

- [#980](https://gitlab.com/meltano/meltano/issues/980) Add Cypress for e2e testing pipeline
- [#579](https://gitlab.com/meltano/meltano/issues/579) Add `meltano schedule list` to show a project's schedules
- [#942](https://gitlab.com/meltano/meltano/issues/942) Add progress bars on various routes to improve UX feedback
- [#779](https://gitlab.com/meltano/meltano/issues/779) Add various UI polish details regarding iconography use, preloading feedback, breadcrumbs, container styling, navigation, and sub-navigation

### Changes

- [#906](https://gitlab.com/meltano/meltano/issues/906) `meltano ui` will now run in `production` per default

- [#942](https://gitlab.com/meltano/meltano/issues/942) Update Analyze Connections UI to match configuration-as-modal pattern for UX consistency regarding configuration
- [#779](https://gitlab.com/meltano/meltano/issues/779) Update all "This feature is queued..." temporary UI buttons to link to the Meltano repo issues page with a contextual search term

## 0.40.0 - (2019-09-04)

---

### New

- [#927](https://gitlab.com/meltano/meltano/issues/927) Document how to manually set up a Meltano Droplet on DigitalOcean

- [#916](https://gitlab.com/meltano/meltano/issues/916) Add Transform step as first-class and adjacent step to Extract and Load
- [#916](https://gitlab.com/meltano/meltano/issues/916) Improve Create Pipeline Schedule default selection UX by leveraging "ELT recents" concept
- [#936](https://gitlab.com/meltano/meltano/issues/936) Add "Refresh Airflow" button in Orchestrate to bypass route change or full-page refresh when iframe doesn't initially inflate as expected (this will likely be automated once the root cause is determined)
- [#899](https://gitlab.com/meltano/meltano/issues/899) Add deep linking improvements to reports and dashboards to better facilitate sharing
- [#899](https://gitlab.com/meltano/meltano/issues/899) Add "Edit" and "Explore" buttons to each report instance displayed in a dashboard to enable editing said report and exploring a fresh and unselected analysis of the same model and design
- [!546](https://gitlab.com/meltano/meltano/merge_requests/546) Add new Advanced Tutorial on how to Load CSV files to Postgres

### Changes

- [#909](https://gitlab.com/meltano/meltano/issues/909) Default names will be generated for Reports and Dashboards
- [#892](https://gitlab.com/meltano/meltano/issues/892) Improve experience for parsing Snowflake URL for ID by showing processing step
- [#935](https://gitlab.com/meltano/meltano/issues/935) Update Entity Selection to be nested in the Extract step so each ELT step is consecutive
- [#886](https://gitlab.com/meltano/meltano/issues/886) Add validation for grouping settings as the next iteration of improved form validation for generated connector settings

### Fixes

- [#931](https://gitlab.com/meltano/meltano/issues/931) Fix Analyze Connections identifier mismatch resulting from recent linting refactor
- [#919](https://gitlab.com/meltano/meltano/issues/919) Fix Airflow iframe automatic UI refresh
- [#937](https://gitlab.com/meltano/meltano/issues/937) Fix Chart.vue prop type error

## 0.39.0 - (2019-08-26)

---

### New

- [#838](https://gitlab.com/meltano/meltano/issues/838) Add indicator for speed run plugins
- [#870](https://gitlab.com/meltano/meltano/issues/870) Add global footer component in docs
- [#871](https://gitlab.com/meltano/meltano/issues/871) Add contributing link in footer of docs
- [#908](https://gitlab.com/meltano/meltano/issues/908) Add auto installation for Airflow Orchestrator for improved UX
- [#912](https://gitlab.com/meltano/meltano/issues/912) Auto run the ELT of a saved Pipeline Schedule by default
- [#907](https://gitlab.com/meltano/meltano/issues/907) Add auto select of "All" for Entities Selection step and removed the performance warning (a future iteration will address the "Recommended" implementation and the display of a resulting performance warning when "All" is selected and "Recommended" ignored)
- [#799](https://gitlab.com/meltano/meltano/issues/799) Standardized code conventions on the frontend and updated related documentation (issues related to further linting enforcement will soon follow)

### Changes

- [#838](https://gitlab.com/meltano/meltano/issues/838) Speed run plugins prioritized to top of the list
- [#896](https://gitlab.com/meltano/meltano/issues/896) Add documentation for how to do patch releases
- [#910](https://gitlab.com/meltano/meltano/issues/910) Update linting rules to enforce better standards for the frontend code base
- [#885](https://gitlab.com/meltano/meltano/issues/885) Add docs for all extractors and loaders
- [#885](https://gitlab.com/meltano/meltano/issues/885) All plugin modal cards show docs text if they have docs
- [#733](https://gitlab.com/meltano/meltano/issues/733) Improve error feedback to be more specific when plugin installation errors occur

### Fixes

- [#923](https://gitlab.com/meltano/meltano/issues/923) Fix contributing release docs merge conflict issue

## 0.38.0 - (2019-08-21)

---

### New

- [#746](https://gitlab.com/meltano/meltano/issues/746) Add CTA to specific dashboard in "Add to Dashboard" sub-UI
- [#746](https://gitlab.com/meltano/meltano/issues/746) Add toast feedback on success, update, or error for schedules, reports, and dashboards
- [#814](https://gitlab.com/meltano/meltano/issues/814) Install Airflow via the Orchestration UI (we may do this in the background automatically in the future)

### Changes

- [#901](https://gitlab.com/meltano/meltano/issues/901) Update entities plugins to be alphabetically sorted for consistency with extractors ordering

### Fixes

- [#746](https://gitlab.com/meltano/meltano/issues/746) Prevent duplicate schedule, report, and dashboard creation if there is an existing item
- [#976](https://gitlab.com/meltano/meltano/issues/900) Fix fallback v976e Route changes will update page title in the web appfor Iso8601 dates/times
- [#903](https://gitlab.com/meltano/meltano/issues/903) Fix columns display issue for the base table in Analyze

### Breaks

## 0.37.2 - (2019-08-19)

---

### Fixes

- [#894](https://gitlab.com/meltano/meltano/issues/894) Fix issue with static asset paths

## 0.37.1 - (2019-08-19)

---

### Fixes

- [#894](https://gitlab.com/meltano/meltano/issues/894) Fix build issues with new Vue CLI 3 build process

## 0.37.0 - (2019-08-19)

---

### New

- [#763](https://gitlab.com/meltano/meltano/issues/763) Add inference to auto install related plugins after a user installs a specific extractor
- [#867](https://gitlab.com/meltano/meltano/issues/867) Add fallback values (if they aren't set in the `discovery.yml`) for `start date`, `start time`, and `end date` for all connectors so the user has potentially one less interaction to make per connector configuration

### Changes

- [#342](https://gitlab.com/meltano/meltano/issues/342) Swap UI app directory "webapp" and upgrade to Vue CLI 3
- [#882](https://gitlab.com/meltano/meltano/issues/882) Update navigation and subnavigation labels to verbs vs. nouns to inspire action and productivity when using the UI
- [#700](https://gitlab.com/meltano/meltano/issues/700) Update documentation to remove "\$" and trim spaces to make CLI command copy/paste easier
- [#878](https://gitlab.com/meltano/meltano/issues/878) Write a [tutorial to help users get started with PostgreSQL](http://www.meltano.com/docs/loaders.html#postgresql-database)
- [#883](https://gitlab.com/meltano/meltano/issues/883) Break Extractors and Loaders sections out in the docs
- [#889](https://gitlab.com/meltano/meltano/issues/889) Allow for githooks to lint on commit
- [#835](https://gitlab.com/meltano/meltano/issues/835) Pipeline name in Schedule creation will have an automatic default

### Fixes

- [#872](https://gitlab.com/meltano/meltano/issues/872) Updated `tap-marketo` and `tap-stripe` to leverage password input type while also improving the input type password fallback
- [#882](https://gitlab.com/meltano/meltano/issues/882) Fix recent minor regression regarding `Dashboard` routing
- [#858](https://gitlab.com/meltano/meltano/issues/858) Fix `job_state` bug so that ELT run status polling can properly resume as expected
- [#890](https://gitlab.com/meltano/meltano/issues/890) Fix implementation of default configuration setting to use less code

## 0.36.0 - (2019-08-12)

---

### New

- [#793](https://gitlab.com/meltano/meltano/issues/793) Add introduction module to Connector Settings to allow for helper text as far as signup and documentation links
- [#796](https://gitlab.com/meltano/meltano/issues/796) Add dropdown option to Connector Settings to allow for more defined UI interactions
- [#802](https://gitlab.com/meltano/meltano/issues/802) Add support for Query Filters over columns that are not selected
- [#855](https://gitlab.com/meltano/meltano/issues/855) Add empty state to Dashboards and cleaned up styling for consistency with Analyze's layout
- [#856](https://gitlab.com/meltano/meltano/issues/856) Add contextual information to the Analyze Connection UI to aid user understanding
- [#800](https://gitlab.com/meltano/meltano/issues/800) Add save success feedback for connectors, entities, and connections
- [#817](https://gitlab.com/meltano/meltano/issues/817) Add [Meltano explainer video](https://www.youtube.com/watch?v=2Glsf89WQ5w) to the front page of Meltano.com

### Changes

- [#794](https://gitlab.com/meltano/meltano/issues/794) Update Snowflake fields to have descriptions and utilize tooltip UI
- [#853](https://gitlab.com/meltano/meltano/issues/853) Improve UX for multi-attribute ordering (wider sub-UI for easier reading, clear drop target, and clearer drag animation for reenforcing sorting interaction)
- [#735](https://gitlab.com/meltano/meltano/issues/735) Update Entities UI to only display entity selection "Configure" CTAs for installed (vs. previously all) extractors
- [#548](https://gitlab.com/meltano/meltano/issues/548) Update Meltano mission, vision and path to v1 on [roadmap page](https://meltano.com/docs/roadmap.html) of Meltano.com
- [#824](https://gitlab.com/meltano/meltano/issues/824) Update `meltano select` to use the unique `tap_stream_id` instead of the `stream` property for filtering streams. This adds support for taps with multiple streams with the same name, like, for example, the ones produced by `tap-postgres` when tables with the same name are defined in different schemas.
- [#842](https://gitlab.com/meltano/meltano/issues/842) Collapse Deployment section in the docs to be under [Installation](https://meltano.com/docs/installation.html)

### Fixes

- [#855](https://gitlab.com/meltano/meltano/issues/855) Fix bug that duplicated a dashboard's `reportIds` that also prevented immediate UI feedback when reports were toggled (added or removed) from a dashboard via Analyze's "Add to Dashboard" dropdown
- [#851](https://gitlab.com/meltano/meltano/issues/851) Fix report saving and loading to work with filters and sortBy ordering
- [#852](https://gitlab.com/meltano/meltano/issues/852) Update Scheduling UI to have "Run" button at all times vs conditionally to empower users to run one-off ELT pipelines even if Airflow is installed
- [#852](https://gitlab.com/meltano/meltano/issues/852) Update Scheduling UI "Interval" column with CTA to install Airflow while communicating why via tooltip
- [#852](https://gitlab.com/meltano/meltano/issues/852) Fix initial Orchestration page hydration to properly reflect Airflow installation status
- [#831](https://gitlab.com/meltano/meltano/issues/831) Update `meltano elt` to exit with 1 and report dbt's exit code on an error message when dbt exits with a non-zero code.
- [#857](https://gitlab.com/meltano/meltano/issues/857) Update PluginDiscoveryService to use the cached `discovery.yml` when Meltano can not connect to `meltano.com` while trying to fetch a fresh version of the discovery file.
- [#850](https://gitlab.com/meltano/meltano/issues/850) Fix entities response so entities display as expected (as assumed this simple fix was due to our recent interceptor upgrade)
- [#800](https://gitlab.com/meltano/meltano/issues/800) Fix connector and connection settings to display saved settings by default while falling back and setting defaults if applicable

## 0.35.0 - (2019-08-05)

---

### New

- [!781](https://gitlab.com/meltano/meltano/merge_requests/781) Add new Advanced Tutorial on how to use tap-postgres with Meltano
- [#784](https://gitlab.com/meltano/meltano/issues/784) Add multiple attribute ordering with drag and drop ordering in the UI

### Changes

- [#784](https://gitlab.com/meltano/meltano/issues/784) As part of multiple attribute sorting and keeping the attributes and results sub-UIs in sync, we know autorun queries based on user interaction after the initial explicit "Run" button interaction

## 0.34.2 - (2019-08-01)

---

### Fixes

- [#821](https://gitlab.com/meltano/meltano/issues/821) Fix `meltano config` not properly loading settings defined in the `meltano.yml`
- [#841](https://gitlab.com/meltano/meltano/issues/841) Fix a problem when model names were mangled by the API

## 0.34.1 - (2019-07-30)

---

### Fixes

- [#834](https://gitlab.com/meltano/meltano/issues/834) Fixed a problem with the Meltano UI not having the proper API URL set

## 0.34.0 - (2019-07-29)

---

### New

- [#757](https://gitlab.com/meltano/meltano/issues/757) Update 'meltano permissions' to add support for GRANT ALL and FUTURE GRANTS on tables in schemas
- [#760](https://gitlab.com/meltano/meltano/issues/760) Update 'meltano permissions' to add support for granting permissions on VIEWs
- [#812](https://gitlab.com/meltano/meltano/issues/812) `meltano ui` will now stop stale Airflow workers when starting
- [#762](https://gitlab.com/meltano/meltano/issues/762) Added run ELT via the UI (manages multiple and simultaneous runs)
- [#232](https://gitlab.com/meltano/meltano/issues/232) Meltano now bundles Alembic migrations to support graceful database upgrades

### Changes

- [#828](https://gitlab.com/meltano/meltano/issues/828) Docker installation instructions have been dogfooded, clarified, and moved to Installation section
- [#944](https://gitlab.com/meltano/meltano/issues/944) Update the Transform step's default to "Skip"

### Fixes

- [#807](https://gitlab.com/meltano/meltano/issues/807) Fix filter input validation when editing saved filters
- [#822](https://gitlab.com/meltano/meltano/issues/822) Fix pipeline schedule naming via slugify to align with Airflow DAG naming requirements
- [#820](https://gitlab.com/meltano/meltano/issues/820) Fix `meltano select` not properly connecting to the system database
- [#787](https://gitlab.com/meltano/meltano/issues/787) Fix results sorting to support join tables
- [#832](https://gitlab.com/meltano/meltano/issues/832) Fix schedule creation endpoint to return properly typed response (this became an issue as a result of our recent case conversion interceptor)
- [#819](https://gitlab.com/meltano/meltano/issues/819) Running the Meltano UI using gunicorn will properly update the system database

## 0.33.0 - (2019-07-22)

---

### New

- [#788](https://gitlab.com/meltano/meltano/issues/788) Reydrate filters in Analyze UI after loading a saved report containing filters

### Changes

- [#804](https://gitlab.com/meltano/meltano/issues/804) Connection set in the Design view are now persistent by Design

### Fixes

- [#788](https://gitlab.com/meltano/meltano/issues/788) Properly reset the default state of the Analyze UI so stale results aren't displayed during a new analysis
- [!806](https://gitlab.com/meltano/meltano/merge_requests/806) Fix filters editing to prevent input for `is_null` and `is_not_null` while also ensuring edits to existing filter expressions types adhere to the same preventitive input.
- [#582](https://gitlab.com/meltano/meltano/issues/582) Remove the `export` statements in the default `.env` initialized by `meltano init`.
- [#816](https://gitlab.com/meltano/meltano/issues/816) Fix `meltano install` failing when connections where specified in the `meltano.yml`
- [#786](https://gitlab.com/meltano/meltano/issues/786) Fixed an issue with the SQL engine would mixup table names with join/design names
- [#808](https://gitlab.com/meltano/meltano/issues/808) Fix filter aggregate value with enforced number via `getQueryPayloadFromDesign()` as `input type="number"` only informs input keyboards on mobile, and does not enforce the Number type as expected

## 0.32.2 - (2019-07-16)

---

### New

- [#759](https://gitlab.com/meltano/meltano/issues/759) Added filtering functionality to the Analyze UI while additionally cleaning it up from a UI/UX lens

## 0.32.1 - (2019-07-15)

---

### Fixes

- [#792](https://gitlab.com/meltano/meltano/issues/792) Fix an error when trying to schedule an extractor that didn't expose a `start_date`.

## 0.32.0 - (2019-07-15)

---

### New

- [!718](https://gitlab.com/meltano/meltano/merge_requests/718) Add support for filters (WHERE and HAVING clauses) to MeltanoQuery and Meltano's SQL generation engine
- [#748](https://gitlab.com/meltano/meltano/issues/748) Added the `Connections` plugin to move the Analyze connection settings to the system database
- [#748](https://gitlab.com/meltano/meltano/issues/748) Added the `meltano config` command to manipulate a plugin's configuration

### Fixes

[!726](https://gitlab.com/meltano/meltano/merge_requests/726) Fixed InputDateIso8601's default value to align with HTML's expected empty string default

## 0.31.0 - (2019-07-08)

---

### New

- [#766](https://gitlab.com/meltano/meltano/issues/766) Add Codeowners file so that the "approvers" section on MRs is more useful for contributors
- [#750](https://gitlab.com/meltano/meltano/issues/750) Various UX updates (mostly tooltips) to make the configuration UI for scheduling orchestration easier to understand
- [#739](https://gitlab.com/meltano/meltano/issues/739) Updated `discovery.yml` for better consistency of UI order within each connector's settings (authentication -> contextual -> start/end dates). Improved various settings' `kind`, `label`, and `description`. Added a `documentation` prop to provide a documentation link for involved settings (temp until we have better first class support for more complex setting types)

### Fixes

- [#737](https://gitlab.com/meltano/meltano/issues/737) Fixed UI flash for connector settings when installation is complete but `configSettings` has yet to be set
- [#751](https://gitlab.com/meltano/meltano/issues/751) Fixed the Orchestrations view by properly checking if Airflow is installed so the correct directions display to the user

## 0.30.0 - (2019-07-01)

---

### New

- [#736](https://gitlab.com/meltano/meltano/issues/736) Add "Cancel", "Next", and a message to the entities UI when an extractor doesn't support discovery and thus entity selection
- [#730](https://gitlab.com/meltano/meltano/issues/730) Updated Analyze Models page UI with improved content organization so it is easier to use
- [#710](https://gitlab.com/meltano/meltano/issues/710) Updated connector (extractor and loader) settings with specific control type (text, password, email, boolean, and date) per setting, added form validation, and added an inference by default for password and token fields as a protective measure
- [#719](https://gitlab.com/meltano/meltano/issues/719) Added InputDateIso8601.vue component to standardize date inputs in the UI while ensuring the model data remains in Iso8601 format on the frontend.
- [#643](https://gitlab.com/meltano/meltano/issues/643) Updated `minimallyValidated` computeds so that new users are intentionally funneled through the pipelines ELT setup UI (previously they could skip past required steps)
- [#752](https://gitlab.com/meltano/meltano/issues/752) Fix the schedule having no start_date when the extractor didn't expose a `start_date` setting

### Fixes

- [!703](https://gitlab.com/meltano/meltano/merge_requests/703) Fix `ScheduleService` instantiation due to signature refactor

## 0.29.0 - (2019-06-24)

---

### New

- [#724](https://gitlab.com/meltano/meltano/issues/724) Add the `model-gitlab-ultimate` plugin to Meltano. It includes .m5o files for analyzing data available for Gitlab Ultimate or Gitlab.com Gold accounts (e.g. Epics, Epic Issues, etc) fetched using the Gitlab API. Repository used: https://gitlab.com/meltano/model-gitlab-ultimate
- [#723](https://gitlab.com/meltano/meltano/issues/723) Add proper signage and dedicated sub-navigation area in views/pages. Standardized the view -> sub-view markup relationships for consistent layout. Directory refactoring for improved organization.
- [#612](https://gitlab.com/meltano/meltano/issues/612) Move the plugins' configuration to the database, enabling configuration from the UI

### Changes

- [#636](https://gitlab.com/meltano/meltano/issues/636) Refactored connector logo related logic into a ConnectorLogo component for code cleanliness, reusability, and standardization
- [#728](https://gitlab.com/meltano/meltano/issues/728) Change error notification button link to open the bugs issue template

### Fixes

- [#718](https://gitlab.com/meltano/meltano/issues/718) Fix dynamically disabled transforms always running. Transforms can now be dynamically disabled inside a dbt package and Meltano will respect that. It will also respect you and your time.
- [#684](https://gitlab.com/meltano/meltano/issues/684) Enables WAL on SQLite to handle concurrent processes gracefully
- [#732](https://gitlab.com/meltano/meltano/issues/732) Fix plugin installation progress bar that wasn't updating upon installation completion

## 0.28.0 - (2019-06-17)

---

### New

- [!683](https://gitlab.com/meltano/meltano/issues/683) Add `--start-date` to `meltano schedule` to give the control over the catch up logic to the users
- [#651](https://gitlab.com/meltano/meltano/issues/651) Added model installation in the Analyze UI to bypass an otherwise "back to the CLI step"
- [#676](https://gitlab.com/meltano/meltano/issues/676) Add pipeline schedule UI for viewing and saving pipeline schedules for downstream use by Airflow/Orchestration

### Changes

- [#708](https://gitlab.com/meltano/meltano/issues/708) Enable `tap-gitlab` to run using Gitlab Ultimate and Gitlab.com Gold accounts and extract Epics and Epic Issues.
- [#711](https://gitlab.com/meltano/meltano/issues/711) Add new call to action for submitting an issue on docs site
- [#717](https://gitlab.com/meltano/meltano/issues/717) Enable `dbt-tap-gitlab` to run using Gitlab Ultimate and Gitlab.com Gold accounts and generate transformed tables that depend on Epics and Epic Issues.

### Fixes

- [#716](https://gitlab.com/meltano/meltano/issues/716) Fix entities UI so only installed extractors can edit selections
- [#715](https://gitlab.com/meltano/meltano/issues/715) Remove reimport of Bulma in `/orchestration` route to fix borked styling

## 0.27.0 - (2019-06-10)

---

### New

- [!640](https://gitlab.com/meltano/meltano/merge_requests/640) Google Analytics logo addition for recent tap-google-analytics Extractor addition
- [#671](https://gitlab.com/meltano/meltano/issues/671) Add the `tap-google-analytics` transform to Meltano. It is using the dbt package defined in https://gitlab.com/meltano/dbt-tap-google-analytics
- [#672](https://gitlab.com/meltano/meltano/issues/672) Add the `model-google-analytics` plugin to Meltano. It includes .m5o files for analyzing data fetched from the Google Analytics Reporting API. Repository used: https://gitlab.com/meltano/model-google-analytics
- [#687](https://gitlab.com/meltano/meltano/issues/687) Implemented a killswitch to prevent undefined behaviors when a Meltano project is not compatible with the installed `meltano` version

### Fixes

- [#661](https://gitlab.com/meltano/meltano/issues/661) Fixed empty UI for extractors that lack configuration settings by providing feedback message with actionable next steps
- [#663](https://gitlab.com/meltano/meltano/issues/663) Fixed Airflow error when advancing to Orchestration step after installing and saving a Loader configuration
- [#254](https://gitlab.com/meltano/meltano/issues/254) Fixed `meltano init` not working on terminal with cp1252 encoding
- [#254](https://gitlab.com/meltano/meltano/issues/254) Fixed `meltano add/install` crashing on Windows
- [#664](https://gitlab.com/meltano/meltano/issues/664) Minor CSS fix ensuring Airflow UI height is usable (side-effect of recent reparenting)
- [#679](https://gitlab.com/meltano/meltano/issues/679) Fix an issue with `meltano select` emitting duplicate properties when the property used the `anyOf` type
- [#650](https://gitlab.com/meltano/meltano/issues/650) Add `MELTANO_DISABLE_TRACKING` environment variable to disable all tracking
- [#670](https://gitlab.com/meltano/meltano/issues/670) Update tests to not send tracking events

## 0.26.0 - (2019-06-03)

---

### New

- [#603](https://gitlab.com/meltano/meltano/issues/603) `meltano select` now supports raw JSON Schema as a valid Catalog
- [#537](https://gitlab.com/meltano/meltano/issues/537) Add Extractor for Google Analytics (`tap-google-analytics`) to Meltano. It uses the tap defined in https://gitlab.com/meltano/tap-google-analytics/

### Changes

- [#621](https://gitlab.com/meltano/meltano/issues/621) Added new tutorial for tap-gitlab
- [#657](https://gitlab.com/meltano/meltano/issues/657) Update Analyze page to have single purpose views

### Fixes

- [#645](https://gitlab.com/meltano/meltano/issues/645) Fixed confusion around Loader Settings and Analytics DB Connector Settings
- [#580](https://gitlab.com/meltano/meltano/issues/580) Fixed `project_compiler` so the Analyze page can properly display custom topics
- [#658](https://gitlab.com/meltano/meltano/issues/658) Fixed the Analyze page when no models are present
- [#603](https://gitlab.com/meltano/meltano/issues/603) Fix an issue where `meltano select` would incorrectly report properties as excluded
- [#603](https://gitlab.com/meltano/meltano/issues/603) Fix an issue where `meltano select` incorrectly flatten nested properties
- [#553](https://gitlab.com/meltano/meltano/issues/553) Fix an issue where running `meltano select --list` for the first time would incorrectly report properties

### Break

## 0.25.0 - (2019-05-28)

---

### New

- [#586](https://gitlab.com/meltano/meltano/issues/586) `meltano ui` now automatically start Airflow if installed; Airflow UI available at `Orchestration`.
- [#592](https://gitlab.com/meltano/meltano/issues/592) Added baseline UX feedback via toast for uncaught API response errors with a link to "Submit Bug"
- [#642](https://gitlab.com/meltano/meltano/issues/642) Improved UX during extractor plugin installation so settings can be configured _during_ installation as opposed to waiting for the (typically lengthy) install to complete
- [!647](https://gitlab.com/meltano/meltano/merge_requests/647) Added preloader for occasional lengthy extractor loading and added feedback for lengthy entities loading
- [#645](https://gitlab.com/meltano/meltano/issues/645) Added an Analyze landing page to facilitate future sub-UIs including the Analyze database settings; Added proper Loader Settings UI.

### Fixes

- [#645](https://gitlab.com/meltano/meltano/issues/645) Fixed confusion around Loader Settings and Analyze database settings

## 0.24.0 - (2019-05-06)

---

### New

- [#622](https://gitlab.com/meltano/meltano/issues/622) Added ELT flow UI Routes & Deep Linking to advance user through next steps after each step's save condition vs. requiring them to manually click the next step to advance
- [#598](https://gitlab.com/meltano/meltano/issues/598) Updated color and greyscale use in the context of navigation and interactive elements to better communicate UI hierarchy
- [#607](https://gitlab.com/meltano/meltano/issues/607) Add "All/Default/Custom" button bar UI for improved entities selection UX
- [#32](https://gitlab.com/meltano/meltano-marketing/issues/32) Integrate Algolia Search for docs
- [#590](https://gitlab.com/meltano/meltano/issues/590) Add documentation for deploying Meltano in ECS
- [#628](https://gitlab.com/meltano/meltano/issues/628) Add documentation for tap-mongodb
- [!605](https://gitlab.com/meltano/meltano/merge_requests/605) Added tooltips for areas of UI that are WIP for better communication of a feature's status

### Changes

- [375](https://gitlab.com/meltano/meltano/issues/375) Meltano can now run on any host/port

### Fixes

- [#595](https://gitlab.com/meltano/meltano/issues/595) Fix `meltano invoke` not working properly with `dbt`
- [#606](https://gitlab.com/meltano/meltano/issues/606) Fix `SingerRunner.bookmark_state()` to properly handle and store the state output from Targets as defined in the Singer.io Spec.

## 0.23.0 - (2019-04-29)

---

### New

- [#32](https://gitlab.com/meltano/meltano-marketing/issues/32) Integrate Algolia Search for docs

### Changes

- [#522](https://gitlab.com/meltano/meltano/issues/522) Update Carbon tutorial with new instructions and screenshots

## 0.22.0 - (2019-04-24)

---

### New

- [#477](https://gitlab.com/meltano/meltano/issues/477) Add ability for users to sign up for email newsletters
- [!580](https://gitlab.com/meltano/meltano/merge_requests/580) Add sorting to plugins for improved UX, both UI via extractors/loaders/etc. and `meltano discover all` benefit from sorted results
- [!528](https://gitlab.com/meltano/meltano/issues/528) Add documentation for RBAC alpha feature and environment variables

### Changes

- [#588](https://gitlab.com/meltano/meltano/issues/588) Updated core navigation and depth hierarchy styling to facilitate main user flow and improved information architecture
- [#591](https://gitlab.com/meltano/meltano/issues/591) Revert #484: remove `meltano ui` being run outside a Meltano project.
- [#584](https://gitlab.com/meltano/meltano/issues/584) Initial v1 for enabling user to setup ELT linearly through the UI via a guided sequence of steps

### Fixes

- [#600](https://gitlab.com/meltano/meltano/issues/600) Fix a bug with meltano select when the extractor would output an invalid schema
- [#597](https://gitlab.com/meltano/meltano/issues/597) Automatically open the browser when `meltano ui` is run

## 0.21.0 - (2019-04-23)

---

### New

- [#477](https://gitlab.com/meltano/meltano/issues/477) Add ability for users to sign up for email newsletters

### Changes

- [#591](https://gitlab.com/meltano/meltano/issues/591) Revert #484: remove `meltano ui` being run outside a Meltano project.

## 0.20.0 - (2019-04-15)

---

### New

- Add documentation on custom transformations and models. Link to Tutorial: https://www.meltano.com/tutorials/create-custom-transforms-and-models.html

## 0.19.1 - (2019-04-10)

---

### New

- [#539](https://gitlab.com/meltano/meltano/issues/539) Add Tutorial for "Using Jupyter Notebooks" with Meltano
- [#534](https://gitlab.com/meltano/meltano/issues/534) Add UI entity selection for a given extractor
- [#520](https://gitlab.com/meltano/meltano/issues/520) Add v1 UI for extractor connector settings
- [#486](https://gitlab.com/meltano/meltano/issues/486) Add the `model-gitlab` plugin to Meltano. It includes .m5o files for analyzing data fetched using the Gitlab API. Repository used: https://gitlab.com/meltano/model-gitlab
- [#500](https://gitlab.com/meltano/meltano/issues/500) Add the `model-stripe` plugin to Meltano. It includes .m5o files for analyzing data fetched using the Stripe API. Repository used: https://gitlab.com/meltano/model-stripe
- [#440](https://gitlab.com/meltano/meltano/issues/440) Add the `model-zuora` plugin to Meltano. It includes .m5o files for analyzing data fetched using the Zuora API. Repository used: https://gitlab.com/meltano/model-zuora
- [#541](https://gitlab.com/meltano/meltano/issues/541) Add a 404 page for missing routes on the web app

### Fixes

- [#576](https://gitlab.com/meltano/meltano/issues/576) Fix switching between designs now works
- [#555](https://gitlab.com/meltano/meltano/issues/555) Fix `meltano discover` improperly displaying plugins
- [#530](https://gitlab.com/meltano/meltano/issues/530) Fix query generation for star schemas
- [#575](https://gitlab.com/meltano/meltano/issues/575) Move Airflow configuration to .meltano/run/airflow
- [#571](https://gitlab.com/meltano/meltano/issues/571) Fix various routing and API endpoint issues related to recent `projects` addition

## 0.19.0 - (2019-04-08)

---

### New

- [#513](https://gitlab.com/meltano/meltano/issues/513) Added initial e2e tests for the UI
- [#431](https://gitlab.com/meltano/meltano/issues/431) Add the `tap-zendesk` transform to Meltano. It is using the dbt package defined in https://gitlab.com/meltano/dbt-tap-zendesk
- [484](https://gitlab.com/meltano/meltano/issues/484) Updated `meltano ui` to automatically launch the UI, and projects from the UI (previously only an option in the CLI)
- [#327](https://gitlab.com/meltano/meltano/issues/327) Add `meltano add --custom` switch to enable integration of custom plugins
- [#540](https://gitlab.com/meltano/meltano/issues/540) Add CHANGELOG link in intro section of the docs
- [#431](https://gitlab.com/meltano/meltano/issues/431) Add the `model-zendesk` plugin to Meltano. It includes .m5o files for analyzing data fetched using the Zendesk API. Repository used: https://gitlab.com/meltano/model-zendesk
- [!544](https://gitlab.com/meltano/meltano/merge_requests/544) Add support for extracting data from CSV files by adding [tap-csv](https://gitlab.com/meltano/tap-csv) to Meltano
- [#514](https://gitlab.com/meltano/meltano/issues/514) Add 'airflow' orchestrators plugin to enable scheduling
- Add the `tap-zuora` transform to Meltano. It is using the dbt package defined in https://gitlab.com/meltano/dbt-tap-zuora

### Changes

- [#455](https://gitlab.com/meltano/meltano/issues/455) Add documentation about `target-snowflake`

### Fixes

- [#507](https://gitlab.com/meltano/meltano/issues/507) Ensure design name and table name don't need to match so multiple designs can leverage a single base table
- [#551](https://gitlab.com/meltano/meltano/issues/551) Fix HDA queries generated when an attribute is used both as a column and as an aggregate.
- [#559](https://gitlab.com/meltano/meltano/issues/559) Add support for running custom transforms for taps without default dbt transforms.

## 0.18.0 - (2019-04-02)

---

### New

- [#432](https://gitlab.com/meltano/meltano/issues/432) Add the `tap-zuora` transform to Meltano. It is using the dbt package defined in https://gitlab.com/meltano/dbt-tap-zuora

### Changes

- Remove Snowflake references from advanced tutorial.
- [#2 dbt-tap-zuora](https://gitlab.com/meltano/dbt-tap-zuora/issues/2) Remove custom SFDC related attributes from Zuora Account and Subscription Models
- Update [Contributing - Code Style](https://meltano.com/docs/contributing.html#code-style) documentation to including **pycache** troubleshooting

### Fixes

- [#529](https://gitlab.com/meltano/meltano/issues/529) Resolve "SFDC Tutorial - ELT Fails due to invalid schema.yml" by [#4 dbt-tap-salesforce](https://gitlab.com/meltano/dbt-tap-salesforce/issues/4) removing the schema.yml files from the dbt models for tap-salesforce.
- [#502](https://gitlab.com/meltano/meltano/issues/502) Fix the situation where an m5o has no joins, the design still will work.

## 0.17.0 - (2019-03-25)

---

### New

- [#485](https://gitlab.com/meltano/meltano/issues/485) Added various UI unit tests to the Analyze page
- [#370](https://gitlab.com/meltano/meltano/issues/370) Enabled authorization using role-based access control for Designs and Reports

### Changes

- [#283](https://gitlab.com/meltano/meltano/issues/283) Silence pip's output when there is not error
- [#468](https://gitlab.com/meltano/meltano/issues/468) Added reminder in docs regarding the need for `source venv/bin/activate` in various situations and added minor copy updates

### Fixes

- [#433](https://gitlab.com/meltano/meltano/issues/433) Add the `sandbox` configuration to `tap-zuora`.
- [#501](https://gitlab.com/meltano/meltano/issues/501) Fix `meltano ui` crashing when the OS ran out of file watcher.
- [#510](https://gitlab.com/meltano/meltano/issues/510) Fix an issue when finding the current Meltano project in a multi-threaded environment.
- [#494](https://gitlab.com/meltano/meltano/issues/494) Improved documentation around tutorials and Meltano requirements
- [#492](https://gitlab.com/meltano/meltano/issues/492) A few small contextual additions to help streamline the release process
- [#503](https://gitlab.com/meltano/meltano/issues/503) Fix a frontend sorting issue so the backend can properly generate an up-to-date query

## 0.16.0 - (2019-03-18)

---

### New

- Add support for extracting data from Gitlab through the updated tap-gitlab (https://gitlab.com/meltano/tap-gitlab)
- Add the `tap-gitlab` transform to Meltano. It is using the dbt package defined in https://gitlab.com/meltano/dbt-tap-gitlab
- Add "Copy to Clipboard" functionality to code block snippets in the documentation
- Add the `tap-stripe` transform to Meltano. It is using the dbt package defined in https://gitlab.com/meltano/dbt-tap-stripe
- Add new command `meltano add model [name_of_model]`
- Add models to the available plugins

### Changes

- Various documentation [installation and tutorial improvements](https://gitlab.com/meltano/meltano/issues/467#note_149858308)
- Added troubleshooting button to help users add context to a pre-filled bug issue

### Fixes

- Fix the API database being mislocated
- Replaced the stale Meltano UI example image in the Carbon Emissions tutorial
- 473: Fix the docker image (meltano/meltano) from failing to expose the API

## 0.15.1 - (2019-03-12)

---

### Fixes

- locks down dependencies for issues with sqlalchemy snowflake connector

## 0.15.0 - (2019-03-11)

---

### New

- Add Salesforce Tutorial to the docs
- Add documentation for the permissions command
- Add tracking for the `meltano ui` command

### Fixes

- Updated analytics to properly recognize SPA route changes as pageview changes

## 0.14.0 - (2019-03-04)

---

### New

- Update stages table style in docs
- Add custom transforms and models tutorial to the docs

### Changes

- Add api/v1 to every route
- Update DbtService to always include the my_meltano_project model when transform runs

### Fixes

- Resolved duplicate display issue of Dashboards and Reports on the Files page
- Removed legacy `carbon.dashboard.m5o` (regression from merge)
- Updated dashboards and reports to use UI-friendly name vs slugified name
- Fix minor clipped display issue of right panel on `/settings/database`
- Fix minor display spacing in left panel of Settings
- Fix dashboard page to properly display a previously active dashboard's updated reports
- Fix pre-selected selections for join aggregates when loading a report
- Fix charts to display multiple aggregates (v1)
- Fix 404 errors when refreshing the frontend
- Fix a regression where the Topics would not be shown in the Files page

## 0.13.0 - (2019-02-25)

---

### New

- Add the `tap-salesforce` transform to Meltano. It is using the dbt package defined in https://gitlab.com/meltano/dbt-tap-salesforce
- Add m5o model and tables for tap-salesforce
- Updated the deep-link icon (for Dashboards/Reports on the Files page)

### Changes

- Polished the RBAC view, making it clearer the feature is experimental.
- Rename "Models" to "Topics"
- Use the current connection's schema when generating queries at run time for Postgres Connections.
- Add support for multiple Aggregates over the same attribute when generating HDA queries.

## 0.12.0 - (2019-02-21)

---

### New

- UI cleanup across routes (Analyze focus) and baseline polish to mitigate "that looks off comments"
- Update installation and contributing docs
- Meltano implement role-based access control - [!368](https://gitlab.com/meltano/meltano/merge_requests/368)
- Add version CLI commands for checking current Meltano version
- Add deep linking to dashboards
- Add deep linking to reports

### Fixes

- Fixed a problem when environment variables where used as default values for the CLI - [!390](https://gitlab.com/meltano/meltano/merge_requests/390)
- Fixed dashboards initial load issue due to legacy (and empty) `carbon.dashboard.m5o` file
- New standardized approach for `.m5o` id generation (will need to remove any dashboard.m5o and report.m5o)

## 0.11.0 - (2019-02-19)

---

### New

- Update installation and contributing docs
- Add support for generating Hyper Dimensional Aggregates (HDA)
- Add internal Meltano classes for representing and managing Designs, Table, Column, Aggregate, Definitions, and Query definitions

### Changes

- Move core functionality out of `api/controllers` to `/core/m5o` (for m5o and m5oc management) and `/core/sql` (for anything related to sql generation)

### Fixes

- Fixed a problem when environment variables where used as default values for the CLI - [!390](https://gitlab.com/meltano/meltano/merge_requests/390)

## 0.10.0 - (2019-02-12)

---

### New

- Add gunicorn support for Meltano UI as a WSGI application - [!377](https://gitlab.com/meltano/meltano/merge_requests/377)
- Meltano will now generate the minimal joins when building SQL queries - [!382](https://gitlab.com/meltano/meltano/merge_requests/382)

### Changes

- Add analytics to authentication page
- Meltano will now use SQLite for the job log. See https://meltano.com/docs/architecture.html#job-logging for more details.
- Removed manual `source .env` step in favor of it running automatically

### Fixes

- Meltano will correctly source the `.env`
- fixed charts to render as previously they were blank
- Fixed Analyze button groupd CSS to align as a single row

### Breaks

- Meltano will now use SQLite for the job log. See https://meltano.com/docs/architecture.html#job-logging for more details.
- URL routing updates ('/model' to '/files', removed currently unused '/extract', '/load', '/transform' and '/project/new')

## 0.9.0 - (2019-02-05)

---

### New

- add ability to save reports
- add ability to update an active report during analysis
- add ability to load reports
- add dashboards page and related add/remove report functionality

### Changes

- Generate default `Meltano UI` connection for the `meltano.db` SQLite DB when a new project is created with `meltano init`
- updated main navigation to Files, Analysis, and Dashboards
- Update the `meltano permissions grant` command to fetch the existing permissions from the Snowflake server and only return sql commands for permissions not already assigned
- Add `--diff` option to the `meltano permissions grant` command to get a full diff with the permissions already assigned and new ones that must be assigned

### Fixes

- Entry model definition correctly defines `region_id`.
- Updated the Fundamentals documentation section regarding reports
- Fixed Files page for empty state of Dashboards and Reports
- Fixed Analyze page's left column to accurately preselect columns and aggregates after loading a report

## 0.8.0 - (2019-01-29)

---

### New

- Add tracking of anonymous `meltano cli` usage stats to Meltano's Google Analytics Account
- Add `project_config.yml` to all meltano projects to store concent for anonymous usage tracking and the project's UUID

### Changes

- Add `--no_usage_stats` option to `meltano init <project_name>` to allow users to opt-out from anonymous usage stats tracking
- Bundled Meltano models are now SQLite compatible.

## 0.7.0 - (2019-01-22)

---

### New

- Added basic authentication support for meltano ui.
- Meltano will now automatically source the .env
- Updated docs with `.m5o` authoring requirements and examples
- add support for timeframes in tables
- add basic analytics to understand usage
- add disabled UI for the lack of timeframes support in sqlite
- update Results vs. SQL UI focus based on a results response or query update respectively

### Changes

- Meltano will now discover components based on `https://meltano.com/discovery.yml`
- sample designs are now packaged with meltano

### Fixes

- Updated mobile menu to work as expected
- Updated tutorial docs with improved CLI commands and fixed the host setting to `localhost`

## 0.6.1 - (2019-01-15)

---

## 0.6.0 - (2019-01-15)

---

### New

- add new command `meltano add transform [name_of_dbt_transformation]`
- add transforms to the available plugins

### Changes

- Auto install missing plugins when `meltano elt` runs
- Terminology updates for simpler understanding

### Fixes

- Edit links on the bottom of doc pages are working now

### Breaks

- Updated docs tutorial bullet regarding inaccurate "Validate" button

## 0.5.0 - (2019-01-09)

---

### New

- ensure `meltano init <project-name>` runs on windows
- settings ui now provides sqlite-specific controls for sqlite dialect
- add `target-sqlite` to available loaders for meltano projects
- add new command `meltano add transformer [name_of_plugin]`
- add transformers (dbt) to the available plugins

### Changes

- extractors and loaders are arguments in the elt command instead of options
- `meltano www` is now `meltano ui`
- remove dbt installation from `meltano init`
- move everything dbt related under `transform/`
- update `meltano elt` to not run transforms by default
- update `meltano elt` to auto generate the job_id (job_id has been converted to an optional argument)

### Fixes

- left joins now work correctly in analyze.
- fixed broken sql toggles in analyze view
- fixed sql output based on sql toggles in analyze view

## 0.4.0 - (2019-01-03)

---

### New

- add Using Superset with Meltano documentation

## 0.3.3 - (2018-12-21)

---

## 0.3.2 - (2018-12-21)

---

## 0.3.1 - (2018-12-21)

---

### Changes

- add default models for 'tap-carbon-intensity'.
- Meltano Analyze is now part of the package.
- removes database dependency from Meltano Analyze and uses .ma files
- update the error message when using Meltano from outside a project - [!238](https://gitlab.com/meltano/meltano/merge_requests/238)

## 0.3.0 - (2018-12-18)

---

### New

- updated Settings view so each database connection can be independently disconnected
- add `meltano select` to manage what is extracted by a tap.

### Changes

- documentation site will utilize a new static site generation tool called VuePress

- meltano.com will be deployed from the meltano repo

### Fixes

- model dropdown now updates when updating database (no longer requires page refresh)
- prevent model duplication that previously occurred after subsequent "Update Database" clicks

## 0.2.2 - (2018-12-11)

---

### Changes

- documentation site will utilize a new static site generation tool called VuePress
- first iteration of joins (working on a small scale)

## 0.2.1 - (2018-12-06)

---

### Fixes

- resolve version conflict for `idna==2.7`
- fix the `discover` command in the docker images
- fix the `add` command in the docker images
- fix module not found for meltano.core.permissions.utils

## 0.2.0 - (2018-12-04)

---

### New

- add `meltano permissions grant` command for generating permission queries for Postgres and Snowflake - [!90](https://gitlab.com/meltano/meltano/merge_requests/90)
- add 'tap-stripe' to the discovery

### Changes

- demo with [carbon intensity](https://gitlab.com/meltano/tap-carbon-intensity), no API keys needed
- .ma file extension WIP as alternative to lkml

### Fixes

- fix order in Meltano Analyze

## 0.1.4 - (2018-11-27)

### Fixes

- add default values for the 'www' command - [!185](https://gitlab.com/meltano/meltano/merge_requests/185)
- add CHANGELOG.md
- fix a problem with autodiscovery on taps - [!180](https://gitlab.com/meltano/meltano/merge_requests/180)

### Changes

- move the 'api' extra package into the default package
- add 'tap-fastly' to the discovery

---

## 0.1.3

### Changes

- remove `setuptools>=40` dependency
- `meltano` CLI is now in the `meltano` package

## 0.1.2

### Fixes

- target output state is now saved asynchronously

## 0.1.1

### Changes

- initial release<|MERGE_RESOLUTION|>--- conflicted
+++ resolved
@@ -11,13 +11,10 @@
 ### New
 
 ### Changes
-<<<<<<< HEAD
 - [#3173](https://gitlab.com/meltano/meltano/-/issues/3173) Add tests and clarify docs for environment variable resolution.
-=======
 
 - [#3427](https://gitlab.com/meltano/meltano/-/issues/3427) Fully remove option for Explore/Dashboard UI in 2.0
 
->>>>>>> bcc92718
 ### Fixes
 
 ### Breaks
