--- conflicted
+++ resolved
@@ -10,6 +10,8 @@
 
 ### New
 
+- [#2560](https://gitlab.com/meltano/meltano/-/issues/2560) Add support for shortcut commands to `invoke`
+
 ### Changes
 
 ### Fixes
@@ -23,11 +25,7 @@
 ### New
 
 - [#2590](https://gitlab.com/meltano/meltano/-/issues/2590) Add `hotgluexyz` variant of `tap-chargebee`
-<<<<<<< HEAD
-- [#2560](https://gitlab.com/meltano/meltano/-/issues/2560) Add support for shortcut commands to `invoke`
-=======
 - [#2593](https://gitlab.com/meltano/meltano/-/issues/2593) Add `hotgluexyz` variant of `tap-intacct`
->>>>>>> 85d9182e
 
 ### Changes
 
