# CHANGELOG

All notable changes to this project will be documented in this file.
This project adheres to [Semantic Versioning](http://semver.org/) and [Keep a Changelog](http://keepachangelog.com/).

## Unreleased

---

### New

- [#1646](https://gitlab.com/meltano/meltano/issues/1646) Add default Stripe dashboard
- [#1759](https://gitlab.com/meltano/meltano/issues/1759) Add default reports and dashboard for Google Ads data
<<<<<<< HEAD
- [#1775](https://gitlab.com/meltano/meltano/issues/1775) Add default dashboard for GitLab extractor
=======
- [#1714](https://gitlab.com/meltano/meltano/issues/1714) Add support for a `required` setting in Models so Analyze can still work with more complex reporting scenarios (Facebook and Google Adwords need this)
>>>>>>> 2107c01c

### Changes

### Fixes

### Breaks

## 1.21.2 - (2020-02-18)

---

### New

- [#1740](https://gitlab.com/meltano/meltano/issues/1740) Add "Sharing Reports and Dashboards" section to Getting Started guide
- [#1484](https://gitlab.com/meltano/meltano/issues/1484) Add a subscription field to be notified when a Pipeline will be completed.

### Changes

- [#1740](https://gitlab.com/meltano/meltano/issues/1740) Update Getting Started guide screenshots with up-to-date UI

### Fixes

- [#1751](https://gitlab.com/meltano/meltano/issues/1751) Custom report ordering now works based on user customization
- [#1756](https://gitlab.com/meltano/meltano/issues/1756) Fix embed app to properly render based on `report` or `dashboard` type

## 1.21.1 - (2020-02-17)

---

### Fixes

- [#1754](https://gitlab.com/meltano/meltano/issues/1754) Fix duplicate "Share" button and Reports dropdown clipping issue

## 1.21.0 - (2020-02-17)

---

### New

- [#609](https://gitlab.com/meltano/meltano/issues/609) Add the Google Ads Extractor to Meltano as a hidden plugin. It will be fully enabled on Meltano UI once OAuth support is added. It uses the tap defined in https://gitlab.com/meltano/tap-adwords/
- [#1693](https://gitlab.com/meltano/meltano/issues/1693) Add default transformations for the Google Ads Extractor. They are using the dbt package defined in https://gitlab.com/meltano/dbt-tap-adwords
- [#1694](https://gitlab.com/meltano/meltano/issues/1694) Add default Meltano Models for the Google Ads Extractor. They are defined in https://gitlab.com/meltano/model-adwords
- [#1695](https://gitlab.com/meltano/meltano/issues/1695) Add documentation for the Google Ads Extractor
- [#1723](https://gitlab.com/meltano/meltano/issues/1723) Add various mobile and widescreen related style tweaks to improve base layout at mobile and widescreen widths

### Changes

- [!1460](https://gitlab.com/meltano/meltano/merge_requests/1460) Remove the FTP access from Meltano hosted instances
- [#1629](https://gitlab.com/meltano/meltano/issues/1629) Add "Share Dashboard" functionality
- [#1629](https://gitlab.com/meltano/meltano/issues/1629) Update report "Embed" button to "Share" and include a share link to accompany the embed snippet

### Fixes

- [#1680](https://gitlab.com/meltano/meltano/issues/1680) Fix initial "Last Run" button of a pipeline run to properly open the corresponding job log

## 1.20.1 - (2020-02-13)

---

### New

- [#1650](https://gitlab.com/meltano/meltano/issues/1650) create TOS page and add TOS link to website footer

### Changes

- [#1681](https://gitlab.com/meltano/meltano/issues/1681) Update `transform` during pipeline save to conditionally set `skip` vs. `run` to prevent wasted cycles for extractors that lack transformations
- [#1696](https://gitlab.com/meltano/meltano/issues/1696) Update dashboards list to be alphabetically sorted
- [#1710](https://gitlab.com/meltano/meltano/issues/1710) Hide `tap-fastly` in UI

### Fixes

- [#1696](https://gitlab.com/meltano/meltano/issues/1696) Fix duplicate chart renders when dashboard is loaded
- [#1696](https://gitlab.com/meltano/meltano/issues/1696) Fix "Add to Dashboards" button when loading an existing report (additionally updated `disabled` button states)
- [#1711](https://gitlab.com/meltano/meltano/issues/1711) Disable fields of all kinds when a plugin setting is protected or set in env or meltano.yml
- [#1712](https://gitlab.com/meltano/meltano/issues/1712) Fix lock icon tooltip message on plugin settings that were set in env or meltano.yml
- [#1677](https://gitlab.com/meltano/meltano/issues/1677) Properly represent values of boolean settings that were set using environment verariables in UI

## 1.20.0 - (2020-02-10)

---

### New

- [#1682](https://gitlab.com/meltano/meltano/issues/1682) Use human-readable update interval labels

### Changes

- [#1514](https://gitlab.com/meltano/meltano/issues/1514) Remove DBT docs integration
- [#1679](https://gitlab.com/meltano/meltano/issues/1679) Prevent the `hidden` settings from being sent to the front-end, potentially causing configuration failure

### Fixes

- [#1675](https://gitlab.com/meltano/meltano/issues/1675) Fix future grant diffing for databases and schemas
- [#1674](https://gitlab.com/meltano/meltano/issues/1674) Fix duplicate pipelines bug resulting from recent addition to view and update existing connections

## 1.19.2 - (2020-02-06)

---

### Fixes

- [#1672](https://gitlab.com/meltano/meltano/issues/1672) Pin Werkzeug version to 0.16.1 since 1.0.0 is unsupported by Flask-BabelEx

## 1.19.1 - (2020-02-06)

---

### Fixes

- [#1671](https://gitlab.com/meltano/meltano/issues/1671) Fix error handling bug that caused a console error that impacted further UI interaction

## 1.19.0 - (2020-02-06)

---

### New

- [#1545](https://gitlab.com/meltano/meltano/issues/1545) Add read-only report embed functionality via embeddable `iframe` copy-to-clipboard snippet
- [#1606](https://gitlab.com/meltano/meltano/issues/1606) Update UI after successful plugin configuration with auto installed reports and dashboards
- [#1614](https://gitlab.com/meltano/meltano/issues/1614) Add 'Fix Connection' and 'View Connection' CTAs to Integrations with corresponding pipelines
- [#1550](https://gitlab.com/meltano/meltano/issues/1550) Add the Meltano OAuth Service integration to manage the OAuth flow in the plugin configuration

### Changes

- [#1594](https://gitlab.com/meltano/meltano/issues/1594) Improve onboarding UX by moving the "Update Interval" selection to a post-successful-pipeline action
- [#1594](https://gitlab.com/meltano/meltano/issues/1594) Update pipelines to be sorted alphabetically to match data sources organization
- [#1659](https://gitlab.com/meltano/meltano/issues/1659) Update query attribute toggling and results UX when autorun query is on (via 500ms debounce)
- [#1475](https://gitlab.com/meltano/meltano/issues/1475) GitLab extractor in the UI steers user towards a single data source

### Fixes

- [#1657](https://gitlab.com/meltano/meltano/issues/1657) Fix `update_dashboard` error when payload lacked a `new_settings` key
- [#1602](https://gitlab.com/meltano/meltano/issues/1602) Fix instances where `<a disabled='...'>` vs. `<button disabled='...'>` didn't functionally disable the button (previously they were only disabled visually)
- [#1656](https://gitlab.com/meltano/meltano/issues/1656) Fix conditional header in docs to support Meltano.com and inline docs within the Meltano app

## 1.18.0 - (2020-02-03)

---

### New

- [#1154](https://gitlab.com/meltano/meltano/issues/1154) Adds non-dry mode to `meltano permissions` on Snowflake so that queries can be executed
- [#1578](https://gitlab.com/meltano/meltano/issues/1578) User can request help to delete their data from their MeltanoData instance

### Changes

- [#1516](https://gitlab.com/meltano/meltano/issues/1516) Pipelines now show extractor label rather than name
- [#1652](https://gitlab.com/meltano/meltano/issues/1652) Removes the `--full-refresh` command from `meltano permissions`

### Fixes

- [#1595](https://gitlab.com/meltano/meltano/issues/1595) Updates `meltano permissions` to only revoke permissions on databases defined in the spec
- [#1588](https://gitlab.com/meltano/meltano/issues/1588) Update `scrollTo` behavior in Job Log to work across browsers
- [#1660](https://gitlab.com/meltano/meltano/issues/1660) Fix minor action/mutation bug when loading a report in Analyze
- [#1607](https://gitlab.com/meltano/meltano/issues/1607) Fix inaccurate error during report additions/removal from dashboards (via refactor SSOT reports store)

## 1.17.1 - (2020-01-29)

---

### Changes

- [#1625](https://gitlab.com/meltano/meltano/issues/1625) Update docs on meltano.com to only include extractors and loaders provided in the hosted version of Meltano.
- [#1590](https://gitlab.com/meltano/meltano/issues/1590) Add additional targets to `dbt clean`
- [#1655](https://gitlab.com/meltano/meltano/issues/1655) Add UX message to close buttons in Job Log Modal to reinforce that the pipeline still runs after closing (Ben's hover idea)

### Fixes

- [#1618](https://gitlab.com/meltano/meltano/issues/1618) Fix an issue where an expired session would not redirect to the Login page
- [#1630](https://gitlab.com/meltano/meltano/issues/1630) Fix an integrations setup bug that prevented subsequent pipelines to be created unless a full page refresh occurred

## 1.17.0 - (2020-01-27)

---

### New

- [#1462](https://gitlab.com/meltano/meltano/issues/1462) User will be able to reorder dashboard reports
- [#1482](https://gitlab.com/meltano/meltano/issues/1482) Add future grants and revocations for schemas, tables, and views for roles in the `meltano permissions` command
- [#1376](https://gitlab.com/meltano/meltano/issues/1376) Add last updated date to reports
- [#1409](https://gitlab.com/meltano/meltano/issues/1409) Add data start date to Analysis page

- [#1241](https://gitlab.com/meltano/meltano/issues/1241) Add `dashboard` plugin type to enable bundling curated reports and dashboards for data sources
- [#1241](https://gitlab.com/meltano/meltano/issues/1241) Add `--include-related` flag to `meltano add` and `meltano install` to automatically install related plugins based on namespace
- [#1241](https://gitlab.com/meltano/meltano/issues/1241) Add default dashboard and reports for Google Analytics

### Changes

- [#1481](https://gitlab.com/meltano/meltano/issues/1481) Add table and view revocations for roles in the `meltano permissions` command
- [#1459](https://gitlab.com/meltano/meltano/issues/1459) Users can no longer install tap-carbon-intensity from the UI

### Fixes

- [#1600](https://gitlab.com/meltano/meltano/issues/1600) Fix tooltip for Data Source "Connect" buttons
- [#1605](https://gitlab.com/meltano/meltano/issues/1605) Fix an infinite loop causing extraneous API calls to the configuration endpoint
- [#1561](https://gitlab.com/meltano/meltano/issues/1561) Fix `onFocusInput()` to properly focus-and-auto-scroll to `<input type='file'>`s in the data source docs UI
- [#1561](https://gitlab.com/meltano/meltano/issues/1561) Fix `<input type='file'>` styling to better accommodate flexible widths

## 1.16.1 - (2020-01-23)

---

### New

- [#1592](https://gitlab.com/meltano/meltano/issues/1592) Add MAX and MIN aggregate functions to Meltano Models
- [#1552](https://gitlab.com/meltano/meltano/issues/1552) Add "Custom" data source CTA to link to the create custom data source docs
- [#1462](https://gitlab.com/meltano/meltano/issues/1462) User will be able to reorder dashboard reports

### Changes

- [#1510](https://gitlab.com/meltano/meltano/issues/1510) Remove breadcrumbs (not currently useful)
- [#1589](https://gitlab.com/meltano/meltano/issues/1589) Add dbt-specific files to a .gitignore
- [#1402](https://gitlab.com/meltano/meltano/issues/1402) Onboarding redesign to minimize steps and friction ('Extractors' as 'Data Sources', pipelines are secondary to 'Data Source' integrations, and removed loader, transform, and pipeline name as editable in favor of preselected values in accordance with our hosted solution)
- [#1402](https://gitlab.com/meltano/meltano/issues/1402) Local development now requires `.env` to connect a `target-postgres` loader (docs update to follow in [#1586](https://gitlab.com/meltano/meltano/issues/1586) )
- [#1410](https://gitlab.com/meltano/meltano/issues/1410) Update the Design UI to expose timeframes explicitly

### Fixes

- [#1573](https://gitlab.com/meltano/meltano/issues/1573) Fix docs `shouldShowNavbar` conditional and improve query string `embed=true` parsing
- [#1579](https://gitlab.com/meltano/meltano/issues/1579) Make color contrast for CTA buttons accessible
- [#1410](https://gitlab.com/meltano/meltano/issues/1410) Fix a problem with Report that has timeframes selections

### Breaks

## 1.16.0 - (2020-01-20)

---

### New

- [#1556](https://gitlab.com/meltano/meltano/issues/1556) Add default transformations for the Facebook Ads Extractor. They are using the dbt package defined in https://gitlab.com/meltano/dbt-tap-facebook
- [#1557](https://gitlab.com/meltano/meltano/issues/1557) Add default Meltano Models for the Facebook Ads Extractor. They are defined in https://gitlab.com/meltano/model-facebook
- [#1560](https://gitlab.com/meltano/meltano/issues/1560) Make the Facebook Ads Extractor available by default on Meltano UI

### Changes

- [#1541](https://gitlab.com/meltano/meltano/issues/1541) Revert `tap-csv`'s `kind: file` to text input for `csv_files_definition` as we don't fully support `tap-csv` via the UI with single (definition json) and multiple (csv files) file uploading
- [#1477](https://gitlab.com/meltano/meltano/issues/1477) Add a `read-only` mode to Meltano to disable all modifications from the UI

### Fixes

### Breaks

## 1.15.1 - (2020-01-16)

---

### New

- [#608](https://gitlab.com/meltano/meltano/issues/608) Add the Facebook Ads Extractor to Meltano as a hidden plugin. It will be fully enabled on Meltano UI once bundled Transformations and Models are added. It uses the tap defined in https://gitlab.com/meltano/tap-facebook/
- [meltano/model-stripe#2](https://gitlab.com/meltano/model-stripe/issues/2) Add timeframes to the Stripe models
- [#1533](https://gitlab.com/meltano/meltano/issues/1533) Add documentation for the Facebook Ads Extractor

### Changes

- [#1527](https://gitlab.com/meltano/meltano/issues/1527) Update the dashboard modal header to properly differentiate between "Create" and "Edit"
- [#1456](https://gitlab.com/meltano/meltano/issues/1456) 404 Error page now has better back functionality and ability to file new issues directly from the page

### Fixes

- [#1538](https://gitlab.com/meltano/meltano/issues/1538) Fix timeframes not properly displaying on the base table
- [#1574](https://gitlab.com/meltano/meltano/issues/1574) Fix an issue with Meltano crashing after a succesful login
- [#1568](https://gitlab.com/meltano/meltano/issues/1568) Restore support for custom plugins that don't have their available settings defined in discovery.yml

## 1.15.0 - (2020-01-13)

---

### New

- [#1483](https://gitlab.com/meltano/meltano/issues/1483) Add login audit columns to track last login time
- [#1480](https://gitlab.com/meltano/meltano/issues/1480) Add tests to `meltano permissions` command for Snowflake
- [#1392](https://gitlab.com/meltano/meltano/issues/1392) Add inline docs to Extractor configurations in iteration toward improving data setup onboarding

### Changes

- [#1480](https://gitlab.com/meltano/meltano/issues/1480) Add schema revocations for roles in the `meltano permissions` command
- [#1458](https://gitlab.com/meltano/meltano/issues/1458) Remove tap-carbon-intensity-sqlite model from default installation
- [#1458](https://gitlab.com/meltano/meltano/issues/1458) Update docs to reflect new getting started path and updated screenshots
- [#1513](https://gitlab.com/meltano/meltano/issues/1513) Remove dead code related to `/model` route that we no longer link to in favor of the contextual Analyze CTAs and the `MainNav.vue`'s Analyze dropdown
- [#1542](https://gitlab.com/meltano/meltano/issues/1542) Update version, logout, and help UI partial (upper right) to have less prominence and more clearly communicate the "Sign Out" action

### Fixes

- [#1480](https://gitlab.com/meltano/meltano/issues/1480) Fix database revocations corner case for roles in the `meltano permissions` command
- [#1553](https://gitlab.com/meltano/meltano/issues/1553) Fix bug occurring when loading a report that lacks join tables
- [#1540](https://gitlab.com/meltano/meltano/issues/1540) Meltano Analyze will now leverage Pipelines instead of Loaders in the connection dropdown
- [#1540](https://gitlab.com/meltano/meltano/issues/1540) Meltano Analyze will now infer the connection to use instead of it being provided by the user

### Breaks

## 1.14.3 - (2020-01-09)

---

### Fixes

- [#1521](https://gitlab.com/meltano/meltano/issues/1521) Sanitize user-submitted string before using it in file path

## 1.14.2 - (2020-01-09)

---

### New

- [#1391](https://gitlab.com/meltano/meltano/issues/1391) Lock all settings that are controlled through environment variables
- [#1393](https://gitlab.com/meltano/meltano/issues/1393) Add contextual Analyze CTAs for each Pipeline in the Pipelines list
- [#1551](https://gitlab.com/meltano/meltano/issues/1551) Add dbt clean before compile and runs

### Changes

- [#1424](https://gitlab.com/meltano/meltano/issues/1424) Update pipeline elapsed time display to be more human friendly

### Fixes

- [#1430](https://gitlab.com/meltano/meltano/issues/1430) Fix the state not stored for pipelines when Transforms run
- [#1448](https://gitlab.com/meltano/meltano/issues/1448) Fix `AnalyzeList.vue` to display message and link when lacking contextual models

### Breaks

## 1.14.1 - (2020-01-06)

---

### Fixes

- [#1520](https://gitlab.com/meltano/meltano/issues/1520) Fix bug when updating a dashboard that could undesirably overwrite another existing dashboard

### Breaks

## 1.14.0 - (2019-12-30)

---

### New

- [#1461](https://gitlab.com/meltano/meltano/issues/1461) Display toasted notification for report adding to dashboard
- [#1419](https://gitlab.com/meltano/meltano/issues/1419) Add ability to edit and delete dashboards
- [#1411](https://gitlab.com/meltano/meltano/issues/1411) Add download log button to Job Log Modal

### Changes

- [#1311](https://gitlab.com/meltano/meltano/issues/1311) Remove unused meltano/meltano/runner docker image
- [#1502](https://gitlab.com/meltano/meltano/issues/1502) Update configuration file uploads to occur on save vs. file picker completion

### Fixes

- [#1518](https://gitlab.com/meltano/meltano/issues/1518) Fix bug that caused all text fields to show up as required in configuration modals
- [#1446](https://gitlab.com/meltano/meltano/issues/1446) Fix bug that could result in a broken report when the report URL was manually modified
- [#1411](https://gitlab.com/meltano/meltano/issues/1411) Fix bug when reading too large a job log file

## 1.13.0 - (2019-12-23)

---

### New

- [#1269](https://gitlab.com/meltano/meltano/issues/1269) Add `kind: file` so single file uploads can be used with extractors (`tap-google-analytics`'s `key_file_location` is the first user)
- [#1494](https://gitlab.com/meltano/meltano/issues/1494) Add `LIKE` options to Analyze Filter UI so users better understand what filtering patterns are available

### Changes

- [#1399](https://gitlab.com/meltano/meltano/issues/1399) Log Modal now has a prompt to explain potential factors in required time for pipelines to complete
- [#1433](https://gitlab.com/meltano/meltano/issues/1433) Remove `/orchestrate` route and thus the Airflow iframe as this is overkill for our current target users

### Fixes

- [#1434](https://gitlab.com/meltano/meltano/issues/1434) Fix Analyze CTAs to only enable if at least one related pipeline has succeeded
- [#1447](https://gitlab.com/meltano/meltano/issues/1447) Various fixes around loading and reloading reports to mitigate false positive `sqlErrorMessage` conditions
- [#1509](https://gitlab.com/meltano/meltano/issues/1509) Allow plugin profile config to be set through meltano.yml

## 1.12.2 - (2019-12-20)

---

### New

- [#1437](https://gitlab.com/meltano/meltano/issues/1437) Users can now share their dashboards with an automatically generated email

### Changes

- [#1466](https://gitlab.com/meltano/meltano/issues/1466) Filters now have clear language and indiciation that they use AND for chaining
- [#1464](https://gitlab.com/meltano/meltano/issues/1464) Remove the "only" option for transforms in Create Pipeline form

- [#1399](https://gitlab.com/meltano/meltano/issues/1399) Log Modal now has a prompt to explain potential factors in required time for pipelines to complete
- [#1431](https://gitlab.com/meltano/meltano/issues/1431) Add "pipeline will still run if modal is closed" message in the Job Log Modal

### Changes

- [#1422](https://gitlab.com/meltano/meltano/issues/1422) Update start date field to have a recommendation

### Fixes

- [#1447](https://gitlab.com/meltano/meltano/issues/1447) Various fixes around loading and reloading reports to mitigate false positive `sqlErrorMessage` conditions
- [#1443](https://gitlab.com/meltano/meltano/issues/1443) Fix tooltip clipping in modals
- [#1500](https://gitlab.com/meltano/meltano/issues/1500) Fix `meltano install` not running the migrations.

## 1.12.1 - (2019-12-18)

---

### Changes

- [#1403](https://gitlab.com/meltano/meltano/issues/1403) Remove "Orchestrate", "Model", and "Notebook" from the main navigation until each respective UI is more useful (the `/orchestrate` and `/model` routes still exist)
- [#1476](https://gitlab.com/meltano/meltano/issues/1476) Add database and warehouse revocations for roles in the `meltano permissions` command
- [#1473](https://gitlab.com/meltano/meltano/issues/1473) Update Release issue template to recent guidelines

## 1.12.0 - (2019-12-16)

---

### New

- [#1374](https://gitlab.com/meltano/meltano/issues/1374) Add role revocation for users and roles in the `meltano permissions` command
- [#1377](https://gitlab.com/meltano/meltano/issues/1377) Document cleanup steps after MeltanoData testing
- [#1438](https://gitlab.com/meltano/meltano/issues/1438) Add documentation for DNS spoofing error
- [#1436](https://gitlab.com/meltano/meltano/issues/1436) Add video walkthrough on how to setup Google Analytics so that the Meltano Extractor can be able to access the Google APIs and the Google Analytics data.

### Changes

- [#1350](https://gitlab.com/meltano/meltano/issues/1350) Switch to all lower case for Snowflake permission comparisons in the `meltano permissions` command
- [#1449](https://gitlab.com/meltano/meltano/issues/1449) Hide the Marketo Extractor form Meltano UI
- [#1397](https://gitlab.com/meltano/meltano/issues/1397) Optimize workflow for MeltanoData setup
- [#1423](https://gitlab.com/meltano/meltano/issues/1423) Update sidebar and docs to include Ansible

## 1.11.2 - (2019-12-13)

---

### Changes

- [#1435](https://gitlab.com/meltano/meltano/issues/1435) Change "Model" to "Analyze" so the Pipeline CTA is actionable and less abstract
- [#1432](https://gitlab.com/meltano/meltano/issues/1432) Changed "Close" to "Back" in Log Modal to help mitigate "Am I ending the pipeline?" concerns

### Fixes

- [#1439](https://gitlab.com/meltano/meltano/issues/1439) Fix relative elapsed time since last run time display in the Pipelines UI
- [#1441](https://gitlab.com/meltano/meltano/issues/1441) Fix auto advance to "Create Pipeline" when coming from "Load" step (previously "Transform" step, but this has been removed from the UI)
- [#1440](https://gitlab.com/meltano/meltano/issues/1440) Allow installed plugins to appear in UI even if hidden in configuration

## 1.11.1 - (2019-12-12)

---

### New

- [#1351](https://gitlab.com/meltano/meltano/issues/1351) Add "Create Meltano Account" promo for `meltano.meltanodata.com`
- [#1055](https://gitlab.com/meltano/meltano/issues/1055) Add "Disable" button to Tracking Acknowledgment toast so user's can opt-out from the UI
- [#1408](https://gitlab.com/meltano/meltano/issues/1408) Add "Last Run" context to each pipeline
- [#1408](https://gitlab.com/meltano/meltano/issues/1408) Add "Started At", "Ended At", and "Elapsed" to Job Log modal
- [#1390](https://gitlab.com/meltano/meltano/issues/1390) Display of extractors and loaders can now be configured through the `hidden` property in `discovery.yml`

### Changes

- [#1398](https://gitlab.com/meltano/meltano/issues/1398) Update default Transform from "Skip" to "Run"
- [#1406](https://gitlab.com/meltano/meltano/issues/1406) Update Analyze Query section CSS for improved UX (visually improved organization and scanability)
- [#1417](https://gitlab.com/meltano/meltano/issues/1417) Update SCSS variable usage in components for SSOT styling
- [#1408](https://gitlab.com/meltano/meltano/issues/1408) Updated date and time displays to be human-friendly (`moment.js`)
- [#1268](https://gitlab.com/meltano/meltano/issues/1268) Remove Transform step from UI (Create Schedule still allows choosing "Skip" or "Only" but will intelligently default to "Skip" or "Run")

## 1.11.0 - (2019-12-09)

---

### New

- [#1361](https://gitlab.com/meltano/meltano/issues/1361) Add `kind: hidden` to `discovery.yml` so certain connector settings can validate with a default `value` but remain hidden from the user for improved UX

### Changes

- [#1389](https://gitlab.com/meltano/meltano/issues/1389) Temporary Profiles feature removal (conditionally removed if 2+ profiles not already created so existing users can continue using multiple profiles if created)
- [#1373](https://gitlab.com/meltano/meltano/issues/1373) Update MeltanoData deletion process with 1Password

### Fixes

- [#1401](https://gitlab.com/meltano/meltano/issues/1401) Fix double instance of self hosted CTA on desktop sites

## 1.10.2 - (2019-12-06)

---

### Changes

- [#1371](https://gitlab.com/meltano/meltano/issues/1371) Provide more specific instructions for Google Analytics configuration
- [#1381](https://gitlab.com/meltano/meltano/issues/1381) Update the default directory for client_secrets.json for the Google Analytics Extractor to be located under the extract/ directory and not the project's root.
- [#1345](https://gitlab.com/meltano/meltano/issues/1345) Update the documentation for the [Salesforce Extractor](https://www.meltano.com/plugins/extractors/salesforce.html) to contain additional information on Security Tokens
- [#1383](https://gitlab.com/meltano/meltano/issues/1383) Add CTA for hosted solution signup to navigation

### Fixes

- [#1379](https://gitlab.com/meltano/meltano/issues/1379) Fix an issue with Airflow scheduling too many jobs.
- [#1386](https://gitlab.com/meltano/meltano/issues/1386) Fix connector modal clipping issue where small browser heights prevented accessing the "Save" area

### Breaks

## 1.10.1 - (2019-12-05)

---

### Changes

- [#1373](https://gitlab.com/meltano/meltano/issues/1373) Update MeltanoData deletion process with 1Password
- [#1373](https://gitlab.com/meltano/meltano/issues/1373) Update Analyze dropdown as scrollable to better display model CTAs (scrollable dropdown vs. scrolling entire page)

### Fixes

- [#1373](https://gitlab.com/meltano/meltano/issues/1373) Fix formatting on custom containers in MeltanoData guide

## 1.10.0 - (2019-12-04)

---

### New

- [#1343](https://gitlab.com/meltano/meltano/issues/1343) Add current Meltano version to main navigation

### Changes

- [#1358](https://gitlab.com/meltano/meltano/issues/1358) Update MeltanoData guide with maintenance and debugging instructions
- [#1337](https://gitlab.com/meltano/meltano/issues/1337) Add CTA to installations for free hosted dashboards
- [#1365](https://gitlab.com/meltano/meltano/issues/1365) Add process for deleting meltanodata instances
- [#1340](https://gitlab.com/meltano/meltano/issues/1340) Update connector settings UI to communicate the required status of each setting
- [#1357](https://gitlab.com/meltano/meltano/issues/1357) Update LogModal Analyze CTAs so Analyze can preselect the correct loader for a given analysis

### Fixes

- [#1364](https://gitlab.com/meltano/meltano/issues/1364) Fix instructions to SSH into MeltanoData.com instance

## 1.9.1 - (2019-12-04)

---

### Fixes

- [#1355](https://gitlab.com/meltano/meltano/issues/1355) Upgrade version of `discovery.yml` so that not upgraded Meltano instances with a pre v1.9.0 Meltano version do not break.

## 1.9.0 - (2019-12-03)

---

### New

- [marketing#103](https://gitlab.com/meltano/meltano-marketing/issues/103) Add Google Site Verification token to site
- [#1346](https://gitlab.com/meltano/meltano/issues/1346) Add new tutorial for using FileZilla with a Meltano project
- [#1292](https://gitlab.com/meltano/meltano/issues/1292) Add guide for setting up Meltano projects on meltanodata.com

### Changes

- [#1341](https://gitlab.com/meltano/meltano/issues/1341) Various `discovery.yml` and connector configuration UI updates to improve UX.
- [#1341](https://gitlab.com/meltano/meltano/issues/1341) Updated documentation to communicate the various optional settings of a connector

### Fixes

- [#1334](https://gitlab.com/meltano/meltano/issues/1334) Fix automatic population of airflow.cfg after installation
- [#1344](https://gitlab.com/meltano/meltano/issues/1344) Fix an ELT automatic discovery error when running Meltano on Python3.6

## 1.8.0 - (2019-12-02)

---

### New

- [#764](https://gitlab.com/meltano/meltano/issues/764) Add plugin profiles to enable multiple configurations for extractors
- [#1081](https://gitlab.com/meltano/meltano/issues/1081) Add ability to delete data pipelines
- [#1217](https://gitlab.com/meltano/meltano/issues/1217) Add "Test Connection" button to validate connection settings prior to ELT runs
- [#1236](https://gitlab.com/meltano/meltano/issues/1236) Add contextual Analyze CTAs in the Job Log UI
- [#1271](https://gitlab.com/meltano/meltano/issues/1271) Add labels in discovery.yml for easy brand definition

### Changes

- [#1323](https://gitlab.com/meltano/meltano/issues/1323) Add CTA to send users to Typeform to provide info for setting up a hosted dashboard

- [#1323](https://gitlab.com/meltano/meltano/issues/1323) Add CTA to send users to Typeform to provide info for setting up a hosted dashboard
- [#1271](https://gitlab.com/meltano/meltano/issues/1271) Improve messaging on tap and target settings modals
- [#1226](https://gitlab.com/meltano/meltano/issues/1226) Update Pipelines main navigation link to show all data pipeline schedules if that step has been reached
- [#1323](https://gitlab.com/meltano/meltano/issues/1323) Add CTA to send users to Typeform to provide info for setting up a hosted dashboard
- [#1271](https://gitlab.com/meltano/meltano/issues/1271) Improve messaging on tap and target settings modals
- [#1246](https://gitlab.com/meltano/meltano/issues/1246) Update the [Salesforce API + Postgres](https://www.meltano.com/tutorials/salesforce-and-postgres.html) Tutorial to use Meltano UI for setting up the Extractor and Loader, running the ELT pipeline and analyzing the results.

- [#1225](https://gitlab.com/meltano/meltano/issues/1225) Update dbt docs link to be conditional so the user doesn't experience 404s

## 1.7.2 - (2019-11-26)

---

### Fixes

- [#1318](https://gitlab.com/meltano/meltano/merge_requests/1318/) Pin dbt version to `v0.14.4` to address Meltano Transformation failing when using dbt `v0.15.0`

## 1.7.1 - (2019-11-25)

---

### Fixes

- [#1184](https://gitlab.com/meltano/meltano/merge_requests/1184/) Fix `contextualModels` implementation for contextual CTAs in Job Log modal

## 1.7.0 - (2019-11-25)

---

### New

- [#1236](https://gitlab.com/meltano/meltano/issues/1236) Add contextual Analyze CTAs in the Job Log UI

### Fixes

- [#1298](https://gitlab.com/meltano/meltano/issues/1298) Let default entity selection be configured in discovery.yml under `select`
- [#1298](https://gitlab.com/meltano/meltano/issues/1298) Define default entity selection for tap-salesforce
- [#1304](https://gitlab.com/meltano/meltano/issues/1304) Fix Meltano subprocess fetching large catalogs (e.g. for Salesforce) getting stuck do to the subprocess' stderr buffer filling and the process getting deadlocked.

## 1.6.0 - (2019-11-18)

---

### New

- [#1235](https://gitlab.com/meltano/meltano/issues/1235) Add help link button in the app
- [#1285](https://gitlab.com/meltano/meltano/issues/1285) Add link to YouTube guidelines for release instructions
- [#1277](https://gitlab.com/meltano/meltano/issues/1277) Move sections that don't apply to outside contributors from Contributing and Roadmap docs to Handbook: Release Process, Release Schedule, Demo Day, Speedruns, DigitalOcean Marketplace

### Changes

- [#1257](https://gitlab.com/meltano/meltano/issues/1257) Prevent modified logo file upon each build
- [#1289](https://gitlab.com/meltano/meltano/issues/1289) Dismiss all modals when using the escape key
- [#1282](https://gitlab.com/meltano/meltano/issues/1282) Remove Entity Selection from the UI (still available in CLI) and default to "All" entities for a given data source
- [#1303](https://gitlab.com/meltano/meltano/issues/1303) Update the configuration options for the Salesforce Extractor to only include relevant properties. Remove properties like the client_id that were not used for username/password authentication.
- [#1308](https://gitlab.com/meltano/meltano/issues/1308) Update the configuration options for the Marketo Extractor to use a Start Date instead of a Start Time.

### Fixes

- [#1297](https://gitlab.com/meltano/meltano/issues/1297) Get actual latest ELT job log by sorting matches by creation time with nanosecond resolution
- [#1297](https://gitlab.com/meltano/meltano/issues/1297) Fix pipeline failure caused by jobs that require true concurrency being executed on CI runners that don't

## 1.5.0 - (2019-11-11)

---

### New

- [#1222](https://gitlab.com/meltano/meltano/issues/1222) Include static application security testing (SAST) in the pipeline
- [#1164](https://gitlab.com/meltano/meltano/issues/1164) Add "transform limitations" message to Transform UI
- [#1272](https://gitlab.com/meltano/meltano/issues/1272) Add Vuepress plugin to generate a sitemap on website build
- [meltano-marketing#89](https://gitlab.com/meltano/meltano-marketing/issues/89) Adds basic title and meta descriptions to all public-facing website & documentation pages.

### Changes

- [#1239](https://gitlab.com/meltano/meltano/issues/1239) Update header buttons layout on small viewports
- [#1019](https://gitlab.com/meltano/meltano/issues/1019) Automatically update package.json file versions
- [#1253](https://gitlab.com/meltano/meltano/issues/1253) Do not allow `meltano` command invocation without any argument
- [#1192](https://gitlab.com/meltano/meltano/issues/1192) Improve helper notes associated with each Extract, Load, and Transform step to better communicate the purpose of each
- [#1201](https://gitlab.com/meltano/meltano/issues/1201) Improved "Auto Advance" messaging regarding Entity Selection. We also doubled the default toast time to improve likelihood of reading feedback.
- [#1191](https://gitlab.com/meltano/meltano/issues/1191) update Google Analytics extractor documentation to explain how to set up the Google Analytics API, and remove duplicate instructions from the [Google Analytics API + Postgres tutorial](http://meltano.com/tutorials/google-analytics-with-postgres.html#prerequisites)
- [#1199](https://gitlab.com/meltano/meltano/issues/1199) Add example and sample CSV files to the CSV extractor documentation
- [#1247](https://gitlab.com/meltano/meltano/issues/1247) Update the [Loading CSV Files to a Postgres Database](https://www.meltano.com/tutorials/csv-with-postgres.html) Tutorial to use Meltano UI for setting up the Extractor and Loader, running the ELT pipeline and analyzing the results. Also provide all the files used in the tutorial (transformations, models, etc) as downloadable files.
- [#1279] Revise ["Roadmap" section](https://meltano.com/docs/roadmap.html) of the docs with clarified persona, mission, vision, and re-order content
- [#1134](https://gitlab.com/meltano/meltano/issues/1134) Update the [GitLab API + Postgres](https://www.meltano.com/tutorials/gitlab-and-postgres.html). Include video walk-through and update the end to end flow to only use Meltano UI.
- [#95](https://gitlab.com/meltano/meltano-marketing/issues/95) Update the DigitalOcean CTA to go to the public directory page for the Meltano droplet
- [#1270](https://gitlab.com/meltano/meltano/issues/1270) Main navigation "Pipeline" to "Pipelines" to reinforce multiple vs. singular (conflicts a bit with the verb approach of the other navigation items but we think it's worth it for now)
- [#1240](https://gitlab.com/meltano/meltano/issues/1240) Provide clarity around how Airflow can be used directly in documentation and UI
- [#1263](https://gitlab.com/meltano/meltano/issues/1263) Document lack of Windows support and suggest WSL, Docker

### Fixes

- [#1259](https://gitlab.com/meltano/meltano/issues/1259) Fix `meltano elt` not properly logging errors happening in the ELT process
- [#1183](https://gitlab.com/meltano/meltano/issues/1183) Fix a race condition causing the `meltano.yml` to be empty in some occurence
- [#1258](https://gitlab.com/meltano/meltano/issues/1258) Fix format of custom extractor's capabilities in meltano.yml
- [#1215](https://gitlab.com/meltano/meltano/issues/1215) Fix intercom documentation footer overlap issue.
- [#1215](https://gitlab.com/meltano/meltano/issues/1215) Fix YouTube iframes to be responsive (resolves unwanted side-effect of horizontal scrollbar at mobile/tablet media queries)

## 1.4.0 - (2019-11-04)

---

### New

- [#1208](https://gitlab.com/meltano/meltano/issues/1208) Add description to `Plugin` definition and updated `discovery.yml` and UI to consume it
- [#1195](https://gitlab.com/meltano/meltano/issues/1195) Add temporary message in configuration communicating their global nature until "Profiles" are implemented
- [#1245](https://gitlab.com/meltano/meltano/issues/1245) Add detailed information on the documentation about events tracked by Meltano when Anonymous Usage Data tracking is enabled.
- [#1228](https://gitlab.com/meltano/meltano/issues/1228) Add preselections of the first column and aggregate of base table to initialize Analyze with data by default.

### Changes

- [#1244](https://gitlab.com/meltano/meltano/issues/1244) Add instructions on how to deactivate a virtual environment
- [#1082](https://gitlab.com/meltano/meltano/issues/1082) Meltano will now enable automatically DAGs created in Airflow
- [#1231](https://gitlab.com/meltano/meltano/issues/1231) Update CLI output during project initialization
- [#1126](https://gitlab.com/meltano/meltano/issues/1126) Minor UI updates to improve clarity around Schedule step and Manual vs Orchestrated runs
- [#1210](https://gitlab.com/meltano/meltano/issues/1210) Improved SQLite loader configuration context (name and description)
- [#1185](https://gitlab.com/meltano/meltano/issues/1185) Remove majority of unimplemented placeholder UI buttons
- [#1166](https://gitlab.com/meltano/meltano/issues/1166) Clarify in documentation that plugin configuration is stored in the `.meltano` directory, which is in `.gitignore`.
- [#1200](https://gitlab.com/meltano/meltano/issues/1200) Link to new Getting Help documentation section instead of issue tracker where appropriate

- [#1227](https://gitlab.com/meltano/meltano/issues/1227) Update Notebook `MainNav` link to jump to our Jupyter Notebook docs

### Fixes

- [#1075](https://gitlab.com/meltano/meltano/issues/1075) Fix a bug that caused `target-csv` to fail.
- [#1233](https://gitlab.com/meltano/meltano/issues/1233) Fix the Design page failing to load a Design that has timeframes on the base table
- [#1187](https://gitlab.com/meltano/meltano/issues/1187) Updated configuration to support `readonly` kind to prevent unwanted editing
- [#1187](https://gitlab.com/meltano/meltano/issues/1187) Updated configuration to setting resets to prevent unwanted editing
- [#1187](https://gitlab.com/meltano/meltano/issues/1187) Updated configuration to conditionally reset certain settings to prevent unwanted editing
- [#1187](https://gitlab.com/meltano/meltano/issues/1187) Updated configuration to prevent unwanted editing until we handle this properly with role-based access control
- [#1187](https://gitlab.com/meltano/meltano/issues/1187) Updated certain connector configuration settings with a `readonly` flag to prevent unwanted editing in the UI. This is temporary and will be removed when we handle this properly with role-based access control.
- [#1198](https://gitlab.com/meltano/meltano/issues/1198) Fix "More Info." link in configuration to properly open a new tab via `target="_blank"`

- [#1229](https://gitlab.com/meltano/meltano/issues/1229) Improve extractor schema autodiscovery error messages and don't attempt autodiscovery when it is known to not be supported, like in the case of tap-gitlab
- [#1207](https://gitlab.com/meltano/meltano/issues/1207) Updated all screenshots in Getting Started Guide to reflect the most current UI

## 1.3.0 - (2019-10-28)

---

### New

- [#991](https://gitlab.com/meltano/meltano/issues/991) Add e2e tests for simple sqlite-carbon workflow
- [#1103](https://gitlab.com/meltano/meltano/issues/1103) Add Intercom to Meltano.com to interact with our users in real-time
- [#1130](https://gitlab.com/meltano/meltano/issues/1130) Add Tutorial for extracting data from Google Analytics and loading the extracted data to Postgres
- [#1168](https://gitlab.com/meltano/meltano/issues/1168) Speedrun video added to home page and new release issue template
- [#1182](https://gitlab.com/meltano/meltano/issues/1182) Add `null`able date inputs so optional dates aren't incorrectly required in validation
- [#1169](https://gitlab.com/meltano/meltano/issues/1169) Meltano now generates the dbt documentation automatically

### Changes

- [!1061](https://gitlab.com/meltano/meltano/merge_requests/1061) Update the Getting Started Guide and the Meltano.com documentation with the new UI and information about job logging and how to find the most recent run log of a pipeline.
- [#1213](https://gitlab.com/meltano/meltano/issues/1213) Add VuePress use and benefits to documentation
- [#922](https://gitlab.com/meltano/meltano/issues/922) Document the importance of transformations and how to get started
- [#1167](https://gitlab.com/meltano/meltano/issues/1167) Iterate on docs to improve readability and content updates

### Fixes

- [#1173](https://gitlab.com/meltano/meltano/issues/1173) Fix `sortBy` drag-and-drop bug in Analyze by properly using `tryAutoRun` vs. `runQuery`
- [#1079](https://gitlab.com/meltano/meltano/issues/1079) `meltano elt` will now run in isolation under `.meltano/run/elt`
- [#1204](https://gitlab.com/meltano/meltano/issues/1204) move project creation steps out of the local installation section of the docs and into the Getting Started Guide
- [#782](https://gitlab.com/meltano/meltano/issues/782) Update timeframe label and fix timeframe attributes to properly display in the Result Table

## 1.2.1 - (2019-10-22)

---

### New

- [#1123](https://gitlab.com/meltano/meltano/issues/1123) Add first-class "Submit Issue" CTA to help expedite resolution when a running job fails. Also updated the "Log" CTA in the Pipelines UI to reflect a failed state.

### Fixes

- [#1172](https://gitlab.com/meltano/meltano/issues/1172) Fix analytics issue related to app version

## 1.2.0 - (2019-10-21)

---

### New

- [#1121](https://gitlab.com/meltano/meltano/issues/1121) Add ability to configure listen address of Meltano and Airflow
- [#1022](https://gitlab.com/meltano/meltano/issues/1022) Add "Autorun Query" toggle and persist the user's choice across sessions
- [#1060](https://gitlab.com/meltano/meltano/issues/1060) Auto advance to Job Log from Pipeline Schedule creation
- [#1111](https://gitlab.com/meltano/meltano/issues/1111) Auto advance to Loader installation step when an extractor lacks entity selection

### Changes

- [#1013](https://gitlab.com/meltano/meltano/issues/1013) Toast initialization and analytics initialization cleanup

### Fixes

- [#1050](https://gitlab.com/meltano/meltano/issues/1050) Fix a bug where the Job log would be created before the `transform` are run.
- [#1122](https://gitlab.com/meltano/meltano/issues/1122) `meltano elt` will now properly run when using `target-snowflake`.
- [#1159](https://gitlab.com/meltano/meltano/issues/1159) Minor UI fixes (proper `MainNav` Model icon active color during Analyze route match & "Run" auto query related cleanup) and `...NameFromRoute` refactor renaming cleanup

## 1.1.0 - (2019-10-16)

---

### New

- [#1106](https://gitlab.com/meltano/meltano/issues/1106) Add description metadata to the GitLab extractor's Ultimate License configuration setting
- [#1057](https://gitlab.com/meltano/meltano/issues/1057) Auto advance to Entity Selection when an extractor lacks configuration settings
- [#51](https://gitlab.com/meltano/meltano-marketing/issues/51) Update Google Analytics to track `appVersion`, custom `projectId`, and to properly use the default `clientId`. The CLI also now uses `client_id` to differentiate between a CLI client id (not versioned) and the project id (versioned).
- [#1012](https://gitlab.com/meltano/meltano/issues/1012) Add intelligent autofocus for improved UX in both Extractor and Loader configuration
- [#758](https://gitlab.com/meltano/meltano/issues/758) Update 'meltano permissions' to add --full-refresh command to revoke all privileges prior to granting
- [#1113](https://gitlab.com/meltano/meltano/issues/1113) Update 'meltano permissions' to have the ability to find all schemas matching a partial name such as `snowplow_*`
- [#1114](https://gitlab.com/meltano/meltano/issues/1114) Update 'meltano permissions' to include the OPERATE privilege for Snowflake warehouse

### Changes

- Compress meltano-logo.png
- [#1080](https://gitlab.com/meltano/meltano/issues/1080) Temporarily disable Intercom until userId strategy is determined
- [#1058](https://gitlab.com/meltano/meltano/issues/1058) Updated the selected state of grouped buttons to fill vs. stroke. Updated the docs to reflect the reasoning to ensure consistency in Meltano's UI visual language
- [#1068](https://gitlab.com/meltano/meltano/issues/1068) Replace dogfooding term in docs to speedrun
- [#1101](https://gitlab.com/meltano/meltano/issues/1101) Add new tour video to home page
- [#1101](https://gitlab.com/meltano/meltano/issues/1101) Update design to improve readability and contrast
- [#1115](https://gitlab.com/meltano/meltano/issues/1115) Update 'meltano permissions' to not require an identially named role for a given user

### Fixes

- [#1120](https://gitlab.com/meltano/meltano/issues/1120) Fix a concurrency bug causing `meltano select` to crash.
- [#1086](https://gitlab.com/meltano/meltano/issues/1086) Fix a concurrency issue when the `meltano.yml` file was updated.
- [#1112](https://gitlab.com/meltano/meltano/issues/1112) Fix the "Run" button to improve UX by properly reflecting the running state for auto-running queries
- [#1023](https://gitlab.com/meltano/meltano/issues/1023) Fix last vuex mutation warning with editable `localConfiguration` clone approach

### Breaks

## 1.0.1 - (2019-10-07)

---

### Fixes

- Patch technicality due to PyPi limitation (v1 already existed from a publish mistake seven+ months ago) with needed changelog New/Changes/Fixes section headers

## 1.0.0 - (2019-10-07)

---

### New

- [#1020](https://gitlab.com/meltano/meltano/issues/1020) Update Command Line Tools documentation to reflect a standard format with opportunities for improvement in the future
- [#524](https://gitlab.com/meltano/meltano/issues/524) There is a new Plugins section on the site to contain all ecosystem related libraries (i.e., extractors, loaders, etc.)

### Changes

- [#1087](https://gitlab.com/meltano/meltano/issues/1087) Fix `meltano select` not seeding the database when run as the first command.
- [#1090](https://gitlab.com/meltano/meltano/issues/1090) Update the namespace for all plugins. Also the default schema used will go back to including the `tap_` prefix to avoid conflicts with existing schemas (e.g. a local `gitlab` or `salesforce` schema). This also fixes `tap-csv` and `tap-google-analytics` not properly working after the latest Meltano release.
- [#1047](https://gitlab.com/meltano/meltano-marketing/issues/1047) Fix a bug where some configuration values were not redacted

### Fixes

### Breaks

- [#1085](https://gitlab.com/meltano/meltano/issues/1085) Fix Analyze model dropdown to properly reflect installed `models`
- [#1089](https://gitlab.com/meltano/meltano/issues/1089) Properly re-initialize the Analyze page after a new analysis is selected during an existing analysis (this issue surfaced due to the recent Analyze dropdown CTAs addition which enables an analysis change during an existing one)
- [#1092](https://gitlab.com/meltano/meltano/issues/1092) Fix async condition so the design store's `defaultState` is properly applied before loading a new design via `initializeDesign`

## 0.44.1 - (2019-10-03)

---

### New

- [#51](https://gitlab.com/meltano/meltano-marketing/issues/51) Add Google Analytics tracking acknowledgment in the UI
- [#926](https://gitlab.com/meltano/meltano/issues/926) Add step-by-step intructions for using the DigitalOcean one-click installer
- [#1076](https://gitlab.com/meltano/meltano/issues/1076) Enable Log button in pipelines UI after route change or hard refresh if a matching log exists
- [#1067](https://gitlab.com/meltano/meltano/issues/1067) Add Model landing page and update Analyze main navigation to a dropdown displaying the various analysis CTAs associated with each model
- [#1080](https://gitlab.com/meltano/meltano/issues/1080) Add live chat support on Meltano.com website using Intercom.io

### Changes

- [#1069](https://gitlab.com/meltano/meltano/issues/1069) Meltano will now use the schedule's name to run incremental jobs
- [#926](https://gitlab.com/meltano/meltano/issues/926) Move manual DigitalOcean Droplet configuration instructions to advanced tutorials
- Collapse Installation docs into a single section

### Fixes

- [#1071](https://gitlab.com/meltano/meltano/issues/1071) Fix `rehydratePollers` so the UI reflects running jobs after a hard refresh or route change (this surfaced from the recent [!963](https://gitlab.com/meltano/meltano/merge_requests/963) change)
- [#1075](https://gitlab.com/meltano/meltano/issues/1075) Fix an issue where `meltano elt` would fail when a previous job was found

## 0.44.0 - (2019-09-30)

---

### New

- [#950](https://gitlab.com/meltano/meltano/issues/950) Removed the Analyze connection configuration: Meltano will now infer connections out of each loader configuration.
- [#1002](https://gitlab.com/meltano/meltano/issues/1002) Analyze UI now displays the Topic's (analysis model's) description text if applicable
- [#1032](https://gitlab.com/meltano/meltano/issues/1032) Add 'Model' and 'Notebook' to main navigation to communicate that Meltano plans to empower users with modeling and notebooking functionality
- [#949](https://gitlab.com/meltano/meltano/issues/949) Add "Log" button and dedicated sub-UI for tracking an ELT run's status more granularly

- [#932](https://gitlab.com/meltano/meltano/issues/932) Meltano can now be upgraded from the UI directly.

### Changes

- [#1045](https://gitlab.com/meltano/meltano/issues/1045) Make it clear that 'meltano add' is not hanging while installing plugins
- [#1000](https://gitlab.com/meltano/meltano/issues/1000) Update Getting Started guide with updated screenshots and content
- [#854](https://gitlab.com/meltano/meltano/issues/854) Charts now use pretty labels rather than the ID
- [#1011](https://gitlab.com/meltano/meltano/issues/1011) Removed "Catch-up Date" in favor of default "Start Date" of extractor
- [#578](https://gitlab.com/meltano/meltano/issues/578) Remove support for `tap-zuora`.
- [#1002](https://gitlab.com/meltano/meltano/issues/1002) Update `discovery.yml` with explicit `kind: password` metadata (we infer and set input types of `password` as a safeguard, but the explicit setting is preferred)
- [#1049](https://gitlab.com/meltano/meltano/issues/1049) Change default `target-sqlite` database name to `warehouse` to not conflict with system database
- [#949](https://gitlab.com/meltano/meltano/issues/949) Update the way Meltano handles logs for ELT runs: Every elt run is logged in `.meltano/run/logs/{job_id}/elt_{timestamp}.log`. That allows Meltano to keep logs for multiple, or even concurrent, elt runs with the same `job_id`.
- [#949](https://gitlab.com/meltano/meltano/issues/949) Update "Create Pipeline" redirect logic based on the previous route being 'transforms' (this is a UX win setting up the user with the sub-UI for the next logical step vs. requiring a manual "Create" click)
- [#1051](https://gitlab.com/meltano/meltano/issues/1051) Automatically set SQLALCHEMY_DATABASE_URI config to system database URI

### Fixes

- [#1004](https://gitlab.com/meltano/meltano/issues/1004) Fix error when deselecting last attribute in Analyze
- [#1048](https://gitlab.com/meltano/meltano/issues/1048) Fix various actions that should have been mutations and did minor code convention cleanup
- [#1063](https://gitlab.com/meltano/meltano/issues/1063) Fix the "Explore" button link in Dashboards to properly account for the `namespace`

### Breaks

- [#1051](https://gitlab.com/meltano/meltano/issues/1051) Remove MELTANO_BACKEND e.a. in favor of --uri CLI option and MELTANO_DATABASE_URI env var
- [#1052](https://gitlab.com/meltano/meltano/issues/1052) Move system database into `.meltano` directory to indicate it is owned by the app and not supposed to be messed with directly by users

## 0.43.0 - (2019-09-23)

---

### New

- [#1014](https://gitlab.com/meltano/meltano/issues/1014) Meltano now logs all output from each `meltano elt` run in a log file that uses the unique job*id of the run. It can be found in `.meltano/run/logs/elt*{job_id}.log`.
- [#1014](https://gitlab.com/meltano/meltano/issues/1014) Meltano now logs all output from each `meltano elt` run in a log file that uses the unique job*id of the run. It can be found in `.meltano/run/logs/elt*{job_id}.log`.
- [#1014](https://gitlab.com/meltano/meltano/issues/1014) Meltano now logs all output from each `meltano elt` run in a log file that uses the unique `job_id` of the run. It can be found in `.meltano/run/logs/elt*{job_id}.log`.
- [#955](https://gitlab.com/meltano/meltano/issues/955) Establish baseline for demo day and how they should be run

### Changes

- [#891](https://gitlab.com/meltano/meltano/issues/891) Contributors can run webapp from root directory

### Fixes

- [#1005](https://gitlab.com/meltano/meltano/issues/1005) Fix installed plugins endpoints listing identically named plugins of different types under wrong type

## 0.42.1 - (2019-09-19)

---

### Changes

- [#987](https://gitlab.com/meltano/meltano/issues/987) Update routing to match labels (verbs vs. nouns) in effort to subtly reinforce action taking vs. solely "thing" management
- [#960](https://gitlab.com/meltano/meltano/issues/960) Improve UX by instantly displaying extractor and loader configuration UIs based on "Install" or "Configure" interaction as opposed to the prior delay (side effect of async `addPlugin`)
- [#996](https://gitlab.com/meltano/meltano/issues/996) Update conditional UI analytics stats tracking at runtime vs. build-time by sourcing state from the same backend `send_anonymous_usage_stats` flag

### Fixes

- [#992](https://gitlab.com/meltano/meltano/issues/992) Fix missing GA scripts
- [#989](https://gitlab.com/meltano/meltano/issues/989) Fix UI/UX documentation regarding recent removal of `view-header`
- [#994](https://gitlab.com/meltano/meltano/issues/994) Fix stale Pipelines Count in main navigation Pipeline badge
- [#999](https://gitlab.com/meltano/meltano/issues/999) Update yarn dependencies to resolve peer dependency warning
- [#1008](https://gitlab.com/meltano/meltano/issues/1008) Fix error on "Create Pipeline Schedule" modal when no plugins have been installed
- [#1015](https://gitlab.com/meltano/meltano/issues/1008) Support SQLite database name with and without '.db' extension
- [#1007](https://gitlab.com/meltano/meltano/issues/1007) Fix pipeline with failed job not being regarded as having completed
- [#998](https://gitlab.com/meltano/meltano/issues/998) Update Analyze UI with conditional loading indicator to prevent query generation prior to connection dialects being loaded (this solution is still useful for when inference supercedes our current manual dialect selection solution)
- [#1009](https://gitlab.com/meltano/meltano/issues/1009) Fix default ConnectorSettings validation to account for `false` (unchecked) checkbox values

### Breaks

## 0.42.0 - (2019-09-16)

---

### New

- [#976](https://gitlab.com/meltano/meltano/issues/976) Route changes will update page title in the web app

### Changes

- [Marketing #48](https://gitlab.com/meltano/meltano-marketing/issues/48) Update newsletter subscription links to redirect to our new newsletter [hosted by Substack](https://meltano.substack.com)

### Fixes

- [#965](https://gitlab.com/meltano/meltano/issues/965) Fix a regression that prevented the Meltano UI to reach the Meltano API when using an external hostname.
- [#986](https://gitlab.com/meltano/meltano/issues/986) Fix an issue where the Orchestration page would not show Airflow even when it was installed.
- [#969](https://gitlab.com/meltano/meltano/issues/969) Fix an issue where the Meltano Analyze connection would not respect the `port` configuration.
- [#964](https://gitlab.com/meltano/meltano/issues/964) Fix copy button overlap issue with top navigation
- [#970](https://gitlab.com/meltano/meltano/issues/970) Fix Meltano's m5o parser and compiler to properly namespace and isolate the definitions of different custom and packaged Topics.

## 0.41.0 - (2019-09-09)

---

### New

- [#980](https://gitlab.com/meltano/meltano/issues/980) Add Cypress for e2e testing pipeline
- [#579](https://gitlab.com/meltano/meltano/issues/579) Add `meltano schedule list` to show a project's schedules
- [#942](https://gitlab.com/meltano/meltano/issues/942) Add progress bars on various routes to improve UX feedback
- [#779](https://gitlab.com/meltano/meltano/issues/779) Add various UI polish details regarding iconography use, preloading feedback, breadcrumbs, container styling, navigation, and sub-navigation

### Changes

- [#906](https://gitlab.com/meltano/meltano/issues/906) `meltano ui` will now run in `production` per default

- [#942](https://gitlab.com/meltano/meltano/issues/942) Update Analyze Connections UI to match configuration-as-modal pattern for UX consistency regarding configuration
- [#779](https://gitlab.com/meltano/meltano/issues/779) Update all "This feature is queued..." temporary UI buttons to link to the Meltano repo issues page with a contextual search term

## 0.40.0 - (2019-09-04)

---

### New

- [#927](https://gitlab.com/meltano/meltano/issues/927) Document how to manually set up a Meltano Droplet on DigitalOcean

- [#916](https://gitlab.com/meltano/meltano/issues/916) Add Transform step as first-class and adjacent step to Extract and Load
- [#916](https://gitlab.com/meltano/meltano/issues/916) Improve Create Pipeline Schedule default selection UX by leveraging "ELT recents" concept
- [#936](https://gitlab.com/meltano/meltano/issues/936) Add "Refresh Airflow" button in Orchestrate to bypass route change or full-page refresh when iframe doesn't initially inflate as expected (this will likely be automated once the root cause is determined)
- [#899](https://gitlab.com/meltano/meltano/issues/899) Add deep linking improvements to reports and dashboards to better facilitate sharing
- [#899](https://gitlab.com/meltano/meltano/issues/899) Add "Edit" and "Explore" buttons to each report instance displayed in a dashboard to enable editing said report and exploring a fresh and unselected analysis of the same model and design
- [!546](https://gitlab.com/meltano/meltano/merge_requests/546) Add new Advanced Tutorial on how to Load CSV files to Postgres

### Changes

- [#909](https://gitlab.com/meltano/meltano/issues/909) Default names will be generated for Reports and Dashboards
- [#892](https://gitlab.com/meltano/meltano/issues/892) Improve experience for parsing Snowflake URL for ID by showing processing step
- [#935](https://gitlab.com/meltano/meltano/issues/935) Update Entity Selection to be nested in the Extract step so each ELT step is consecutive
- [#886](https://gitlab.com/meltano/meltano/issues/886) Add validation for grouping settings as the next iteration of improved form validation for generated connector settings

### Fixes

- [#931](https://gitlab.com/meltano/meltano/issues/931) Fix Analyze Connections identifier mismatch resulting from recent linting refactor
- [#919](https://gitlab.com/meltano/meltano/issues/919) Fix Airflow iframe automatic UI refresh
- [#937](https://gitlab.com/meltano/meltano/issues/937) Fix Chart.vue prop type error

## 0.39.0 - (2019-08-26)

---

### New

- [#838](https://gitlab.com/meltano/meltano/issues/838) Add indicator for speed run plugins
- [#870](https://gitlab.com/meltano/meltano/issues/870) Add global footer component in docs
- [#871](https://gitlab.com/meltano/meltano/issues/871) Add contributing link in footer of docs
- [#908](https://gitlab.com/meltano/meltano/issues/908) Add auto installation for Airflow Orchestrator for improved UX
- [#912](https://gitlab.com/meltano/meltano/issues/912) Auto run the ELT of a saved Pipeline Schedule by default
- [#907](https://gitlab.com/meltano/meltano/issues/907) Add auto select of "All" for Entities Selection step and removed the performance warning (a future iteration will address the "Recommended" implementation and the display of a resulting performance warning when "All" is selected and "Recommended" ignored)
- [#799](https://gitlab.com/meltano/meltano/issues/799) Standardized code conventions on the frontend and updated related documentation (issues related to further linting enforcement will soon follow)

### Changes

- [#838](https://gitlab.com/meltano/meltano/issues/838) Speed run plugins prioritized to top of the list
- [#896](https://gitlab.com/meltano/meltano/issues/896) Add documentation for how to do patch releases
- [#910](https://gitlab.com/meltano/meltano/issues/910) Update linting rules to enforce better standards for the frontend code base
- [#885](https://gitlab.com/meltano/meltano/issues/885) Add docs for all extractors and loaders
- [#885](https://gitlab.com/meltano/meltano/issues/885) All plugin modal cards show docs text if they have docs
- [#733](https://gitlab.com/meltano/meltano/issues/733) Improve error feedback to be more specific when plugin installation errors occur

### Fixes

- [#923](https://gitlab.com/meltano/meltano/issues/923) Fix contributing release docs merge conflict issue

## 0.38.0 - (2019-08-21)

---

### New

- [#746](https://gitlab.com/meltano/meltano/issues/746) Add CTA to specific dashboard in "Add to Dashboard" sub-UI
- [#746](https://gitlab.com/meltano/meltano/issues/746) Add toast feedback on success, update, or error for schedules, reports, and dashboards
- [#814](https://gitlab.com/meltano/meltano/issues/814) Install Airflow via the Orchestration UI (we may do this in the background automatically in the future)

### Changes

- [#901](https://gitlab.com/meltano/meltano/issues/901) Update entities plugins to be alphabetically sorted for consistency with extractors ordering

### Fixes

- [#746](https://gitlab.com/meltano/meltano/issues/746) Prevent duplicate schedule, report, and dashboard creation if there is an existing item
- [#976](https://gitlab.com/meltano/meltano/issues/900) Fix fallback v976e Route changes will update page title in the web appfor Iso8601 dates/times
- [#903](https://gitlab.com/meltano/meltano/issues/903) Fix columns display issue for the base table in Analyze

### Breaks

## 0.37.2 - (2019-08-19)

---

### Fixes

- [#894](https://gitlab.com/meltano/meltano/issues/894) Fix issue with static asset paths

## 0.37.1 - (2019-08-19)

---

### Fixes

- [#894](https://gitlab.com/meltano/meltano/issues/894) Fix build issues with new Vue CLI 3 build process

## 0.37.0 - (2019-08-19)

---

### New

- [#763](https://gitlab.com/meltano/meltano/issues/763) Add inference to auto install related plugins after a user installs a specific extractor
- [#867](https://gitlab.com/meltano/meltano/issues/867) Add fallback values (if they aren't set in the `discovery.yml`) for `start date`, `start time`, and `end date` for all connectors so the user has potentially one less interaction to make per connector configuration

### Changes

- [#342](https://gitlab.com/meltano/meltano/issues/342) Swap UI app directory "webapp" and upgrade to Vue CLI 3
- [#882](https://gitlab.com/meltano/meltano/issues/882) Update navigation and subnavigation labels to verbs vs. nouns to inspire action and productivity when using the UI
- [#700](https://gitlab.com/meltano/meltano/issues/700) Update documentation to remove "\$" and trim spaces to make CLI command copy/paste easier
- [#878](https://gitlab.com/meltano/meltano/issues/878) Write a [tutorial to help users get started with PostgreSQL](http://www.meltano.com/docs/loaders.html#postgresql-database)
- [#883](https://gitlab.com/meltano/meltano/issues/883) Break Extractors and Loaders sections out in the docs
- [#889](https://gitlab.com/meltano/meltano/issues/889) Allow for githooks to lint on commit
- [#835](https://gitlab.com/meltano/meltano/issues/835) Pipeline name in Schedule creation will have an automatic default

### Fixes

- [#872](https://gitlab.com/meltano/meltano/issues/872) Updated `tap-marketo` and `tap-stripe` to leverage password input type while also improving the input type password fallback
- [#882](https://gitlab.com/meltano/meltano/issues/882) Fix recent minor regression regarding `Dashboard` routing
- [#858](https://gitlab.com/meltano/meltano/issues/858) Fix `job_state` bug so that ELT run status polling can properly resume as expected
- [#890](https://gitlab.com/meltano/meltano/issues/890) Fix implementation of default configuration setting to use less code

## 0.36.0 - (2019-08-12)

---

### New

- [#793](https://gitlab.com/meltano/meltano/issues/793) Add introduction module to Connector Settings to allow for helper text as far as signup and documentation links
- [#796](https://gitlab.com/meltano/meltano/issues/796) Add dropdown option to Connector Settings to allow for more defined UI interactions
- [#802](https://gitlab.com/meltano/meltano/issues/802) Add support for Query Filters over columns that are not selected
- [#855](https://gitlab.com/meltano/meltano/issues/855) Add empty state to Dashboards and cleaned up styling for consistency with Analyze's layout
- [#856](https://gitlab.com/meltano/meltano/issues/856) Add contextual information to the Analyze Connection UI to aid user understanding
- [#800](https://gitlab.com/meltano/meltano/issues/800) Add save success feedback for connectors, entities, and connections
- [#817](https://gitlab.com/meltano/meltano/issues/817) Add [Meltano explainer video](https://www.youtube.com/watch?v=2Glsf89WQ5w) to the front page of Meltano.com

### Changes

- [#794](https://gitlab.com/meltano/meltano/issues/794) Update Snowflake fields to have descriptions and utilize tooltip UI
- [#853](https://gitlab.com/meltano/meltano/issues/853) Improve UX for multi-attribute ordering (wider sub-UI for easier reading, clear drop target, and clearer drag animation for reenforcing sorting interaction)
- [#735](https://gitlab.com/meltano/meltano/issues/735) Update Entities UI to only display entity selection "Configure" CTAs for installed (vs. previously all) extractors
- [#548](https://gitlab.com/meltano/meltano/issues/548) Update Meltano mission, vision and path to v1 on [roadmap page](https://meltano.com/docs/roadmap.html) of Meltano.com
- [#824](https://gitlab.com/meltano/meltano/issues/824) Update `meltano select` to use the unique `tap_stream_id` instead of the `stream` property for filtering streams. This adds support for taps with multiple streams with the same name, like, for example, the ones produced by `tap-postgres` when tables with the same name are defined in different schemas.
- [#842](https://gitlab.com/meltano/meltano/issues/842) Collapse Deployment section in the docs to be under [Installation](https://meltano.com/developer-tools/self-hosted-installation.html)

### Fixes

- [#855](https://gitlab.com/meltano/meltano/issues/855) Fix bug that duplicated a dashboard's `reportIds` that also prevented immediate UI feedback when reports were toggled (added or removed) from a dashboard via Analyze's "Add to Dashboard" dropdown
- [#851](https://gitlab.com/meltano/meltano/issues/851) Fix report saving and loading to work with filters and sortBy ordering
- [#852](https://gitlab.com/meltano/meltano/issues/852) Update Scheduling UI to have "Run" button at all times vs conditionally to empower users to run one-off ELT pipelines even if Airflow is installed
- [#852](https://gitlab.com/meltano/meltano/issues/852) Update Scheduling UI "Interval" column with CTA to install Airflow while communicating why via tooltip
- [#852](https://gitlab.com/meltano/meltano/issues/852) Fix initial Orchestration page hydration to properly reflect Airflow installation status
- [#831](https://gitlab.com/meltano/meltano/issues/831) Update `meltano elt` to exit with 1 and report dbt's exit code on an error message when dbt exits with a non-zero code.
- [#857](https://gitlab.com/meltano/meltano/issues/857) Update PluginDiscoveryService to use the cached `discovery.yml` when Meltano can not connect to `meltano.com` while trying to fetch a fresh version of the discovery file.
- [#850](https://gitlab.com/meltano/meltano/issues/850) Fix entities response so entities display as expected (as assumed this simple fix was due to our recent interceptor upgrade)
- [#800](https://gitlab.com/meltano/meltano/issues/800) Fix connector and connection settings to display saved settings by default while falling back and setting defaults if applicable

## 0.35.0 - (2019-08-05)

---

### New

- [!781](https://gitlab.com/meltano/meltano/merge_requests/781) Add new Advanced Tutorial on how to use tap-postgres with Meltano
- [#784](https://gitlab.com/meltano/meltano/issues/784) Add multiple attribute ordering with drag and drop ordering in the UI

### Changes

- [#784](https://gitlab.com/meltano/meltano/issues/784) As part of multiple attribute sorting and keeping the attributes and results sub-UIs in sync, we know autorun queries based on user interaction after the initial explicit "Run" button interaction

## 0.34.2 - (2019-08-01)

---

### Fixes

- [#821](https://gitlab.com/meltano/meltano/issues/821) Fix `meltano config` not properly loading settings defined in the `meltano.yml`
- [#841](https://gitlab.com/meltano/meltano/issues/841) Fix a problem when model names were mangled by the API

## 0.34.1 - (2019-07-30)

---

### Fixes

- [#834](https://gitlab.com/meltano/meltano/issues/834) Fixed a problem with the Meltano UI not having the proper API URL set

## 0.34.0 - (2019-07-29)

---

### New

- [#757](https://gitlab.com/meltano/meltano/issues/757) Update 'meltano permissions' to add support for GRANT ALL and FUTURE GRANTS on tables in schemas
- [#760](https://gitlab.com/meltano/meltano/issues/760) Update 'meltano permissions' to add support for granting permissions on VIEWs
- [#812](https://gitlab.com/meltano/meltano/issues/812) `meltano ui` will now stop stale Airflow workers when starting
- [#762](https://gitlab.com/meltano/meltano/issues/762) Added run ELT via the UI (manages multiple and simultaneous runs)
- [#232](https://gitlab.com/meltano/meltano/issues/232) Meltano now bundles Alembic migrations to support graceful database upgrades

### Changes

- [#828](https://gitlab.com/meltano/meltano/issues/828) Docker installation instructions have been dogfooded, clarified, and moved to Installation section
- [#944](https://gitlab.com/meltano/meltano/issues/944) Update the Transform step's default to "Skip"

### Fixes

- [#807](https://gitlab.com/meltano/meltano/issues/807) Fix filter input validation when editing saved filters
- [#822](https://gitlab.com/meltano/meltano/issues/822) Fix pipeline schedule naming via slugify to align with Airflow DAG naming requirements
- [#820](https://gitlab.com/meltano/meltano/issues/820) Fix `meltano select` not properly connecting to the system database
- [#787](https://gitlab.com/meltano/meltano/issues/787) Fix results sorting to support join tables
- [#832](https://gitlab.com/meltano/meltano/issues/832) Fix schedule creation endpoint to return properly typed response (this became an issue as a result of our recent case conversion interceptor)
- [#819](https://gitlab.com/meltano/meltano/issues/819) Running the Meltano UI using gunicorn will properly update the system database

## 0.33.0 - (2019-07-22)

---

### New

- [#788](https://gitlab.com/meltano/meltano/issues/788) Reydrate filters in Analyze UI after loading a saved report containing filters

### Changes

- [#804](https://gitlab.com/meltano/meltano/issues/804) Connection set in the Design view are now persistent by Design

### Fixes

- [#788](https://gitlab.com/meltano/meltano/issues/788) Properly reset the default state of the Analyze UI so stale results aren't displayed during a new analysis
- [!806](https://gitlab.com/meltano/meltano/merge_requests/806) Fix filters editing to prevent input for `is_null` and `is_not_null` while also ensuring edits to existing filter expressions types adhere to the same preventitive input.
- [#582](https://gitlab.com/meltano/meltano/issues/582) Remove the `export` statements in the default `.env` initialized by `meltano init`.
- [#816](https://gitlab.com/meltano/meltano/issues/816) Fix `meltano install` failing when connections where specified in the `meltano.yml`
- [#786](https://gitlab.com/meltano/meltano/issues/786) Fixed an issue with the SQL engine would mixup table names with join/design names
- [#808](https://gitlab.com/meltano/meltano/issues/808) Fix filter aggregate value with enforced number via `getQueryPayloadFromDesign()` as `input type="number"` only informs input keyboards on mobile, and does not enforce the Number type as expected

## 0.32.2 - (2019-07-16)

---

### New

- [#759](https://gitlab.com/meltano/meltano/issues/759) Added filtering functionality to the Analyze UI while additionally cleaning it up from a UI/UX lens

## 0.32.1 - (2019-07-15)

---

### Fixes

- [#792](https://gitlab.com/meltano/meltano/issues/792) Fix an error when trying to schedule an extractor that didn't expose a `start_date`.

## 0.32.0 - (2019-07-15)

---

### New

- [!718](https://gitlab.com/meltano/meltano/merge_requests/718) Add support for filters (WHERE and HAVING clauses) to MeltanoQuery and Meltano's SQL generation engine
- [#748](https://gitlab.com/meltano/meltano/issues/748) Added the `Connections` plugin to move the Analyze connection settings to the system database
- [#748](https://gitlab.com/meltano/meltano/issues/748) Added the `meltano config` command to manipulate a plugin's configuration

### Fixes

[!726](https://gitlab.com/meltano/meltano/merge_requests/726) Fixed InputDateIso8601's default value to align with HTML's expected empty string default

## 0.31.0 - (2019-07-08)

---

### New

- [#766](https://gitlab.com/meltano/meltano/issues/766) Add Codeowners file so that the "approvers" section on MRs is more useful for contributors
- [#750](https://gitlab.com/meltano/meltano/issues/750) Various UX updates (mostly tooltips) to make the configuration UI for scheduling orchestration easier to understand
- [#739](https://gitlab.com/meltano/meltano/issues/739) Updated `discovery.yml` for better consistency of UI order within each connector's settings (authentication -> contextual -> start/end dates). Improved various settings' `kind`, `label`, and `description`. Added a `documentation` prop to provide a documentation link for involved settings (temp until we have better first class support for more complex setting types)

### Fixes

- [#737](https://gitlab.com/meltano/meltano/issues/737) Fixed UI flash for connector settings when installation is complete but `configSettings` has yet to be set
- [#751](https://gitlab.com/meltano/meltano/issues/751) Fixed the Orchestrations view by properly checking if Airflow is installed so the correct directions display to the user

## 0.30.0 - (2019-07-01)

---

### New

- [#736](https://gitlab.com/meltano/meltano/issues/736) Add "Cancel", "Next", and a message to the entities UI when an extractor doesn't support discovery and thus entity selection
- [#730](https://gitlab.com/meltano/meltano/issues/730) Updated Analyze Models page UI with improved content organization so it is easier to use
- [#710](https://gitlab.com/meltano/meltano/issues/710) Updated connector (extractor and loader) settings with specific control type (text, password, email, boolean, and date) per setting, added form validation, and added an inference by default for password and token fields as a protective measure
- [#719](https://gitlab.com/meltano/meltano/issues/719) Added InputDateIso8601.vue component to standardize date inputs in the UI while ensuring the model data remains in Iso8601 format on the frontend.
- [#643](https://gitlab.com/meltano/meltano/issues/643) Updated `minimallyValidated` computeds so that new users are intentionally funneled through the pipelines ELT setup UI (previously they could skip past required steps)
- [#752](https://gitlab.com/meltano/meltano/issues/752) Fix the schedule having no start_date when the extractor didn't expose a `start_date` setting

### Fixes

- [!703](https://gitlab.com/meltano/meltano/merge_requests/703) Fix `ScheduleService` instantiation due to signature refactor

## 0.29.0 - (2019-06-24)

---

### New

- [#724](https://gitlab.com/meltano/meltano/issues/724) Add the `model-gitlab-ultimate` plugin to Meltano. It includes .m5o files for analyzing data available for Gitlab Ultimate or Gitlab.com Gold accounts (e.g. Epics, Epic Issues, etc) fetched using the Gitlab API. Repository used: https://gitlab.com/meltano/model-gitlab-ultimate
- [#723](https://gitlab.com/meltano/meltano/issues/723) Add proper signage and dedicated sub-navigation area in views/pages. Standardized the view -> sub-view markup relationships for consistent layout. Directory refactoring for improved organization.
- [#612](https://gitlab.com/meltano/meltano/issues/612) Move the plugins' configuration to the database, enabling configuration from the UI

### Changes

- [#636](https://gitlab.com/meltano/meltano/issues/636) Refactored connector logo related logic into a ConnectorLogo component for code cleanliness, reusability, and standardization
- [#728](https://gitlab.com/meltano/meltano/issues/728) Change error notification button link to open the bugs issue template

### Fixes

- [#718](https://gitlab.com/meltano/meltano/issues/718) Fix dynamically disabled transforms always running. Transforms can now be dynamically disabled inside a dbt package and Meltano will respect that. It will also respect you and your time.
- [#684](https://gitlab.com/meltano/meltano/issues/684) Enables WAL on SQLite to handle concurrent processes gracefully
- [#732](https://gitlab.com/meltano/meltano/issues/732) Fix plugin installation progress bar that wasn't updating upon installation completion

## 0.28.0 - (2019-06-17)

---

### New

- [!683](https://gitlab.com/meltano/meltano/issues/683) Add `--start-date` to `meltano schedule` to give the control over the catch up logic to the users
- [#651](https://gitlab.com/meltano/meltano/issues/651) Added model installation in the Analyze UI to bypass an otherwise "back to the CLI step"
- [#676](https://gitlab.com/meltano/meltano/issues/676) Add pipeline schedule UI for viewing and saving pipeline schedules for downstream use by Airflow/Orchestration

### Changes

- [#708](https://gitlab.com/meltano/meltano/issues/708) Enable `tap-gitlab` to run using Gitlab Ultimate and Gitlab.com Gold accounts and extract Epics and Epic Issues.
- [#711](https://gitlab.com/meltano/meltano/issues/711) Add new call to action for submitting an issue on docs site
- [#717](https://gitlab.com/meltano/meltano/issues/717) Enable `dbt-tap-gitlab` to run using Gitlab Ultimate and Gitlab.com Gold accounts and generate transformed tables that depend on Epics and Epic Issues.

### Fixes

- [#716](https://gitlab.com/meltano/meltano/issues/716) Fix entities UI so only installed extractors can edit selections
- [#715](https://gitlab.com/meltano/meltano/issues/715) Remove reimport of Bulma in `/orchestration` route to fix borked styling

## 0.27.0 - (2019-06-10)

---

### New

- [!640](https://gitlab.com/meltano/meltano/merge_requests/640) Google Analytics logo addition for recent tap-google-analytics Extractor addition
- [#671](https://gitlab.com/meltano/meltano/issues/671) Add the `tap-google-analytics` transform to Meltano. It is using the dbt package defined in https://gitlab.com/meltano/dbt-tap-google-analytics
- [#672](https://gitlab.com/meltano/meltano/issues/672) Add the `model-google-analytics` plugin to Meltano. It includes .m5o files for analyzing data fetched from the Google Analytics Reporting API. Repository used: https://gitlab.com/meltano/model-google-analytics
- [#687](https://gitlab.com/meltano/meltano/issues/687) Implemented a killswitch to prevent undefined behaviors when a Meltano project is not compatible with the installed `meltano` version

### Fixes

- [#661](https://gitlab.com/meltano/meltano/issues/661) Fixed empty UI for extractors that lack configuration settings by providing feedback message with actionable next steps
- [#663](https://gitlab.com/meltano/meltano/issues/663) Fixed Airflow error when advancing to Orchestration step after installing and saving a Loader configuration
- [#254](https://gitlab.com/meltano/meltano/issues/254) Fixed `meltano init` not working on terminal with cp1252 encoding
- [#254](https://gitlab.com/meltano/meltano/issues/254) Fixed `meltano add/install` crashing on Windows
- [#664](https://gitlab.com/meltano/meltano/issues/664) Minor CSS fix ensuring Airflow UI height is usable (side-effect of recent reparenting)
- [#679](https://gitlab.com/meltano/meltano/issues/679) Fix an issue with `meltano select` emitting duplicate properties when the property used the `anyOf` type
- [#650](https://gitlab.com/meltano/meltano/issues/650) Add `MELTANO_DISABLE_TRACKING` environment variable to disable all tracking
- [#670](https://gitlab.com/meltano/meltano/issues/670) Update tests to not send tracking events

## 0.26.0 - (2019-06-03)

---

### New

- [#603](https://gitlab.com/meltano/meltano/issues/603) `meltano select` now supports raw JSON Schema as a valid Catalog
- [#537](https://gitlab.com/meltano/meltano/issues/537) Add Extractor for Google Analytics (`tap-google-analytics`) to Meltano. It uses the tap defined in https://gitlab.com/meltano/tap-google-analytics/

### Changes

- [#621](https://gitlab.com/meltano/meltano/issues/621) Added new tutorial for tap-gitlab
- [#657](https://gitlab.com/meltano/meltano/issues/657) Update Analyze page to have single purpose views

### Fixes

- [#645](https://gitlab.com/meltano/meltano/issues/645) Fixed confusion around Loader Settings and Analytics DB Connector Settings
- [#580](https://gitlab.com/meltano/meltano/issues/580) Fixed `project_compiler` so the Analyze page can properly display custom topics
- [#658](https://gitlab.com/meltano/meltano/issues/658) Fixed the Analyze page when no models are present
- [#603](https://gitlab.com/meltano/meltano/issues/603) Fix an issue where `meltano select` would incorrectly report properties as excluded
- [#603](https://gitlab.com/meltano/meltano/issues/603) Fix an issue where `meltano select` incorrectly flatten nested properties
- [#553](https://gitlab.com/meltano/meltano/issues/553) Fix an issue where running `meltano select --list` for the first time would incorrectly report properties

### Break

## 0.25.0 - (2019-05-28)

---

### New

- [#586](https://gitlab.com/meltano/meltano/issues/586) `meltano ui` now automatically start Airflow if installed; Airflow UI available at `Orchestration`.
- [#592](https://gitlab.com/meltano/meltano/issues/592) Added baseline UX feedback via toast for uncaught API response errors with a link to "Submit Bug"
- [#642](https://gitlab.com/meltano/meltano/issues/642) Improved UX during extractor plugin installation so settings can be configured _during_ installation as opposed to waiting for the (typically lengthy) install to complete
- [!647](https://gitlab.com/meltano/meltano/merge_requests/647) Added preloader for occasional lengthy extractor loading and added feedback for lengthy entities loading
- [#645](https://gitlab.com/meltano/meltano/issues/645) Added an Analyze landing page to facilitate future sub-UIs including the Analyze database settings; Added proper Loader Settings UI.

### Fixes

- [#645](https://gitlab.com/meltano/meltano/issues/645) Fixed confusion around Loader Settings and Analyze database settings

## 0.24.0 - (2019-05-06)

---

### New

- [#622](https://gitlab.com/meltano/meltano/issues/622) Added ELT flow UI Routes & Deep Linking to advance user through next steps after each step's save condition vs. requiring them to manually click the next step to advance
- [#598](https://gitlab.com/meltano/meltano/issues/598) Updated color and greyscale use in the context of navigation and interactive elements to better communicate UI hierarchy
- [#607](https://gitlab.com/meltano/meltano/issues/607) Add "All/Default/Custom" button bar UI for improved entities selection UX
- [#32](https://gitlab.com/meltano/meltano-marketing/issues/32) Integrate Algolia Search for docs
- [#590](https://gitlab.com/meltano/meltano/issues/590) Add documentation for deploying Meltano in ECS
- [#628](https://gitlab.com/meltano/meltano/issues/628) Add documentation for tap-mongodb
- [!605](https://gitlab.com/meltano/meltano/merge_requests/605) Added tooltips for areas of UI that are WIP for better communication of a feature's status

### Changes

- [375](https://gitlab.com/meltano/meltano/issues/375) Meltano can now run on any host/port

### Fixes

- [#595](https://gitlab.com/meltano/meltano/issues/595) Fix `meltano invoke` not working properly with `dbt`
- [#606](https://gitlab.com/meltano/meltano/issues/606) Fix `SingerRunner.bookmark_state()` to properly handle and store the state output from Targets as defined in the Singer.io Spec.

## 0.23.0 - (2019-04-29)

---

### New

- [#32](https://gitlab.com/meltano/meltano-marketing/issues/32) Integrate Algolia Search for docs

### Changes

- [#522](https://gitlab.com/meltano/meltano/issues/522) Update Carbon tutorial with new instructions and screenshots

## 0.22.0 - (2019-04-24)

---

### New

- [#477](https://gitlab.com/meltano/meltano/issues/477) Add ability for users to sign up for email newsletters
- [!580](https://gitlab.com/meltano/meltano/merge_requests/580) Add sorting to plugins for improved UX, both UI via extractors/loaders/etc. and `meltano discover all` benefit from sorted results
- [!528](https://gitlab.com/meltano/meltano/issues/528) Add documentation for RBAC alpha feature and environment variables

### Changes

- [#588](https://gitlab.com/meltano/meltano/issues/588) Updated core navigation and depth hierarchy styling to facilitate main user flow and improved information architecture
- [#591](https://gitlab.com/meltano/meltano/issues/591) Revert #484: remove `meltano ui` being run outside a Meltano project.
- [#584](https://gitlab.com/meltano/meltano/issues/584) Initial v1 for enabling user to setup ELT linearly through the UI via a guided sequence of steps

### Fixes

- [#600](https://gitlab.com/meltano/meltano/issues/600) Fix a bug with meltano select when the extractor would output an invalid schema
- [#597](https://gitlab.com/meltano/meltano/issues/597) Automatically open the browser when `meltano ui` is run

## 0.21.0 - (2019-04-23)

---

### New

- [#477](https://gitlab.com/meltano/meltano/issues/477) Add ability for users to sign up for email newsletters

### Changes

- [#591](https://gitlab.com/meltano/meltano/issues/591) Revert #484: remove `meltano ui` being run outside a Meltano project.

## 0.20.0 - (2019-04-15)

---

### New

- Add documentation on custom transformations and models. Link to Tutorial: https://www.meltano.com/tutorials/create-custom-transforms-and-models.html

## 0.19.1 - (2019-04-10)

---

### New

- [#539](https://gitlab.com/meltano/meltano/issues/539) Add Tutorial for "Using Jupyter Notebooks" with Meltano
- [#534](https://gitlab.com/meltano/meltano/issues/534) Add UI entity selection for a given extractor
- [#520](https://gitlab.com/meltano/meltano/issues/520) Add v1 UI for extractor connector settings
- [#486](https://gitlab.com/meltano/meltano/issues/486) Add the `model-gitlab` plugin to Meltano. It includes .m5o files for analyzing data fetched using the Gitlab API. Repository used: https://gitlab.com/meltano/model-gitlab
- [#500](https://gitlab.com/meltano/meltano/issues/500) Add the `model-stripe` plugin to Meltano. It includes .m5o files for analyzing data fetched using the Stripe API. Repository used: https://gitlab.com/meltano/model-stripe
- [#440](https://gitlab.com/meltano/meltano/issues/440) Add the `model-zuora` plugin to Meltano. It includes .m5o files for analyzing data fetched using the Zuora API. Repository used: https://gitlab.com/meltano/model-zuora
- [#541](https://gitlab.com/meltano/meltano/issues/541) Add a 404 page for missing routes on the web app

### Fixes

- [#576](https://gitlab.com/meltano/meltano/issues/576) Fix switching between designs now works
- [#555](https://gitlab.com/meltano/meltano/issues/555) Fix `meltano discover` improperly displaying plugins
- [#530](https://gitlab.com/meltano/meltano/issues/530) Fix query generation for star schemas
- [#575](https://gitlab.com/meltano/meltano/issues/575) Move Airflow configuration to .meltano/run/airflow
- [#571](https://gitlab.com/meltano/meltano/issues/571) Fix various routing and API endpoint issues related to recent `projects` addition

## 0.19.0 - (2019-04-08)

---

### New

- [#513](https://gitlab.com/meltano/meltano/issues/513) Added initial e2e tests for the UI
- [#431](https://gitlab.com/meltano/meltano/issues/431) Add the `tap-zendesk` transform to Meltano. It is using the dbt package defined in https://gitlab.com/meltano/dbt-tap-zendesk
- [484](https://gitlab.com/meltano/meltano/issues/484) Updated `meltano ui` to automatically launch the UI, and projects from the UI (previously only an option in the CLI)
- [#327](https://gitlab.com/meltano/meltano/issues/327) Add `meltano add --custom` switch to enable integration of custom plugins
- [#540](https://gitlab.com/meltano/meltano/issues/540) Add CHANGELOG link in intro section of the docs
- [#431](https://gitlab.com/meltano/meltano/issues/431) Add the `model-zendesk` plugin to Meltano. It includes .m5o files for analyzing data fetched using the Zendesk API. Repository used: https://gitlab.com/meltano/model-zendesk
- [!544](https://gitlab.com/meltano/meltano/merge_requests/544) Add support for extracting data from CSV files by adding [tap-csv](https://gitlab.com/meltano/tap-csv) to Meltano
- [#514](https://gitlab.com/meltano/meltano/issues/514) Add 'airflow' orchestrators plugin to enable scheduling
- Add the `tap-zuora` transform to Meltano. It is using the dbt package defined in https://gitlab.com/meltano/dbt-tap-zuora

### Changes

- [#455](https://gitlab.com/meltano/meltano/issues/455) Add documentation about `target-snowflake`

### Fixes

- [#507](https://gitlab.com/meltano/meltano/issues/507) Ensure design name and table name don't need to match so multiple designs can leverage a single base table
- [#551](https://gitlab.com/meltano/meltano/issues/551) Fix HDA queries generated when an attribute is used both as a column and as an aggregate.
- [#559](https://gitlab.com/meltano/meltano/issues/559) Add support for running custom transforms for taps without default dbt transforms.

## 0.18.0 - (2019-04-02)

---

### New

- [#432](https://gitlab.com/meltano/meltano/issues/432) Add the `tap-zuora` transform to Meltano. It is using the dbt package defined in https://gitlab.com/meltano/dbt-tap-zuora

### Changes

- Remove Snowflake references from advanced tutorial.
- [#2 dbt-tap-zuora](https://gitlab.com/meltano/dbt-tap-zuora/issues/2) Remove custom SFDC related attributes from Zuora Account and Subscription Models
- Update [Contributing - Code Style](https://meltano.com/docs/contributing.html#code-style) documentation to including **pycache** troubleshooting

### Fixes

- [#529](https://gitlab.com/meltano/meltano/issues/529) Resolve "SFDC Tutorial - ELT Fails due to invalid schema.yml" by [#4 dbt-tap-salesforce](https://gitlab.com/meltano/dbt-tap-salesforce/issues/4) removing the schema.yml files from the dbt models for tap-salesforce.
- [#502](https://gitlab.com/meltano/meltano/issues/502) Fix the situation where an m5o has no joins, the design still will work.

## 0.17.0 - (2019-03-25)

---

### New

- [#485](https://gitlab.com/meltano/meltano/issues/485) Added various UI unit tests to the Analyze page
- [#370](https://gitlab.com/meltano/meltano/issues/370) Enabled authorization using role-based access control for Designs and Reports

### Changes

- [#283](https://gitlab.com/meltano/meltano/issues/283) Silence pip's output when there is not error
- [#468](https://gitlab.com/meltano/meltano/issues/468) Added reminder in docs regarding the need for `source venv/bin/activate` in various situations and added minor copy updates

### Fixes

- [#433](https://gitlab.com/meltano/meltano/issues/433) Add the `sandbox` configuration to `tap-zuora`.
- [#501](https://gitlab.com/meltano/meltano/issues/501) Fix `meltano ui` crashing when the OS ran out of file watcher.
- [#510](https://gitlab.com/meltano/meltano/issues/510) Fix an issue when finding the current Meltano project in a multi-threaded environment.
- [#494](https://gitlab.com/meltano/meltano/issues/494) Improved documentation around tutorials and Meltano requirements
- [#492](https://gitlab.com/meltano/meltano/issues/492) A few small contextual additions to help streamline the release process
- [#503](https://gitlab.com/meltano/meltano/issues/503) Fix a frontend sorting issue so the backend can properly generate an up-to-date query

## 0.16.0 - (2019-03-18)

---

### New

- Add support for extracting data from Gitlab through the updated tap-gitlab (https://gitlab.com/meltano/tap-gitlab)
- Add the `tap-gitlab` transform to Meltano. It is using the dbt package defined in https://gitlab.com/meltano/dbt-tap-gitlab
- Add "Copy to Clipboard" functionality to code block snippets in the documentation
- Add the `tap-stripe` transform to Meltano. It is using the dbt package defined in https://gitlab.com/meltano/dbt-tap-stripe
- Add new command `meltano add model [name_of_model]`
- Add models to the available plugins

### Changes

- Various documentation [installation and tutorial improvements](https://gitlab.com/meltano/meltano/issues/467#note_149858308)
- Added troubleshooting button to help users add context to a pre-filled bug issue

### Fixes

- Fix the API database being mislocated
- Replaced the stale Meltano UI example image in the Carbon Emissions tutorial
- 473: Fix the docker image (meltano/meltano) from failing to expose the API

## 0.15.1 - (2019-03-12)

---

### Fixes

- locks down dependencies for issues with sqlalchemy snowflake connector

## 0.15.0 - (2019-03-11)

---

### New

- Add Salesforce Tutorial to the docs
- Add documentation for the permissions command
- Add tracking for the `meltano ui` command

### Fixes

- Updated analytics to properly recognize SPA route changes as pageview changes

## 0.14.0 - (2019-03-04)

---

### New

- Update stages table style in docs
- Add custom transforms and models tutorial to the docs

### Changes

- Add api/v1 to every route
- Update DbtService to always include the my_meltano_project model when transform runs

### Fixes

- Resolved duplicate display issue of Dashboards and Reports on the Files page
- Removed legacy `carbon.dashboard.m5o` (regression from merge)
- Updated dashboards and reports to use UI-friendly name vs slugified name
- Fix minor clipped display issue of right panel on `/settings/database`
- Fix minor display spacing in left panel of Settings
- Fix dashboard page to properly display a previously active dashboard's updated reports
- Fix pre-selected selections for join aggregates when loading a report
- Fix charts to display multiple aggregates (v1)
- Fix 404 errors when refreshing the frontend
- Fix a regression where the Topics would not be shown in the Files page

## 0.13.0 - (2019-02-25)

---

### New

- Add the `tap-salesforce` transform to Meltano. It is using the dbt package defined in https://gitlab.com/meltano/dbt-tap-salesforce
- Add m5o model and tables for tap-salesforce
- Updated the deep-link icon (for Dashboards/Reports on the Files page)

### Changes

- Polished the RBAC view, making it clearer the feature is experimental.
- Rename "Models" to "Topics"
- Use the current connection's schema when generating queries at run time for Postgres Connections.
- Add support for multiple Aggregates over the same attribute when generating HDA queries.

## 0.12.0 - (2019-02-21)

---

### New

- UI cleanup across routes (Analyze focus) and baseline polish to mitigate "that looks off comments"
- Update installation and contributing docs
- Meltano implement role-based access control - [!368](https://gitlab.com/meltano/meltano/merge_requests/368)
- Add version CLI commands for checking current Meltano version
- Add deep linking to dashboards
- Add deep linking to reports

### Fixes

- Fixed a problem when environment variables where used as default values for the CLI - [!390](https://gitlab.com/meltano/meltano/merge_requests/390)
- Fixed dashboards initial load issue due to legacy (and empty) `carbon.dashboard.m5o` file
- New standardized approach for `.m5o` id generation (will need to remove any dashboard.m5o and report.m5o)

## 0.11.0 - (2019-02-19)

---

### New

- Update installation and contributing docs
- Add support for generating Hyper Dimensional Aggregates (HDA)
- Add internal Meltano classes for representing and managing Designs, Table, Column, Aggregate, Definitions, and Query definitions

### Changes

- Move core functionality out of `api/controllers` to `/core/m5o` (for m5o and m5oc management) and `/core/sql` (for anything related to sql generation)

### Fixes

- Fixed a problem when environment variables where used as default values for the CLI - [!390](https://gitlab.com/meltano/meltano/merge_requests/390)

## 0.10.0 - (2019-02-12)

---

### New

- Add gunicorn support for Meltano UI as a WSGI application - [!377](https://gitlab.com/meltano/meltano/merge_requests/377)
- Meltano will now generate the minimal joins when building SQL queries - [!382](https://gitlab.com/meltano/meltano/merge_requests/382)

### Changes

- Add analytics to authentication page
- Meltano will now use SQLite for the job log. See https://meltano.com/docs/architecture.html#job-logging for more details.
- Removed manual `source .env` step in favor of it running automatically

### Fixes

- Meltano will correctly source the `.env`
- fixed charts to render as previously they were blank
- Fixed Analyze button groupd CSS to align as a single row

### Breaks

- Meltano will now use SQLite for the job log. See https://meltano.com/docs/architecture.html#job-logging for more details.
- URL routing updates ('/model' to '/files', removed currently unused '/extract', '/load', '/transform' and '/project/new')

## 0.9.0 - (2019-02-05)

---

### New

- add ability to save reports
- add ability to update an active report during analysis
- add ability to load reports
- add dashboards page and related add/remove report functionality

### Changes

- Generate default `Meltano UI` connection for the `meltano.db` SQLite DB when a new project is created with `meltano init`
- updated main navigation to Files, Analysis, and Dashboards
- Update the `meltano permissions grant` command to fetch the existing permissions from the Snowflake server and only return sql commands for permissions not already assigned
- Add `--diff` option to the `meltano permissions grant` command to get a full diff with the permissions already assigned and new ones that must be assigned

### Fixes

- Entry model definition correctly defines `region_id`.
- Updated the Fundamentals documentation section regarding reports
- Fixed Files page for empty state of Dashboards and Reports
- Fixed Analyze page's left column to accurately preselect columns and aggregates after loading a report

## 0.8.0 - (2019-01-29)

---

### New

- Add tracking of anonymous `meltano cli` usage stats to Meltano's Google Analytics Account
- Add `project_config.yml` to all meltano projects to store concent for anonymous usage tracking and the project's UUID

### Changes

- Add `--no_usage_stats` option to `meltano init <project_name>` to allow users to opt-out from anonymous usage stats tracking
- Bundled Meltano models are now SQLite compatible.

## 0.7.0 - (2019-01-22)

---

### New

- Added basic authentication support for meltano ui.
- Meltano will now automatically source the .env
- Updated docs with `.m5o` authoring requirements and examples
- add support for timeframes in tables
- add basic analytics to understand usage
- add disabled UI for the lack of timeframes support in sqlite
- update Results vs. SQL UI focus based on a results response or query update respectively

### Changes

- Meltano will now discover components based on `https://meltano.com/discovery.yml`
- sample designs are now packaged with meltano

### Fixes

- Updated mobile menu to work as expected
- Updated tutorial docs with improved CLI commands and fixed the host setting to `localhost`

## 0.6.1 - (2019-01-15)

---

## 0.6.0 - (2019-01-15)

---

### New

- add new command `meltano add transform [name_of_dbt_transformation]`
- add transforms to the available plugins

### Changes

- Auto install missing plugins when `meltano elt` runs
- Terminology updates for simpler understanding

### Fixes

- Edit links on the bottom of doc pages are working now

### Breaks

- Updated docs tutorial bullet regarding inaccurate "Validate" button

## 0.5.0 - (2019-01-09)

---

### New

- ensure `meltano init <project-name>` runs on windows
- settings ui now provides sqlite-specific controls for sqlite dialect
- add `target-sqlite` to available loaders for meltano projects
- add new command `meltano add transformer [name_of_plugin]`
- add transformers (dbt) to the available plugins

### Changes

- extractors and loaders are arguments in the elt command instead of options
- `meltano www` is now `meltano ui`
- remove dbt installation from `meltano init`
- move everything dbt related under `transform/`
- update `meltano elt` to not run transforms by default
- update `meltano elt` to auto generate the job_id (job_id has been converted to an optional argument)

### Fixes

- left joins now work correctly in analyze.
- fixed broken sql toggles in analyze view
- fixed sql output based on sql toggles in analyze view

## 0.4.0 - (2019-01-03)

---

### New

- add Using Superset with Meltano documentation

## 0.3.3 - (2018-12-21)

---

## 0.3.2 - (2018-12-21)

---

## 0.3.1 - (2018-12-21)

---

### Changes

- add default models for 'tap-carbon-intensity'.
- Meltano Analyze is now part of the package.
- removes database dependency from Meltano Analyze and uses .ma files
- update the error message when using Meltano from outside a project - [!238](https://gitlab.com/meltano/meltano/merge_requests/238)

## 0.3.0 - (2018-12-18)

---

### New

- updated Settings view so each database connection can be independently disconnected
- add `meltano select` to manage what is extracted by a tap.

### Changes

- documentation site will utilize a new static site generation tool called VuePress

- meltano.com will be deployed from the meltano repo

### Fixes

- model dropdown now updates when updating database (no longer requires page refresh)
- prevent model duplication that previously occurred after subsequent "Update Database" clicks

## 0.2.2 - (2018-12-11)

---

### Changes

- documentation site will utilize a new static site generation tool called VuePress
- first iteration of joins (working on a small scale)

## 0.2.1 - (2018-12-06)

---

### Fixes

- resolve version conflict for `idna==2.7`
- fix the `discover` command in the docker images
- fix the `add` command in the docker images
- fix module not found for meltano.core.permissions.utils

## 0.2.0 - (2018-12-04)

---

### New

- add `meltano permissions grant` command for generating permission queries for Postgres and Snowflake - [!90](https://gitlab.com/meltano/meltano/merge_requests/90)
- add 'tap-stripe' to the discovery

### Changes

- demo with [carbon intensity](https://gitlab.com/meltano/tap-carbon-intensity), no API keys needed
- .ma file extension WIP as alternative to lkml

### Fixes

- fix order in Meltano Analyze

## 0.1.4 - (2018-11-27)

### Fixes

- add default values for the 'www' command - [!185](https://gitlab.com/meltano/meltano/merge_requests/185)
- add CHANGELOG.md
- fix a problem with autodiscovery on taps - [!180](https://gitlab.com/meltano/meltano/merge_requests/180)

### Changes

- move the 'api' extra package into the default package
- add 'tap-fastly' to the discovery

---

## 0.1.3

### Changes

- remove `setuptools>=40` dependency
- `meltano` CLI is now in the `meltano` package

## 0.1.2

### Fixes

- target output state is now saved asynchronously

## 0.1.1

### Changes

- initial release<|MERGE_RESOLUTION|>--- conflicted
+++ resolved
@@ -11,11 +11,8 @@
 
 - [#1646](https://gitlab.com/meltano/meltano/issues/1646) Add default Stripe dashboard
 - [#1759](https://gitlab.com/meltano/meltano/issues/1759) Add default reports and dashboard for Google Ads data
-<<<<<<< HEAD
 - [#1775](https://gitlab.com/meltano/meltano/issues/1775) Add default dashboard for GitLab extractor
-=======
 - [#1714](https://gitlab.com/meltano/meltano/issues/1714) Add support for a `required` setting in Models so Analyze can still work with more complex reporting scenarios (Facebook and Google Adwords need this)
->>>>>>> 2107c01c
 
 ### Changes
 
