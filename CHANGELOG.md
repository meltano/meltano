# CHANGELOG

All notable changes to this project will be documented in this file.
This project adheres to [Semantic Versioning](http://semver.org/) and [Keep a Changelog](http://keepachangelog.com/).


## Unreleased
---

### New

### Changes

### Fixes

### Breaks


## 1.102.1 - (2022-05-05)

---

### Changes

- [#3407](https://gitlab.com/meltano/meltano/-/issues/3407) Allow `--custom` when adding transformers.

### Fixes

- [#3446](https://gitlab.com/meltano/meltano/-/issues/3446) Fixes bug where `meltano run` could pass `None` as argument to a plugin command.

<<<<<<< HEAD
=======
- [#3462](https://gitlab.com/meltano/meltano/-/issues/3462) Adds missing telemetry for `meltano state`

### Breaks
>>>>>>> fa325d89

## 1.102.0 - (2022-04-28)

---

### New

- [#3146](https://gitlab.com/meltano/meltano/-/issues/3146) Add `--dry-run` option to `meltano run`.
- [#2754](https://gitlab.com/meltano/meltano/-/issues/2754) New `meltano state` command to manage job states.

### Fixes

- [#3392](https://gitlab.com/meltano/meltano/-/issues/3392) Fixes bug in meltano ui where pipelines tab would fail to load when a pipeline had no interval set.

## 1.101.0 - (2022-04-21)

---

### New

- [#2490](https://gitlab.com/meltano/meltano/-/issues/2490) Inherited plugins with identical `pip_url` field values to parent now share a single venv.

### Fixes

### Breaks

## 1.101.0 - (2022-04-21)

---

### New

- [#3377](https://gitlab.com/meltano/meltano/-/issues/3377) Add active environment as variable `MELTANO_ENVIRONMENT` in Plugin execution environment.

### Fixes

- [#3405](https://gitlab.com/meltano/meltano/-/issues/3405) Add missing `database_uri` key to JSON schema for `meltano.yml`
- [#3406](https://gitlab.com/meltano/meltano/-/issues/3406) Add missing `plugins/mappers` key to JSON schema for `meltano.yml` and fix `mappings` key in mapper objects.
- [#3390](https://gitlab.com/meltano/meltano/-/issues/3390) Fixes bug where `meltano init` failed to create prerequisite directories.
- [#3391](https://gitlab.com/meltano/meltano/-/issues/3391) Fixes bug where `meltano run` would invoke the wrong plugin command when the same plugin was used multiple times.

## 1.100.0 - (2022-04-14)

---

### New

- [#3105](https://gitlab.com/meltano/meltano/-/issues/3105) Add a Snowflake-specific dbt plugin that uses the correspondent adapter.

### Fixes

- [#3373](https://gitlab.com/meltano/meltano/-/issues/3373) Add missing `default_environment` key to the JSON schema for `meltano.yml`.
- [#3324](https://gitlab.com/meltano/meltano/-/issues/3324) Change example git URL for custom plugin to a generic URL.

## 1.99.0 - (2022-04-01)

---

### New

- [#3103](https://gitlab.com/meltano/meltano/-/issues/3103) Allow users to set a default Environment in `meltano.yml`.
- [#3318](https://gitlab.com/meltano/meltano/-/issues/3318) `meltano init` will ask for a project_name if none is passed during invocation.
- [!2561](https://gitlab.com/meltano/meltano/-/merge_requests/2561) Add `dragon` command Easter egg.

### Fixes

- [#3233](https://gitlab.com/meltano/meltano/-/issues/3233) Fix issue related `meltano test` attempting to instantiate plugins that are not installed.
- [#3347](https://gitlab.com/meltano/meltano/-/issues/3347) Fix an issue in `meltano run` on python 3.7 where an AttributeError exception would occur while closing stdin of a spawned subprocess.
- [#3349](https://gitlab.com/meltano/meltano/-/issues/3349) Resolve missing `schedule` commands in anonymous usage tracking.
- [#3264](https://gitlab.com/meltano/meltano/-/issues/3264) Fix broken links to http://docs.meltano.com.

## 1.98.1 - (2022-03-14)

---

### Fixes

- [#3334](https://gitlab.com/meltano/meltano/-/issues/3334) Set the `executable` of `meltano-map-transformer` to `meltano-map-transform`.

## 1.98.0 - (2022-03-10)

---

### Changes

- [#3316](https://gitlab.com/meltano/meltano/-/issues/3316) Improve the `meltano init` experience with beautified text and cleaner logging
- [#3317](https://gitlab.com/meltano/meltano/-/issues/3317) Improve Snowplow documentation and simplify telemetry notification during `meltano init`
- [#3319](https://gitlab.com/meltano/meltano/-/issues/3319) Limit Snowplow tracker logs to the command line to `ERROR` level by default.
- [#3217](https://gitlab.com/meltano/meltano/-/issues/3217) Allow user to configure Sendgrid asm*group_id. \_Thanks, **[@davesgonechina](https://gitlab.com/davesgonechina)**!*
- [#3321](https://gitlab.com/meltano/meltano/-/issues/3321) Switch Snowplow tracker endpoint to `https`.

### Fixes

- [#3306](https://gitlab.com/meltano/meltano/-/issues/3306) Fix Environments bug where custom configuration values that were not defined either as a setting or custom configuration in the primary plugin definition were not passed to the plugin in the Environment context.

## 1.97.0 - (2022-03-03)

---

### New

- [#2527](https://gitlab.com/meltano/meltano/-/issues/2527), [#2528](https://gitlab.com/meltano/meltano/-/issues/2528) Add CRON interval mechanism and modal to `/pipelines` page.
- [#3017](https://gitlab.com/meltano/meltano/-/issues/3017) Add Snowplow Tracking to Meltano.
- [#3130](https://gitlab.com/meltano/meltano/-/issues/3130) Add support for incremental jobs to `meltano run`.

### Changes

- [#3282](https://gitlab.com/meltano/meltano/-/issues/3282) Expand `meltano elt` failure information to help new users find debug logging. _Thanks, **[Derek Visch](https://gitlab.com/vischous)**!_

### Fixes

- [#3289](https://gitlab.com/meltano/meltano/-/issues/3289) In `target-bigquery` default variant `adswerve`, set the default of the `merge_state_messages` setting to `false` so state objects are not merged by the target.
- [#3301](https://gitlab.com/meltano/meltano/-/issues/3301) Fix a typo that causes requests to the `/install/batch` endpoint to fail.

## 1.96.0 - (2022-02-18)

---

### New

- [#2299](https://gitlab.com/meltano/meltano/-/issues/2299) Introduces stream map support for `meltano run` via a new Singer compatible Mapper plugin type.
- [#2205](https://gitlab.com/meltano/meltano/-/issues/2205) Add Docker support via a new `container_spec` option for plugin commands.
- [#2454](https://gitlab.com/meltano/meltano/-/issues/2454) Added support for the Great Expectations data validation utility.

### Changes

- [#3122](https://gitlab.com/meltano/meltano/-/issues/3122) Newly created Meltano projects are now initialized with default environments: `prod`, `staging`, and `dev`.

### Fixes

- [#3257](https://gitlab.com/meltano/meltano/-/issues/3257) Resolves installation failures by pinning `MarkupSafe` library version to `<2.1.0`.

## 1.95.0 - (2022-02-11)

---

### Changes

- [!2525](https://gitlab.com/meltano/meltano/-/merge_requests/2525) Updates the `discovery_url` default setting to use https://discovery.meltano.com/discovery.yml

### Fixes

- [#3190](https://gitlab.com/meltano/meltano/-/issues/3190) Fix `meltano test` bug where plugin name clashes with file bundle name

## 1.94.0 - (2022-02-04)

---

### New

- [#1587](https://gitlab.com/meltano/meltano/-/issues/1587) Add "Retry" button to pipeline logs view and list when run failed

## 1.93.0 - (2022-01-28)

---

### Changes

- [#3176](https://gitlab.com/meltano/meltano/-/issues/3176) Support dbt v1.0
- [!2504](https://gitlab.com/meltano/meltano/-/merge_requests/2504) Reorganized pipeline edit buttons in the UI
- [!2464](https://gitlab.com/meltano/meltano/-/merge_requests/2464) Bump version of 'flatten-dict' library dependency. _Thanks to **[Robin Grenholm](https://gitlab.com/rgrenholm)**_ !

### Fixes

- [#3181](https://gitlab.com/meltano/meltano/-/issues/3181) Create an empty `output/` folder in new Meltano projects.
- [#3180](https://gitlab.com/meltano/meltano/-/issues/3180) Fix env usage in discovery.yml and JSON schema
- [#3169](https://gitlab.com/meltano/meltano/-/issues/3169) Meltano Upgrade CTA in UI has unnecessary link

## 1.92.0 - (2022-01-21)

---

### Changes

- [#2991](https://gitlab.com/meltano/meltano/-/issues/2991) Remove support for python 3.6. Bumps the base docker image to 3.8.

### Fixes

- [#3024](https://gitlab.com/meltano/meltano/-/issues/3024) Make `meltano upgrade` work when Meltano is installed with pipx.
- [#3115](https://gitlab.com/meltano/meltano/-/issues/3115) Ensure multi-yaml `include_paths` are correctly referenced even if Meltano is not called from the root directory.
- [#3167](https://gitlab.com/meltano/meltano/-/issues/3167) Add sub-schema for meltano.yml environments.
- [#3024](https://gitlab.com/meltano/meltano/-/issues/3024) Make `meltano upgrade` work when Meltano is installed with pipx.
- [#3161](https://gitlab.com/meltano/meltano/-/issues/3161) Make URLs in `--help` clickable.

[#3161](https://gitlab.com/meltano/meltano/-/issues/3161) Make URLs in `--help` clickable.

## 1.91.0 - (2022-01-13)

---

### New

- [#3153](https://gitlab.com/meltano/meltano/-/issues/3153) Published JSON Schemas for `meltano.yml` and `discovery.yml`. _Thanks to **[Zachary Wynegar](https://gitlab.com/zdwynegar)** for the initial [MR 1804](https://gitlab.com/meltano/meltano/-/merge_requests/1804) and inspiration this!_
- [#3001](https://gitlab.com/meltano/meltano/-/issues/3001) Always print log advice on ELT failure.

### Fixes

- [#3132](https://gitlab.com/meltano/meltano/-/issues/3132) Bump `pyhumps` dependency to fix a bug in converting `SCREAMING_SNAKE_CASE` variables in the API.
- [#3116](https://gitlab.com/meltano/meltano/-/issues/3116) Fix a unicode decode issue during discovery when debug logging is enabled.
- [#2716](https://gitlab.com/meltano/meltano/-/issues/2716) Add `--help `docs for all Meltano CLI commands and options.

## 1.90.1 - (2021-12-16)

---

### Fixes

- [#3124](https://gitlab.com/meltano/meltano/-/issues/3124) Fix an error in `meltano run` invocations where tap discover calls triggered an exception.

## 1.90.0 - (2021-12-15)

---

### New

- [#2301](https://gitlab.com/meltano/meltano/-/issues/2301), [#3043](https://gitlab.com/meltano/meltano/-/issues/3043) Preview release of new [`meltano run`](https://docs.meltano.com/reference/command-line-interface#run) command.
- [#2838](https://gitlab.com/meltano/meltano/-/issues/2838) Adds the [`meltano test`](https://docs.meltano.com/reference/command-line-interface#test) command which defines first-class test and validation capabilities for Meltano plugins and projects.

### Changes

- [#2967](https://gitlab.com/meltano/meltano/-/issues/2967) Set the `meltanolabs` variant as the default tap-google-analytics extractor.
- [#3085](https://gitlab.com/meltano/meltano/-/issues/3085), [#3111](https://gitlab.com/meltano/meltano/-/issues/3111) Upgrade `target-bigquery` default variant `adswerve` to [`0.11.3`](https://github.com/adswerve/target-bigquery/releases/tag/0.11.3).
- [#3113](https://gitlab.com/meltano/meltano/-/issues/3113) Pin tag [`v1.4.27`](https://gitlab.com/meltano/tap-salesforce/-/tags/v1.4.27) of `tap-salesforce` default variant `meltano`.
- [#3119](https://gitlab.com/meltano/meltano/-/issues/3119) Bump `meltano` variant of `tap-salesforce` to tag [`v1.5.0`](https://gitlab.com/meltano/tap-salesforce/-/tags/v1.5.0).

## 1.89.0 - (2021-12-02)

---

### New

- [#3060](https://gitlab.com/meltano/meltano/-/issues/3060) Set `splitio` variant as the default tap-fastly extractor.
- [#3076](https://gitlab.com/meltano/meltano/-/issues/3076) Set `transferwise` as the default target-postgres loader.
- [#2967](https://gitlab.com/meltano/meltano/-/issues/2967) Set `meltanolabs` as the default tap-google-analytics extractor.

### Changes

- [#2772](https://gitlab.com/meltano/meltano/-/issues/2772) Transition to a new structured log format with support for additional formats like JSON and key=value, configurable via stock python logging yaml configs.
- [#2443](https://gitlab.com/meltano/meltano/-/issues/2443) Bump dbt version to 0.21.1

## 1.88.0 - (2021-11-18)

---

### New

- [#3021](https://gitlab.com/meltano/meltano/-/issues/3021) Added CLI for high-level Environment management.

- [#3003](https://gitlab.com/meltano/meltano/-/issues/3003) Add `matatika` variant of tap-solarvista extractor.

## 1.87.1 - (2021-11-09)

---

### Changes

- [#3042](https://gitlab.com/meltano/meltano/-/issues/3042) Hides non-default `meltano` variants from the UI.

### Fixes

- [#3015](https://gitlab.com/meltano/meltano/-/issues/3015) Add missing settings to default target-snowflake: `role`, `batch_wait_limit_seconds`, `archive_load_files`, `archive_load_files_s3_prefix`, and `archive_load_files_s3_bucket`
- [#3047](https://gitlab.com/meltano/meltano/-/issues/3047) Don't fail if primary `meltano.yml` file is missing top-level entries.
- [#3049](https://gitlab.com/meltano/meltano/-/issues/3049) Fix installation issues caused by breaking change in WTForms library v3.0.x.

## 1.87.0 - (2021-11-05)

---

### New

- [#2456](https://gitlab.com/meltano/meltano/-/issues/2456) Let project plugin definitions and config be defined in multiple individual YAML files. _Thanks, **[Matthew Thurman](https://gitlab.com/mathurmag)** for the inspiration and first draft!_

### Breaks

- [#2977](https://gitlab.com/meltano/meltano/-/issues/2977) Disable the Explore and Dashboards tabs in the UI by default.

## 1.86.0 - (2021-10-28)

---

### New

- [#2869](https://gitlab.com/meltano/meltano/-/issues/2869) Introduce top-level "Environments" within `meltano.yml`

### Changes

- [#2968](https://gitlab.com/meltano/meltano/-/issues/2968) Set `singer-io` as the default tap-marketo extractor.
- [#2970](https://gitlab.com/meltano/meltano/-/issues/2970) Set `singer-io` as the default tap-stripe extractor.
- [#2971](https://gitlab.com/meltano/meltano/-/issues/2971) Set `meltanolabs` as the default target-sqlite loader.

### Fixes

- [#3027](https://gitlab.com/meltano/meltano/-/issues/3027) Fixes an issue where elt invocation could hang if the tap produced large amounts of error output during discovery.

## 1.85.0 - (2021-10-21)

---

### Changes

- [#2986](https://gitlab.com/meltano/meltano/-/issues/2986) Set `transferwise` as the default target-snowflake loader.
- [#2966](https://gitlab.com/meltano/meltano/-/issues/2966) Set `singer-io` as the default tap-adwords extractor.
- [#2964](https://gitlab.com/meltano/meltano/-/issues/2964) Set `singer-io` as the default tap-facebook extractor.
- [#2963](https://gitlab.com/meltano/meltano/-/issues/2963) Set `meltanolabs` as the default tap-csv extractor.
- [#2965](https://gitlab.com/meltano/meltano/-/issues/2965) Set `meltanolabs` as the default tap-gitlab extractor.
- [2339](https://gitlab.com/meltano/meltano/-/merge_requests/2339) Update `elt` log format to include subtask field. Lines are now prefixed with `<name> | <subtask>` which may cause issues with existing log parsers.

### Fixes

- [#2997](https://gitlab.com/meltano/meltano/-/issues/2997) Bump required version of `jsonschema`.

## 1.84.0 - (2021-10-07)

---

### New

- [#2357](https://gitlab.com/meltano/meltano/-/merge_requests/2357) Use dbt [`v0.21.0`](https://github.com/dbt-labs/dbt/releases/tag/v0.21.0) by default for new dbt installs
- [2363](https://gitlab.com/meltano/meltano/-/merge_requests/2363), [2360](https://gitlab.com/meltano/meltano/-/merge_requests/2360) Small branding and logo updates throughout - and introducing Melty to the community!

### Fixes

- [2349](https://gitlab.com/meltano/meltano/-/merge_requests/2349) Fixes test extractor API endpoint to work with new PluginTestService. _Thanks, **[ReubenFrankel](https://gitlab.com/ReubenFrankel)**!_

## 1.83.0 - (2021-09-30)

---

### New

- [#2647](https://gitlab.com/meltano/meltano/-/issues/2647) Extend `meltano select` with flag to remove rules.

## 1.82.0 - (2021-09-23)

---

### Changes

- [#2782](https://gitlab.com/meltano/meltano/-/issues/2782) Switches all extractors and loaders in discovery.yml to `variants` syntax
- [#2950](https://gitlab.com/meltano/meltano/-/issues/2950) Update werkzeug to `2.0`. _Thanks, **[Keith Siilats](https://gitlab.com/siilats)**!_

### Fixes

- [#2881](https://gitlab.com/meltano/meltano/-/issues/2881) Send CLI error messages to `stderr`.

## 1.81.0 - (2021-09-16)

---

### New

- [#2609](https://gitlab.com/meltano/meltano/-/issues/2609) Add `meltano config <plugin> test` command to test an extractor plugin's configuration. _Thanks, **[ReubenFrankel](https://gitlab.com/ReubenFrankel)**!_

### Changes

- [#2930](https://gitlab.com/meltano/meltano/-/issues/2930) Update sqlfluff configuration to support DBT. _Thanks, **[Charles Julian Knight](https://gitlab.com/rabidaudio)**!_
- [#2681](https://gitlab.com/meltano/meltano/-/issues/2681) Now includes discovery log output when running `meltano elt` with `--log-level=debug`

### Fixes

- [#2866](https://gitlab.com/meltano/meltano/-/issues/2866) Avoid running discovery when invoking a tap in a mode other than sync

## 1.80.1 - (2021-09-10)

---

### Fixes

- [#2928](https://gitlab.com/meltano/meltano/-/issues/2928) Fix tap discovery failure when tap produces IO on stderr

## 1.80.0 - (2021-09-09)

---

### New

- [#2906](https://gitlab.com/meltano/meltano/-/issues/2906) Increase speed of `meltano install` for already installed plugins

* [#2906](https://gitlab.com/meltano/meltano/-/issues/2906) Increase speed of `meltano install` for already installed plugins

### Changes

- [#2897](https://gitlab.com/meltano/meltano/-/issues/2897) Refactor to move to asynchronous plugin executions and invocations

### Fixes

- [#2573](https://gitlab.com/meltano/meltano/-/issues/2573) Fix misleading error about missing `airflow.cfg` instead of missing Airflow executable

## 1.79.2 - (2021-09-07)

---

### Fixes

- [#2922](https://gitlab.com/meltano/meltano/-/issues/2922) Fix error during installation of some plugins caused by a `setuptools` release. _Thanks, **[Maarten van Gijssel](https://gitlab.com/mvgijssel)**!_

## 1.79.1 - (2021-08-17)

---

### Fixes

- [#2893](https://gitlab.com/meltano/meltano/-/issues/2893) Fix error when invoking a target outside pipeline context
- [#2627](https://gitlab.com/meltano/meltano/-/issues/2627) Invalidate catalog cache after reinstalling a tap

## 1.79.0 - (2021-08-13)

---

### New

- [#2545](https://gitlab.com/meltano/meltano/-/issues/2545) Add support for Python 3.9
- [#2849](https://gitlab.com/meltano/meltano/-/issues/2849) Use dbt [`v0.20`](https://github.com/fishtown-analytics/dbt/releases/tag/v0.20.1) by default for new dbt installs
- [#2576](https://gitlab.com/meltano/meltano/-/issues/2576) Use Airflow [v2.1](https://airflow.apache.org/docs/apache-airflow/2.1.0/changelog.html) by default for new Airflow installs
- [#2871](https://gitlab.com/meltano/meltano/-/issues/2871) Add `discovery_url_auth` project setting to support authenticated retrieval of `discovery.yml`
- [#2855](https://gitlab.com/meltano/meltano/-/issues/2855) Allow `executable` to be overridden through plugin inheritance
- [#2860](https://gitlab.com/meltano/meltano/-/issues/2860) Allow commands to use alternate executables

### Changes

- [#2868](https://gitlab.com/meltano/meltano/-/issues/2868) Refactor to allow SingerTarget to inject a BookmarkWriter via a new PluginInvoker callback
- [#2575](https://gitlab.com/meltano/meltano/-/issues/2575) Support version-specific pip constraint files by allowing the special var `${MELTANO__PYTHON_VERSION}` in plugin pip_url's (bumps `discovery.yml` version ([#2890](https://gitlab.com/meltano/meltano/-/issues/2890)) to signal the required upgrade)

### Fixes

- [#2882](https://gitlab.com/meltano/meltano/-/issues/2882) Allow multiple taps / targets to be invoked at the same time by adding a UUID to config.json
- [#2381](https://gitlab.com/meltano/meltano/-/issues/2381) Implement selection logic for all Singer discoverable metadata (`inclusion` and `selected-by-default`)

## 1.78.0 - (2021-07-15)

---

### New

- [#2814](https://gitlab.com/meltano/meltano/-/issues/2814) Add `mashey` variant of `tap-ask-nicely`
- [#2815](https://gitlab.com/meltano/meltano/-/issues/2815) Add `singer-io` variant of `tap-github`
- [#2816](https://gitlab.com/meltano/meltano/-/issues/2816) Add `singer-io` variant of `tap-google-sheets`
- [#2817](https://gitlab.com/meltano/meltano/-/issues/2817) Add `singer-io` variant of `tap-pendo`
- [#2818](https://gitlab.com/meltano/meltano/-/issues/2818) Add `singer-io` variant of `tap-hubspot`
- [#2821](https://gitlab.com/meltano/meltano/-/issues/2821) Add `singer-io` variant of `tap-jira`
- [#2823](https://gitlab.com/meltano/meltano/-/issues/2823) Add `transferwise` variant of `tap-twilio`

### Fixes

- [#2951](https://gitlab.com/meltano/meltano/-/issues/2851) Default to skipping transforms in Meltano UI pipeline creation
- [#2758](https://gitlab.com/meltano/meltano/-/issues/2758) Fix misleading error message when calling `meltano invoke airflow <args>`
- [#2826](https://gitlab.com/meltano/meltano/-/issues/2826) Make plugin installation serial during `meltano add ...`
- [#2828](https://gitlab.com/meltano/meltano/-/issues/2828) Fix coroutine error when `python3-venv` is missing during plugin installation.

### Breaks

## 1.77.0 - (2021-06-17)

---

### Changes

- [#2694](https://gitlab.com/meltano/meltano/-/issues/2694) Use dbt [`v0.19.1`](https://github.com/fishtown-analytics/dbt/releases/tag/v0.19.1) by default for new dbt installs
- [#2694](https://gitlab.com/meltano/meltano/-/issues/2694) Add support for dbt [`config-version: 2`](https://docs.getdbt.com/docs/guides/migration-guide/upgrading-to-0-17-0)
- [#2622](https://gitlab.com/meltano/meltano/-/issues/2622) Make `hotgluexyz` the default variant for the CSV loader

### Fixes

- [#2741](https://gitlab.com/meltano/meltano/-/issues/2741) Fix duplication of config values when complex settings are applied to Singer plugins.

## 1.76.0 - (2021-06-10)

---

### Fixes

- [#2755](https://gitlab.com/meltano/meltano/-/issues/2755) Fix SQLAlchemy `cache_ok` warning messages when running `meltano elt`
- [#2773](https://gitlab.com/meltano/meltano/-/issues/2773) Fix `tap-chargebee`, `tap-intacct` and `tap-quickbooks` definitions that had `properties` capability instead of `catalog`
- [#2784](https://gitlab.com/meltano/meltano/-/issues/2784) Fix catalog discovery error when using custom plugins with no `pip_url` set

## 1.75.0 - (2021-05-28)

---

### Changes

- [#2745](https://gitlab.com/meltano/meltano/-/issues/2745) Allow `meltano` commands to be used from a subdirectory of a project
- [#2341](https://gitlab.com/meltano/meltano/-/issues/2341) Add support for already-installed plugins by making `pip_url` optional in custom plugin definitions
- [#2341](https://gitlab.com/meltano/meltano/-/issues/2341) Allow non-pip plugins to be declared using relative `executable` paths and `executable` programs already on the PATH

## 1.74.0 - (2021-05-10)

---

### New

- [#2353](https://gitlab.com/meltano/meltano/-/issues/2353) Add `meltano remove` command

## 1.73.0 - (2021-04-29)

---

### New

- [#2621](https://gitlab.com/meltano/meltano/-/issues/2621) Add `twilio-labs` variant of `tap-zendesk`

### Changes

- [#2705](https://gitlab.com/meltano/meltano/-/issues/2705) Speed up `meltano install` by installing plugins in parallel
- [#2709](https://gitlab.com/meltano/meltano/-/issues/2709) Add support for setting `kind` in settings prompt when using `meltano add --custom`

## 1.72.0 - (2021-04-22)

---

### New

- [#2560](https://gitlab.com/meltano/meltano/-/issues/2560) Add support for shortcut commands to `invoke`
- [#2560](https://gitlab.com/meltano/meltano/-/issues/2560) Add support for `sqlfluff` utility for linting SQL transforms
- [#2613](https://gitlab.com/meltano/meltano/-/issues/2613) Add `mashey` variant of `tap-slack`
- [#2689](https://gitlab.com/meltano/meltano/-/issues/2689) Add documentation for using a custom Python Package Index (PyPi)
- [#2426](https://gitlab.com/meltano/meltano/-/issues/2426) Add `transferwise` variant of `target-redshift`

### Changes

- [#2082](https://gitlab.com/meltano/meltano/-/issues/2082) Updated database_uri documentation to show how to target a PostgreSQL schema
- [#2107](https://gitlab.com/meltano/meltano/-/issues/2107) Updated 'create a custom extractor' tutorial to use the new SDK

### Fixes

- [#2526](https://gitlab.com/meltano/meltano/-/issues/2526) When target process fails before tap, report target output instead of `BrokenPipeError` or `ConnectionResetError`

## 1.71.0 - (2021-03-23)

---

### New

- [#2544](https://gitlab.com/meltano/meltano/-/issues/2544) Add support for `utility` plugin type
- [#2614](https://gitlab.com/meltano/meltano/-/issues/2614) Add `mashey` variant of `tap-zoom`

### Fixes

- [#2581](https://gitlab.com/meltano/meltano/-/issues/2581) Only expand `$ALL_CAPS` env vars in `meltano.yml` config values to prevent false positive matches in passwords

## 1.70.0 - (2021-02-23)

---

### New

- [#2590](https://gitlab.com/meltano/meltano/-/issues/2590) Add `hotgluexyz` variant of `tap-chargebee`
- [#2593](https://gitlab.com/meltano/meltano/-/issues/2593) Add `hotgluexyz` variant of `tap-intacct`

### Changes

- [#2356](https://gitlab.com/meltano/meltano/-/issues/2356) Disallow two pipelines with the same job ID to run at the same time by default

### Fixes

- [#2585](https://gitlab.com/meltano/meltano/-/issues/2585) Fix bug with finding a schedule based on namespace for a custom plugin

## 1.69.0 - (2021-02-16)

---

### New

- [#2558](https://gitlab.com/meltano/meltano/-/issues/2558) Add support for Airflow 2.0
- [#2577](https://gitlab.com/meltano/meltano/-/issues/2577) Add `hotgluexyz` variant of `tap-quickbooks`

## 1.68.0 - (2021-02-11)

---

### New

- [#2557](https://gitlab.com/meltano/meltano/-/issues/2557) Add support for entity and attribute selection to tap-gitlab

### Changes

- [#2559](https://gitlab.com/meltano/meltano/-/issues/2559) Bump Airflow version to 1.10.14

### Fixes

- [#2543](https://gitlab.com/meltano/meltano/-/issues/2543) Fix packages dependencies that claim Python 3.9 is supported when it actually isn't.

## 1.67.0 - (2021-01-26)

---

### Fixes

- [#2540](https://gitlab.com/meltano/meltano/-/issues/2540) `meltano schedule run` exit code now matches exit code of wrapped `meltano elt`
- [#2525](https://gitlab.com/meltano/meltano/-/issues/2525) `meltano schedule run` no longer requires `meltano` to be in the `PATH`

## 1.66.0 - (2021-01-18)

---

### New

- [#2483](https://gitlab.com/meltano/meltano/-/issues/2483) Every second, `meltano elt` records a heartbeat timestamp on the pipeline run row in the system database as long as the pipeline is running.
- [#2483](https://gitlab.com/meltano/meltano/-/issues/2483) Before running the new pipeline, `meltano elt` automatically marks runs with the same Job ID that have become stale as failed. A run is considered stale when 5 minutes have elapsed since the last recorded heartbeat. Older runs without a heartbeat are considered stale if they are still in the running state 24 hours after starting.
- [#2483](https://gitlab.com/meltano/meltano/-/issues/2483) `meltano schedule list` (which is run periodically by `meltano invoke airflow scheduler`) automatically marks any stale run as failed.
- [#2502](https://gitlab.com/meltano/meltano/-/issues/2502) Add `User-Agent` header with Meltano version to request for remote `discovery.yml` manifest (typically https://www.meltano.com/discovery.yml)
- [#2503](https://gitlab.com/meltano/meltano/-/issues/2503) Include project ID in `X-Project-ID` header and `project_id` query param in request for remote `discovery.yml` manifest when `send_anonymous_usage_stats` setting is enabled.

## 1.65.0 - (2021-01-12)

---

### New

- [#2392](https://gitlab.com/meltano/meltano/-/issues/2392) Add 'elt.buffer_size' setting with default value of 10MiB to let extractor output buffer size and line length limit (maximum message size) be configured as appropriate for the extractor and loader in question.

### Fixes

- [#2501](https://gitlab.com/meltano/meltano/-/issues/2501) Don't lose `version` when caching `discovery.yml`.

## 1.64.1 - (2021-01-08)

---

### Fixes

- [#2500](https://gitlab.com/meltano/meltano/-/issues/2500) Ensure all buffered messages (records) output by extractor make it to loader when extractor finishes early.

## 1.64.0 - (2021-01-07)

---

### Fixes

- [#2478](https://gitlab.com/meltano/meltano/-/issues/2478) Fix runaway memory usage (and possible out-of-memory error) when extractor outputs messages at higher rate than loader can process them, by enabling flow control with a 64KB buffer size limit

## 1.63.0 - (2021-01-04)

---

### New

- [#2308](https://gitlab.com/meltano/meltano/-/issues/2308) Verify that system database connection is still viable when checking it out of connection pool.
- [#2308](https://gitlab.com/meltano/meltano/-/issues/2308) Add `database_max_retries` and `database_retry_timeout` settings to configure retry attempts when the first connection to the DB fails.

### Fixes

- [#2486](https://gitlab.com/meltano/meltano/-/issues/2486) Remove `state` capability from `tap-google-analytics` because it's not actually currently supported yet

## 1.62.0 - (2020-12-23)

---

### New

- [#2390](https://gitlab.com/meltano/meltano/-/issues/2390) Let a plugin inherit its base plugin (package) description and configuration from another one using `--inherit-from=<name>` on `meltano add` or `inherit_from: <name>` in `meltano.yml`, so that the same package can be used in a project multiple times with different configurations.

### Changes

- [#2479](https://gitlab.com/meltano/meltano/-/issues/2479) Use extractor `load_schema` (usually its namespace) as default for target-bigquery `dataset_id` setting, as it already is for target-snowflake and target-postgres `schema`

## 1.61.0 - (2020-12-09)

---

### New

- [#2476](https://gitlab.com/meltano/meltano/-/issues/2476) Add missing tap-salesforce `is_sandbox` setting
- [#2471](https://gitlab.com/meltano/meltano/-/issues/2471) Make tap-bigquery discoverable
- [#2227](https://gitlab.com/meltano/meltano/-/issues/2227) Add `meltano schedule run <name>` command to run scheduled pipeline by name

### Changes

- [#2477](https://gitlab.com/meltano/meltano/-/issues/2477) Show array and object settings in configuration UI as unsupported instead of hiding them entirely
- [#2477](https://gitlab.com/meltano/meltano/-/issues/2477) Unhide tap-csv and tap-spreadsheets-anywhere in UI

### Fixes

- [#2379](https://gitlab.com/meltano/meltano/-/issues/2379) Take into account schedule `env` when running pipeline from UI using "Run" button

## 1.60.1 - (2020-12-07)

---

### Fixes

- [#2473](https://gitlab.com/meltano/meltano/-/issues/2473) Fix meltano/meltano Docker image entrypoint

## 1.60.0 - (2020-12-02)

---

### New

- [#2367](https://gitlab.com/meltano/meltano/-/issues/2367) Adopt Poetry for dependency and build management

### Changes

- [#2457](https://gitlab.com/meltano/meltano/-/issues/2457) Hide settings of kind `object` or `array` in UI

### Fixes

- [#2457](https://gitlab.com/meltano/meltano/-/issues/2457) Fix configuration of tap-adwords `primary_keys` and target-snowflake and target-postgres (transferwise variants) `schema_mapping`
- [#2463](https://gitlab.com/meltano/meltano/-/issues/2463) Fix casting of tap-postgres `max_run_seconds`, `logical_poll_total_seconds`, and `break_at_end_lsn` setting values
- [#2466](https://gitlab.com/meltano/meltano/-/issues/2466) Stop requiring specific version of `cryptography` that's incompatible with latest `pyOpenSSL`

## 1.59.0 - (2020-11-23)

---

### Changes

- [#2450](https://gitlab.com/meltano/meltano/-/issues/2450) Remove undocumented plugin configuration profile functionality

### Fixes

- [#2451](https://gitlab.com/meltano/meltano/-/issues/2451) Correctly show CLI error messages in log output
- [#2453](https://gitlab.com/meltano/meltano/-/issues/2453) Correctly pass value of `tap-facebook`'s `insights_buffer_days` setting to tap as integer instead of boolean
- [#2387](https://gitlab.com/meltano/meltano/-/issues/2387) Order of attributes in `meltano select --list --all` is set to alphabetical order.
- [#2458](https://gitlab.com/meltano/meltano/-/issues/2458) Adds missing `mysql-logo.png`

## 1.58.0 - (2020-11-12)

---

### New

- [#2438](https://gitlab.com/meltano/meltano/-/issues/2438) Add missing `replica_set`, `ssl`, `verify_mode`, and `include_schemas_in_destination_stream_name` settings to `tap-mongodb`
- [#2389](https://gitlab.com/meltano/meltano/-/issues/2389) Let user disable autoscrolling in UI job log modal
- [#2307](https://gitlab.com/meltano/meltano/-/issues/2307) Add `ui.session_cookie_secure` setting to let `Secure` flag be enabled on session cookies when Meltano UI is served over HTTPS

### Changes

- [#2307](https://gitlab.com/meltano/meltano/-/issues/2307) The `Secure` flag is no longer enabled on Meltano UI session cookies unconditionally and by default

### Fixes

- [#2396](https://gitlab.com/meltano/meltano/-/issues/2396) Support unquoted `YYYY-MM-DD` date values in `meltano.yml` by converting them to ISO8601 strings before passing them to plugins
- [#2445](https://gitlab.com/meltano/meltano/-/issues/2445) Fix 'Test Connection' and 'Save' buttons being disabled in UI Configuration modal despite required fields being populated
- [#2307](https://gitlab.com/meltano/meltano/-/issues/2307) Fix logging into Meltano UI in Google Chrome when running without HTTPS

## 1.57.0 - (2020-11-10)

---

### New

- [#2433](https://gitlab.com/meltano/meltano/-/issues/2433) Add `datamill-co` variant of `target-postgres`
- [#2425](https://gitlab.com/meltano/meltano/-/issues/2425) Add `transferwise` variant of `target-postgres`
- [#2404](https://gitlab.com/meltano/meltano/-/issues/2404) Add `singer-io` variant of `tap-recharge`
- [#2410](https://gitlab.com/meltano/meltano/-/issues/2410) Add `transferwise` variant of `tap-postgres`
- [#2411](https://gitlab.com/meltano/meltano/-/issues/2411) Add `transferwise` variant of `tap-mysql`
- [#2407](https://gitlab.com/meltano/meltano/-/issues/2407) Refactor discovery.yaml to keep things in lexicographically ascending order and in correct format
- [#2435](https://gitlab.com/meltano/meltano/-/issues/2435) Add new `stringify` setting `value_post_processor` that will convert values to their JSON string representation
- [#2437](https://gitlab.com/meltano/meltano/-/issues/2437) Add `meltano invoke` `--dump` option with possible values `config` and `catalog` (for extractors) to dump content of plugin-specific generated file

### Changes

- [#2368](https://gitlab.com/meltano/meltano/-/issues/2433) Make `datamill-co` variant of `target-postgres` the default instead of `meltano`

### Fixes

### Breaks

## 1.56.0 - (2020-11-02)

---

### New

- [#2374](https://gitlab.com/meltano/meltano/-/issues/2374) Add `target-bigquery` discoverable plugin definition
- [#1956](https://gitlab.com/meltano/meltano/-/issues/1956) Add support for Python 3.8

## 1.55.0 - (2020-10-30)

---

### New

- [#2368](https://gitlab.com/meltano/meltano/-/issues/2368) Add `transferwise` and `datamill-co` variants of `target-snowflake`

### Changes

- [#2368](https://gitlab.com/meltano/meltano/-/issues/2368) Make `datamill-co` variant of `target-snowflake` the default instead of `meltano`
- [#2380](https://gitlab.com/meltano/meltano/-/issues/2380) Add `target_` prefix to `namespace`s of discoverable loaders target-postgres, target-snowflake, and target-sqlite

### Fixes

- [#2373](https://gitlab.com/meltano/meltano/-/issues/2373) `meltano init` emits warning instead of failing when underlying filesystem doesn't support symlinks
- [#2391](https://gitlab.com/meltano/meltano/-/issues/2391) Add missing `max_workers` setting to `tap-salesforce` discoverable plugin definition
- [#2400](https://gitlab.com/meltano/meltano/-/issues/2400) Constrain Airflow installation to specific set of known-to-work requirements to prevent it from breaking unexpectedly

## 1.54.0 - (2020-10-08)

---

### Changes

- [#2057](https://gitlab.com/meltano/meltano/-/issues/2057) Bump Airflow version to 1.10.12
- [#2224](https://gitlab.com/meltano/meltano/-/issues/2224) Delete (if present) and recreate virtual environments for all plugins when running meltano install.

### Fixes

- [#2334](https://gitlab.com/meltano/meltano/-/issues/2334) Omit keys for settings with `null` values from `config.json` files generated for taps and targets, to support plugins that check if a config key is present instead of checking if the value is non-null.
- [#2376](https://gitlab.com/meltano/meltano/-/issues/2376) Fix `meltano elt ... --transform={run,only}` raising `PluginMissingError` when a default transform for the extractor is discoverable but not installed
- [#2377](https://gitlab.com/meltano/meltano/-/issues/2377) Ensure arbitrary env vars defined in `.env` are passed to invoked plugins

## 1.53.0 - (2020-10-06)

---

### New

- [#2134](https://gitlab.com/meltano/meltano/-/issues/2134) Let different variants of plugins be discovered and let users choose which to add to their project

### Changes

- [#2112](https://gitlab.com/meltano/meltano/-/issues/2112) Stop inheriting Meltano venv when invoking Airflow

### Fixes

- [#2372](https://gitlab.com/meltano/meltano/-/issues/2372) Upgrade `pip` and related tools to the latest version in plugin venvs

## 1.52.0 - (2020-09-28)

---

### Fixes

- [#2360](https://gitlab.com/meltano/meltano/-/issues/2360) Remove automatic install of extractors, loaders, and transforms if they are not present.

- [#2348](https://gitlab.com/meltano/meltano/-/issues/2348) Invalidate `meltano select` catalog discovery cache when extractor configuration is changed

## 1.51.0 - (2020-09-21)

---

### New

- [#2355](https://gitlab.com/meltano/meltano/-/issues/2355) Add `meltano elt` `--dump` option with possible values `catalog`, `state`, `extractor-config`, and `loader-config` to dump content of pipeline-specific generated file

### Fixes

- [#2358](https://gitlab.com/meltano/meltano/-/issues/2358) Don't unintentionally deselect all attributes other than those marked `inclusion: automatic` when using extractor `select_filter` extra or `meltano elt`'s `--select <entity>` option

## 1.50.0 - (2020-09-17)

---

### New

- [#2291](https://gitlab.com/meltano/meltano/-/issues/2291) Add `catalog` extractor extra to allow a catalog to be provided manually
- [#2291](https://gitlab.com/meltano/meltano/-/issues/2291) Add `--catalog` option to `meltano elt` to allow a catalog to be provided manually
- [#2289](https://gitlab.com/meltano/meltano/-/issues/2289) Add `state` extractor extra to allow state file to be provided manually
- [#2289](https://gitlab.com/meltano/meltano/-/issues/2289) Add `--state` option to `meltano elt` to allow state file to be provided manually

### Fixes

- [#2352](https://gitlab.com/meltano/meltano/-/issues/2352) `meltano elt` `--select` and `--exclude` no longer unexpectedly select entities for extraction that match the wildcard pattern but weren't selected originally.

## 1.49.0 - (2020-09-15)

---

### New

- [#2279](https://gitlab.com/meltano/meltano/-/issues/2279) Populate primary setting env var and aliases when invoking plugin or expanding env vars
- [#2349](https://gitlab.com/meltano/meltano/-/issues/2349) Allow plugin setting (default) values to reference pipeline plugin extras using generic env vars, e.g. `MELTANO_EXTRACT__<EXTRA>`
- [#2281](https://gitlab.com/meltano/meltano/-/issues/2281) Allow plugin extra (default) values to reference plugin name, namespace, profile using generic env vars, e.g. `MELTANO_EXTRACTOR_NAMESPACE`
- [#2280](https://gitlab.com/meltano/meltano/-/issues/2280) Allow plugin extra (default) values to reference plugin settings using env vars, e.g. `target_schema: $PG_SCHEMA`
- [#2278](https://gitlab.com/meltano/meltano/-/issues/2278) Read setting values from `<PLUGIN_NAME>_<SETTING_NAME>` env vars, taking precedence over `<PLUGIN_NAMESPACE>_<SETTING_NAME>` but not custom `env`
- [#2350](https://gitlab.com/meltano/meltano/-/issues/2350) Add `MELTANO_TRANSFORM_*` transform pipeline env vars for transformer (configuration) to access
- [#2282](https://gitlab.com/meltano/meltano/-/issues/2282) Add new extractor extra `load_schema` and use it as default loader `schema` instead of namespace
- [#2284](https://gitlab.com/meltano/meltano/-/issues/2284) Add new loader extra `dialect` and use it as default dbt `target` and Meltano UI SQL dialect instead of namespace
- [#2283](https://gitlab.com/meltano/meltano/-/issues/2283) Add new loader extra `target_schema` and use it as default dbt `source_schema` instead of loader `schema`
- [#2285](https://gitlab.com/meltano/meltano/-/issues/2285) Add new transform extra `package_name` and use it in dbt's `dbt_project.yml` and `--models` argument instead of namespace

### Changes

- [#2279](https://gitlab.com/meltano/meltano/-/issues/2279) Fall back on setting values from `<PLUGIN_NAME>_<SETTING_NAME>` and `<PLUGIN_NAMESPACE>_<SETTING_NAME>` env vars if a custom `env` is defined but not used
- [#2278](https://gitlab.com/meltano/meltano/-/issues/2278) Stop unnecessarily prepopulating `env` on a newly added custom plugin's settings definitions
- [#2208](https://gitlab.com/meltano/meltano/-/issues/2208) Standardize on setting env vars prefixed with plugin name, not namespace or custom `env`

## 1.48.0 - (2020-09-07)

---

### New

- [#2340](https://gitlab.com/meltano/meltano/-/issues/2340) Print full error message when extractor catalog discovery fails
- [#2223](https://gitlab.com/meltano/meltano/-/issues/2223) Print clear error message when `meltano invoke` or `meltano elt` attempts to execute a plugin that hasn't been installed yet
- [#2345](https://gitlab.com/meltano/meltano/-/issues/2345) Make `tap-csv` `files` a known setting
- [#2155](https://gitlab.com/meltano/meltano/-/issues/2155) Add `select_filter` extractor extra to allow extracting a subset of selected entities
- [#2155](https://gitlab.com/meltano/meltano/-/issues/2155) Add `--select` and `--exclude` options to `meltano elt` to allow extracting a subset of selected entities

### Changes

- [#2167](https://gitlab.com/meltano/meltano/-/issues/2167) Include extractor and loader name in autogenerated `meltano elt` job ID
- [#2343](https://gitlab.com/meltano/meltano/-/issues/2343) Automatically delete generated plugin config files at end of `meltano elt` and `meltano invoke`

### Fixes

- [#2167](https://gitlab.com/meltano/meltano/-/issues/2167) Make sure autogenerated `meltano elt` job ID matches in system database and `.meltano/{run,logs}/elt`
- [#2347](https://gitlab.com/meltano/meltano/-/issues/2347) Have `meltano config <plugin> set --store=dotenv` store valid JSON values for arrays and objects
- [#2346](https://gitlab.com/meltano/meltano/-/issues/2346) Correctly cast environment variable string value when overriding custom array and object settings

### Breaks

- [#2344](https://gitlab.com/meltano/meltano/-/issues/2344) Move `meltano elt` output logs from `.meltano/run/elt` to `.meltano/logs/elt`
- [#2342](https://gitlab.com/meltano/meltano/-/issues/2342) Store pipeline-specific generated plugin config files (`tap.config.json`, `tap.properties.json`, etc) under `.meltano/run/elt/<job_id>/<run_id>` instead of `.meltano/run/<plugin_name>`. Users who were explicitly putting a catalog file at `.meltano/run/<plugin_name>/tap.properties.json` should use `.meltano/extractors/<plugin_name>/tap.properties.json` instead.

## 1.47.0 - (2020-09-03)

---

### New

- [#2210](https://gitlab.com/meltano/meltano/-/issues/2210) Print documentation and repository URLs when adding a new plugin to the project
- [#2277](https://gitlab.com/meltano/meltano/-/issues/2277) Add `tap-bing-ads` as a known extractor
- [#2328](https://gitlab.com/meltano/meltano/-/issues/2328) Add new `upcase_string` setting `value_processor` that will convert string values to uppercase

### Changes

- [#2216](https://gitlab.com/meltano/meltano/-/issues/2216) Add stream properties defined in an extractor's `schema` extra to catalog if they do not exist in the discovered stream schema yet

### Fixes

- [#2338](https://gitlab.com/meltano/meltano/-/issues/2338) Once again change `target-csv` to use `singer-io/target-csv` instead of the Meltano fork
- [#2235](https://gitlab.com/meltano/meltano/-/issues/2235) Make embed links accessible when not authenticated
- [#2328](https://gitlab.com/meltano/meltano/-/issues/2328) Always convert `target-snowflake` `schema` setting value to uppercase before passing it to plugin

## 1.46.0 - (2020-08-27)

---

### New

- [!1820](https://gitlab.com/meltano/meltano/-/merge_requests/1820) Add 'tap-spreadsheets-anywhere' as an extractor

### Changes

- [#2309](https://gitlab.com/meltano/meltano/-/issues/2309) Pretty print `meltano schedule list --format=json` output
- [#2312](https://gitlab.com/meltano/meltano/-/issues/2312) Don't unnecessarily run discovery and generate catalog when running `meltano invoke <extractor> --help`, making it less likely to fail

## 1.45.0 - (2020-08-17)

---

### New

- [#2071](https://gitlab.com/meltano/meltano/-/issues/2071) Add new "Loaders" page to UI
- [#2222](https://gitlab.com/meltano/meltano/-/issues/2222) Add OAuth credentials settings to `tap-google-analytics`

### Changes

- [#2197](https://gitlab.com/meltano/meltano/-/issues/2197) Change `target-csv` to use `singer-io/target-csv` instead of the Meltano fork

### Fixes

- [#2268](https://gitlab.com/meltano/meltano/-/issues/2268) Fix bug causing custom plugins not to show up in `meltano discover` and have "Unknown" label in UI

## 1.44.0 - (2020-08-11)

---

### Fixes

- [#2219](https://gitlab.com/meltano/meltano/-/issues/2219) Don't fail on large (record) messages output by extractors (Singer taps) by increasing subprocess output buffer size from 64KB to 1MB.
- [#2215](https://gitlab.com/meltano/meltano/-/issues/2215) Have `meltano invoke <plugin> --help` pass `--help` flag to plugin, instead of showing `meltano invoke` help message

## 1.43.0 - (2020-08-04)

---

### New

- [#2116](https://gitlab.com/meltano/meltano/-/issues/2116) Prefix `meltano elt` output with `meltano`, `tap-foo`, `target-bar` and `dbt` labels as appropriate
- [!1778](https://gitlab.com/meltano/meltano/-/merge_requests/1788) Clearly print reason that tap, target or dbt failed by repeating last output line
- [#2214](https://gitlab.com/meltano/meltano/-/issues/2214) Log Singer messages output by tap and target when `meltano elt` is run with `--log-level` flag (or `cli.log_level` setting) set to `debug`

### Changes

- [!1778](https://gitlab.com/meltano/meltano/-/merge_requests/1788) Change stored error message when job was interrupted by KeyboardInterrupt from 'KeyboardInterrupt()' to 'The process was interrupted'
- [!1778](https://gitlab.com/meltano/meltano/-/merge_requests/1788) Disable noisy SettingsService logging when `cli.log_level` setting (or `--log-level` flag) is set to `debug`

### Fixes

- [#2212](https://gitlab.com/meltano/meltano/-/issues/2212) Don't show extractor extras `_select`, `_metadata`, and `_schema` as required in UI configuration form
- [#2213](https://gitlab.com/meltano/meltano/-/issues/2213) Provide extra context when `meltano invoke airflow` fails because of `airflow initdb` failing
- [!1778](https://gitlab.com/meltano/meltano/-/merge_requests/1788) Fail gracefully when `meltano install` fails to install plugin(s)

## 1.42.0 - (2020-07-28)

---

### New

- [#2162](https://gitlab.com/meltano/meltano/-/issues/2162) Print link to plugin documentation in `meltano add <plugin>` and `meltano config <plugin> list` output

### Changes

- [#2200](https://gitlab.com/meltano/meltano/-/issues/2200) Consistently handle CLI errors
- [#2147](https://gitlab.com/meltano/meltano/-/issues/2147) Continuously persist state messages output by loader (forwarded from extractor) so that subsequent runs can pick up where a failed run left off
- [#2198](https://gitlab.com/meltano/meltano/-/issues/2198) Don't touch project files that may be readonly when installing transform or dashboard plugins.

### Fixes

- [#2199](https://gitlab.com/meltano/meltano/-/issues/2199) Fix `meltano discover` only listing custom plugins, not known (discovered) ones
- [#2166](https://gitlab.com/meltano/meltano/-/issues/2166) Don't fail on large extractor state messages by increasing loader output buffer size from 64 to 128KB
- [#2180](https://gitlab.com/meltano/meltano/-/issues/2180) Mark pipeline job as failed when process is interrupted (SIGINT) or terminated (SIGTERM).

## 1.41.1 - (2020-07-23)

---

### New

- [#2196](https://gitlab.com/meltano/meltano/-/issues/2196) Pretty print and apply appropriate nesting to `meltano config` output
- [#2003](https://gitlab.com/meltano/meltano/-/issues/2003) Let extractor extra `select` be interacted with as `_select` setting
- [!1774](https://gitlab.com/meltano/meltano/-/merge_requests/1774) Let transform extra `vars` be interacted with as `_vars` setting
- [!1774](https://gitlab.com/meltano/meltano/-/merge_requests/1774) Add support for `kind: object` settings, which can gather nested values from across setting stores
- [!1774](https://gitlab.com/meltano/meltano/-/merge_requests/1774) Add support for `aliases: [...]` on setting definitions
- [!1774](https://gitlab.com/meltano/meltano/-/merge_requests/1774) Add support for `value_processor: 'nest_object'` on setting definitions
- [#2145](https://gitlab.com/meltano/meltano/-/issues/2145) Let discovered catalog schema be modified using schema rules stored in extractor `schema` extra (aka `_schema` setting)

### Changes

- [#2070](https://gitlab.com/meltano/meltano/issues/2070) List installed and available extractors separately on Extractors page
- [!1774](https://gitlab.com/meltano/meltano/-/merge_requests/1774) Replace `update.*` file bundle settings with `update` extra (aka `_update` setting)
- [!1774](https://gitlab.com/meltano/meltano/-/merge_requests/1774) Replace `metadata.*` extractor settings with `metadata` extra (aka `_metadata` setting)
- [#1764](https://gitlab.com/meltano/meltano/-/merge_requests/1764) Interpret `meltano config <plugin> set` value as JSON to allow non-string values to be set more easily

### Fixes

- [!1774](https://gitlab.com/meltano/meltano/-/merge_requests/1774) Fix poor performance of setting lookups using more memoization

## 1.41.0 - (2020-07-20)

---

### New

- [#2174](https://gitlab.com/meltano/meltano/-/issues/2174) Add `/api/health` health check route
- [#2125](https://gitlab.com/meltano/meltano/-/issues/2125) Add `--full-refresh` flag to `meltano elt` to perform a full refresh, ignoring the state left behind by any previous runs with the same job ID.
- [#2181](https://gitlab.com/meltano/meltano/-/issues/2181) Show custom Meltano UI logo (`ui.logo_url` setting) on sign-in page when authentication is enabled.

### Changes

- [#2175](https://gitlab.com/meltano/meltano/-/issues/2175) Clarify that not supporting discovery mode means that the `state` capability is not advertised
- [#2195](https://gitlab.com/meltano/meltano/-/issues/2195) Slightly increase size of custom Meltano UI logo (`ui.logo_url`) in navbar

### Fixes

- [#2168](https://gitlab.com/meltano/meltano/-/issues/2168) Don't select entity attributes marked as unsupported

## 1.40.1 - (2020-07-16)

---

### New

- [#2171](https://gitlab.com/meltano/meltano/-/issues/2171) Add better logging and error handling to `meltano config`
- [#2154](https://gitlab.com/meltano/meltano/-/issues/2154) Add 'project_readonly' setting to block changes to containerized project files, but still allow UI and CLI to store configuration in system database
- [#2157](https://gitlab.com/meltano/meltano/-/issues/2157) Add `ui.analysis` setting which can be disabled to hide all functionality related to Analysis from the UI
- [#2169](https://gitlab.com/meltano/meltano/-/issues/2169) Log warning when pipeline state was found but extractor does not advertise `state` capability

### Changes

- [#2171](https://gitlab.com/meltano/meltano/-/issues/2171) `meltano config <plugin> set` will now automatically store settings in `meltano.yml` or `.env` as appropriate.
- [#2127](https://gitlab.com/meltano/meltano/-/issues/2127) Config stored in `meltano.yml` or `.env` can now be edited in the UI when read-only mode is not enabled

### Fixes

- [#2109](https://gitlab.com/meltano/meltano/-/issues/2109) Fix bug causing adding extractor with related transform plugin to project in UI to fail when dbt hasn't yet been installed
- [#2170](https://gitlab.com/meltano/meltano/-/issues/2170) Restore support for referencing arbitrary env vars defined in `.env` from `meltano.yml` using env var expansion
- [#2115](https://gitlab.com/meltano/meltano/-/issues/2115) Stop `meltano` commands from leaving empty `.meltano/run` directory behind when run in non-project dir

## 1.40.0 - (2020-07-14)

---

### New

- [#2153](https://gitlab.com/meltano/meltano/-/issues/2153) Add `logo_url` property to custom extractor and loader definitions to show a custom logo in Meltano UI

## 1.39.1 - (2020-07-09)

---

### New

- [#2141](https://gitlab.com/meltano/meltano/-/issues/2141) Add `ui.session_cookie_domain` setting, to be used instead of `ui.server_name` when hostname matching is not desirable.
- [#2142](https://gitlab.com/meltano/meltano/-/issues/2142) Let `discovery.yml` manifest URL be overwritten using `discovery_url` setting.
- [#2083](https://gitlab.com/meltano/meltano/-/issues/2083) Add `ui.anonymous_readonly` setting to allow anonymous users read-only access when `ui.authentication` is enabled.
- [#2108](https://gitlab.com/meltano/meltano/-/issues/2108) Show icon with tooltip in UI when read-only mode is enabled
- [#2120](https://gitlab.com/meltano/meltano/-/issues/2120) Add `ui.logo_url` setting to allow the customization of the logo shown in the top left of the Meltano UI interface.

### Changes

- [#2140](https://gitlab.com/meltano/meltano/-/issues/2140) Only have `meltano ui` complain about missing `ui.server_name`, `ui.secret_key` and `ui.password_salt` settings when `ui.authentication` is enabled
- [#2083](https://gitlab.com/meltano/meltano/-/issues/2083) Stop allowing anonymous users read-only access when `ui.authentication` and `ui.readonly` are both enabled.

### Fixes

- [#2151](https://gitlab.com/meltano/meltano/-/issues/2151) Fix `meltano ui` never printing `Meltano UI is now available at [URL]` if `ui.server_name` is set
- [#2152](https://gitlab.com/meltano/meltano/-/issues/2152) Fix `meltano ui` printing all `gunicorn.error` logs twice

## 1.39.0 - (2020-07-07)

---

### New

- [#2100](https://gitlab.com/meltano/meltano/-/issues/2100) Let settings be stored directly in `.env` using `meltano config set --store=dotenv`
- [#2099](https://gitlab.com/meltano/meltano/-/issues/2099) Let Meltano settings be configured using `meltano config meltano {list,set,unset,reset}`

### Changes

- [#2100](https://gitlab.com/meltano/meltano/-/issues/2100) Have `meltano ui setup` store secrets in `.env` instead of `ui.cfg`

### Fixes

- [#2135](https://gitlab.com/meltano/meltano/-/issues/2135) Fix UI "Explore" page for custom (as opposed to plugin-based) topics and models
- [#2136](https://gitlab.com/meltano/meltano/-/issues/2136) Show error message in Analyze UI when pipeline for extractor is missing, even if extractor is installed
- [#2131](https://gitlab.com/meltano/meltano/-/issues/2131) Have "true" environment variables take precedence over those defined in `.env`

## 1.38.1 - (2020-07-03)

---

### New

- [#2128](https://gitlab.com/meltano/meltano/-/issues/2128) Allow alternative env vars to be specified for settings using `env_aliases` array
- [#2128](https://gitlab.com/meltano/meltano/-/issues/2128) Allow negated env var to be defined for boolean settings using `!` prefix in `env_aliases` array
- [#2129](https://gitlab.com/meltano/meltano/-/issues/2129) Cast values of `kind: integer` settings set through environment variables
- [#2132](https://gitlab.com/meltano/meltano/-/issues/2132) Support common `WEB_CONCURRENCY` env var to set `meltano ui` concurrency (workers)
- [#2091](https://gitlab.com/meltano/meltano/-/issues/2091) Support common `PORT` env var to set `meltano ui` bind port

### Changes

- [#2094](https://gitlab.com/meltano/meltano/-/issues/2069) Turn "Connections" page into "Extractors" management UI
- [#2130](https://gitlab.com/meltano/meltano/-/issues/2130) Have CLI respect `MELTANO_PROJECT_ROOT` env var when set instead of looking at current directory

## 1.38.0 - (2020-06-30)

---

### New

- [#2122](https://gitlab.com/meltano/meltano/-/issues/2122) Allow custom (`meltano.yml`-`config`-defined) settings to be overridden using environment
- [#2123](https://gitlab.com/meltano/meltano/-/issues/2123) Show current values and their source in `meltano config <plugin> list`

### Changes

- [#2102](https://gitlab.com/meltano/meltano/-/issues/2101) Improve `discovery.yml` incompatibility handling and error messages

### Fixes

- [#2121](https://gitlab.com/meltano/meltano/-/issues/2121) Don't include empty `plugins` object in new project `meltano.yml`

### Breaks

- [#2105](https://gitlab.com/meltano/meltano/-/issues/2105) Stop automatically running Airflow scheduler as part of Meltano UI

## 1.37.1 - (2020-06-26)

---

### Fixes

- [#2113](https://gitlab.com/meltano/meltano/-/issues/2113) Fix bug causing `meltano invoke airflow` to fail because `AIRFLOW_HOME` was not set correctly.

## 1.37.0 - (2020-06-25)

---

### New

- [#2048](https://gitlab.com/meltano/meltano/-/issues/2048) Add `docker` and `gitlab-ci` file bundles to allow instant containerization
- [#2068](https://gitlab.com/meltano/meltano/-/issues/2068) Add interface to schedule new pipelines to Pipelines page
- [#2081](https://gitlab.com/meltano/meltano/-/issues/2081) Add `url` config option to `target-postgres`
- [#2060](https://gitlab.com/meltano/meltano/-/issues/2060) Add `--format=json` option to `meltano schedule list` so that a project's schedules can be processed programmatically

## 1.36.1 - (2020-06-19)

### New

- [#2067](https://gitlab.com/meltano/meltano/-/issues/2067) Add pipeline name, loader, and transform columns to Pipelines table
- [#2103](https://gitlab.com/meltano/meltano/-/issues/2103) Support nested objects in `meltano.yml` `config` objects
- [#2103](https://gitlab.com/meltano/meltano/-/issues/2103) Allow nested properties to be set using `meltano config` by specifying a list of property names: `meltano config <plugin_name> set <property> <subproperty> <value>`
- [#2026](https://gitlab.com/meltano/meltano/-/issues/2026) Allow Singer stream and property metadata to be configured using special nested `config` properties `metadata.<entity>.<key>` and `metadata.<entity>.<attribute>.<key>`.

### Fixes

- [#2102](https://gitlab.com/meltano/meltano/-/issues/2102) Fix potential `meltano upgrade` failures by having it invoke itself with `--skip-package` after upgrading the package to ensure it always uses the latest code.

## 1.36.0 - (2020-06-15)

---

### New

- [#2095](https://gitlab.com/meltano/meltano/-/issues/2089) Support singular and plural plugin types in CLI arguments
- [#2095](https://gitlab.com/meltano/meltano/-/issues/2089) Allow list of plugin names of same type to be provided to `meltano add` and `meltano install`
- [#2089](https://gitlab.com/meltano/meltano/-/issues/2089) Add new 'files' plugin type to allow plugin-specific files to be added to a Meltano project automatically
- [#2090](https://gitlab.com/meltano/meltano/-/issues/2090) Allow SERVER_NAME, SECRET_KEY, and SECURITY_PASSWORD_SALT to be set using environment instead of ui.cfg

### Fixes

- [#2096](https://gitlab.com/meltano/meltano/-/issues/2096) Remove noisy migration-related logging from CLI command output
- [#2089](https://gitlab.com/meltano/meltano/-/issues/2089) Don't add Airflow and dbt-specific files to Meltano project until plugins are added explicitly
- [#2089](https://gitlab.com/meltano/meltano/-/issues/2089) Don't add docker-compose.yml to Meltano project by default

## 1.35.1 - (2020-06-11)

---

### Changes

- [#2094](https://gitlab.com/meltano/meltano/-/issues/2094) Consistently refer to plugin types and names in CLI output

### Fixes

- [#2092](https://gitlab.com/meltano/meltano/-/issues/2092) Only install plugins related to plugins of the specified type when running `meltano install <plugin_type> --include-related`
- [#2093](https://gitlab.com/meltano/meltano/-/issues/2093) Print error when transform plugin is installed before dbt

## 1.35.0 - (2020-06-09)

---

### New

- [#2013](https://gitlab.com/meltano/meltano/-/issues/2013) Add `--store` option to `meltano config` with possible values `db` and `meltano_yml`
- [#2087](https://gitlab.com/meltano/meltano/-/issues/2087) Add `--plugin-type` option to `meltano config` and `meltano invoke`
- [#2088](https://gitlab.com/meltano/meltano/-/issues/2088) Add `meltano upgrade` subcommands `package`, `files`, `database`, and `models`

### Changes

- [#2064](https://gitlab.com/meltano/meltano/-/issues/2064) Print environment-specific instructions when `meltano upgrade` is run from inside Docker
- [#2013](https://gitlab.com/meltano/meltano/-/issues/2013) Have `meltano config` store in meltano.yml instead of system database by default
- [#2087](https://gitlab.com/meltano/meltano/-/issues/2087) Skip plugins that are not configurable or invokable when finding plugin by name in `meltano config` and `meltano invoke`

### Fixes

- [#2080](https://gitlab.com/meltano/meltano/-/issues/2080) Don't try to overwrite .gitignore when upgrading Meltano and project
- [#2065](https://gitlab.com/meltano/meltano/-/issues/2065) Don't have `meltano upgrade` complain when `meltano ui`'s `gunicorn` isn't running
- [#2085](https://gitlab.com/meltano/meltano/-/issues/2085) Don't change order of object and set values when meltano.yml is updated programatically
- [#2086](https://gitlab.com/meltano/meltano/-/issues/2086) Ensure "meltano config --format=json" prints actual JSON instead of Python object

## 1.34.2 - (2020-05-29)

---

### Fixes

- [#2076](https://gitlab.com/meltano/meltano/-/issues/2076) Fix bug that caused Airflow to look for DAGs in plugins dir instead of dags dir
- [#2077](https://gitlab.com/meltano/meltano/-/issues/2077) Fix potential dependency version conflicts by ensuring Meltano venv is not inherited by invoked plugins other than Airflow
- [#2075](https://gitlab.com/meltano/meltano/-/issues/2075) Update Airflow configand run `initdb` every time it is invoked
- [#2078](https://gitlab.com/meltano/meltano/-/issues/2078) Have Airflow DAG respect non-default system database URI set through `MELTANO_DATABASE_URI` env var or `--database-uri` option

## 1.34.1 - (2020-05-26)

---

### Fixes

- [#2063](https://gitlab.com/meltano/meltano/-/merge_requests/2063) Require `psycopg2-binary` instead of `psycopg2` so that build dependency `pg_config` doesn't need to be present on system

## 1.34.0 - (2020-05-26)

---

### New

- [!1664](https://gitlab.com/meltano/meltano/-/merge_requests/1664) Automatically populate `env` properties on newly added custom plugin `settings` in `meltano.yml`
- [!1664](https://gitlab.com/meltano/meltano/-/merge_requests/1664) Have `meltano config <plugin> list` print default value along with setting name and env var
- [!1664](https://gitlab.com/meltano/meltano/-/merge_requests/1664) Pass configuration environment variables when invoking plugins
- [!1664](https://gitlab.com/meltano/meltano/-/merge_requests/1664) Set `MELTANO_EXTRACTOR_NAME`, `MELTANO_EXTRACTOR_NAMESPACE`, and `MELTANO_EXTRACT_{SETTING...}` environment variables when invoking loader or transformer
- [!1664](https://gitlab.com/meltano/meltano/-/merge_requests/1664) Set `MELTANO_LOADER_NAME`, `MELTANO_LOADER_NAMESPACE`, and `MELTANO_LOAD_{SETTING...}` environment variables when invoking transformer
- [!1664](https://gitlab.com/meltano/meltano/-/merge_requests/1664) Allow dbt project dir, profiles dir, target, source schema, target schema, and models to be configured like any other plugin, with defaults based on pipeline-specific environment variables
- [#2029](https://gitlab.com/meltano/meltano/-/issues/2029) Allow target-postgres and target-snowflake schema to be overridden through config, with default based on pipeline's extractor's namespace
- [#2062](https://gitlab.com/meltano/meltano/-/issues/2062) Support `--database-uri` option and `MELTANO_DATABASE_URI` env var on `meltano init`
- [#2062](https://gitlab.com/meltano/meltano/-/issues/2062) Add support for PostgreSQL 12 as a system database by updating SQLAlchemy

### Changes

- [!1664](https://gitlab.com/meltano/meltano/-/merge_requests/1664) Infer compatibility between extractor and transform based on namespace rather than name
- [!1664](https://gitlab.com/meltano/meltano/-/merge_requests/1664) Determine transform dbt model name based on namespace instead of than replacing `-` with `_` in name
- [!1664](https://gitlab.com/meltano/meltano/-/merge_requests/1664) Don't pass environment variables with "None" values to plugins if variables were unset
- [!1664](https://gitlab.com/meltano/meltano/-/merge_requests/1664) Determine Meltano Analyze schema based on transformer's `target_schema` or loader's `schema` instead of `MELTANO_ANALYZE_SCHEMA` env var
- [#2053](https://gitlab.com/meltano/meltano/-/issues/2053) Bump dbt version to 0.16.1

### Fixes

- [#2059](https://gitlab.com/meltano/meltano/-/issues/2059) Properly handle errors in before/after install hooks

## 1.33.0 - (2020-05-21)

---

### Changes

- [#2028](https://gitlab.com/meltano/meltano/-/issues/2028) Improve descriptions and default values of `meltano add --custom` prompts

### Fixes

- [#2042](https://gitlab.com/meltano/meltano/-/issues/2042) Fix bug causing Connection Setup UI to fail when plugin docs URL is not set
- [#2045](https://gitlab.com/meltano/meltano/-/issues/2045) Hide plugin logo in UI if image file could not be found
- [#2043](https://gitlab.com/meltano/meltano/-/issues/2043) Use plugin name in UI when label is not set, instead of not showing anything
- [#2044](https://gitlab.com/meltano/meltano/-/issues/2044) Don't show button to open Log Modal on Pipelines page if pipeline has never run

## 1.32.1 - (2020-05-15)

---

### Fixes

- [#2024](https://gitlab.com/meltano/meltano/-/issues/2024) Have plugin venvs not inherit Meltano venv to prevent wrong versions of modules from being loaded

## 1.32.0 - (2020-05-11)

---

### New

- [#2019](https://gitlab.com/meltano/meltano/-/issues/2019) Ask for setting names when adding a new custom plugin

### Changes

- [#2011](https://gitlab.com/meltano/meltano/-/issues/2011) Make tap-gitlab private_token setting optional for easier extraction of public groups and projects
- [#2012](https://gitlab.com/meltano/meltano/-/issues/2012) Add target-jsonl loader

### Fixes

- [#2010](https://gitlab.com/meltano/meltano/-/issues/2010) Fix bug causing dot-separated config keys to not be nested in generated tap or target config
- [#2020](https://gitlab.com/meltano/meltano/-/issues/2020) Fix bug that caused `meltano select` to add `select` option to every plugin in `meltano.yml` instead of just the specified one
- [#2021](https://gitlab.com/meltano/meltano/-/issues/2021) Only ask for capabilities when adding a custom extractor, not a loader or other plugin

## 1.31.0 - (2020-05-04)

---

### Changes

- [#1987](https://gitlab.com/meltano/meltano/-/issues/1987) Restore GitLab and Zendesk data sources in UI
- [#2005](https://gitlab.com/meltano/meltano/-/issues/2005) Add "Don't see your data source here?" option in UI
- [#2008](https://gitlab.com/meltano/meltano/-/issues/2008) Clarify that pipelines UI only supports target-postgres
- [#2007](https://gitlab.com/meltano/meltano/-/issues/2007) Don't install airflow, dbt and target-postgres by default as part of 'meltano init'
- [#2007](https://gitlab.com/meltano/meltano/-/issues/2007) Only run 'airflow scheduler' as part of 'meltano ui' when airflow is installed
- [#2007](https://gitlab.com/meltano/meltano/-/issues/2007) Install airflow, dbt, and target-postgres on DigitalOcean images

## 1.30.1 - (2020-04-23)

---

### Fixes

- [#1985](https://gitlab.com/meltano/meltano/-/issues/1985) Fixed bug with Airflow installs WTForms 2.3.0 instead of 2.2.1, which is incompatible

## 1.30.0 - (2020-04-20)

---

### New

- [#1953](https://gitlab.com/meltano/meltano/-/issues/1953) Show design attribute descriptions in tooltips in report builder
- [#1787](https://gitlab.com/meltano/meltano/-/issues/1787) Show Shopify extractor in UI

### Changes

- [!1611](https://gitlab.com/meltano/meltano/-/merge_requests/1611) Only show design description if it is different from design label

## 1.29.1 - (2020-04-16)

---

### New

- [#1948](https://gitlab.com/meltano/meltano/-/issues/1948) Show Intercom button in bottom right on MeltanoData.com instances
- [#1930](https://gitlab.com/meltano/meltano/-/issues/1930) Add button to remove report from dashboard when editing dashboard
- [#1845](https://gitlab.com/meltano/meltano/-/issues/1845) Add button to delete report to report builder interface
- [#1849](https://gitlab.com/meltano/meltano/-/issues/1849) Add button to rename report to report builder interface
- [#1951](https://gitlab.com/meltano/meltano/-/issues/1951) Add button to edit dashboard name and description to dashboard page

### Changes

- [!1607](https://gitlab.com/meltano/meltano/-/merge_requests/1607) Move date range picker into results area of report builder interface
- [!1608](https://gitlab.com/meltano/meltano/-/merge_requests/1608) Make report title more prominent in report builder

## 1.29.0 - (2020-04-13)

---

## 1.28.1 - (2020-04-09)

---

### New

- [#1940](https://gitlab.com/meltano/meltano/-/issues/1940) Show Google Ads extractor in UI

### Changes

- [#1941](https://gitlab.com/meltano/meltano/-/issues/1941) Suggest disabling ad blocker if inline docs iframe for an Ads or Analytics extractor failed to load
- [#1667](https://gitlab.com/meltano/meltano/-/issues/1667) Have 'meltano init' create system database and install airflow, dbt, and target-postgres plugins

### Fixes

- [#1942](https://gitlab.com/meltano/meltano/-/issues/1942) Ensure navigation bar is hidden in production when docs are viewed inline

## 1.28.0 - (2020-04-06)

---

### New

- [#1937](https://gitlab.com/meltano/meltano/-/issues/1937) Add optional `plugin_type` argument to `meltano install` to only (re)install plugins of a certain type

### Fixes

- [#1938](https://gitlab.com/meltano/meltano/-/issues/1938) Display error message when viewing dashboard before pipeline has run

## 1.27.3 - (2020-04-02)

---

### Fixes

- [#1938](https://gitlab.com/meltano/meltano/-/issues/1938) Fix regression causing dashboards and reports not to load when readonly mode is enabled (like on the demo instance)

## 1.27.2 - (2020-04-02)

---

### Fixes

- [#1936](https://gitlab.com/meltano/meltano/-/issues/1936) Fix regression causing UI to fail when analytics/tracking is enabled

## 1.27.1 - (2020-04-02)

---

### New

- [#1477](https://gitlab.com/meltano/meltano/-/issues/1477) Allow read-only mode and authentication to be used at the same time, to allow anonymous read-only access and only require authentication for write actions.
- [#1914](https://gitlab.com/meltano/meltano/-/issues/1914) Allow default dashboards and reports to be updated in place if package contains snapshots of older versions
- [#1933](https://gitlab.com/meltano/meltano/-/issues/1933) Allow Meltano UI Google Analytics ID to be overridden using environment variable

### Changes

- [#1896](https://gitlab.com/meltano/meltano/-/issues/1896) Set pipeline update interval to daily by default, to start after first successful manual run
- [#1888](https://gitlab.com/meltano/meltano/-/issues/1888) Explain in "Edit Connection" button tooltip why it may be disabled
- [#1890](https://gitlab.com/meltano/meltano/-/issues/1890) Clarify that changing Start Date requires a new pipeline to be set up
- [#1892](https://gitlab.com/meltano/meltano/-/issues/1892) Clarify in Run Log modal that the "Explore" button can also be found on the Connections page
- [#1891](https://gitlab.com/meltano/meltano/-/issues/1891) Show data source logo and label in Run Log modal header insteadof pipeline ID
- [#1893](https://gitlab.com/meltano/meltano/-/issues/1893) Hide "Download Log" button while pipeline is running instead of disabling it
- [#1894](https://gitlab.com/meltano/meltano/-/issues/1894) Suggest connecting a data source on Pipelines page when there are no pipelines yet
- [#1912](https://gitlab.com/meltano/meltano/-/issues/1912) Suggest user gets in touch if the report they're looking for is not included by default

### Fixes

- [#1911](https://gitlab.com/meltano/meltano/-/issues/1911) Display "Last updated: Updating..." instead of "Last updated: 1969-12-31" on reports while pipeline is running
- [#1910](https://gitlab.com/meltano/meltano/-/issues/1910) Fix pipeline "Start date" and report "Data starting from" off-by-1 errors caused by timezone differences

## 1.27.0 - (2020-03-30)

---

### Changes

- [#1909](https://gitlab.com/meltano/meltano/-/issues/1909) Suggest disabling ad blocker if request related to an Ads or Analytics extractor was blocked by browser
- [#1886](https://gitlab.com/meltano/meltano/-/issues/1886) Don't prepopulate date fields that are not required and are better left blank
- [#1887](https://gitlab.com/meltano/meltano/-/issues/1887) Hide End Date fields in connection setup since our end-users will want to import everything
- [#1905](https://gitlab.com/meltano/meltano/-/issues/1905) Hide Google Analytics Reports field from UI since startup founder end-users will stick with default

### Fixes

- [#1920](https://gitlab.com/meltano/meltano/-/issues/1920) Fix extractor logo on Google Analytics Explore page
- [#1895](https://gitlab.com/meltano/meltano/-/issues/1895) Fix bug causing newly created pipeline not to show as running when it is
- [#1906](https://gitlab.com/meltano/meltano/-/issues/1906) Fix "Test Connection" for extractors that require a file to be uploaded, like Google Analytics
- [#1931](https://gitlab.com/meltano/meltano/-/issues/1931) Validate uploaded file path when saving or testing connection settings

## 1.26.2 - (2020-03-26)

---

### Fixes

- [#1883](https://gitlab.com/meltano/meltano/-/issues/1883) Fix dashboard and embedded reports failing to load when design has no joins

## 1.26.1 - (2020-03-26)

---

### Changes

- [#1854](https://gitlab.com/meltano/meltano/-/issues/1854) Remove non-marketing-sales data sources from UI
- [#1881](https://gitlab.com/meltano/meltano/-/issues/1881) Store in system database when user was last active
- [#1846](https://gitlab.com/meltano/meltano/-/issues/1846) Freeze reports with relative date filters in time when shared or embedded
- [#1847](https://gitlab.com/meltano/meltano/-/issues/1847) Show date range on embedded reports and dashboards
- [#1847](https://gitlab.com/meltano/meltano/-/issues/1847) Show date range on reports on dashboards

## 1.26.0 - (2020-03-23)

---

### Changes

- [#1188](https://gitlab.com/meltano/meltano/-/issues/1188) Allow sorting by timeframe period columns (e.g. "Creation Date: Month", "Creation Date: Year")
- [#1873](https://gitlab.com/meltano/meltano/-/issues/1873) Display error message when viewing model/design/report before pipeline has run
- [#1874](https://gitlab.com/meltano/meltano/-/issues/1874) Print full error when initial model compilation fails
- [#1875](https://gitlab.com/meltano/meltano/-/issues/1875) Automatically run query when sorting is changed
- [#1876](https://gitlab.com/meltano/meltano/-/issues/1876) Don't store Analyze UI state in report file
- [#1877](https://gitlab.com/meltano/meltano/-/issues/1877) Allow designs to reference the same table more than once
- [#1878](https://gitlab.com/meltano/meltano/-/issues/1878) Recompile models when meltano is upgraded

## 1.25.1 - (2020-03-19)

---

### New

- [#1799](https://gitlab.com/meltano/meltano/issues/1799) Improve date range UX by displaying the date range associated with each attribute in the `<select>` (previously the user had to manually check each one-by-one to see if it had an associated date range filter)

### Changes

- [#1799](https://gitlab.com/meltano/meltano/issues/1799) Update "Date Range(s)" button label to account for pluralization
- [#1799](https://gitlab.com/meltano/meltano/issues/1799) Fallback to inline text and only display the date range `<select>` if there are two or more date ranges to filter on
- [#1799](https://gitlab.com/meltano/meltano/issues/1799) Update date range picker to initialize at the first attribute with a valid date range
- [#1799](https://gitlab.com/meltano/meltano/issues/1799) Update the Report Builder's "jump to date range dropdown" buttons (small calendar icon button associated with the left pane's attribute items) to automatically focus the date range that's associated

### Fixes

- [#1872](https://gitlab.com/meltano/meltano/-/issues/1872) Delete state left over from different pipeline run for same extractor
- [#1779](https://gitlab.com/meltano/meltano/-/issues/1779) Fix loading report directly by URL when design request completes before reports request

## 1.25.0 - (2020-03-16)

---

### New

- [#1843](https://gitlab.com/meltano/meltano/issues/1843) Update the Google Ads Extractor selected attributes definition to also extract the Ad Network and Device segments for the Ads Performance Reports.

### Changes

- [#1852](https://gitlab.com/meltano/meltano/-/issues/1852) Move Pipelines after Connections in navbar
- [#1850](https://gitlab.com/meltano/meltano/-/issues/1850) Rename Connections tab "Connection" and "Pipeline" buttons to "Edit Connection", and "View Pipeline"
- [#1856](https://gitlab.com/meltano/meltano/-/issues/1856) Remove "Custom" data source option from UI
- [#1867](https://gitlab.com/meltano/meltano/-/issues/1867) Make timeframe table headings more human-friendly

### Fixes

- [#1848](https://gitlab.com/meltano/meltano/-/issues/1848) Fix Explore page "Report Builder" column loading when model name and model topic name do not match

## 1.24.1 - (2020-03-12)

---

### New

- [!1523](https://gitlab.com/meltano/meltano/merge_requests/1523) Add support for relative date filter definitions to Meltano Filters. That means that filters over dates and times can have a `[+-]N[dmy]` format instead of a fixed date. That allows Meltano to generate a date relative to a pivot date provided by in the query definition or `NOW()`.
- [#1830](https://gitlab.com/meltano/meltano/issues/1830) Add relative vs. absolute date ranges to date range picker of Report Builder

### Changes

- [#1830](https://gitlab.com/meltano/meltano/issues/1830) Update date ranges calendars with "Today" marker for improved UX

## 1.24.0 - (2020-03-09)

---

### Changes

- [#1831](https://gitlab.com/meltano/meltano/issues/1831) Change main navigation "Reports" to "Explore" and update its nested CTAs to link to a landing page per data source
- [#1705](https://gitlab.com/meltano/meltano/issues/1705) Remove `meltano permissions` feature now that it has been extracted into https://gitlab.com/gitlab-data/permifrost.
- Updated "Report Builder" page with a header to better communicate what the page is for.

### Fixes

- [#1840](https://gitlab.com/meltano/meltano/-/issues/1840) Format InputDateIso8601 value as YYYY-MM-DD since a full timestamp value could represent a different date in UTC and local timezone
- [#1842](https://gitlab.com/meltano/meltano/issues/1842) Fix empty filter attributes bug for non-join designs

## 1.23.2 - (2020-03-05)

---

### New

- [#1820](https://gitlab.com/meltano/meltano/issues/1820) Add Vertical Bar chart type to Report chart options

### Changes

- [#1820](https://gitlab.com/meltano/meltano/issues/1820) Updated chart type selection as a dropdown for improved UX (ensures the chart icon is adorned with its label)

### Fixes

- [#1837](https://gitlab.com/meltano/meltano/issues/1837) Fix tap-mongodb database name setting
- [#1838](https://gitlab.com/meltano/meltano/issues/1838) Properly handle dates and timezones in date range picker
- [#1838](https://gitlab.com/meltano/meltano/issues/1838) Ensure records on boundary dates are included when using date range picker with column of type "time"

## 1.23.1 - (2020-03-04)

---

### Fixes

- [#1836](https://gitlab.com/meltano/meltano/issues/1820) Don't crash when gunicorn is sent HUP signal to reload Meltano service

## 1.23.0 - (2020-03-02)

---

### New

- [#1601](https://gitlab.com/meltano/meltano/issues/1601) Add Explore landing pages per data source to act as an aggregate jump-off point to related dashboards, reports, report templates, and more

### Changes

- [#1601](https://gitlab.com/meltano/meltano/issues/1601) Change "Reports" CTA in each Pipeline and the JobLog modal to link to its corresponding and newly added Explore page
- [#1698](https://gitlab.com/meltano/meltano/issues/1698) Change information architecture to separate Connections and Pipelines into distinct pages

### Fixes

- [#1811](https://gitlab.com/meltano/meltano/issues/1811) Fix an issue when installing a custom plugin.
- [#1794](https://gitlab.com/meltano/meltano/issues/1794) Remove the notification field when notifications are disabled.
- [#1815](https://gitlab.com/meltano/meltano/issues/1815) Fix `mapActions` misplacement in `computed` vs. `methods`
- [#1468](https://gitlab.com/meltano/meltano/issues/1468) Update asn1crypto to get Meltano to work on macOS Catalina

## 1.22.2 - (2020-02-27)

---

### Fixes

- [#1809](https://gitlab.com/meltano/meltano/issues/1809) Fix LogModal padding render issue and `TypeError` with proper conditional check prior to dereferencing
- [#1810](https://gitlab.com/meltano/meltano/issues/1810) Fix an issue where Notifications would not be sent when the application used multiple workers

## 1.22.1 - (2020-02-26)

---

### New

- [#1783](https://gitlab.com/meltano/meltano/issues/1873) Add Shopify extractor as a hidden plugin
- [#1499](https://gitlab.com/meltano/meltano/issues/1499) Add date range selector to Analyze UI (requires a `type=date` or `type=time` in each model needing this functionality)

### Changes

- [#1777](https://gitlab.com/meltano/meltano/issues/1777) Update Meltano Analyze to only preselect the first column and aggregate attributes when no attributes have a `require`d setting
- [#1796](https://gitlab.com/meltano/meltano/issues/1796) Update date range and filter changes to trigger autorun if enabled

### Fixes

- [#1798](https://gitlab.com/meltano/meltano/issues/1798) Add OK button to toasts that couldn't be dismissed previously, to prevent them from getting in the way of modal buttons
- [#1803](https://gitlab.com/meltano/meltano/issues/1803) Ensure SMTP credentials can be set via environment variables
- [#1778](https://gitlab.com/meltano/meltano/issues/1778) Fix missing pipeline date when visiting page directly from URL

## 1.22.0 - (2020-02-24)

---

### New

- [#1646](https://gitlab.com/meltano/meltano/issues/1646) Add default Stripe dashboard
- [#1759](https://gitlab.com/meltano/meltano/issues/1759) Add default reports and dashboard for Google Ads data
- [#1775](https://gitlab.com/meltano/meltano/issues/1775) Add default dashboard for GitLab extractor
- [#1714](https://gitlab.com/meltano/meltano/issues/1714) Add support for a `required` setting in Models so Analyze can still work with more complex reporting scenarios (Facebook and Google Adwords need this)
- [#1780](https://gitlab.com/meltano/meltano/issues/1780) Add default reports and dashboard for Facebook Ads data

## 1.21.2 - (2020-02-18)

---

### New

- [#1740](https://gitlab.com/meltano/meltano/issues/1740) Add "Sharing Reports and Dashboards" section to Getting Started guide
- [#1484](https://gitlab.com/meltano/meltano/issues/1484) Add a subscription field to be notified when a Pipeline will be completed.

### Changes

- [#1740](https://gitlab.com/meltano/meltano/issues/1740) Update Getting Started guide screenshots with up-to-date UI

### Fixes

- [#1751](https://gitlab.com/meltano/meltano/issues/1751) Custom report ordering now works based on user customization
- [#1756](https://gitlab.com/meltano/meltano/issues/1756) Fix embed app to properly render based on `report` or `dashboard` type

## 1.21.1 - (2020-02-17)

---

### Fixes

- [#1754](https://gitlab.com/meltano/meltano/issues/1754) Fix duplicate "Share" button and Reports dropdown clipping issue

## 1.21.0 - (2020-02-17)

---

### New

- [#609](https://gitlab.com/meltano/meltano/issues/609) Add the Google Ads Extractor to Meltano as a hidden plugin. It will be fully enabled on Meltano UI once OAuth support is added. It uses the tap defined in https://gitlab.com/meltano/tap-adwords/
- [#1693](https://gitlab.com/meltano/meltano/issues/1693) Add default transformations for the Google Ads Extractor. They are using the dbt package defined in https://gitlab.com/meltano/dbt-tap-adwords
- [#1694](https://gitlab.com/meltano/meltano/issues/1694) Add default Meltano Models for the Google Ads Extractor. They are defined in https://gitlab.com/meltano/model-adwords
- [#1695](https://gitlab.com/meltano/meltano/issues/1695) Add documentation for the Google Ads Extractor
- [#1723](https://gitlab.com/meltano/meltano/issues/1723) Add various mobile and widescreen related style tweaks to improve base layout at mobile and widescreen widths

### Changes

- [!1460](https://gitlab.com/meltano/meltano/merge_requests/1460) Remove the FTP access from Meltano hosted instances
- [#1629](https://gitlab.com/meltano/meltano/issues/1629) Add "Share Dashboard" functionality
- [#1629](https://gitlab.com/meltano/meltano/issues/1629) Update report "Embed" button to "Share" and include a share link to accompany the embed snippet

### Fixes

- [#1680](https://gitlab.com/meltano/meltano/issues/1680) Fix initial "Last Run" button of a pipeline run to properly open the corresponding job log

## 1.20.1 - (2020-02-13)

---

### New

- [#1650](https://gitlab.com/meltano/meltano/issues/1650) create TOS page and add TOS link to website footer

### Changes

- [#1681](https://gitlab.com/meltano/meltano/issues/1681) Update `transform` during pipeline save to conditionally set `skip` vs. `run` to prevent wasted cycles for extractors that lack transformations
- [#1696](https://gitlab.com/meltano/meltano/issues/1696) Update dashboards list to be alphabetically sorted
- [#1710](https://gitlab.com/meltano/meltano/issues/1710) Hide `tap-fastly` in UI

### Fixes

- [#1696](https://gitlab.com/meltano/meltano/issues/1696) Fix duplicate chart renders when dashboard is loaded
- [#1696](https://gitlab.com/meltano/meltano/issues/1696) Fix "Add to Dashboards" button when loading an existing report (additionally updated `disabled` button states)
- [#1711](https://gitlab.com/meltano/meltano/issues/1711) Disable fields of all kinds when a plugin setting is protected or set in env or meltano.yml
- [#1712](https://gitlab.com/meltano/meltano/issues/1712) Fix lock icon tooltip message on plugin settings that were set in env or meltano.yml
- [#1677](https://gitlab.com/meltano/meltano/issues/1677) Properly represent values of boolean settings that were set using environment verariables in UI

## 1.20.0 - (2020-02-10)

---

### New

- [#1682](https://gitlab.com/meltano/meltano/issues/1682) Use human-readable update interval labels

### Changes

- [#1514](https://gitlab.com/meltano/meltano/issues/1514) Remove DBT docs integration
- [#1679](https://gitlab.com/meltano/meltano/issues/1679) Prevent the `hidden` settings from being sent to the front-end, potentially causing configuration failure

### Fixes

- [#1675](https://gitlab.com/meltano/meltano/issues/1675) Fix future grant diffing for databases and schemas
- [#1674](https://gitlab.com/meltano/meltano/issues/1674) Fix duplicate pipelines bug resulting from recent addition to view and update existing connections

## 1.19.2 - (2020-02-06)

---

### Fixes

- [#1672](https://gitlab.com/meltano/meltano/issues/1672) Pin Werkzeug version to 0.16.1 since 1.0.0 is unsupported by Flask-BabelEx

## 1.19.1 - (2020-02-06)

---

### Fixes

- [#1671](https://gitlab.com/meltano/meltano/issues/1671) Fix error handling bug that caused a console error that impacted further UI interaction

## 1.19.0 - (2020-02-06)

---

### New

- [#1545](https://gitlab.com/meltano/meltano/issues/1545) Add read-only report embed functionality via embeddable `iframe` copy-to-clipboard snippet
- [#1606](https://gitlab.com/meltano/meltano/issues/1606) Update UI after successful plugin configuration with auto installed reports and dashboards
- [#1614](https://gitlab.com/meltano/meltano/issues/1614) Add 'Fix Connection' and 'View Connection' CTAs to Integrations with corresponding pipelines
- [#1550](https://gitlab.com/meltano/meltano/issues/1550) Add the Meltano OAuth Service integration to manage the OAuth flow in the plugin configuration

### Changes

- [#1594](https://gitlab.com/meltano/meltano/issues/1594) Improve onboarding UX by moving the "Update Interval" selection to a post-successful-pipeline action
- [#1594](https://gitlab.com/meltano/meltano/issues/1594) Update pipelines to be sorted alphabetically to match data sources organization
- [#1659](https://gitlab.com/meltano/meltano/issues/1659) Update query attribute toggling and results UX when autorun query is on (via 500ms debounce)
- [#1475](https://gitlab.com/meltano/meltano/issues/1475) GitLab extractor in the UI steers user towards a single data source

### Fixes

- [#1657](https://gitlab.com/meltano/meltano/issues/1657) Fix `update_dashboard` error when payload lacked a `new_settings` key
- [#1602](https://gitlab.com/meltano/meltano/issues/1602) Fix instances where `<a disabled='...'>` vs. `<button disabled='...'>` didn't functionally disable the button (previously they were only disabled visually)
- [#1656](https://gitlab.com/meltano/meltano/issues/1656) Fix conditional header in docs to support Meltano.com and inline docs within the Meltano app

## 1.18.0 - (2020-02-03)

---

### New

- [#1154](https://gitlab.com/meltano/meltano/issues/1154) Adds non-dry mode to `meltano permissions` on Snowflake so that queries can be executed
- [#1578](https://gitlab.com/meltano/meltano/issues/1578) User can request help to delete their data from their MeltanoData instance

### Changes

- [#1516](https://gitlab.com/meltano/meltano/issues/1516) Pipelines now show extractor label rather than name
- [#1652](https://gitlab.com/meltano/meltano/issues/1652) Removes the `--full-refresh` command from `meltano permissions`

### Fixes

- [#1595](https://gitlab.com/meltano/meltano/issues/1595) Updates `meltano permissions` to only revoke permissions on databases defined in the spec
- [#1588](https://gitlab.com/meltano/meltano/issues/1588) Update `scrollTo` behavior in Job Log to work across browsers
- [#1660](https://gitlab.com/meltano/meltano/issues/1660) Fix minor action/mutation bug when loading a report in Analyze
- [#1607](https://gitlab.com/meltano/meltano/issues/1607) Fix inaccurate error during report additions/removal from dashboards (via refactor SSOT reports store)

## 1.17.1 - (2020-01-29)

---

### Changes

- [#1625](https://gitlab.com/meltano/meltano/issues/1625) Update docs on meltano.com to only include extractors and loaders provided in the hosted version of Meltano.
- [#1590](https://gitlab.com/meltano/meltano/issues/1590) Add additional targets to `dbt clean`
- [#1655](https://gitlab.com/meltano/meltano/issues/1655) Add UX message to close buttons in Job Log Modal to reinforce that the pipeline still runs after closing (Ben's hover idea)

### Fixes

- [#1618](https://gitlab.com/meltano/meltano/issues/1618) Fix an issue where an expired session would not redirect to the Login page
- [#1630](https://gitlab.com/meltano/meltano/issues/1630) Fix an integrations setup bug that prevented subsequent pipelines to be created unless a full page refresh occurred

## 1.17.0 - (2020-01-27)

---

### New

- [#1462](https://gitlab.com/meltano/meltano/issues/1462) User will be able to reorder dashboard reports
- [#1482](https://gitlab.com/meltano/meltano/issues/1482) Add future grants and revocations for schemas, tables, and views for roles in the `meltano permissions` command
- [#1376](https://gitlab.com/meltano/meltano/issues/1376) Add last updated date to reports
- [#1409](https://gitlab.com/meltano/meltano/issues/1409) Add data start date to Analysis page

- [#1241](https://gitlab.com/meltano/meltano/issues/1241) Add `dashboard` plugin type to enable bundling curated reports and dashboards for data sources
- [#1241](https://gitlab.com/meltano/meltano/issues/1241) Add `--include-related` flag to `meltano add` and `meltano install` to automatically install related plugins based on namespace
- [#1241](https://gitlab.com/meltano/meltano/issues/1241) Add default dashboard and reports for Google Analytics

### Changes

- [#1481](https://gitlab.com/meltano/meltano/issues/1481) Add table and view revocations for roles in the `meltano permissions` command
- [#1459](https://gitlab.com/meltano/meltano/issues/1459) Users can no longer install tap-carbon-intensity from the UI

### Fixes

- [#1600](https://gitlab.com/meltano/meltano/issues/1600) Fix tooltip for Data Source "Connect" buttons
- [#1605](https://gitlab.com/meltano/meltano/issues/1605) Fix an infinite loop causing extraneous API calls to the configuration endpoint
- [#1561](https://gitlab.com/meltano/meltano/issues/1561) Fix `onFocusInput()` to properly focus-and-auto-scroll to `<input type='file'>`s in the data source docs UI
- [#1561](https://gitlab.com/meltano/meltano/issues/1561) Fix `<input type='file'>` styling to better accommodate flexible widths

## 1.16.1 - (2020-01-23)

---

### New

- [#1592](https://gitlab.com/meltano/meltano/issues/1592) Add MAX and MIN aggregate functions to Meltano Models
- [#1552](https://gitlab.com/meltano/meltano/issues/1552) Add "Custom" data source CTA to link to the create custom data source docs
- [#1462](https://gitlab.com/meltano/meltano/issues/1462) User will be able to reorder dashboard reports

### Changes

- [#1510](https://gitlab.com/meltano/meltano/issues/1510) Remove breadcrumbs (not currently useful)
- [#1589](https://gitlab.com/meltano/meltano/issues/1589) Add dbt-specific files to a .gitignore
- [#1402](https://gitlab.com/meltano/meltano/issues/1402) Onboarding redesign to minimize steps and friction ('Extractors' as 'Data Sources', pipelines are secondary to 'Data Source' integrations, and removed loader, transform, and pipeline name as editable in favor of preselected values in accordance with our hosted solution)
- [#1402](https://gitlab.com/meltano/meltano/issues/1402) Local development now requires `.env` to connect a `target-postgres` loader (docs update to follow in [#1586](https://gitlab.com/meltano/meltano/issues/1586) )
- [#1410](https://gitlab.com/meltano/meltano/issues/1410) Update the Design UI to expose timeframes explicitly

### Fixes

- [#1573](https://gitlab.com/meltano/meltano/issues/1573) Fix docs `shouldShowNavbar` conditional and improve query string `embed=true` parsing
- [#1579](https://gitlab.com/meltano/meltano/issues/1579) Make color contrast for CTA buttons accessible
- [#1410](https://gitlab.com/meltano/meltano/issues/1410) Fix a problem with Report that has timeframes selections

### Breaks

## 1.16.0 - (2020-01-20)

---

### New

- [#1556](https://gitlab.com/meltano/meltano/issues/1556) Add default transformations for the Facebook Ads Extractor. They are using the dbt package defined in https://gitlab.com/meltano/dbt-tap-facebook
- [#1557](https://gitlab.com/meltano/meltano/issues/1557) Add default Meltano Models for the Facebook Ads Extractor. They are defined in https://gitlab.com/meltano/model-facebook
- [#1560](https://gitlab.com/meltano/meltano/issues/1560) Make the Facebook Ads Extractor available by default on Meltano UI

### Changes

- [#1541](https://gitlab.com/meltano/meltano/issues/1541) Revert `tap-csv`'s `kind: file` to text input for `csv_files_definition` as we don't fully support `tap-csv` via the UI with single (definition json) and multiple (csv files) file uploading
- [#1477](https://gitlab.com/meltano/meltano/issues/1477) Add a `read-only` mode to Meltano to disable all modifications from the UI

### Fixes

### Breaks

## 1.15.1 - (2020-01-16)

---

### New

- [#608](https://gitlab.com/meltano/meltano/issues/608) Add the Facebook Ads Extractor to Meltano as a hidden plugin. It will be fully enabled on Meltano UI once bundled Transformations and Models are added. It uses the tap defined in https://gitlab.com/meltano/tap-facebook/
- [meltano/model-stripe#2](https://gitlab.com/meltano/model-stripe/issues/2) Add timeframes to the Stripe models
- [#1533](https://gitlab.com/meltano/meltano/issues/1533) Add documentation for the Facebook Ads Extractor

### Changes

- [#1527](https://gitlab.com/meltano/meltano/issues/1527) Update the dashboard modal header to properly differentiate between "Create" and "Edit"
- [#1456](https://gitlab.com/meltano/meltano/issues/1456) 404 Error page now has better back functionality and ability to file new issues directly from the page

### Fixes

- [#1538](https://gitlab.com/meltano/meltano/issues/1538) Fix timeframes not properly displaying on the base table
- [#1574](https://gitlab.com/meltano/meltano/issues/1574) Fix an issue with Meltano crashing after a succesful login
- [#1568](https://gitlab.com/meltano/meltano/issues/1568) Restore support for custom plugins that don't have their available settings defined in discovery.yml

## 1.15.0 - (2020-01-13)

---

### New

- [#1483](https://gitlab.com/meltano/meltano/issues/1483) Add login audit columns to track last login time
- [#1480](https://gitlab.com/meltano/meltano/issues/1480) Add tests to `meltano permissions` command for Snowflake
- [#1392](https://gitlab.com/meltano/meltano/issues/1392) Add inline docs to Extractor configurations in iteration toward improving data setup onboarding

### Changes

- [#1480](https://gitlab.com/meltano/meltano/issues/1480) Add schema revocations for roles in the `meltano permissions` command
- [#1458](https://gitlab.com/meltano/meltano/issues/1458) Remove tap-carbon-intensity-sqlite model from default installation
- [#1458](https://gitlab.com/meltano/meltano/issues/1458) Update docs to reflect new getting started path and updated screenshots
- [#1513](https://gitlab.com/meltano/meltano/issues/1513) Remove dead code related to `/model` route that we no longer link to in favor of the contextual Analyze CTAs and the `MainNav.vue`'s Analyze dropdown
- [#1542](https://gitlab.com/meltano/meltano/issues/1542) Update version, logout, and help UI partial (upper right) to have less prominence and more clearly communicate the "Sign Out" action

### Fixes

- [#1480](https://gitlab.com/meltano/meltano/issues/1480) Fix database revocations corner case for roles in the `meltano permissions` command
- [#1553](https://gitlab.com/meltano/meltano/issues/1553) Fix bug occurring when loading a report that lacks join tables
- [#1540](https://gitlab.com/meltano/meltano/issues/1540) Meltano Analyze will now leverage Pipelines instead of Loaders in the connection dropdown
- [#1540](https://gitlab.com/meltano/meltano/issues/1540) Meltano Analyze will now infer the connection to use instead of it being provided by the user

### Breaks

## 1.14.3 - (2020-01-09)

---

### Fixes

- [#1521](https://gitlab.com/meltano/meltano/issues/1521) Sanitize user-submitted string before using it in file path

## 1.14.2 - (2020-01-09)

---

### New

- [#1391](https://gitlab.com/meltano/meltano/issues/1391) Lock all settings that are controlled through environment variables
- [#1393](https://gitlab.com/meltano/meltano/issues/1393) Add contextual Analyze CTAs for each Pipeline in the Pipelines list
- [#1551](https://gitlab.com/meltano/meltano/issues/1551) Add dbt clean before compile and runs

### Changes

- [#1424](https://gitlab.com/meltano/meltano/issues/1424) Update pipeline elapsed time display to be more human friendly

### Fixes

- [#1430](https://gitlab.com/meltano/meltano/issues/1430) Fix the state not stored for pipelines when Transforms run
- [#1448](https://gitlab.com/meltano/meltano/issues/1448) Fix `AnalyzeList.vue` to display message and link when lacking contextual models

### Breaks

## 1.14.1 - (2020-01-06)

---

### Fixes

- [#1520](https://gitlab.com/meltano/meltano/issues/1520) Fix bug when updating a dashboard that could undesirably overwrite another existing dashboard

### Breaks

## 1.14.0 - (2019-12-30)

---

### New

- [#1461](https://gitlab.com/meltano/meltano/issues/1461) Display toasted notification for report adding to dashboard
- [#1419](https://gitlab.com/meltano/meltano/issues/1419) Add ability to edit and delete dashboards
- [#1411](https://gitlab.com/meltano/meltano/issues/1411) Add download log button to Job Log Modal

### Changes

- [#1311](https://gitlab.com/meltano/meltano/issues/1311) Remove unused meltano/meltano/runner docker image
- [#1502](https://gitlab.com/meltano/meltano/issues/1502) Update configuration file uploads to occur on save vs. file picker completion

### Fixes

- [#1518](https://gitlab.com/meltano/meltano/issues/1518) Fix bug that caused all text fields to show up as required in configuration modals
- [#1446](https://gitlab.com/meltano/meltano/issues/1446) Fix bug that could result in a broken report when the report URL was manually modified
- [#1411](https://gitlab.com/meltano/meltano/issues/1411) Fix bug when reading too large a job log file

## 1.13.0 - (2019-12-23)

---

### New

- [#1269](https://gitlab.com/meltano/meltano/issues/1269) Add `kind: file` so single file uploads can be used with extractors (`tap-google-analytics`'s `key_file_location` is the first user)
- [#1494](https://gitlab.com/meltano/meltano/issues/1494) Add `LIKE` options to Analyze Filter UI so users better understand what filtering patterns are available

### Changes

- [#1399](https://gitlab.com/meltano/meltano/issues/1399) Log Modal now has a prompt to explain potential factors in required time for pipelines to complete
- [#1433](https://gitlab.com/meltano/meltano/issues/1433) Remove `/orchestrate` route and thus the Airflow iframe as this is overkill for our current target users

### Fixes

- [#1434](https://gitlab.com/meltano/meltano/issues/1434) Fix Analyze CTAs to only enable if at least one related pipeline has succeeded
- [#1447](https://gitlab.com/meltano/meltano/issues/1447) Various fixes around loading and reloading reports to mitigate false positive `sqlErrorMessage` conditions
- [#1509](https://gitlab.com/meltano/meltano/issues/1509) Allow plugin profile config to be set through meltano.yml

## 1.12.2 - (2019-12-20)

---

### New

- [#1437](https://gitlab.com/meltano/meltano/issues/1437) Users can now share their dashboards with an automatically generated email

### Changes

- [#1466](https://gitlab.com/meltano/meltano/issues/1466) Filters now have clear language and indiciation that they use AND for chaining
- [#1464](https://gitlab.com/meltano/meltano/issues/1464) Remove the "only" option for transforms in Create Pipeline form

- [#1399](https://gitlab.com/meltano/meltano/issues/1399) Log Modal now has a prompt to explain potential factors in required time for pipelines to complete
- [#1431](https://gitlab.com/meltano/meltano/issues/1431) Add "pipeline will still run if modal is closed" message in the Job Log Modal

### Changes

- [#1422](https://gitlab.com/meltano/meltano/issues/1422) Update start date field to have a recommendation

### Fixes

- [#1447](https://gitlab.com/meltano/meltano/issues/1447) Various fixes around loading and reloading reports to mitigate false positive `sqlErrorMessage` conditions
- [#1443](https://gitlab.com/meltano/meltano/issues/1443) Fix tooltip clipping in modals
- [#1500](https://gitlab.com/meltano/meltano/issues/1500) Fix `meltano install` not running the migrations.

## 1.12.1 - (2019-12-18)

---

### Changes

- [#1403](https://gitlab.com/meltano/meltano/issues/1403) Remove "Orchestrate", "Model", and "Notebook" from the main navigation until each respective UI is more useful (the `/orchestrate` and `/model` routes still exist)
- [#1476](https://gitlab.com/meltano/meltano/issues/1476) Add database and warehouse revocations for roles in the `meltano permissions` command
- [#1473](https://gitlab.com/meltano/meltano/issues/1473) Update Release issue template to recent guidelines

## 1.12.0 - (2019-12-16)

---

### New

- [#1374](https://gitlab.com/meltano/meltano/issues/1374) Add role revocation for users and roles in the `meltano permissions` command
- [#1377](https://gitlab.com/meltano/meltano/issues/1377) Document cleanup steps after MeltanoData testing
- [#1438](https://gitlab.com/meltano/meltano/issues/1438) Add documentation for DNS spoofing error
- [#1436](https://gitlab.com/meltano/meltano/issues/1436) Add video walkthrough on how to setup Google Analytics so that the Meltano Extractor can be able to access the Google APIs and the Google Analytics data.

### Changes

- [#1350](https://gitlab.com/meltano/meltano/issues/1350) Switch to all lower case for Snowflake permission comparisons in the `meltano permissions` command
- [#1449](https://gitlab.com/meltano/meltano/issues/1449) Hide the Marketo Extractor form Meltano UI
- [#1397](https://gitlab.com/meltano/meltano/issues/1397) Optimize workflow for MeltanoData setup
- [#1423](https://gitlab.com/meltano/meltano/issues/1423) Update sidebar and docs to include Ansible

## 1.11.2 - (2019-12-13)

---

### Changes

- [#1435](https://gitlab.com/meltano/meltano/issues/1435) Change "Model" to "Analyze" so the Pipeline CTA is actionable and less abstract
- [#1432](https://gitlab.com/meltano/meltano/issues/1432) Changed "Close" to "Back" in Log Modal to help mitigate "Am I ending the pipeline?" concerns

### Fixes

- [#1439](https://gitlab.com/meltano/meltano/issues/1439) Fix relative elapsed time since last run time display in the Pipelines UI
- [#1441](https://gitlab.com/meltano/meltano/issues/1441) Fix auto advance to "Create Pipeline" when coming from "Load" step (previously "Transform" step, but this has been removed from the UI)
- [#1440](https://gitlab.com/meltano/meltano/issues/1440) Allow installed plugins to appear in UI even if hidden in configuration

## 1.11.1 - (2019-12-12)

---

### New

- [#1351](https://gitlab.com/meltano/meltano/issues/1351) Add "Create Meltano Account" promo for `meltano.meltanodata.com`
- [#1055](https://gitlab.com/meltano/meltano/issues/1055) Add "Disable" button to Tracking Acknowledgment toast so user's can opt-out from the UI
- [#1408](https://gitlab.com/meltano/meltano/issues/1408) Add "Last Run" context to each pipeline
- [#1408](https://gitlab.com/meltano/meltano/issues/1408) Add "Started At", "Ended At", and "Elapsed" to Job Log modal
- [#1390](https://gitlab.com/meltano/meltano/issues/1390) Display of extractors and loaders can now be configured through the `hidden` property in `discovery.yml`

### Changes

- [#1398](https://gitlab.com/meltano/meltano/issues/1398) Update default Transform from "Skip" to "Run"
- [#1406](https://gitlab.com/meltano/meltano/issues/1406) Update Analyze Query section CSS for improved UX (visually improved organization and scanability)
- [#1417](https://gitlab.com/meltano/meltano/issues/1417) Update SCSS variable usage in components for SSOT styling
- [#1408](https://gitlab.com/meltano/meltano/issues/1408) Updated date and time displays to be human-friendly (`moment.js`)
- [#1268](https://gitlab.com/meltano/meltano/issues/1268) Remove Transform step from UI (Create Schedule still allows choosing "Skip" or "Only" but will intelligently default to "Skip" or "Run")

## 1.11.0 - (2019-12-09)

---

### New

- [#1361](https://gitlab.com/meltano/meltano/issues/1361) Add `kind: hidden` to `discovery.yml` so certain connector settings can validate with a default `value` but remain hidden from the user for improved UX

### Changes

- [#1389](https://gitlab.com/meltano/meltano/issues/1389) Temporary Profiles feature removal (conditionally removed if 2+ profiles not already created so existing users can continue using multiple profiles if created)
- [#1373](https://gitlab.com/meltano/meltano/issues/1373) Update MeltanoData deletion process with 1Password

### Fixes

- [#1401](https://gitlab.com/meltano/meltano/issues/1401) Fix double instance of self hosted CTA on desktop sites

## 1.10.2 - (2019-12-06)

---

### Changes

- [#1371](https://gitlab.com/meltano/meltano/issues/1371) Provide more specific instructions for Google Analytics configuration
- [#1381](https://gitlab.com/meltano/meltano/issues/1381) Update the default directory for client_secrets.json for the Google Analytics Extractor to be located under the extract/ directory and not the project's root.
- [#1345](https://gitlab.com/meltano/meltano/issues/1345) Update the documentation for the [Salesforce Extractor](https://www.meltano.com/plugins/extractors/salesforce.html) to contain additional information on Security Tokens
- [#1383](https://gitlab.com/meltano/meltano/issues/1383) Add CTA for hosted solution signup to navigation

### Fixes

- [#1379](https://gitlab.com/meltano/meltano/issues/1379) Fix an issue with Airflow scheduling too many jobs.
- [#1386](https://gitlab.com/meltano/meltano/issues/1386) Fix connector modal clipping issue where small browser heights prevented accessing the "Save" area

### Breaks

## 1.10.1 - (2019-12-05)

---

### Changes

- [#1373](https://gitlab.com/meltano/meltano/issues/1373) Update MeltanoData deletion process with 1Password
- [#1373](https://gitlab.com/meltano/meltano/issues/1373) Update Analyze dropdown as scrollable to better display model CTAs (scrollable dropdown vs. scrolling entire page)

### Fixes

- [#1373](https://gitlab.com/meltano/meltano/issues/1373) Fix formatting on custom containers in MeltanoData guide

## 1.10.0 - (2019-12-04)

---

### New

- [#1343](https://gitlab.com/meltano/meltano/issues/1343) Add current Meltano version to main navigation

### Changes

- [#1358](https://gitlab.com/meltano/meltano/issues/1358) Update MeltanoData guide with maintenance and debugging instructions
- [#1337](https://gitlab.com/meltano/meltano/issues/1337) Add CTA to installations for free hosted dashboards
- [#1365](https://gitlab.com/meltano/meltano/issues/1365) Add process for deleting meltanodata instances
- [#1340](https://gitlab.com/meltano/meltano/issues/1340) Update connector settings UI to communicate the required status of each setting
- [#1357](https://gitlab.com/meltano/meltano/issues/1357) Update LogModal Analyze CTAs so Analyze can preselect the correct loader for a given analysis

### Fixes

- [#1364](https://gitlab.com/meltano/meltano/issues/1364) Fix instructions to SSH into MeltanoData.com instance

## 1.9.1 - (2019-12-04)

---

### Fixes

- [#1355](https://gitlab.com/meltano/meltano/issues/1355) Upgrade version of `discovery.yml` so that not upgraded Meltano instances with a pre v1.9.0 Meltano version do not break.

## 1.9.0 - (2019-12-03)

---

### New

- [marketing#103](https://gitlab.com/meltano/meltano-marketing/issues/103) Add Google Site Verification token to site
- [#1346](https://gitlab.com/meltano/meltano/issues/1346) Add new tutorial for using FileZilla with a Meltano project
- [#1292](https://gitlab.com/meltano/meltano/issues/1292) Add guide for setting up Meltano projects on meltanodata.com

### Changes

- [#1341](https://gitlab.com/meltano/meltano/issues/1341) Various `discovery.yml` and connector configuration UI updates to improve UX.
- [#1341](https://gitlab.com/meltano/meltano/issues/1341) Updated documentation to communicate the various optional settings of a connector

### Fixes

- [#1334](https://gitlab.com/meltano/meltano/issues/1334) Fix automatic population of airflow.cfg after installation
- [#1344](https://gitlab.com/meltano/meltano/issues/1344) Fix an ELT automatic discovery error when running Meltano on Python3.6

## 1.8.0 - (2019-12-02)

---

### New

- [#764](https://gitlab.com/meltano/meltano/issues/764) Add plugin profiles to enable multiple configurations for extractors
- [#1081](https://gitlab.com/meltano/meltano/issues/1081) Add ability to delete data pipelines
- [#1217](https://gitlab.com/meltano/meltano/issues/1217) Add "Test Connection" button to validate connection settings prior to ELT runs
- [#1236](https://gitlab.com/meltano/meltano/issues/1236) Add contextual Analyze CTAs in the Job Log UI
- [#1271](https://gitlab.com/meltano/meltano/issues/1271) Add labels in discovery.yml for easy brand definition

### Changes

- [#1323](https://gitlab.com/meltano/meltano/issues/1323) Add CTA to send users to Typeform to provide info for setting up a hosted dashboard

- [#1323](https://gitlab.com/meltano/meltano/issues/1323) Add CTA to send users to Typeform to provide info for setting up a hosted dashboard
- [#1271](https://gitlab.com/meltano/meltano/issues/1271) Improve messaging on tap and target settings modals
- [#1226](https://gitlab.com/meltano/meltano/issues/1226) Update Pipelines main navigation link to show all data pipeline schedules if that step has been reached
- [#1323](https://gitlab.com/meltano/meltano/issues/1323) Add CTA to send users to Typeform to provide info for setting up a hosted dashboard
- [#1271](https://gitlab.com/meltano/meltano/issues/1271) Improve messaging on tap and target settings modals
- [#1246](https://gitlab.com/meltano/meltano/issues/1246) Update the [Salesforce API + Postgres](https://www.meltano.com/tutorials/salesforce-and-postgres.html) Tutorial to use Meltano UI for setting up the Extractor and Loader, running the ELT pipeline and analyzing the results.

- [#1225](https://gitlab.com/meltano/meltano/issues/1225) Update dbt docs link to be conditional so the user doesn't experience 404s

## 1.7.2 - (2019-11-26)

---

### Fixes

- [#1318](https://gitlab.com/meltano/meltano/merge_requests/1318/) Pin dbt version to `v0.14.4` to address Meltano Transformation failing when using dbt `v0.15.0`

## 1.7.1 - (2019-11-25)

---

### Fixes

- [#1184](https://gitlab.com/meltano/meltano/merge_requests/1184/) Fix `contextualModels` implementation for contextual CTAs in Job Log modal

## 1.7.0 - (2019-11-25)

---

### New

- [#1236](https://gitlab.com/meltano/meltano/issues/1236) Add contextual Analyze CTAs in the Job Log UI

### Fixes

- [#1298](https://gitlab.com/meltano/meltano/issues/1298) Let default entity selection be configured in discovery.yml under `select`
- [#1298](https://gitlab.com/meltano/meltano/issues/1298) Define default entity selection for tap-salesforce
- [#1304](https://gitlab.com/meltano/meltano/issues/1304) Fix Meltano subprocess fetching large catalogs (e.g. for Salesforce) getting stuck do to the subprocess' stderr buffer filling and the process getting deadlocked.

## 1.6.0 - (2019-11-18)

---

### New

- [#1235](https://gitlab.com/meltano/meltano/issues/1235) Add help link button in the app
- [#1285](https://gitlab.com/meltano/meltano/issues/1285) Add link to YouTube guidelines for release instructions
- [#1277](https://gitlab.com/meltano/meltano/issues/1277) Move sections that don't apply to outside contributors from Contributing and Roadmap docs to Handbook: Release Process, Release Schedule, Demo Day, Speedruns, DigitalOcean Marketplace

### Changes

- [#1257](https://gitlab.com/meltano/meltano/issues/1257) Prevent modified logo file upon each build
- [#1289](https://gitlab.com/meltano/meltano/issues/1289) Dismiss all modals when using the escape key
- [#1282](https://gitlab.com/meltano/meltano/issues/1282) Remove Entity Selection from the UI (still available in CLI) and default to "All" entities for a given data source
- [#1303](https://gitlab.com/meltano/meltano/issues/1303) Update the configuration options for the Salesforce Extractor to only include relevant properties. Remove properties like the client_id that were not used for username/password authentication.
- [#1308](https://gitlab.com/meltano/meltano/issues/1308) Update the configuration options for the Marketo Extractor to use a Start Date instead of a Start Time.

### Fixes

- [#1297](https://gitlab.com/meltano/meltano/issues/1297) Get actual latest ELT job log by sorting matches by creation time with nanosecond resolution
- [#1297](https://gitlab.com/meltano/meltano/issues/1297) Fix pipeline failure caused by jobs that require true concurrency being executed on CI runners that don't

## 1.5.0 - (2019-11-11)

---

### New

- [#1222](https://gitlab.com/meltano/meltano/issues/1222) Include static application security testing (SAST) in the pipeline
- [#1164](https://gitlab.com/meltano/meltano/issues/1164) Add "transform limitations" message to Transform UI
- [#1272](https://gitlab.com/meltano/meltano/issues/1272) Add Vuepress plugin to generate a sitemap on website build
- [meltano-marketing#89](https://gitlab.com/meltano/meltano-marketing/issues/89) Adds basic title and meta descriptions to all public-facing website & documentation pages.

### Changes

- [#1239](https://gitlab.com/meltano/meltano/issues/1239) Update header buttons layout on small viewports
- [#1019](https://gitlab.com/meltano/meltano/issues/1019) Automatically update package.json file versions
- [#1253](https://gitlab.com/meltano/meltano/issues/1253) Do not allow `meltano` command invocation without any argument
- [#1192](https://gitlab.com/meltano/meltano/issues/1192) Improve helper notes associated with each Extract, Load, and Transform step to better communicate the purpose of each
- [#1201](https://gitlab.com/meltano/meltano/issues/1201) Improved "Auto Advance" messaging regarding Entity Selection. We also doubled the default toast time to improve likelihood of reading feedback.
- [#1191](https://gitlab.com/meltano/meltano/issues/1191) update Google Analytics extractor documentation to explain how to set up the Google Analytics API, and remove duplicate instructions from the [Google Analytics API + Postgres tutorial](http://meltano.com/tutorials/google-analytics-with-postgres.html#prerequisites)
- [#1199](https://gitlab.com/meltano/meltano/issues/1199) Add example and sample CSV files to the CSV extractor documentation
- [#1247](https://gitlab.com/meltano/meltano/issues/1247) Update the [Loading CSV Files to a Postgres Database](https://www.meltano.com/tutorials/csv-with-postgres.html) Tutorial to use Meltano UI for setting up the Extractor and Loader, running the ELT pipeline and analyzing the results. Also provide all the files used in the tutorial (transformations, models, etc) as downloadable files.
- [#1279] Revise ["Roadmap" section](https://meltano.com/docs/roadmap.html) of the docs with clarified persona, mission, vision, and re-order content
- [#1134](https://gitlab.com/meltano/meltano/issues/1134) Update the [GitLab API + Postgres](https://www.meltano.com/tutorials/gitlab-and-postgres.html). Include video walk-through and update the end to end flow to only use Meltano UI.
- [#95](https://gitlab.com/meltano/meltano-marketing/issues/95) Update the DigitalOcean CTA to go to the public directory page for the Meltano droplet
- [#1270](https://gitlab.com/meltano/meltano/issues/1270) Main navigation "Pipeline" to "Pipelines" to reinforce multiple vs. singular (conflicts a bit with the verb approach of the other navigation items but we think it's worth it for now)
- [#1240](https://gitlab.com/meltano/meltano/issues/1240) Provide clarity around how Airflow can be used directly in documentation and UI
- [#1263](https://gitlab.com/meltano/meltano/issues/1263) Document lack of Windows support and suggest WSL, Docker

### Fixes

- [#1259](https://gitlab.com/meltano/meltano/issues/1259) Fix `meltano elt` not properly logging errors happening in the ELT process
- [#1183](https://gitlab.com/meltano/meltano/issues/1183) Fix a race condition causing the `meltano.yml` to be empty in some occurence
- [#1258](https://gitlab.com/meltano/meltano/issues/1258) Fix format of custom extractor's capabilities in meltano.yml
- [#1215](https://gitlab.com/meltano/meltano/issues/1215) Fix intercom documentation footer overlap issue.
- [#1215](https://gitlab.com/meltano/meltano/issues/1215) Fix YouTube iframes to be responsive (resolves unwanted side-effect of horizontal scrollbar at mobile/tablet media queries)

## 1.4.0 - (2019-11-04)

---

### New

- [#1208](https://gitlab.com/meltano/meltano/issues/1208) Add description to `Plugin` definition and updated `discovery.yml` and UI to consume it
- [#1195](https://gitlab.com/meltano/meltano/issues/1195) Add temporary message in configuration communicating their global nature until "Profiles" are implemented
- [#1245](https://gitlab.com/meltano/meltano/issues/1245) Add detailed information on the documentation about events tracked by Meltano when Anonymous Usage Data tracking is enabled.
- [#1228](https://gitlab.com/meltano/meltano/issues/1228) Add preselections of the first column and aggregate of base table to initialize Analyze with data by default.

### Changes

- [#1244](https://gitlab.com/meltano/meltano/issues/1244) Add instructions on how to deactivate a virtual environment
- [#1082](https://gitlab.com/meltano/meltano/issues/1082) Meltano will now enable automatically DAGs created in Airflow
- [#1231](https://gitlab.com/meltano/meltano/issues/1231) Update CLI output during project initialization
- [#1126](https://gitlab.com/meltano/meltano/issues/1126) Minor UI updates to improve clarity around Schedule step and Manual vs Orchestrated runs
- [#1210](https://gitlab.com/meltano/meltano/issues/1210) Improved SQLite loader configuration context (name and description)
- [#1185](https://gitlab.com/meltano/meltano/issues/1185) Remove majority of unimplemented placeholder UI buttons
- [#1166](https://gitlab.com/meltano/meltano/issues/1166) Clarify in documentation that plugin configuration is stored in the `.meltano` directory, which is in `.gitignore`.
- [#1200](https://gitlab.com/meltano/meltano/issues/1200) Link to new Getting Help documentation section instead of issue tracker where appropriate

- [#1227](https://gitlab.com/meltano/meltano/issues/1227) Update Notebook `MainNav` link to jump to our Jupyter Notebook docs

### Fixes

- [#1075](https://gitlab.com/meltano/meltano/issues/1075) Fix a bug that caused `target-csv` to fail.
- [#1233](https://gitlab.com/meltano/meltano/issues/1233) Fix the Design page failing to load a Design that has timeframes on the base table
- [#1187](https://gitlab.com/meltano/meltano/issues/1187) Updated configuration to support `readonly` kind to prevent unwanted editing
- [#1187](https://gitlab.com/meltano/meltano/issues/1187) Updated configuration to setting resets to prevent unwanted editing
- [#1187](https://gitlab.com/meltano/meltano/issues/1187) Updated configuration to conditionally reset certain settings to prevent unwanted editing
- [#1187](https://gitlab.com/meltano/meltano/issues/1187) Updated configuration to prevent unwanted editing until we handle this properly with role-based access control
- [#1187](https://gitlab.com/meltano/meltano/issues/1187) Updated certain connector configuration settings with a `readonly` flag to prevent unwanted editing in the UI. This is temporary and will be removed when we handle this properly with role-based access control.
- [#1198](https://gitlab.com/meltano/meltano/issues/1198) Fix "More Info." link in configuration to properly open a new tab via `target="_blank"`

- [#1229](https://gitlab.com/meltano/meltano/issues/1229) Improve extractor schema autodiscovery error messages and don't attempt autodiscovery when it is known to not be supported, like in the case of tap-gitlab
- [#1207](https://gitlab.com/meltano/meltano/issues/1207) Updated all screenshots in Getting Started Guide to reflect the most current UI

## 1.3.0 - (2019-10-28)

---

### New

- [#991](https://gitlab.com/meltano/meltano/issues/991) Add e2e tests for simple sqlite-carbon workflow
- [#1103](https://gitlab.com/meltano/meltano/issues/1103) Add Intercom to Meltano.com to interact with our users in real-time
- [#1130](https://gitlab.com/meltano/meltano/issues/1130) Add Tutorial for extracting data from Google Analytics and loading the extracted data to Postgres
- [#1168](https://gitlab.com/meltano/meltano/issues/1168) Speedrun video added to home page and new release issue template
- [#1182](https://gitlab.com/meltano/meltano/issues/1182) Add `null`able date inputs so optional dates aren't incorrectly required in validation
- [#1169](https://gitlab.com/meltano/meltano/issues/1169) Meltano now generates the dbt documentation automatically

### Changes

- [!1061](https://gitlab.com/meltano/meltano/merge_requests/1061) Update the Getting Started Guide and the Meltano.com documentation with the new UI and information about job logging and how to find the most recent run log of a pipeline.
- [#1213](https://gitlab.com/meltano/meltano/issues/1213) Add VuePress use and benefits to documentation
- [#922](https://gitlab.com/meltano/meltano/issues/922) Document the importance of transformations and how to get started
- [#1167](https://gitlab.com/meltano/meltano/issues/1167) Iterate on docs to improve readability and content updates

### Fixes

- [#1173](https://gitlab.com/meltano/meltano/issues/1173) Fix `sortBy` drag-and-drop bug in Analyze by properly using `tryAutoRun` vs. `runQuery`
- [#1079](https://gitlab.com/meltano/meltano/issues/1079) `meltano elt` will now run in isolation under `.meltano/run/elt`
- [#1204](https://gitlab.com/meltano/meltano/issues/1204) move project creation steps out of the local installation section of the docs and into the Getting Started Guide
- [#782](https://gitlab.com/meltano/meltano/issues/782) Update timeframe label and fix timeframe attributes to properly display in the Result Table

## 1.2.1 - (2019-10-22)

---

### New

- [#1123](https://gitlab.com/meltano/meltano/issues/1123) Add first-class "Submit Issue" CTA to help expedite resolution when a running job fails. Also updated the "Log" CTA in the Pipelines UI to reflect a failed state.

### Fixes

- [#1172](https://gitlab.com/meltano/meltano/issues/1172) Fix analytics issue related to app version

## 1.2.0 - (2019-10-21)

---

### New

- [#1121](https://gitlab.com/meltano/meltano/issues/1121) Add ability to configure listen address of Meltano and Airflow
- [#1022](https://gitlab.com/meltano/meltano/issues/1022) Add "Autorun Query" toggle and persist the user's choice across sessions
- [#1060](https://gitlab.com/meltano/meltano/issues/1060) Auto advance to Job Log from Pipeline Schedule creation
- [#1111](https://gitlab.com/meltano/meltano/issues/1111) Auto advance to Loader installation step when an extractor lacks entity selection

### Changes

- [#1013](https://gitlab.com/meltano/meltano/issues/1013) Toast initialization and analytics initialization cleanup

### Fixes

- [#1050](https://gitlab.com/meltano/meltano/issues/1050) Fix a bug where the Job log would be created before the `transform` are run.
- [#1122](https://gitlab.com/meltano/meltano/issues/1122) `meltano elt` will now properly run when using `target-snowflake`.
- [#1159](https://gitlab.com/meltano/meltano/issues/1159) Minor UI fixes (proper `MainNav` Model icon active color during Analyze route match & "Run" auto query related cleanup) and `...NameFromRoute` refactor renaming cleanup

## 1.1.0 - (2019-10-16)

---

### New

- [#1106](https://gitlab.com/meltano/meltano/issues/1106) Add description metadata to the GitLab extractor's Ultimate License configuration setting
- [#1057](https://gitlab.com/meltano/meltano/issues/1057) Auto advance to Entity Selection when an extractor lacks configuration settings
- [#51](https://gitlab.com/meltano/meltano-marketing/issues/51) Update Google Analytics to track `appVersion`, custom `projectId`, and to properly use the default `clientId`. The CLI also now uses `client_id` to differentiate between a CLI client id (not versioned) and the project id (versioned).
- [#1012](https://gitlab.com/meltano/meltano/issues/1012) Add intelligent autofocus for improved UX in both Extractor and Loader configuration
- [#758](https://gitlab.com/meltano/meltano/issues/758) Update 'meltano permissions' to add --full-refresh command to revoke all privileges prior to granting
- [#1113](https://gitlab.com/meltano/meltano/issues/1113) Update 'meltano permissions' to have the ability to find all schemas matching a partial name such as `snowplow_*`
- [#1114](https://gitlab.com/meltano/meltano/issues/1114) Update 'meltano permissions' to include the OPERATE privilege for Snowflake warehouse

### Changes

- Compress meltano-logo.png
- [#1080](https://gitlab.com/meltano/meltano/issues/1080) Temporarily disable Intercom until userId strategy is determined
- [#1058](https://gitlab.com/meltano/meltano/issues/1058) Updated the selected state of grouped buttons to fill vs. stroke. Updated the docs to reflect the reasoning to ensure consistency in Meltano's UI visual language
- [#1068](https://gitlab.com/meltano/meltano/issues/1068) Replace dogfooding term in docs to speedrun
- [#1101](https://gitlab.com/meltano/meltano/issues/1101) Add new tour video to home page
- [#1101](https://gitlab.com/meltano/meltano/issues/1101) Update design to improve readability and contrast
- [#1115](https://gitlab.com/meltano/meltano/issues/1115) Update 'meltano permissions' to not require an identially named role for a given user

### Fixes

- [#1120](https://gitlab.com/meltano/meltano/issues/1120) Fix a concurrency bug causing `meltano select` to crash.
- [#1086](https://gitlab.com/meltano/meltano/issues/1086) Fix a concurrency issue when the `meltano.yml` file was updated.
- [#1112](https://gitlab.com/meltano/meltano/issues/1112) Fix the "Run" button to improve UX by properly reflecting the running state for auto-running queries
- [#1023](https://gitlab.com/meltano/meltano/issues/1023) Fix last vuex mutation warning with editable `localConfiguration` clone approach

### Breaks

## 1.0.1 - (2019-10-07)

---

### Fixes

- Patch technicality due to PyPi limitation (v1 already existed from a publish mistake seven+ months ago) with needed changelog New/Changes/Fixes section headers

## 1.0.0 - (2019-10-07)

---

### New

- [#1020](https://gitlab.com/meltano/meltano/issues/1020) Update Command Line Tools documentation to reflect a standard format with opportunities for improvement in the future
- [#524](https://gitlab.com/meltano/meltano/issues/524) There is a new Plugins section on the site to contain all ecosystem related libraries (i.e., extractors, loaders, etc.)

### Changes

- [#1087](https://gitlab.com/meltano/meltano/issues/1087) Fix `meltano select` not seeding the database when run as the first command.
- [#1090](https://gitlab.com/meltano/meltano/issues/1090) Update the namespace for all plugins. Also the default schema used will go back to including the `tap_` prefix to avoid conflicts with existing schemas (e.g. a local `gitlab` or `salesforce` schema). This also fixes `tap-csv` and `tap-google-analytics` not properly working after the latest Meltano release.
- [#1047](https://gitlab.com/meltano/meltano-marketing/issues/1047) Fix a bug where some configuration values were not redacted

### Fixes

### Breaks

- [#1085](https://gitlab.com/meltano/meltano/issues/1085) Fix Analyze model dropdown to properly reflect installed `models`
- [#1089](https://gitlab.com/meltano/meltano/issues/1089) Properly re-initialize the Analyze page after a new analysis is selected during an existing analysis (this issue surfaced due to the recent Analyze dropdown CTAs addition which enables an analysis change during an existing one)
- [#1092](https://gitlab.com/meltano/meltano/issues/1092) Fix async condition so the design store's `defaultState` is properly applied before loading a new design via `initializeDesign`

## 0.44.1 - (2019-10-03)

---

### New

- [#51](https://gitlab.com/meltano/meltano-marketing/issues/51) Add Google Analytics tracking acknowledgment in the UI
- [#926](https://gitlab.com/meltano/meltano/issues/926) Add step-by-step intructions for using the DigitalOcean one-click installer
- [#1076](https://gitlab.com/meltano/meltano/issues/1076) Enable Log button in pipelines UI after route change or hard refresh if a matching log exists
- [#1067](https://gitlab.com/meltano/meltano/issues/1067) Add Model landing page and update Analyze main navigation to a dropdown displaying the various analysis CTAs associated with each model
- [#1080](https://gitlab.com/meltano/meltano/issues/1080) Add live chat support on Meltano.com website using Intercom.io

### Changes

- [#1069](https://gitlab.com/meltano/meltano/issues/1069) Meltano will now use the schedule's name to run incremental jobs
- [#926](https://gitlab.com/meltano/meltano/issues/926) Move manual DigitalOcean Droplet configuration instructions to advanced tutorials
- Collapse Installation docs into a single section

### Fixes

- [#1071](https://gitlab.com/meltano/meltano/issues/1071) Fix `rehydratePollers` so the UI reflects running jobs after a hard refresh or route change (this surfaced from the recent [!963](https://gitlab.com/meltano/meltano/merge_requests/963) change)
- [#1075](https://gitlab.com/meltano/meltano/issues/1075) Fix an issue where `meltano elt` would fail when a previous job was found

## 0.44.0 - (2019-09-30)

---

### New

- [#950](https://gitlab.com/meltano/meltano/issues/950) Removed the Analyze connection configuration: Meltano will now infer connections out of each loader configuration.
- [#1002](https://gitlab.com/meltano/meltano/issues/1002) Analyze UI now displays the Topic's (analysis model's) description text if applicable
- [#1032](https://gitlab.com/meltano/meltano/issues/1032) Add 'Model' and 'Notebook' to main navigation to communicate that Meltano plans to empower users with modeling and notebooking functionality
- [#949](https://gitlab.com/meltano/meltano/issues/949) Add "Log" button and dedicated sub-UI for tracking an ELT run's status more granularly

- [#932](https://gitlab.com/meltano/meltano/issues/932) Meltano can now be upgraded from the UI directly.

### Changes

- [#1045](https://gitlab.com/meltano/meltano/issues/1045) Make it clear that 'meltano add' is not hanging while installing plugins
- [#1000](https://gitlab.com/meltano/meltano/issues/1000) Update Getting Started guide with updated screenshots and content
- [#854](https://gitlab.com/meltano/meltano/issues/854) Charts now use pretty labels rather than the ID
- [#1011](https://gitlab.com/meltano/meltano/issues/1011) Removed "Catch-up Date" in favor of default "Start Date" of extractor
- [#578](https://gitlab.com/meltano/meltano/issues/578) Remove support for `tap-zuora`.
- [#1002](https://gitlab.com/meltano/meltano/issues/1002) Update `discovery.yml` with explicit `kind: password` metadata (we infer and set input types of `password` as a safeguard, but the explicit setting is preferred)
- [#1049](https://gitlab.com/meltano/meltano/issues/1049) Change default `target-sqlite` database name to `warehouse` to not conflict with system database
- [#949](https://gitlab.com/meltano/meltano/issues/949) Update the way Meltano handles logs for ELT runs: Every elt run is logged in `.meltano/run/logs/{job_id}/elt_{timestamp}.log`. That allows Meltano to keep logs for multiple, or even concurrent, elt runs with the same `job_id`.
- [#949](https://gitlab.com/meltano/meltano/issues/949) Update "Create Pipeline" redirect logic based on the previous route being 'transforms' (this is a UX win setting up the user with the sub-UI for the next logical step vs. requiring a manual "Create" click)
- [#1051](https://gitlab.com/meltano/meltano/issues/1051) Automatically set SQLALCHEMY_DATABASE_URI config to system database URI

### Fixes

- [#1004](https://gitlab.com/meltano/meltano/issues/1004) Fix error when deselecting last attribute in Analyze
- [#1048](https://gitlab.com/meltano/meltano/issues/1048) Fix various actions that should have been mutations and did minor code convention cleanup
- [#1063](https://gitlab.com/meltano/meltano/issues/1063) Fix the "Explore" button link in Dashboards to properly account for the `namespace`

### Breaks

- [#1051](https://gitlab.com/meltano/meltano/issues/1051) Remove MELTANO_BACKEND e.a. in favor of --uri CLI option and MELTANO_DATABASE_URI env var
- [#1052](https://gitlab.com/meltano/meltano/issues/1052) Move system database into `.meltano` directory to indicate it is owned by the app and not supposed to be messed with directly by users

## 0.43.0 - (2019-09-23)

---

### New

- [#1014](https://gitlab.com/meltano/meltano/issues/1014) Meltano now logs all output from each `meltano elt` run in a log file that uses the unique job*id of the run. It can be found in `.meltano/run/logs/elt*{job_id}.log`.
- [#1014](https://gitlab.com/meltano/meltano/issues/1014) Meltano now logs all output from each `meltano elt` run in a log file that uses the unique job*id of the run. It can be found in `.meltano/run/logs/elt*{job_id}.log`.
- [#1014](https://gitlab.com/meltano/meltano/issues/1014) Meltano now logs all output from each `meltano elt` run in a log file that uses the unique `job_id` of the run. It can be found in `.meltano/run/logs/elt*{job_id}.log`.
- [#955](https://gitlab.com/meltano/meltano/issues/955) Establish baseline for demo day and how they should be run

### Changes

- [#891](https://gitlab.com/meltano/meltano/issues/891) Contributors can run webapp from root directory

### Fixes

- [#1005](https://gitlab.com/meltano/meltano/issues/1005) Fix installed plugins endpoints listing identically named plugins of different types under wrong type

## 0.42.1 - (2019-09-19)

---

### Changes

- [#987](https://gitlab.com/meltano/meltano/issues/987) Update routing to match labels (verbs vs. nouns) in effort to subtly reinforce action taking vs. solely "thing" management
- [#960](https://gitlab.com/meltano/meltano/issues/960) Improve UX by instantly displaying extractor and loader configuration UIs based on "Install" or "Configure" interaction as opposed to the prior delay (side effect of async `addPlugin`)
- [#996](https://gitlab.com/meltano/meltano/issues/996) Update conditional UI analytics stats tracking at runtime vs. build-time by sourcing state from the same backend `send_anonymous_usage_stats` flag

### Fixes

- [#992](https://gitlab.com/meltano/meltano/issues/992) Fix missing GA scripts
- [#989](https://gitlab.com/meltano/meltano/issues/989) Fix UI/UX documentation regarding recent removal of `view-header`
- [#994](https://gitlab.com/meltano/meltano/issues/994) Fix stale Pipelines Count in main navigation Pipeline badge
- [#999](https://gitlab.com/meltano/meltano/issues/999) Update yarn dependencies to resolve peer dependency warning
- [#1008](https://gitlab.com/meltano/meltano/issues/1008) Fix error on "Create Pipeline Schedule" modal when no plugins have been installed
- [#1015](https://gitlab.com/meltano/meltano/issues/1008) Support SQLite database name with and without '.db' extension
- [#1007](https://gitlab.com/meltano/meltano/issues/1007) Fix pipeline with failed job not being regarded as having completed
- [#998](https://gitlab.com/meltano/meltano/issues/998) Update Analyze UI with conditional loading indicator to prevent query generation prior to connection dialects being loaded (this solution is still useful for when inference supercedes our current manual dialect selection solution)
- [#1009](https://gitlab.com/meltano/meltano/issues/1009) Fix default ConnectorSettings validation to account for `false` (unchecked) checkbox values

### Breaks

## 0.42.0 - (2019-09-16)

---

### New

- [#976](https://gitlab.com/meltano/meltano/issues/976) Route changes will update page title in the web app

### Changes

- [Marketing #48](https://gitlab.com/meltano/meltano-marketing/issues/48) Update newsletter subscription links to redirect to our new newsletter [hosted by Substack](https://meltano.substack.com)

### Fixes

- [#965](https://gitlab.com/meltano/meltano/issues/965) Fix a regression that prevented the Meltano UI to reach the Meltano API when using an external hostname.
- [#986](https://gitlab.com/meltano/meltano/issues/986) Fix an issue where the Orchestration page would not show Airflow even when it was installed.
- [#969](https://gitlab.com/meltano/meltano/issues/969) Fix an issue where the Meltano Analyze connection would not respect the `port` configuration.
- [#964](https://gitlab.com/meltano/meltano/issues/964) Fix copy button overlap issue with top navigation
- [#970](https://gitlab.com/meltano/meltano/issues/970) Fix Meltano's m5o parser and compiler to properly namespace and isolate the definitions of different custom and packaged Topics.

## 0.41.0 - (2019-09-09)

---

### New

- [#980](https://gitlab.com/meltano/meltano/issues/980) Add Cypress for e2e testing pipeline
- [#579](https://gitlab.com/meltano/meltano/issues/579) Add `meltano schedule list` to show a project's schedules
- [#942](https://gitlab.com/meltano/meltano/issues/942) Add progress bars on various routes to improve UX feedback
- [#779](https://gitlab.com/meltano/meltano/issues/779) Add various UI polish details regarding iconography use, preloading feedback, breadcrumbs, container styling, navigation, and sub-navigation

### Changes

- [#906](https://gitlab.com/meltano/meltano/issues/906) `meltano ui` will now run in `production` per default

- [#942](https://gitlab.com/meltano/meltano/issues/942) Update Analyze Connections UI to match configuration-as-modal pattern for UX consistency regarding configuration
- [#779](https://gitlab.com/meltano/meltano/issues/779) Update all "This feature is queued..." temporary UI buttons to link to the Meltano repo issues page with a contextual search term

## 0.40.0 - (2019-09-04)

---

### New

- [#927](https://gitlab.com/meltano/meltano/issues/927) Document how to manually set up a Meltano Droplet on DigitalOcean

- [#916](https://gitlab.com/meltano/meltano/issues/916) Add Transform step as first-class and adjacent step to Extract and Load
- [#916](https://gitlab.com/meltano/meltano/issues/916) Improve Create Pipeline Schedule default selection UX by leveraging "ELT recents" concept
- [#936](https://gitlab.com/meltano/meltano/issues/936) Add "Refresh Airflow" button in Orchestrate to bypass route change or full-page refresh when iframe doesn't initially inflate as expected (this will likely be automated once the root cause is determined)
- [#899](https://gitlab.com/meltano/meltano/issues/899) Add deep linking improvements to reports and dashboards to better facilitate sharing
- [#899](https://gitlab.com/meltano/meltano/issues/899) Add "Edit" and "Explore" buttons to each report instance displayed in a dashboard to enable editing said report and exploring a fresh and unselected analysis of the same model and design
- [!546](https://gitlab.com/meltano/meltano/merge_requests/546) Add new Advanced Tutorial on how to Load CSV files to Postgres

### Changes

- [#909](https://gitlab.com/meltano/meltano/issues/909) Default names will be generated for Reports and Dashboards
- [#892](https://gitlab.com/meltano/meltano/issues/892) Improve experience for parsing Snowflake URL for ID by showing processing step
- [#935](https://gitlab.com/meltano/meltano/issues/935) Update Entity Selection to be nested in the Extract step so each ELT step is consecutive
- [#886](https://gitlab.com/meltano/meltano/issues/886) Add validation for grouping settings as the next iteration of improved form validation for generated connector settings

### Fixes

- [#931](https://gitlab.com/meltano/meltano/issues/931) Fix Analyze Connections identifier mismatch resulting from recent linting refactor
- [#919](https://gitlab.com/meltano/meltano/issues/919) Fix Airflow iframe automatic UI refresh
- [#937](https://gitlab.com/meltano/meltano/issues/937) Fix Chart.vue prop type error

## 0.39.0 - (2019-08-26)

---

### New

- [#838](https://gitlab.com/meltano/meltano/issues/838) Add indicator for speed run plugins
- [#870](https://gitlab.com/meltano/meltano/issues/870) Add global footer component in docs
- [#871](https://gitlab.com/meltano/meltano/issues/871) Add contributing link in footer of docs
- [#908](https://gitlab.com/meltano/meltano/issues/908) Add auto installation for Airflow Orchestrator for improved UX
- [#912](https://gitlab.com/meltano/meltano/issues/912) Auto run the ELT of a saved Pipeline Schedule by default
- [#907](https://gitlab.com/meltano/meltano/issues/907) Add auto select of "All" for Entities Selection step and removed the performance warning (a future iteration will address the "Recommended" implementation and the display of a resulting performance warning when "All" is selected and "Recommended" ignored)
- [#799](https://gitlab.com/meltano/meltano/issues/799) Standardized code conventions on the frontend and updated related documentation (issues related to further linting enforcement will soon follow)

### Changes

- [#838](https://gitlab.com/meltano/meltano/issues/838) Speed run plugins prioritized to top of the list
- [#896](https://gitlab.com/meltano/meltano/issues/896) Add documentation for how to do patch releases
- [#910](https://gitlab.com/meltano/meltano/issues/910) Update linting rules to enforce better standards for the frontend code base
- [#885](https://gitlab.com/meltano/meltano/issues/885) Add docs for all extractors and loaders
- [#885](https://gitlab.com/meltano/meltano/issues/885) All plugin modal cards show docs text if they have docs
- [#733](https://gitlab.com/meltano/meltano/issues/733) Improve error feedback to be more specific when plugin installation errors occur

### Fixes

- [#923](https://gitlab.com/meltano/meltano/issues/923) Fix contributing release docs merge conflict issue

## 0.38.0 - (2019-08-21)

---

### New

- [#746](https://gitlab.com/meltano/meltano/issues/746) Add CTA to specific dashboard in "Add to Dashboard" sub-UI
- [#746](https://gitlab.com/meltano/meltano/issues/746) Add toast feedback on success, update, or error for schedules, reports, and dashboards
- [#814](https://gitlab.com/meltano/meltano/issues/814) Install Airflow via the Orchestration UI (we may do this in the background automatically in the future)

### Changes

- [#901](https://gitlab.com/meltano/meltano/issues/901) Update entities plugins to be alphabetically sorted for consistency with extractors ordering

### Fixes

- [#746](https://gitlab.com/meltano/meltano/issues/746) Prevent duplicate schedule, report, and dashboard creation if there is an existing item
- [#976](https://gitlab.com/meltano/meltano/issues/900) Fix fallback v976e Route changes will update page title in the web appfor Iso8601 dates/times
- [#903](https://gitlab.com/meltano/meltano/issues/903) Fix columns display issue for the base table in Analyze

### Breaks

## 0.37.2 - (2019-08-19)

---

### Fixes

- [#894](https://gitlab.com/meltano/meltano/issues/894) Fix issue with static asset paths

## 0.37.1 - (2019-08-19)

---

### Fixes

- [#894](https://gitlab.com/meltano/meltano/issues/894) Fix build issues with new Vue CLI 3 build process

## 0.37.0 - (2019-08-19)

---

### New

- [#763](https://gitlab.com/meltano/meltano/issues/763) Add inference to auto install related plugins after a user installs a specific extractor
- [#867](https://gitlab.com/meltano/meltano/issues/867) Add fallback values (if they aren't set in the `discovery.yml`) for `start date`, `start time`, and `end date` for all connectors so the user has potentially one less interaction to make per connector configuration

### Changes

- [#342](https://gitlab.com/meltano/meltano/issues/342) Swap UI app directory "webapp" and upgrade to Vue CLI 3
- [#882](https://gitlab.com/meltano/meltano/issues/882) Update navigation and subnavigation labels to verbs vs. nouns to inspire action and productivity when using the UI
- [#700](https://gitlab.com/meltano/meltano/issues/700) Update documentation to remove "\$" and trim spaces to make CLI command copy/paste easier
- [#878](https://gitlab.com/meltano/meltano/issues/878) Write a [tutorial to help users get started with PostgreSQL](http://www.meltano.com/docs/loaders.html#postgresql-database)
- [#883](https://gitlab.com/meltano/meltano/issues/883) Break Extractors and Loaders sections out in the docs
- [#889](https://gitlab.com/meltano/meltano/issues/889) Allow for githooks to lint on commit
- [#835](https://gitlab.com/meltano/meltano/issues/835) Pipeline name in Schedule creation will have an automatic default

### Fixes

- [#872](https://gitlab.com/meltano/meltano/issues/872) Updated `tap-marketo` and `tap-stripe` to leverage password input type while also improving the input type password fallback
- [#882](https://gitlab.com/meltano/meltano/issues/882) Fix recent minor regression regarding `Dashboard` routing
- [#858](https://gitlab.com/meltano/meltano/issues/858) Fix `job_state` bug so that ELT run status polling can properly resume as expected
- [#890](https://gitlab.com/meltano/meltano/issues/890) Fix implementation of default configuration setting to use less code

## 0.36.0 - (2019-08-12)

---

### New

- [#793](https://gitlab.com/meltano/meltano/issues/793) Add introduction module to Connector Settings to allow for helper text as far as signup and documentation links
- [#796](https://gitlab.com/meltano/meltano/issues/796) Add dropdown option to Connector Settings to allow for more defined UI interactions
- [#802](https://gitlab.com/meltano/meltano/issues/802) Add support for Query Filters over columns that are not selected
- [#855](https://gitlab.com/meltano/meltano/issues/855) Add empty state to Dashboards and cleaned up styling for consistency with Analyze's layout
- [#856](https://gitlab.com/meltano/meltano/issues/856) Add contextual information to the Analyze Connection UI to aid user understanding
- [#800](https://gitlab.com/meltano/meltano/issues/800) Add save success feedback for connectors, entities, and connections
- [#817](https://gitlab.com/meltano/meltano/issues/817) Add [Meltano explainer video](https://www.youtube.com/watch?v=2Glsf89WQ5w) to the front page of Meltano.com

### Changes

- [#794](https://gitlab.com/meltano/meltano/issues/794) Update Snowflake fields to have descriptions and utilize tooltip UI
- [#853](https://gitlab.com/meltano/meltano/issues/853) Improve UX for multi-attribute ordering (wider sub-UI for easier reading, clear drop target, and clearer drag animation for reenforcing sorting interaction)
- [#735](https://gitlab.com/meltano/meltano/issues/735) Update Entities UI to only display entity selection "Configure" CTAs for installed (vs. previously all) extractors
- [#548](https://gitlab.com/meltano/meltano/issues/548) Update Meltano mission, vision and path to v1 on [roadmap page](https://meltano.com/docs/roadmap.html) of Meltano.com
- [#824](https://gitlab.com/meltano/meltano/issues/824) Update `meltano select` to use the unique `tap_stream_id` instead of the `stream` property for filtering streams. This adds support for taps with multiple streams with the same name, like, for example, the ones produced by `tap-postgres` when tables with the same name are defined in different schemas.
- [#842](https://gitlab.com/meltano/meltano/issues/842) Collapse Deployment section in the docs to be under [Installation](https://meltano.com/docs/installation.html)

### Fixes

- [#855](https://gitlab.com/meltano/meltano/issues/855) Fix bug that duplicated a dashboard's `reportIds` that also prevented immediate UI feedback when reports were toggled (added or removed) from a dashboard via Analyze's "Add to Dashboard" dropdown
- [#851](https://gitlab.com/meltano/meltano/issues/851) Fix report saving and loading to work with filters and sortBy ordering
- [#852](https://gitlab.com/meltano/meltano/issues/852) Update Scheduling UI to have "Run" button at all times vs conditionally to empower users to run one-off ELT pipelines even if Airflow is installed
- [#852](https://gitlab.com/meltano/meltano/issues/852) Update Scheduling UI "Interval" column with CTA to install Airflow while communicating why via tooltip
- [#852](https://gitlab.com/meltano/meltano/issues/852) Fix initial Orchestration page hydration to properly reflect Airflow installation status
- [#831](https://gitlab.com/meltano/meltano/issues/831) Update `meltano elt` to exit with 1 and report dbt's exit code on an error message when dbt exits with a non-zero code.
- [#857](https://gitlab.com/meltano/meltano/issues/857) Update PluginDiscoveryService to use the cached `discovery.yml` when Meltano can not connect to `meltano.com` while trying to fetch a fresh version of the discovery file.
- [#850](https://gitlab.com/meltano/meltano/issues/850) Fix entities response so entities display as expected (as assumed this simple fix was due to our recent interceptor upgrade)
- [#800](https://gitlab.com/meltano/meltano/issues/800) Fix connector and connection settings to display saved settings by default while falling back and setting defaults if applicable

## 0.35.0 - (2019-08-05)

---

### New

- [!781](https://gitlab.com/meltano/meltano/merge_requests/781) Add new Advanced Tutorial on how to use tap-postgres with Meltano
- [#784](https://gitlab.com/meltano/meltano/issues/784) Add multiple attribute ordering with drag and drop ordering in the UI

### Changes

- [#784](https://gitlab.com/meltano/meltano/issues/784) As part of multiple attribute sorting and keeping the attributes and results sub-UIs in sync, we know autorun queries based on user interaction after the initial explicit "Run" button interaction

## 0.34.2 - (2019-08-01)

---

### Fixes

- [#821](https://gitlab.com/meltano/meltano/issues/821) Fix `meltano config` not properly loading settings defined in the `meltano.yml`
- [#841](https://gitlab.com/meltano/meltano/issues/841) Fix a problem when model names were mangled by the API

## 0.34.1 - (2019-07-30)

---

### Fixes

- [#834](https://gitlab.com/meltano/meltano/issues/834) Fixed a problem with the Meltano UI not having the proper API URL set

## 0.34.0 - (2019-07-29)

---

### New

- [#757](https://gitlab.com/meltano/meltano/issues/757) Update 'meltano permissions' to add support for GRANT ALL and FUTURE GRANTS on tables in schemas
- [#760](https://gitlab.com/meltano/meltano/issues/760) Update 'meltano permissions' to add support for granting permissions on VIEWs
- [#812](https://gitlab.com/meltano/meltano/issues/812) `meltano ui` will now stop stale Airflow workers when starting
- [#762](https://gitlab.com/meltano/meltano/issues/762) Added run ELT via the UI (manages multiple and simultaneous runs)
- [#232](https://gitlab.com/meltano/meltano/issues/232) Meltano now bundles Alembic migrations to support graceful database upgrades

### Changes

- [#828](https://gitlab.com/meltano/meltano/issues/828) Docker installation instructions have been dogfooded, clarified, and moved to Installation section
- [#944](https://gitlab.com/meltano/meltano/issues/944) Update the Transform step's default to "Skip"

### Fixes

- [#807](https://gitlab.com/meltano/meltano/issues/807) Fix filter input validation when editing saved filters
- [#822](https://gitlab.com/meltano/meltano/issues/822) Fix pipeline schedule naming via slugify to align with Airflow DAG naming requirements
- [#820](https://gitlab.com/meltano/meltano/issues/820) Fix `meltano select` not properly connecting to the system database
- [#787](https://gitlab.com/meltano/meltano/issues/787) Fix results sorting to support join tables
- [#832](https://gitlab.com/meltano/meltano/issues/832) Fix schedule creation endpoint to return properly typed response (this became an issue as a result of our recent case conversion interceptor)
- [#819](https://gitlab.com/meltano/meltano/issues/819) Running the Meltano UI using gunicorn will properly update the system database

## 0.33.0 - (2019-07-22)

---

### New

- [#788](https://gitlab.com/meltano/meltano/issues/788) Reydrate filters in Analyze UI after loading a saved report containing filters

### Changes

- [#804](https://gitlab.com/meltano/meltano/issues/804) Connection set in the Design view are now persistent by Design

### Fixes

- [#788](https://gitlab.com/meltano/meltano/issues/788) Properly reset the default state of the Analyze UI so stale results aren't displayed during a new analysis
- [!806](https://gitlab.com/meltano/meltano/merge_requests/806) Fix filters editing to prevent input for `is_null` and `is_not_null` while also ensuring edits to existing filter expressions types adhere to the same preventitive input.
- [#582](https://gitlab.com/meltano/meltano/issues/582) Remove the `export` statements in the default `.env` initialized by `meltano init`.
- [#816](https://gitlab.com/meltano/meltano/issues/816) Fix `meltano install` failing when connections where specified in the `meltano.yml`
- [#786](https://gitlab.com/meltano/meltano/issues/786) Fixed an issue with the SQL engine would mixup table names with join/design names
- [#808](https://gitlab.com/meltano/meltano/issues/808) Fix filter aggregate value with enforced number via `getQueryPayloadFromDesign()` as `input type="number"` only informs input keyboards on mobile, and does not enforce the Number type as expected

## 0.32.2 - (2019-07-16)

---

### New

- [#759](https://gitlab.com/meltano/meltano/issues/759) Added filtering functionality to the Analyze UI while additionally cleaning it up from a UI/UX lens

## 0.32.1 - (2019-07-15)

---

### Fixes

- [#792](https://gitlab.com/meltano/meltano/issues/792) Fix an error when trying to schedule an extractor that didn't expose a `start_date`.

## 0.32.0 - (2019-07-15)

---

### New

- [!718](https://gitlab.com/meltano/meltano/merge_requests/718) Add support for filters (WHERE and HAVING clauses) to MeltanoQuery and Meltano's SQL generation engine
- [#748](https://gitlab.com/meltano/meltano/issues/748) Added the `Connections` plugin to move the Analyze connection settings to the system database
- [#748](https://gitlab.com/meltano/meltano/issues/748) Added the `meltano config` command to manipulate a plugin's configuration

### Fixes

[!726](https://gitlab.com/meltano/meltano/merge_requests/726) Fixed InputDateIso8601's default value to align with HTML's expected empty string default

## 0.31.0 - (2019-07-08)

---

### New

- [#766](https://gitlab.com/meltano/meltano/issues/766) Add Codeowners file so that the "approvers" section on MRs is more useful for contributors
- [#750](https://gitlab.com/meltano/meltano/issues/750) Various UX updates (mostly tooltips) to make the configuration UI for scheduling orchestration easier to understand
- [#739](https://gitlab.com/meltano/meltano/issues/739) Updated `discovery.yml` for better consistency of UI order within each connector's settings (authentication -> contextual -> start/end dates). Improved various settings' `kind`, `label`, and `description`. Added a `documentation` prop to provide a documentation link for involved settings (temp until we have better first class support for more complex setting types)

### Fixes

- [#737](https://gitlab.com/meltano/meltano/issues/737) Fixed UI flash for connector settings when installation is complete but `configSettings` has yet to be set
- [#751](https://gitlab.com/meltano/meltano/issues/751) Fixed the Orchestrations view by properly checking if Airflow is installed so the correct directions display to the user

## 0.30.0 - (2019-07-01)

---

### New

- [#736](https://gitlab.com/meltano/meltano/issues/736) Add "Cancel", "Next", and a message to the entities UI when an extractor doesn't support discovery and thus entity selection
- [#730](https://gitlab.com/meltano/meltano/issues/730) Updated Analyze Models page UI with improved content organization so it is easier to use
- [#710](https://gitlab.com/meltano/meltano/issues/710) Updated connector (extractor and loader) settings with specific control type (text, password, email, boolean, and date) per setting, added form validation, and added an inference by default for password and token fields as a protective measure
- [#719](https://gitlab.com/meltano/meltano/issues/719) Added InputDateIso8601.vue component to standardize date inputs in the UI while ensuring the model data remains in Iso8601 format on the frontend.
- [#643](https://gitlab.com/meltano/meltano/issues/643) Updated `minimallyValidated` computeds so that new users are intentionally funneled through the pipelines ELT setup UI (previously they could skip past required steps)
- [#752](https://gitlab.com/meltano/meltano/issues/752) Fix the schedule having no start_date when the extractor didn't expose a `start_date` setting

### Fixes

- [!703](https://gitlab.com/meltano/meltano/merge_requests/703) Fix `ScheduleService` instantiation due to signature refactor

## 0.29.0 - (2019-06-24)

---

### New

- [#724](https://gitlab.com/meltano/meltano/issues/724) Add the `model-gitlab-ultimate` plugin to Meltano. It includes .m5o files for analyzing data available for Gitlab Ultimate or Gitlab.com Gold accounts (e.g. Epics, Epic Issues, etc) fetched using the Gitlab API. Repository used: https://gitlab.com/meltano/model-gitlab-ultimate
- [#723](https://gitlab.com/meltano/meltano/issues/723) Add proper signage and dedicated sub-navigation area in views/pages. Standardized the view -> sub-view markup relationships for consistent layout. Directory refactoring for improved organization.
- [#612](https://gitlab.com/meltano/meltano/issues/612) Move the plugins' configuration to the database, enabling configuration from the UI

### Changes

- [#636](https://gitlab.com/meltano/meltano/issues/636) Refactored connector logo related logic into a ConnectorLogo component for code cleanliness, reusability, and standardization
- [#728](https://gitlab.com/meltano/meltano/issues/728) Change error notification button link to open the bugs issue template

### Fixes

- [#718](https://gitlab.com/meltano/meltano/issues/718) Fix dynamically disabled transforms always running. Transforms can now be dynamically disabled inside a dbt package and Meltano will respect that. It will also respect you and your time.
- [#684](https://gitlab.com/meltano/meltano/issues/684) Enables WAL on SQLite to handle concurrent processes gracefully
- [#732](https://gitlab.com/meltano/meltano/issues/732) Fix plugin installation progress bar that wasn't updating upon installation completion

## 0.28.0 - (2019-06-17)

---

### New

- [!683](https://gitlab.com/meltano/meltano/issues/683) Add `--start-date` to `meltano schedule` to give the control over the catch up logic to the users
- [#651](https://gitlab.com/meltano/meltano/issues/651) Added model installation in the Analyze UI to bypass an otherwise "back to the CLI step"
- [#676](https://gitlab.com/meltano/meltano/issues/676) Add pipeline schedule UI for viewing and saving pipeline schedules for downstream use by Airflow/Orchestration

### Changes

- [#708](https://gitlab.com/meltano/meltano/issues/708) Enable `tap-gitlab` to run using Gitlab Ultimate and Gitlab.com Gold accounts and extract Epics and Epic Issues.
- [#711](https://gitlab.com/meltano/meltano/issues/711) Add new call to action for submitting an issue on docs site
- [#717](https://gitlab.com/meltano/meltano/issues/717) Enable `dbt-tap-gitlab` to run using Gitlab Ultimate and Gitlab.com Gold accounts and generate transformed tables that depend on Epics and Epic Issues.

### Fixes

- [#716](https://gitlab.com/meltano/meltano/issues/716) Fix entities UI so only installed extractors can edit selections
- [#715](https://gitlab.com/meltano/meltano/issues/715) Remove reimport of Bulma in `/orchestration` route to fix borked styling

## 0.27.0 - (2019-06-10)

---

### New

- [!640](https://gitlab.com/meltano/meltano/merge_requests/640) Google Analytics logo addition for recent tap-google-analytics Extractor addition
- [#671](https://gitlab.com/meltano/meltano/issues/671) Add the `tap-google-analytics` transform to Meltano. It is using the dbt package defined in https://gitlab.com/meltano/dbt-tap-google-analytics
- [#672](https://gitlab.com/meltano/meltano/issues/672) Add the `model-google-analytics` plugin to Meltano. It includes .m5o files for analyzing data fetched from the Google Analytics Reporting API. Repository used: https://gitlab.com/meltano/model-google-analytics
- [#687](https://gitlab.com/meltano/meltano/issues/687) Implemented a killswitch to prevent undefined behaviors when a Meltano project is not compatible with the installed `meltano` version

### Fixes

- [#661](https://gitlab.com/meltano/meltano/issues/661) Fixed empty UI for extractors that lack configuration settings by providing feedback message with actionable next steps
- [#663](https://gitlab.com/meltano/meltano/issues/663) Fixed Airflow error when advancing to Orchestration step after installing and saving a Loader configuration
- [#254](https://gitlab.com/meltano/meltano/issues/254) Fixed `meltano init` not working on terminal with cp1252 encoding
- [#254](https://gitlab.com/meltano/meltano/issues/254) Fixed `meltano add/install` crashing on Windows
- [#664](https://gitlab.com/meltano/meltano/issues/664) Minor CSS fix ensuring Airflow UI height is usable (side-effect of recent reparenting)
- [#679](https://gitlab.com/meltano/meltano/issues/679) Fix an issue with `meltano select` emitting duplicate properties when the property used the `anyOf` type
- [#650](https://gitlab.com/meltano/meltano/issues/650) Add `MELTANO_DISABLE_TRACKING` environment variable to disable all tracking
- [#670](https://gitlab.com/meltano/meltano/issues/670) Update tests to not send tracking events

## 0.26.0 - (2019-06-03)

---

### New

- [#603](https://gitlab.com/meltano/meltano/issues/603) `meltano select` now supports raw JSON Schema as a valid Catalog
- [#537](https://gitlab.com/meltano/meltano/issues/537) Add Extractor for Google Analytics (`tap-google-analytics`) to Meltano. It uses the tap defined in https://gitlab.com/meltano/tap-google-analytics/

### Changes

- [#621](https://gitlab.com/meltano/meltano/issues/621) Added new tutorial for tap-gitlab
- [#657](https://gitlab.com/meltano/meltano/issues/657) Update Analyze page to have single purpose views

### Fixes

- [#645](https://gitlab.com/meltano/meltano/issues/645) Fixed confusion around Loader Settings and Analytics DB Connector Settings
- [#580](https://gitlab.com/meltano/meltano/issues/580) Fixed `project_compiler` so the Analyze page can properly display custom topics
- [#658](https://gitlab.com/meltano/meltano/issues/658) Fixed the Analyze page when no models are present
- [#603](https://gitlab.com/meltano/meltano/issues/603) Fix an issue where `meltano select` would incorrectly report properties as excluded
- [#603](https://gitlab.com/meltano/meltano/issues/603) Fix an issue where `meltano select` incorrectly flatten nested properties
- [#553](https://gitlab.com/meltano/meltano/issues/553) Fix an issue where running `meltano select --list` for the first time would incorrectly report properties

### Break

## 0.25.0 - (2019-05-28)

---

### New

- [#586](https://gitlab.com/meltano/meltano/issues/586) `meltano ui` now automatically start Airflow if installed; Airflow UI available at `Orchestration`.
- [#592](https://gitlab.com/meltano/meltano/issues/592) Added baseline UX feedback via toast for uncaught API response errors with a link to "Submit Bug"
- [#642](https://gitlab.com/meltano/meltano/issues/642) Improved UX during extractor plugin installation so settings can be configured _during_ installation as opposed to waiting for the (typically lengthy) install to complete
- [!647](https://gitlab.com/meltano/meltano/merge_requests/647) Added preloader for occasional lengthy extractor loading and added feedback for lengthy entities loading
- [#645](https://gitlab.com/meltano/meltano/issues/645) Added an Analyze landing page to facilitate future sub-UIs including the Analyze database settings; Added proper Loader Settings UI.

### Fixes

- [#645](https://gitlab.com/meltano/meltano/issues/645) Fixed confusion around Loader Settings and Analyze database settings

## 0.24.0 - (2019-05-06)

---

### New

- [#622](https://gitlab.com/meltano/meltano/issues/622) Added ELT flow UI Routes & Deep Linking to advance user through next steps after each step's save condition vs. requiring them to manually click the next step to advance
- [#598](https://gitlab.com/meltano/meltano/issues/598) Updated color and greyscale use in the context of navigation and interactive elements to better communicate UI hierarchy
- [#607](https://gitlab.com/meltano/meltano/issues/607) Add "All/Default/Custom" button bar UI for improved entities selection UX
- [#32](https://gitlab.com/meltano/meltano-marketing/issues/32) Integrate Algolia Search for docs
- [#590](https://gitlab.com/meltano/meltano/issues/590) Add documentation for deploying Meltano in ECS
- [#628](https://gitlab.com/meltano/meltano/issues/628) Add documentation for tap-mongodb
- [!605](https://gitlab.com/meltano/meltano/merge_requests/605) Added tooltips for areas of UI that are WIP for better communication of a feature's status

### Changes

- [375](https://gitlab.com/meltano/meltano/issues/375) Meltano can now run on any host/port

### Fixes

- [#595](https://gitlab.com/meltano/meltano/issues/595) Fix `meltano invoke` not working properly with `dbt`
- [#606](https://gitlab.com/meltano/meltano/issues/606) Fix `SingerRunner.bookmark_state()` to properly handle and store the state output from Targets as defined in the Singer.io Spec.

## 0.23.0 - (2019-04-29)

---

### New

- [#32](https://gitlab.com/meltano/meltano-marketing/issues/32) Integrate Algolia Search for docs

### Changes

- [#522](https://gitlab.com/meltano/meltano/issues/522) Update Carbon tutorial with new instructions and screenshots

## 0.22.0 - (2019-04-24)

---

### New

- [#477](https://gitlab.com/meltano/meltano/issues/477) Add ability for users to sign up for email newsletters
- [!580](https://gitlab.com/meltano/meltano/merge_requests/580) Add sorting to plugins for improved UX, both UI via extractors/loaders/etc. and `meltano discover all` benefit from sorted results
- [!528](https://gitlab.com/meltano/meltano/issues/528) Add documentation for RBAC alpha feature and environment variables

### Changes

- [#588](https://gitlab.com/meltano/meltano/issues/588) Updated core navigation and depth hierarchy styling to facilitate main user flow and improved information architecture
- [#591](https://gitlab.com/meltano/meltano/issues/591) Revert #484: remove `meltano ui` being run outside a Meltano project.
- [#584](https://gitlab.com/meltano/meltano/issues/584) Initial v1 for enabling user to setup ELT linearly through the UI via a guided sequence of steps

### Fixes

- [#600](https://gitlab.com/meltano/meltano/issues/600) Fix a bug with meltano select when the extractor would output an invalid schema
- [#597](https://gitlab.com/meltano/meltano/issues/597) Automatically open the browser when `meltano ui` is run

## 0.21.0 - (2019-04-23)

---

### New

- [#477](https://gitlab.com/meltano/meltano/issues/477) Add ability for users to sign up for email newsletters

### Changes

- [#591](https://gitlab.com/meltano/meltano/issues/591) Revert #484: remove `meltano ui` being run outside a Meltano project.

## 0.20.0 - (2019-04-15)

---

### New

- Add documentation on custom transformations and models. Link to Tutorial: https://www.meltano.com/tutorials/create-custom-transforms-and-models.html

## 0.19.1 - (2019-04-10)

---

### New

- [#539](https://gitlab.com/meltano/meltano/issues/539) Add Tutorial for "Using Jupyter Notebooks" with Meltano
- [#534](https://gitlab.com/meltano/meltano/issues/534) Add UI entity selection for a given extractor
- [#520](https://gitlab.com/meltano/meltano/issues/520) Add v1 UI for extractor connector settings
- [#486](https://gitlab.com/meltano/meltano/issues/486) Add the `model-gitlab` plugin to Meltano. It includes .m5o files for analyzing data fetched using the Gitlab API. Repository used: https://gitlab.com/meltano/model-gitlab
- [#500](https://gitlab.com/meltano/meltano/issues/500) Add the `model-stripe` plugin to Meltano. It includes .m5o files for analyzing data fetched using the Stripe API. Repository used: https://gitlab.com/meltano/model-stripe
- [#440](https://gitlab.com/meltano/meltano/issues/440) Add the `model-zuora` plugin to Meltano. It includes .m5o files for analyzing data fetched using the Zuora API. Repository used: https://gitlab.com/meltano/model-zuora
- [#541](https://gitlab.com/meltano/meltano/issues/541) Add a 404 page for missing routes on the web app

### Fixes

- [#576](https://gitlab.com/meltano/meltano/issues/576) Fix switching between designs now works
- [#555](https://gitlab.com/meltano/meltano/issues/555) Fix `meltano discover` improperly displaying plugins
- [#530](https://gitlab.com/meltano/meltano/issues/530) Fix query generation for star schemas
- [#575](https://gitlab.com/meltano/meltano/issues/575) Move Airflow configuration to .meltano/run/airflow
- [#571](https://gitlab.com/meltano/meltano/issues/571) Fix various routing and API endpoint issues related to recent `projects` addition

## 0.19.0 - (2019-04-08)

---

### New

- [#513](https://gitlab.com/meltano/meltano/issues/513) Added initial e2e tests for the UI
- [#431](https://gitlab.com/meltano/meltano/issues/431) Add the `tap-zendesk` transform to Meltano. It is using the dbt package defined in https://gitlab.com/meltano/dbt-tap-zendesk
- [484](https://gitlab.com/meltano/meltano/issues/484) Updated `meltano ui` to automatically launch the UI, and projects from the UI (previously only an option in the CLI)
- [#327](https://gitlab.com/meltano/meltano/issues/327) Add `meltano add --custom` switch to enable integration of custom plugins
- [#540](https://gitlab.com/meltano/meltano/issues/540) Add CHANGELOG link in intro section of the docs
- [#431](https://gitlab.com/meltano/meltano/issues/431) Add the `model-zendesk` plugin to Meltano. It includes .m5o files for analyzing data fetched using the Zendesk API. Repository used: https://gitlab.com/meltano/model-zendesk
- [!544](https://gitlab.com/meltano/meltano/merge_requests/544) Add support for extracting data from CSV files by adding [tap-csv](https://gitlab.com/meltano/tap-csv) to Meltano
- [#514](https://gitlab.com/meltano/meltano/issues/514) Add 'airflow' orchestrators plugin to enable scheduling
- Add the `tap-zuora` transform to Meltano. It is using the dbt package defined in https://gitlab.com/meltano/dbt-tap-zuora

### Changes

- [#455](https://gitlab.com/meltano/meltano/issues/455) Add documentation about `target-snowflake`

### Fixes

- [#507](https://gitlab.com/meltano/meltano/issues/507) Ensure design name and table name don't need to match so multiple designs can leverage a single base table
- [#551](https://gitlab.com/meltano/meltano/issues/551) Fix HDA queries generated when an attribute is used both as a column and as an aggregate.
- [#559](https://gitlab.com/meltano/meltano/issues/559) Add support for running custom transforms for taps without default dbt transforms.

## 0.18.0 - (2019-04-02)

---

### New

- [#432](https://gitlab.com/meltano/meltano/issues/432) Add the `tap-zuora` transform to Meltano. It is using the dbt package defined in https://gitlab.com/meltano/dbt-tap-zuora

### Changes

- Remove Snowflake references from advanced tutorial.
- [#2 dbt-tap-zuora](https://gitlab.com/meltano/dbt-tap-zuora/issues/2) Remove custom SFDC related attributes from Zuora Account and Subscription Models
- Update [Contributing - Code Style](https://meltano.com/docs/contributing.html#code-style) documentation to including **pycache** troubleshooting

### Fixes

- [#529](https://gitlab.com/meltano/meltano/issues/529) Resolve "SFDC Tutorial - ELT Fails due to invalid schema.yml" by [#4 dbt-tap-salesforce](https://gitlab.com/meltano/dbt-tap-salesforce/issues/4) removing the schema.yml files from the dbt models for tap-salesforce.
- [#502](https://gitlab.com/meltano/meltano/issues/502) Fix the situation where an m5o has no joins, the design still will work.

## 0.17.0 - (2019-03-25)

---

### New

- [#485](https://gitlab.com/meltano/meltano/issues/485) Added various UI unit tests to the Analyze page
- [#370](https://gitlab.com/meltano/meltano/issues/370) Enabled authorization using role-based access control for Designs and Reports

### Changes

- [#283](https://gitlab.com/meltano/meltano/issues/283) Silence pip's output when there is not error
- [#468](https://gitlab.com/meltano/meltano/issues/468) Added reminder in docs regarding the need for `source venv/bin/activate` in various situations and added minor copy updates

### Fixes

- [#433](https://gitlab.com/meltano/meltano/issues/433) Add the `sandbox` configuration to `tap-zuora`.
- [#501](https://gitlab.com/meltano/meltano/issues/501) Fix `meltano ui` crashing when the OS ran out of file watcher.
- [#510](https://gitlab.com/meltano/meltano/issues/510) Fix an issue when finding the current Meltano project in a multi-threaded environment.
- [#494](https://gitlab.com/meltano/meltano/issues/494) Improved documentation around tutorials and Meltano requirements
- [#492](https://gitlab.com/meltano/meltano/issues/492) A few small contextual additions to help streamline the release process
- [#503](https://gitlab.com/meltano/meltano/issues/503) Fix a frontend sorting issue so the backend can properly generate an up-to-date query

## 0.16.0 - (2019-03-18)

---

### New

- Add support for extracting data from Gitlab through the updated tap-gitlab (https://gitlab.com/meltano/tap-gitlab)
- Add the `tap-gitlab` transform to Meltano. It is using the dbt package defined in https://gitlab.com/meltano/dbt-tap-gitlab
- Add "Copy to Clipboard" functionality to code block snippets in the documentation
- Add the `tap-stripe` transform to Meltano. It is using the dbt package defined in https://gitlab.com/meltano/dbt-tap-stripe
- Add new command `meltano add model [name_of_model]`
- Add models to the available plugins

### Changes

- Various documentation [installation and tutorial improvements](https://gitlab.com/meltano/meltano/issues/467#note_149858308)
- Added troubleshooting button to help users add context to a pre-filled bug issue

### Fixes

- Fix the API database being mislocated
- Replaced the stale Meltano UI example image in the Carbon Emissions tutorial
- 473: Fix the docker image (meltano/meltano) from failing to expose the API

## 0.15.1 - (2019-03-12)

---

### Fixes

- locks down dependencies for issues with sqlalchemy snowflake connector

## 0.15.0 - (2019-03-11)

---

### New

- Add Salesforce Tutorial to the docs
- Add documentation for the permissions command
- Add tracking for the `meltano ui` command

### Fixes

- Updated analytics to properly recognize SPA route changes as pageview changes

## 0.14.0 - (2019-03-04)

---

### New

- Update stages table style in docs
- Add custom transforms and models tutorial to the docs

### Changes

- Add api/v1 to every route
- Update DbtService to always include the my_meltano_project model when transform runs

### Fixes

- Resolved duplicate display issue of Dashboards and Reports on the Files page
- Removed legacy `carbon.dashboard.m5o` (regression from merge)
- Updated dashboards and reports to use UI-friendly name vs slugified name
- Fix minor clipped display issue of right panel on `/settings/database`
- Fix minor display spacing in left panel of Settings
- Fix dashboard page to properly display a previously active dashboard's updated reports
- Fix pre-selected selections for join aggregates when loading a report
- Fix charts to display multiple aggregates (v1)
- Fix 404 errors when refreshing the frontend
- Fix a regression where the Topics would not be shown in the Files page

## 0.13.0 - (2019-02-25)

---

### New

- Add the `tap-salesforce` transform to Meltano. It is using the dbt package defined in https://gitlab.com/meltano/dbt-tap-salesforce
- Add m5o model and tables for tap-salesforce
- Updated the deep-link icon (for Dashboards/Reports on the Files page)

### Changes

- Polished the RBAC view, making it clearer the feature is experimental.
- Rename "Models" to "Topics"
- Use the current connection's schema when generating queries at run time for Postgres Connections.
- Add support for multiple Aggregates over the same attribute when generating HDA queries.

## 0.12.0 - (2019-02-21)

---

### New

- UI cleanup across routes (Analyze focus) and baseline polish to mitigate "that looks off comments"
- Update installation and contributing docs
- Meltano implement role-based access control - [!368](https://gitlab.com/meltano/meltano/merge_requests/368)
- Add version CLI commands for checking current Meltano version
- Add deep linking to dashboards
- Add deep linking to reports

### Fixes

- Fixed a problem when environment variables where used as default values for the CLI - [!390](https://gitlab.com/meltano/meltano/merge_requests/390)
- Fixed dashboards initial load issue due to legacy (and empty) `carbon.dashboard.m5o` file
- New standardized approach for `.m5o` id generation (will need to remove any dashboard.m5o and report.m5o)

## 0.11.0 - (2019-02-19)

---

### New

- Update installation and contributing docs
- Add support for generating Hyper Dimensional Aggregates (HDA)
- Add internal Meltano classes for representing and managing Designs, Table, Column, Aggregate, Definitions, and Query definitions

### Changes

- Move core functionality out of `api/controllers` to `/core/m5o` (for m5o and m5oc management) and `/core/sql` (for anything related to sql generation)

### Fixes

- Fixed a problem when environment variables where used as default values for the CLI - [!390](https://gitlab.com/meltano/meltano/merge_requests/390)

## 0.10.0 - (2019-02-12)

---

### New

- Add gunicorn support for Meltano UI as a WSGI application - [!377](https://gitlab.com/meltano/meltano/merge_requests/377)
- Meltano will now generate the minimal joins when building SQL queries - [!382](https://gitlab.com/meltano/meltano/merge_requests/382)

### Changes

- Add analytics to authentication page
- Meltano will now use SQLite for the job log. See https://meltano.com/docs/architecture.html#job-logging for more details.
- Removed manual `source .env` step in favor of it running automatically

### Fixes

- Meltano will correctly source the `.env`
- fixed charts to render as previously they were blank
- Fixed Analyze button groupd CSS to align as a single row

### Breaks

- Meltano will now use SQLite for the job log. See https://meltano.com/docs/architecture.html#job-logging for more details.
- URL routing updates ('/model' to '/files', removed currently unused '/extract', '/load', '/transform' and '/project/new')

## 0.9.0 - (2019-02-05)

---

### New

- add ability to save reports
- add ability to update an active report during analysis
- add ability to load reports
- add dashboards page and related add/remove report functionality

### Changes

- Generate default `Meltano UI` connection for the `meltano.db` SQLite DB when a new project is created with `meltano init`
- updated main navigation to Files, Analysis, and Dashboards
- Update the `meltano permissions grant` command to fetch the existing permissions from the Snowflake server and only return sql commands for permissions not already assigned
- Add `--diff` option to the `meltano permissions grant` command to get a full diff with the permissions already assigned and new ones that must be assigned

### Fixes

- Entry model definition correctly defines `region_id`.
- Updated the Fundamentals documentation section regarding reports
- Fixed Files page for empty state of Dashboards and Reports
- Fixed Analyze page's left column to accurately preselect columns and aggregates after loading a report

## 0.8.0 - (2019-01-29)

---

### New

- Add tracking of anonymous `meltano cli` usage stats to Meltano's Google Analytics Account
- Add `project_config.yml` to all meltano projects to store concent for anonymous usage tracking and the project's UUID

### Changes

- Add `--no_usage_stats` option to `meltano init <project_name>` to allow users to opt-out from anonymous usage stats tracking
- Bundled Meltano models are now SQLite compatible.

## 0.7.0 - (2019-01-22)

---

### New

- Added basic authentication support for meltano ui.
- Meltano will now automatically source the .env
- Updated docs with `.m5o` authoring requirements and examples
- add support for timeframes in tables
- add basic analytics to understand usage
- add disabled UI for the lack of timeframes support in sqlite
- update Results vs. SQL UI focus based on a results response or query update respectively

### Changes

- Meltano will now discover components based on `https://meltano.com/discovery.yml`
- sample designs are now packaged with meltano

### Fixes

- Updated mobile menu to work as expected
- Updated tutorial docs with improved CLI commands and fixed the host setting to `localhost`

## 0.6.1 - (2019-01-15)

---

## 0.6.0 - (2019-01-15)

---

### New

- add new command `meltano add transform [name_of_dbt_transformation]`
- add transforms to the available plugins

### Changes

- Auto install missing plugins when `meltano elt` runs
- Terminology updates for simpler understanding

### Fixes

- Edit links on the bottom of doc pages are working now

### Breaks

- Updated docs tutorial bullet regarding inaccurate "Validate" button

## 0.5.0 - (2019-01-09)

---

### New

- ensure `meltano init <project-name>` runs on windows
- settings ui now provides sqlite-specific controls for sqlite dialect
- add `target-sqlite` to available loaders for meltano projects
- add new command `meltano add transformer [name_of_plugin]`
- add transformers (dbt) to the available plugins

### Changes

- extractors and loaders are arguments in the elt command instead of options
- `meltano www` is now `meltano ui`
- remove dbt installation from `meltano init`
- move everything dbt related under `transform/`
- update `meltano elt` to not run transforms by default
- update `meltano elt` to auto generate the job_id (job_id has been converted to an optional argument)

### Fixes

- left joins now work correctly in analyze.
- fixed broken sql toggles in analyze view
- fixed sql output based on sql toggles in analyze view

## 0.4.0 - (2019-01-03)

---

### New

- add Using Superset with Meltano documentation

## 0.3.3 - (2018-12-21)

---

## 0.3.2 - (2018-12-21)

---

## 0.3.1 - (2018-12-21)

---

### Changes

- add default models for 'tap-carbon-intensity'.
- Meltano Analyze is now part of the package.
- removes database dependency from Meltano Analyze and uses .ma files
- update the error message when using Meltano from outside a project - [!238](https://gitlab.com/meltano/meltano/merge_requests/238)

## 0.3.0 - (2018-12-18)

---

### New

- updated Settings view so each database connection can be independently disconnected
- add `meltano select` to manage what is extracted by a tap.

### Changes

- documentation site will utilize a new static site generation tool called VuePress

- meltano.com will be deployed from the meltano repo

### Fixes

- model dropdown now updates when updating database (no longer requires page refresh)
- prevent model duplication that previously occurred after subsequent "Update Database" clicks

## 0.2.2 - (2018-12-11)

---

### Changes

- documentation site will utilize a new static site generation tool called VuePress
- first iteration of joins (working on a small scale)

## 0.2.1 - (2018-12-06)

---

### Fixes

- resolve version conflict for `idna==2.7`
- fix the `discover` command in the docker images
- fix the `add` command in the docker images
- fix module not found for meltano.core.permissions.utils

## 0.2.0 - (2018-12-04)

---

### New

- add `meltano permissions grant` command for generating permission queries for Postgres and Snowflake - [!90](https://gitlab.com/meltano/meltano/merge_requests/90)
- add 'tap-stripe' to the discovery

### Changes

- demo with [carbon intensity](https://gitlab.com/meltano/tap-carbon-intensity), no API keys needed
- .ma file extension WIP as alternative to lkml

### Fixes

- fix order in Meltano Analyze

## 0.1.4 - (2018-11-27)

### Fixes

- add default values for the 'www' command - [!185](https://gitlab.com/meltano/meltano/merge_requests/185)
- add CHANGELOG.md
- fix a problem with autodiscovery on taps - [!180](https://gitlab.com/meltano/meltano/merge_requests/180)

### Changes

- move the 'api' extra package into the default package
- add 'tap-fastly' to the discovery

---

## 0.1.3

### Changes

- remove `setuptools>=40` dependency
- `meltano` CLI is now in the `meltano` package

## 0.1.2

### Fixes

- target output state is now saved asynchronously

## 0.1.1

### Changes

- initial release<|MERGE_RESOLUTION|>--- conflicted
+++ resolved
@@ -28,12 +28,9 @@
 
 - [#3446](https://gitlab.com/meltano/meltano/-/issues/3446) Fixes bug where `meltano run` could pass `None` as argument to a plugin command.
 
-<<<<<<< HEAD
-=======
 - [#3462](https://gitlab.com/meltano/meltano/-/issues/3462) Adds missing telemetry for `meltano state`
 
 ### Breaks
->>>>>>> fa325d89
 
 ## 1.102.0 - (2022-04-28)
 
