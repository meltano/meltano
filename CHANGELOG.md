# CHANGELOG

All notable changes to this project will be documented in this file.
This project adheres to [Semantic Versioning](http://semver.org/) and [Keep a Changelog](http://keepachangelog.com/).



## Unreleased
---

### New

### Changes
<<<<<<< HEAD
* [marketing#18](https://gitlab.com/meltano/meltano-marketing/issues/18) Introduce project creation command earlier in tutorial
=======
* [#375](https://gitlab.com/meltano/meltano/issues/375) Meltano can now run on any host/port
* [#522](https://gitlab.com/meltano/meltano/issues/522) Update Carbon tutorial with new instructions and screenshots
>>>>>>> 6d1168f7

### Fixes

### Breaks


## 0.23.0 - (2019-04-29)
---

### New
* [#32](https://gitlab.com/meltano/meltano-marketing/issues/32) Integrate Algolia Search for docs

### Changes
* [#522](https://gitlab.com/meltano/meltano/issues/522) Update Carbon tutorial with new instructions and screenshots


## 0.22.0 - (2019-04-24)
---

### New
* [#477](https://gitlab.com/meltano/meltano/issues/477) Add ability for users to sign up for email newsletters
* [!580](https://gitlab.com/meltano/meltano/merge_requests/580) Add sorting to plugins for improved UX, both UI via extractors/loaders/etc. and `meltano discover all` benefit from sorted results

### Changes
* [#588](https://gitlab.com/meltano/meltano/issues/588) Updated core navigation and depth hierarchy styling to facilitate main user flow and improved information architecture
* [#591](https://gitlab.com/meltano/meltano/issues/591) Revert #484: remove `meltano ui` being run outside a Meltano project.
* [#584](https://gitlab.com/meltano/meltano/issues/584) Initial v1 for enabling user to setup ELT linearly through the UI via a guided sequence of steps

### Fixes
* [#600](https://gitlab.com/meltano/meltano/issues/600) Fix a bug with meltano select when the extractor would output an invalid schema
* [#597](https://gitlab.com/meltano/meltano/issues/597) Automatically open the browser when `meltano ui` is run


## 0.21.0 - (2019-04-23)
---

### New
* [#477](https://gitlab.com/meltano/meltano/issues/477) Add ability for users to sign up for email newsletters

### Changes
* [#591](https://gitlab.com/meltano/meltano/issues/591) Revert #484: remove `meltano ui` being run outside a Meltano project.


## 0.20.0 - (2019-04-15)
---

### New
* Add documentation on custom transformations and models. Link to Tutorial: https://www.meltano.com/docs/tutorial.html#advanced-adding-custom-transformations-and-models


## 0.19.1 - (2019-04-10)
---

### New
* [#539](https://gitlab.com/meltano/meltano/issues/539) Add Tutorial for "Using Jupyter Notebooks" with Meltano
* [#534](https://gitlab.com/meltano/meltano/issues/534) Add UI entity selection for a given extractor
* [#520](https://gitlab.com/meltano/meltano/issues/520) Add v1 UI for extractor connector settings
* [#486](https://gitlab.com/meltano/meltano/issues/486) Add the `model-gitlab` plugin to Meltano. It includes .m5o files for analyzing data fetched using the Gitlab API. Repository used: https://gitlab.com/meltano/model-gitlab
* [#500](https://gitlab.com/meltano/meltano/issues/500) Add the `model-stripe` plugin to Meltano. It includes .m5o files for analyzing data fetched using the Stripe API. Repository used: https://gitlab.com/meltano/model-stripe
* [#440](https://gitlab.com/meltano/meltano/issues/440) Add the `model-zuora` plugin to Meltano. It includes .m5o files for analyzing data fetched using the Zuora API. Repository used: https://gitlab.com/meltano/model-zuora
* [#541](https://gitlab.com/meltano/meltano/issues/541) Add a 404 page for missing routes on the web app

### Fixes
* [#576](https://gitlab.com/meltano/meltano/issues/576) Fix switching between designs now works
* [#555](https://gitlab.com/meltano/meltano/issues/555) Fix `meltano discover` improperly displaying plugins
* [#530](https://gitlab.com/meltano/meltano/issues/530) Fix query generation for star schemas
* [#575](https://gitlab.com/meltano/meltano/issues/575) Move Airflow configuration to .meltano/run/airflow
* [#571](https://gitlab.com/meltano/meltano/issues/571) Fix various routing and API endpoint issues related to recent `projects` addition


## 0.19.0 - (2019-04-08)

---

### New
* [#513](https://gitlab.com/meltano/meltano/issues/513) Added initial e2e tests for the UI
* [#431](https://gitlab.com/meltano/meltano/issues/431) Add the `tap-zendesk` transform to Meltano. It is using the dbt package defined in https://gitlab.com/meltano/dbt-tap-zendesk
* [484](https://gitlab.com/meltano/meltano/issues/484) Updated `meltano ui` to automatically launch the UI, and projects from the UI (previously only an option in the CLI)
* [#327](https://gitlab.com/meltano/meltano/issues/327) Add `meltano add --custom` switch to enable integration of custom plugins
* [#540](https://gitlab.com/meltano/meltano/issues/540) Add CHANGELOG link in intro section of the docs
* [#431](https://gitlab.com/meltano/meltano/issues/431) Add the `model-zendesk` plugin to Meltano. It includes .m5o files for analyzing data fetched using the Zendesk API. Repository used: https://gitlab.com/meltano/model-zendesk
* [!544](https://gitlab.com/meltano/meltano/merge_requests/544) Add support for extracting data from CSV files by adding [tap-csv](https://gitlab.com/meltano/tap-csv) to Meltano
* [#514](https://gitlab.com/meltano/meltano/issues/514) Add 'airflow' orchestrators plugin to enable scheduling
* Add the `tap-zuora` transform to Meltano. It is using the dbt package defined in https://gitlab.com/meltano/dbt-tap-zuora

### Changes
* [#455](https://gitlab.com/meltano/meltano/issues/455) Add documentation about `target-snowflake`

### Fixes
* [#507](https://gitlab.com/meltano/meltano/issues/507) Ensure design name and table name don't need to match so multiple designs can leverage a single base table
* [#551](https://gitlab.com/meltano/meltano/issues/551) Fix HDA queries generated when an attribute is used both as a column and as an aggregate.
* [#559](https://gitlab.com/meltano/meltano/issues/559) Add support for running custom transforms for taps without default dbt transforms.


## 0.18.0 - (2019-04-02)
---

### New
* [#432](https://gitlab.com/meltano/meltano/issues/432) Add the `tap-zuora` transform to Meltano. It is using the dbt package defined in https://gitlab.com/meltano/dbt-tap-zuora

### Changes
* Remove Snowflake references from advanced tutorial.
* [#2 dbt-tap-zuora](https://gitlab.com/meltano/dbt-tap-zuora/issues/2) Remove custom SFDC related attributes from Zuora Account and Subscription Models
* Update [Contributing - Code Style](https://meltano.com/docs/contributing.html#code-style) documentation to including __pycache__ troubleshooting

### Fixes
* [#529](https://gitlab.com/meltano/meltano/issues/529) Resolve "SFDC Tutorial - ELT Fails due to invalid schema.yml" by [#4 dbt-tap-salesforce](https://gitlab.com/meltano/dbt-tap-salesforce/issues/4) removing the schema.yml files from the dbt models for tap-salesforce.
* [#502](https://gitlab.com/meltano/meltano/issues/502) Fix the situation where an m5o has no joins, the design still will work.


## 0.17.0 - (2019-03-25)
---

### New
- [#485](https://gitlab.com/meltano/meltano/issues/485) Added various UI unit tests to the Analyze page
- [#370](https://gitlab.com/meltano/meltano/issues/370) Enabled authorization using role-based access control for Designs and Reports

### Changes
* [#283](https://gitlab.com/meltano/meltano/issues/283) Silence pip's output when there is not error
* [#468](https://gitlab.com/meltano/meltano/issues/468) Added reminder in docs regarding the need for `source venv/bin/activate` in various situations and added minor copy updates

### Fixes
* [#433](https://gitlab.com/meltano/meltano/issues/433) Add the `sandbox` configuration to `tap-zuora`.
* [#501](https://gitlab.com/meltano/meltano/issues/501) Fix `meltano ui` crashing when the OS ran out of file watcher.
* [#510](https://gitlab.com/meltano/meltano/issues/510) Fix an issue when finding the current Meltano project in a multi-threaded environment.
* [#494](https://gitlab.com/meltano/meltano/issues/494) Improved documentation around tutorials and Meltano requirements
* [#492](https://gitlab.com/meltano/meltano/issues/492) A few small contextual additions to help streamline the release process
* [#503](https://gitlab.com/meltano/meltano/issues/503) Fix a frontend sorting issue so the backend can properly generate an up-to-date query


## 0.16.0 - (2019-03-18)
---

### New
* Add support for extracting data from Gitlab through the updated tap-gitlab (https://gitlab.com/meltano/tap-gitlab)
* Add the `tap-gitlab` transform to Meltano. It is using the dbt package defined in https://gitlab.com/meltano/dbt-tap-gitlab
* Add "Copy to Clipboard" functionality to code block snippets in the documentation
* Add the `tap-stripe` transform to Meltano. It is using the dbt package defined in https://gitlab.com/meltano/dbt-tap-stripe
* Add new command `meltano add model [name_of_model]`
* Add models to the available plugins

### Changes
* Various documentation [installation and tutorial improvements](https://gitlab.com/meltano/meltano/issues/467#note_149858308)
* Added troubleshooting button to help users add context to a pre-filled bug issue

### Fixes
* Fix the API database being mislocated
* Replaced the stale Meltano UI example image in the Carbon Emissions tutorial
* 473: Fix the docker image (meltano/meltano) from failing to expose the API


## 0.15.1 - (2019-03-12)
---

### Fixes
* locks down dependencies for issues with sqlalchemy snowflake connector


## 0.15.0 - (2019-03-11)
---

### New
* Add Salesforce Tutorial to the docs
* Add documentation for the permissions command
* Add tracking for the `meltano ui` command


### Fixes
* Updated analytics to properly recognize SPA route changes as pageview changes


## 0.14.0 - (2019-03-04)
---

### New
* Update stages table style in docs
* Add custom transforms and models tutorial to the docs

### Changes
* Add api/v1 to every route
* Update DbtService to always include the my_meltano_project model when transform runs

### Fixes
* Resolved duplicate display issue of Dashboards and Reports on the Files page
* Removed legacy `carbon.dashboard.m5o` (regression from merge)
* Updated dashboards and reports to use UI-friendly name vs slugified name
* Fix minor clipped display issue of right panel on `/settings/database`
* Fix minor display spacing in left panel of Settings
* Fix dashboard page to properly display a previously active dashboard's updated reports
* Fix pre-selected selections for join aggregates when loading a report
* Fix charts to display multiple aggregates (v1)
* Fix 404 errors when refreshing the frontend
* Fix a regression where the Topics would not be shown in the Files page


## 0.13.0 - (2019-02-25)
---

### New
* Add the `tap-salesforce` transform to Meltano. It is using the dbt package defined in https://gitlab.com/meltano/dbt-tap-salesforce
* Add m5o model and tables for tap-salesforce
* Updated the deep-link icon (for Dashboards/Reports on the Files page)

### Changes
* Polished the RBAC view, making it clearer the feature is experimental.
* Rename "Models" to "Topics"
* Use the current connection's schema when generating queries at run time for Postgres Connections.
* Add support for multiple Aggregates over the same attribute when generating HDA queries.


## 0.12.0 - (2019-02-21)
---

### New
* UI cleanup across routes (Analyze focus) and baseline polish to mitigate "that looks off comments"
* Update installation and contributing docs
* Meltano implement role-based access control - [!368](https://gitlab.com/meltano/meltano/merge_requests/368)
* Add version CLI commands for checking current Meltano version
* Add deep linking to dashboards
* Add deep linking to reports

### Fixes
* Fixed a problem when environment variables where used as default values for the CLI - [!390](https://gitlab.com/meltano/meltano/merge_requests/390)
* Fixed dashboards initial load issue due to legacy (and empty) `carbon.dashboard.m5o` file
* New standardized approach for `.m5o` id generation (will need to remove any dashboard.m5o and report.m5o)


## 0.11.0 - (2019-02-19)
---

### New
* Update installation and contributing docs
* Add support for generating Hyper Dimensional Aggregates (HDA)
* Add internal Meltano classes for representing and managing Designs, Table, Column, Aggregate, Definitions, and Query definitions

### Changes
* Move core functionality out of `api/controllers` to `/core/m5o` (for m5o and m5oc management) and `/core/sql` (for anything related to sql generation)

### Fixes
* Fixed a problem when environment variables where used as default values for the CLI - [!390](https://gitlab.com/meltano/meltano/merge_requests/390)


## 0.10.0 - (2019-02-12)
---

### New
* Add gunicorn support for Meltano UI as a WSGI application - [!377](https://gitlab.com/meltano/meltano/merge_requests/377)
* Meltano will now generate the minimal joins when building SQL queries  - [!382](https://gitlab.com/meltano/meltano/merge_requests/382)

### Changes
* Add analytics to authentication page
* Meltano will now use SQLite for the job log. See https://meltano.com/docs/architecture.html#job-logging for more details.
* Removed manual `source .env` step in favor of it running automatically

### Fixes
* Meltano will correctly source the `.env`
* fixed charts to render as previously they were blank
* Fixed Analyze button groupd CSS to align as a single row

### Breaks
* Meltano will now use SQLite for the job log. See https://meltano.com/docs/architecture.html#job-logging for more details.
* URL routing updates ('/model' to '/files', removed currently unused '/extract', '/load', '/transform' and '/project/new')


## 0.9.0 - (2019-02-05)
---

### New
* add ability to save reports
* add ability to update an active report during analysis
* add ability to load reports
* add dashboards page and related add/remove report functionality

### Changes
* Generate default `Meltano UI` connection for the `meltano.db` SQLite DB when a new project is created with `meltano init`
* updated main navigation to Files, Analysis, and Dashboards
* Update the `meltano permissions grant` command to fetch the existing permissions from the Snowflake server and only return sql commands for permissions not already assigned
* Add `--diff` option to the `meltano permissions grant` command to get a full diff with the permissions already assigned and new ones that must be assigned

### Fixes
* Entry model definition correctly defines `region_id`.
* Updated the Fundamentals documentation section regarding reports
* Fixed Files page for empty state of Dashboards and Reports
* Fixed Analyze page's left column to accurately preselect columns and aggregates after loading a report


## 0.8.0 - (2019-01-29)
---

### New
* Add tracking of anonymous `meltano cli` usage stats to Meltano's Google Analytics Account
* Add `project_config.yml` to all meltano projects to store concent for anonymous usage tracking and the project's UUID

### Changes
* Add `--no_usage_stats` option to `meltano init <project_name>` to allow users to opt-out from anonymous usage stats tracking
* Bundled Meltano models are now SQLite compatible.


## 0.7.0 - (2019-01-22)
---

### New
* Added basic authentication support for meltano ui.
* Meltano will now automatically source the .env
* Updated docs with `.m5o` authoring requirements and examples
* add support for timeframes in tables
* add basic analytics to understand usage
* add disabled UI for the lack of timeframes support in sqlite
* update Results vs. SQL UI focus based on a results response or query update respectively

### Changes
* Meltano will now discover components based on `https://meltano.com/discovery.yml`
* sample designs are now packaged with meltano

### Fixes
* Updated mobile menu to work as expected
* Updated tutorial docs with improved CLI commands and fixed the host setting to `localhost`


## 0.6.1 - (2019-01-15)
---

## 0.6.0 - (2019-01-15)
---

### New
* add new command `meltano add transform [name_of_dbt_transformation]`
* add transforms to the available plugins

### Changes
* Auto install missing plugins when `meltano elt` runs
* Terminology updates for simpler understanding

### Fixes
* Edit links on the bottom of doc pages are working now

### Breaks
* Updated docs tutorial bullet regarding inaccurate "Validate" button


## 0.5.0 - (2019-01-09)
---

### New
* ensure `meltano init <project-name>` runs on windows
* settings ui now provides sqlite-specific controls for sqlite dialect
* add `target-sqlite` to available loaders for meltano projects
* add new command `meltano add transformer [name_of_plugin]`
* add transformers (dbt) to the available plugins

### Changes
* extractors and loaders are arguments in the elt command instead of options
* `meltano www` is now `meltano ui`
* remove dbt installation from `meltano init`
* move everything dbt related under `transform/`
* update `meltano elt` to not run transforms by default
* update `meltano elt` to auto generate the job_id (job_id has been converted to an optional argument)

### Fixes
* left joins now work correctly in analyze.
* fixed broken sql toggles in analyze view
* fixed sql output based on sql toggles in analyze view


## 0.4.0 - (2019-01-03)
---

### New
* add Using Superset with Meltano documentation


## 0.3.3 - (2018-12-21)
---

## 0.3.2 - (2018-12-21)
---

## 0.3.1 - (2018-12-21)
---

### Changes
* add default models for 'tap-carbon-intensity'.
* Meltano Analyze is now part of the package.
* removes database dependency from Meltano Analyze and uses .ma files
* update the error message when using Meltano from outside a project - [!238](https://gitlab.com/meltano/meltano/merge_requests/238)


## 0.3.0 - (2018-12-18)
---

### New
* updated Settings view so each database connection can be independently disconnected
* add `meltano select` to manage what is extracted by a tap.

### Changes
* documentation site will utilize a new static site generation tool called VuePress

* meltano.com will be deployed from the meltano repo

### Fixes
* model dropdown now updates when updating database (no longer requires page refresh)
* prevent model duplication that previously occurred after subsequent "Update Database" clicks


## 0.2.2 - (2018-12-11)
---

### Changes

* documentation site will utilize a new static site generation tool called VuePress
* first iteration of joins (working on a small scale)


## 0.2.1 - (2018-12-06)
---

### Fixes
* resolve version conflict for `idna==2.7`
* fix the `discover` command in the docker images
* fix the `add` command in the docker images
* fix module not found for meltano.core.permissions.utils


## 0.2.0 - (2018-12-04)
---

### New
* add `meltano permissions grant` command for generating permission queries for Postgres and Snowflake - [!90](https://gitlab.com/meltano/meltano/merge_requests/90)
* add 'tap-stripe' to the discovery

### Changes
* demo with [carbon intensity](https://gitlab.com/meltano/tap-carbon-intensity), no API keys needed
* .ma file extension WIP as alternative to lkml

### Fixes
* fix order in Meltano Analyze


## 0.1.4 - (2018-11-27)

### Fixes
* add default values for the 'www' command - [!185](https://gitlab.com/meltano/meltano/merge_requests/185)
* add CHANGELOG.md
* fix a problem with autodiscovery on taps - [!180](https://gitlab.com/meltano/meltano/merge_requests/180)

### Changes
* move the 'api' extra package into the default package
* add 'tap-fastly' to the discovery

---

## 0.1.3

### Changes
* remove `setuptools>=40` dependency
* `meltano` CLI is now in the `meltano` package

## 0.1.2

### Fixes
* target output state is now saved asynchronously

## 0.1.1

### Changes
* initial release<|MERGE_RESOLUTION|>--- conflicted
+++ resolved
@@ -11,12 +11,8 @@
 ### New
 
 ### Changes
-<<<<<<< HEAD
-* [marketing#18](https://gitlab.com/meltano/meltano-marketing/issues/18) Introduce project creation command earlier in tutorial
-=======
 * [#375](https://gitlab.com/meltano/meltano/issues/375) Meltano can now run on any host/port
 * [#522](https://gitlab.com/meltano/meltano/issues/522) Update Carbon tutorial with new instructions and screenshots
->>>>>>> 6d1168f7
 
 ### Fixes
 
