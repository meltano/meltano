--- conflicted
+++ resolved
@@ -12,11 +12,8 @@
 
 ### Changes
 
-<<<<<<< HEAD
 [#2694](https://gitlab.com/meltano/meltano/-/issues/2694) Bump default dbt version to `0.18.2`
-=======
 - [#2622](https://gitlab.com/meltano/meltano/-/issues/2622) Make hotgluexyz the default variant for the CSV loader
->>>>>>> 39dc9a27
 
 ### Fixes
 
