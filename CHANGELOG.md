--- conflicted
+++ resolved
@@ -12,12 +12,9 @@
 
 ### Changes
 
-<<<<<<< HEAD
 - [#3316](https://gitlab.com/meltano/meltano/-/issues/3316) Improve the `meltano init` experience with beautified text and cleaner logging
 - [#3317](https://gitlab.com/meltano/meltano/-/issues/3317) Improve Snowplow documentation and simplify telemetry notification during `meltano init`
-=======
 - [#3319](https://gitlab.com/meltano/meltano/-/issues/3319) Limit snowplow tracker logs to the command line to ERROR level by default
->>>>>>> eccc45c5
 
 ### Fixes
 
