--- conflicted
+++ resolved
@@ -12,7 +12,6 @@
 
 ### Changes
 
-<<<<<<< HEAD
 ### Fixes
 
 - [#3334](https://gitlab.com/meltano/meltano/-/issues/3334) Set the `executable` of `meltano-map-transformer` to `meltano-map-transform`.
@@ -25,9 +24,7 @@
 
 ### Changes
 
-=======
 - [#3318] `meltano init` will ask for a project_name if none is passed during invocation
->>>>>>> 6bd4de11
 - [#3316](https://gitlab.com/meltano/meltano/-/issues/3316) Improve the `meltano init` experience with beautified text and cleaner logging
 - [#3317](https://gitlab.com/meltano/meltano/-/issues/3317) Improve Snowplow documentation and simplify telemetry notification during `meltano init`
 - [#3319](https://gitlab.com/meltano/meltano/-/issues/3319) Limit Snowplow tracker logs to the command line to `ERROR` level by default.
