# CHANGELOG

All notable changes to this project will be documented in this file.
This project adheres to [Semantic Versioning](http://semver.org/) and [Keep a Changelog](http://keepachangelog.com/).

## Unreleased

---

### New

- [#991] Add e2e tests for simple sqlite-carbon workflow
- [#991](https://gitlab.com/meltano/meltano/issues/991) Add e2e tests for simple sqlite-carbon workflow
- [#1103](https://gitlab.com/meltano/meltano/issues/1103) Add Intercom to website with custom chats per session
- [#1130](https://gitlab.com/meltano/meltano/issues/1130) Add Tutorial for extracting data from Google Analytics and loading the extracted data to Postgres

### Changes
- [!1061](https://gitlab.com/meltano/meltano/merge_requests/1061) Update the Getting Started Guide and the Meltano.com documentation with the new UI and information about job logging and how to find the most recent run log of a pipeline.

### Fixes

<<<<<<< HEAD
- [#1173](https://gitlab.com/meltano/meltano/issues/1173) Fix `sortBy` drag-and-drop bug in Analyze by properly using `tryAutoRun` vs. `runQuery`
=======
- [#1079](https://gitlab.com/meltano/meltano/issues/1079) `meltano elt` will now run in isolation under `.meltano/run/elt`
>>>>>>> 417f75bb

### Breaks

## 1.2.1 - (2019-10-22)

---

### New

- [#1123](https://gitlab.com/meltano/meltano/issues/1123) Add first-class "Submit Issue" CTA to help expedite resolution when a running job fails. Also updated the "Log" CTA in the Pipelines UI to reflect a failed state.

### Fixes

- [#1172](https://gitlab.com/meltano/meltano/issues/1172) Fix analytics issue related to app version

## 1.2.0 - (2019-10-21)

---

### New

- [#1121](https://gitlab.com/meltano/meltano/issues/1121) Add ability to configure listen address of Meltano and Airflow
- [#1022](https://gitlab.com/meltano/meltano/issues/1022) Add "Autorun Query" toggle and persist the user's choice across sessions
- [#1060](https://gitlab.com/meltano/meltano/issues/1060) Auto advance to Job Log from Pipeline Schedule creation
- [#1111](https://gitlab.com/meltano/meltano/issues/1111) Auto advance to Loader installation step when an extractor lacks entity selection

### Changes

- [#1013](https://gitlab.com/meltano/meltano/issues/1013) Toast initialization and analytics initialization cleanup

### Fixes

- [#1050](https://gitlab.com/meltano/meltano/issues/1050) Fix a bug where the Job log would be created before the `transform` are run.
- [#1122](https://gitlab.com/meltano/meltano/issues/1122) `meltano elt` will now properly run when using `target-snowflake`.
- [#1159](https://gitlab.com/meltano/meltano/issues/1159) Minor UI fixes (proper `MainNav` Model icon active color during Analyze route match & "Run" auto query related cleanup) and `...NameFromRoute` refactor renaming cleanup

## 1.1.0 - (2019-10-16)

---

### New

- [#1106](https://gitlab.com/meltano/meltano/issues/1106) Add description metadata to the GitLab extractor's Ultimate License configuration setting
- [#1057](https://gitlab.com/meltano/meltano/issues/1057) Auto advance to Entity Selection when an extractor lacks configuration settings
- [#51](https://gitlab.com/meltano/meltano-marketing/issues/51) Update Google Analytics to track `appVersion`, custom `projectId`, and to properly use the default `clientId`. The CLI also now uses `client_id` to differentiate between a CLI client id (not versioned) and the project id (versioned).
- [#1012](https://gitlab.com/meltano/meltano/issues/1012) Add intelligent autofocus for improved UX in both Extractor and Loader configuration
- [#758](https://gitlab.com/meltano/meltano/issues/758) Update 'meltano permissions' to add --full-refresh command to revoke all privileges prior to granting
- [#1113](https://gitlab.com/meltano/meltano/issues/1113) Update 'meltano permissions' to have the ability to find all schemas matching a partial name such as `snowplow_*`
- [#1114](https://gitlab.com/meltano/meltano/issues/1114) Update 'meltano permissions' to include the OPERATE privilege for Snowflake warehouse

### Changes

- Compress meltano-logo.png
- [#1080](https://gitlab.com/meltano/meltano/issues/1080) Temporarily disable Intercom until userId strategy is determined
- [#1058](https://gitlab.com/meltano/meltano/issues/1058) Updated the selected state of grouped buttons to fill vs. stroke. Updated the docs to reflect the reasoning to ensure consistency in Meltano's UI visual language
- [#1068](https://gitlab.com/meltano/meltano/issues/1068) Replace dogfooding term in docs to speedrun
- [#1101](https://gitlab.com/meltano/meltano/issues/1101) Add new tour video to home page
- [#1101](https://gitlab.com/meltano/meltano/issues/1101) Update design to improve readability and contrast
- [#1115](https://gitlab.com/meltano/meltano/issues/1115) Update 'meltano permissions' to not require an identially named role for a given user

### Fixes

- [#1120](https://gitlab.com/meltano/meltano/issues/1120) Fix a concurrency bug causing `meltano select` to crash.
- [#1086](https://gitlab.com/meltano/meltano/issues/1086) Fix a concurrency issue when the `meltano.yml` file was updated.
- [#1112](https://gitlab.com/meltano/meltano/issues/1112) Fix the "Run" button to improve UX by properly reflecting the running state for auto-running queries
- [#1023](https://gitlab.com/meltano/meltano/issues/1023) Fix last vuex mutation warning with editable `localConfiguration` clone approach

## 1.0.1 - (2019-10-07)

---

### Fixes

- Patch technicality due to PyPi limitation (v1 already existed from a publish mistake seven+ months ago) with needed changelog New/Changes/Fixes section headers

## 1.0.0 - (2019-10-07)

---

### New

- [#1020](https://gitlab.com/meltano/meltano/issues/1020) Update Command Line Tools documentation to reflect a standard format with opportunities for improvement in the future
- [#524](https://gitlab.com/meltano/meltano/issues/524) There is a new Plugins section on the site to contain all ecosystem related libraries (i.e., extractors, loaders, etc.)

### Changes

- [#1087](https://gitlab.com/meltano/meltano/issues/1087) Fix `meltano select` not seeding the database when run as the first command.
- [#1090](https://gitlab.com/meltano/meltano/issues/1090) Update the namespace for all plugins. Also the default schema used will go back to including the `tap_` prefix to avoid conflicts with existing schemas (e.g. a local `gitlab` or `salesforce` schema). This also fixes `tap-csv` and `tap-google-analytics` not properly working after the latest Meltano release.
- [#1047](https://gitlab.com/meltano/meltano-marketing/issues/1047) Fix a bug where some configuration values were not redacted

### Fixes

### Breaks

- [#1085](https://gitlab.com/meltano/meltano/issues/1085) Fix Analyze model dropdown to properly reflect installed `models`
- [#1089](https://gitlab.com/meltano/meltano/issues/1089) Properly re-initialize the Analyze page after a new analysis is selected during an existing analysis (this issue surfaced due to the recent Analyze dropdown CTAs addition which enables an analysis change during an existing one)
- [#1092](https://gitlab.com/meltano/meltano/issues/1092) Fix async condition so the design store's `defaultState` is properly applied before loading a new design via `initializeDesign`

## 0.44.1 - (2019-10-03)

---

### New

- [#51](https://gitlab.com/meltano/meltano-marketing/issues/51) Add Google Analytics tracking acknowledgment in the UI
- [#926](https://gitlab.com/meltano/meltano/issues/926) Add step-by-step intructions for using the DigitalOcean one-click installer
- [#1076](https://gitlab.com/meltano/meltano/issues/1076) Enable Log button in pipelines UI after route change or hard refresh if a matching log exists
- [#1067](https://gitlab.com/meltano/meltano/issues/1067) Add Model landing page and update Analyze main navigation to a dropdown displaying the various analysis CTAs associated with each model
- [#1080](https://gitlab.com/meltano/meltano/issues/1080) Add live chat support on Meltano.com website using Intercom.io

### Changes

- [#1069](https://gitlab.com/meltano/meltano/issues/1069) Meltano will now use the schedule's name to run incremental jobs
- [#926](https://gitlab.com/meltano/meltano/issues/926) Move manual DigitalOcean Droplet configuration instructions to advanced tutorials
- Collapse Installation docs into a single section

### Fixes

- [#1071](https://gitlab.com/meltano/meltano/issues/1071) Fix `rehydratePollers` so the UI reflects running jobs after a hard refresh or route change (this surfaced from the recent [!963](https://gitlab.com/meltano/meltano/merge_requests/963) change)
- [#1075](https://gitlab.com/meltano/meltano/issues/1075) Fix an issue where `meltano elt` would fail when a previous job was found

## 0.44.0 - (2019-09-30)

---

### New

- [#950](https://gitlab.com/meltano/meltano/issues/950) Removed the Analyze connection configuration: Meltano will now infer connections out of each loader configuration.
- [#1002](https://gitlab.com/meltano/meltano/issues/1002) Analyze UI now displays the Topic's (analysis model's) description text if applicable
- [#1032](https://gitlab.com/meltano/meltano/issues/1032) Add 'Model' and 'Notebook' to main navigation to communicate that Meltano plans to empower users with modeling and notebooking functionality
- [#949](https://gitlab.com/meltano/meltano/issues/949) Add "Log" button and dedicated sub-UI for tracking an ELT run's status more granularly

- [#932](https://gitlab.com/meltano/meltano/issues/932) Meltano can now be upgraded from the UI directly.

### Changes

- [#1045](https://gitlab.com/meltano/meltano/issues/1045) Make it clear that 'meltano add' is not hanging while installing plugins
- [#1000](https://gitlab.com/meltano/meltano/issues/1000) Update Getting Started guide with updated screenshots and content
- [#854](https://gitlab.com/meltano/meltano/issues/854) Charts now use pretty labels rather than the ID
- [#1011](https://gitlab.com/meltano/meltano/issues/1011) Removed "Catch-up Date" in favor of default "Start Date" of extractor
- [#578](https://gitlab.com/meltano/meltano/issues/578) Remove support for `tap-zuora`.
- [#1002](https://gitlab.com/meltano/meltano/issues/1002) Update `discovery.yml` with explicit `kind: password` metadata (we infer and set input types of `password` as a safeguard, but the explicit setting is preferred)
- [#1049](https://gitlab.com/meltano/meltano/issues/1049) Change default `target-sqlite` database name to `warehouse` to not conflict with system database
- [#949](https://gitlab.com/meltano/meltano/issues/949) Update the way Meltano handles logs for ELT runs: Every elt run is logged in `.meltano/run/logs/{job_id}/elt_{timestamp}.log`. That allows Meltano to keep logs for multiple, or even concurrent, elt runs with the same `job_id`.
- [#949](https://gitlab.com/meltano/meltano/issues/949) Update "Create Pipeline" redirect logic based on the previous route being 'transforms' (this is a UX win setting up the user with the sub-UI for the next logical step vs. requiring a manual "Create" click)
- [#1051](https://gitlab.com/meltano/meltano/issues/1051) Automatically set SQLALCHEMY_DATABASE_URI config to system database URI

### Fixes

- [#1004](https://gitlab.com/meltano/meltano/issues/1004) Fix error when deselecting last attribute in Analyze
- [#1048](https://gitlab.com/meltano/meltano/issues/1048) Fix various actions that should have been mutations and did minor code convention cleanup
- [#1063](https://gitlab.com/meltano/meltano/issues/1063) Fix the "Explore" button link in Dashboards to properly account for the `namespace`

### Breaks

- [#1051](https://gitlab.com/meltano/meltano/issues/1051) Remove MELTANO_BACKEND e.a. in favor of --uri CLI option and MELTANO_DATABASE_URI env var
- [#1052](https://gitlab.com/meltano/meltano/issues/1052) Move system database into `.meltano` directory to indicate it is owned by the app and not supposed to be messed with directly by users

## 0.43.0 - (2019-09-23)

---

### New

- [#1014](https://gitlab.com/meltano/meltano/issues/1014) Meltano now logs all output from each `meltano elt` run in a log file that uses the unique job*id of the run. It can be found in `.meltano/run/logs/elt*{job_id}.log`.
- [#1014](https://gitlab.com/meltano/meltano/issues/1014) Meltano now logs all output from each `meltano elt` run in a log file that uses the unique job*id of the run. It can be found in `.meltano/run/logs/elt*{job_id}.log`.
- [#1014](https://gitlab.com/meltano/meltano/issues/1014) Meltano now logs all output from each `meltano elt` run in a log file that uses the unique `job_id` of the run. It can be found in `.meltano/run/logs/elt*{job_id}.log`.
- [#955](https://gitlab.com/meltano/meltano/issues/955) Establish baseline for demo day and how they should be run

### Changes

- [#891](https://gitlab.com/meltano/meltano/issues/891) Contributors can run webapp from root directory

### Fixes

- [#1005](https://gitlab.com/meltano/meltano/issues/1005) Fix installed plugins endpoints listing identically named plugins of different types under wrong type

## 0.42.1 - (2019-09-19)

---

### Changes

- [#987](https://gitlab.com/meltano/meltano/issues/987) Update routing to match labels (verbs vs. nouns) in effort to subtly reinforce action taking vs. solely "thing" management
- [#960](https://gitlab.com/meltano/meltano/issues/960) Improve UX by instantly displaying extractor and loader configuration UIs based on "Install" or "Configure" interaction as opposed to the prior delay (side effect of async `addPlugin`)
- [#996](https://gitlab.com/meltano/meltano/issues/996) Update conditional UI analytics stats tracking at runtime vs. build-time by sourcing state from the same backend `send_anonymous_usage_stats` flag

### Fixes

- [#992](https://gitlab.com/meltano/meltano/issues/992) Fix missing GA scripts
- [#989](https://gitlab.com/meltano/meltano/issues/989) Fix UI/UX documentation regarding recent removal of `view-header`
- [#994](https://gitlab.com/meltano/meltano/issues/994) Fix stale Pipelines Count in main navigation Pipeline badge
- [#999](https://gitlab.com/meltano/meltano/issues/999) Update yarn dependencies to resolve peer dependency warning
- [#1008](https://gitlab.com/meltano/meltano/issues/1008) Fix error on "Create Pipeline Schedule" modal when no plugins have been installed
- [#1015](https://gitlab.com/meltano/meltano/issues/1008) Support SQLite database name with and without '.db' extension
- [#1007](https://gitlab.com/meltano/meltano/issues/1007) Fix pipeline with failed job not being regarded as having completed
- [#998](https://gitlab.com/meltano/meltano/issues/998) Update Analyze UI with conditional loading indicator to prevent query generation prior to connection dialects being loaded (this solution is still useful for when inference supercedes our current manual dialect selection solution)
- [#1009](https://gitlab.com/meltano/meltano/issues/1009) Fix default ConnectorSettings validation to account for `false` (unchecked) checkbox values

### Breaks

## 0.42.0 - (2019-09-16)

---

### New

- [#976](https://gitlab.com/meltano/meltano/issues/976) Route changes will update page title in the web app

### Changes

- [Marketing #48](https://gitlab.com/meltano/meltano-marketing/issues/48) Update newsletter subscription links to redirect to our new newsletter [hosted by Substack](https://meltano.substack.com)

### Fixes

- [#965](https://gitlab.com/meltano/meltano/issues/965) Fix a regression that prevented the Meltano UI to reach the Meltano API when using an external hostname.
- [#986](https://gitlab.com/meltano/meltano/issues/986) Fix an issue where the Orchestration page would not show Airflow even when it was installed.
- [#969](https://gitlab.com/meltano/meltano/issues/969) Fix an issue where the Meltano Analyze connection would not respect the `port` configuration.
- [#964](https://gitlab.com/meltano/meltano/issues/964) Fix copy button overlap issue with top navigation
- [#970](https://gitlab.com/meltano/meltano/issues/970) Fix Meltano's m5o parser and compiler to properly namespace and isolate the definitions of different custom and packaged Topics.

## 0.41.0 - (2019-09-09)

---

### New

- [#980](https://gitlab.com/meltano/meltano/issues/980) Add Cypress for e2e testing pipeline
- [#579](https://gitlab.com/meltano/meltano/issues/579) Add `meltano schedule list` to show a project's schedules
- [#942](https://gitlab.com/meltano/meltano/issues/942) Add progress bars on various routes to improve UX feedback
- [#779](https://gitlab.com/meltano/meltano/issues/779) Add various UI polish details regarding iconography use, preloading feedback, breadcrumbs, container styling, navigation, and sub-navigation

### Changes

- [#906](https://gitlab.com/meltano/meltano/issues/906) `meltano ui` will now run in `production` per default

- [#942](https://gitlab.com/meltano/meltano/issues/942) Update Analyze Connections UI to match configuration-as-modal pattern for UX consistency regarding configuration
- [#779](https://gitlab.com/meltano/meltano/issues/779) Update all "This feature is queued..." temporary UI buttons to link to the Meltano repo issues page with a contextual search term

## 0.40.0 - (2019-09-04)

---

### New

- [#927](https://gitlab.com/meltano/meltano/issues/927) Document how to manually set up a Meltano Droplet on DigitalOcean

- [#916](https://gitlab.com/meltano/meltano/issues/916) Add Transform step as first-class and adjacent step to Extract and Load
- [#916](https://gitlab.com/meltano/meltano/issues/916) Improve Create Pipeline Schedule default selection UX by leveraging "ELT recents" concept
- [#936](https://gitlab.com/meltano/meltano/issues/936) Add "Refresh Airflow" button in Orchestrate to bypass route change or full-page refresh when iframe doesn't initially inflate as expected (this will likely be automated once the root cause is determined)
- [#899](https://gitlab.com/meltano/meltano/issues/899) Add deep linking improvements to reports and dashboards to better facilitate sharing
- [#899](https://gitlab.com/meltano/meltano/issues/899) Add "Edit" and "Explore" buttons to each report instance displayed in a dashboard to enable editing said report and exploring a fresh and unselected analysis of the same model and design
- [!546](https://gitlab.com/meltano/meltano/merge_requests/546) Add new Advanced Tutorial on how to Load CSV files to Postgres

### Changes

- [#909](https://gitlab.com/meltano/meltano/issues/909) Default names will be generated for Reports and Dashboards
- [#892](https://gitlab.com/meltano/meltano/issues/892) Improve experience for parsing Snowflake URL for ID by showing processing step
- [#935](https://gitlab.com/meltano/meltano/issues/935) Update Entity Selection to be nested in the Extract step so each ELT step is consecutive
- [#886](https://gitlab.com/meltano/meltano/issues/886) Add validation for grouping settings as the next iteration of improved form validation for generated connector settings

### Fixes

- [#931](https://gitlab.com/meltano/meltano/issues/931) Fix Analyze Connections identifier mismatch resulting from recent linting refactor
- [#919](https://gitlab.com/meltano/meltano/issues/919) Fix Airflow iframe automatic UI refresh
- [#937](https://gitlab.com/meltano/meltano/issues/937) Fix Chart.vue prop type error

## 0.39.0 - (2019-08-26)

---

### New

- [#838](https://gitlab.com/meltano/meltano/issues/838) Add indicator for speed run plugins
- [#870](https://gitlab.com/meltano/meltano/issues/870) Add global footer component in docs
- [#871](https://gitlab.com/meltano/meltano/issues/871) Add contributing link in footer of docs
- [#908](https://gitlab.com/meltano/meltano/issues/908) Add auto installation for Airflow Orchestrator for improved UX
- [#912](https://gitlab.com/meltano/meltano/issues/912) Auto run the ELT of a saved Pipeline Schedule by default
- [#907](https://gitlab.com/meltano/meltano/issues/907) Add auto select of "All" for Entities Selection step and removed the performance warning (a future iteration will address the "Recommended" implementation and the display of a resulting performance warning when "All" is selected and "Recommended" ignored)
- [#799](https://gitlab.com/meltano/meltano/issues/799) Standardized code conventions on the frontend and updated related documentation (issues related to further linting enforcement will soon follow)

### Changes

- [#838](https://gitlab.com/meltano/meltano/issues/838) Speed run plugins prioritized to top of the list
- [#896](https://gitlab.com/meltano/meltano/issues/896) Add documentation for how to do patch releases
- [#910](https://gitlab.com/meltano/meltano/issues/910) Update linting rules to enforce better standards for the frontend code base
- [#885](https://gitlab.com/meltano/meltano/issues/885) Add docs for all extractors and loaders
- [#885](https://gitlab.com/meltano/meltano/issues/885) All plugin modal cards show docs text if they have docs
- [#733](https://gitlab.com/meltano/meltano/issues/733) Improve error feedback to be more specific when plugin installation errors occur

### Fixes

- [#923](https://gitlab.com/meltano/meltano/issues/923) Fix contributing release docs merge conflict issue

## 0.38.0 - (2019-08-21)

---

### New

- [#746](https://gitlab.com/meltano/meltano/issues/746) Add CTA to specific dashboard in "Add to Dashboard" sub-UI
- [#746](https://gitlab.com/meltano/meltano/issues/746) Add toast feedback on success, update, or error for schedules, reports, and dashboards
- [#814](https://gitlab.com/meltano/meltano/issues/814) Install Airflow via the Orchestration UI (we may do this in the background automatically in the future)

### Changes

- [#901](https://gitlab.com/meltano/meltano/issues/901) Update entities plugins to be alphabetically sorted for consistency with extractors ordering

### Fixes

- [#746](https://gitlab.com/meltano/meltano/issues/746) Prevent duplicate schedule, report, and dashboard creation if there is an existing item
- [#976](https://gitlab.com/meltano/meltano/issues/900) Fix fallback v976e Route changes will update page title in the web appfor Iso8601 dates/times
- [#903](https://gitlab.com/meltano/meltano/issues/903) Fix columns display issue for the base table in Analyze

### Breaks

## 0.37.2 - (2019-08-19)

---

### Fixes

- [#894](https://gitlab.com/meltano/meltano/issues/894) Fix issue with static asset paths

## 0.37.1 - (2019-08-19)

---

### Fixes

- [#894](https://gitlab.com/meltano/meltano/issues/894) Fix build issues with new Vue CLI 3 build process

## 0.37.0 - (2019-08-19)

---

### New

- [#763](https://gitlab.com/meltano/meltano/issues/763) Add inference to auto install related plugins after a user installs a specific extractor
- [#867](https://gitlab.com/meltano/meltano/issues/867) Add fallback values (if they aren't set in the `discovery.yml`) for `start date`, `start time`, and `end date` for all connectors so the user has potentially one less interaction to make per connector configuration

### Changes

- [#342](https://gitlab.com/meltano/meltano/issues/342) Swap UI app directory "webapp" and upgrade to Vue CLI 3
- [#882](https://gitlab.com/meltano/meltano/issues/882) Update navigation and subnavigation labels to verbs vs. nouns to inspire action and productivity when using the UI
- [#700](https://gitlab.com/meltano/meltano/issues/700) Update documentation to remove "\$" and trim spaces to make CLI command copy/paste easier
- [#878](https://gitlab.com/meltano/meltano/issues/878) Write a [tutorial to help users get started with PostgreSQL](http://www.meltano.com/docs/loaders.html#postgresql-database)
- [#883](https://gitlab.com/meltano/meltano/issues/883) Break Extractors and Loaders sections out in the docs
- [#889](https://gitlab.com/meltano/meltano/issues/889) Allow for githooks to lint on commit
- [#835](https://gitlab.com/meltano/meltano/issues/835) Pipeline name in Schedule creation will have an automatic default

### Fixes

- [#872](https://gitlab.com/meltano/meltano/issues/872) Updated `tap-marketo` and `tap-stripe` to leverage password input type while also improving the input type password fallback
- [#882](https://gitlab.com/meltano/meltano/issues/882) Fix recent minor regression regarding `Dashboard` routing
- [#858](https://gitlab.com/meltano/meltano/issues/858) Fix `job_state` bug so that ELT run status polling can properly resume as expected
- [#890](https://gitlab.com/meltano/meltano/issues/890) Fix implementation of default configuration setting to use less code

## 0.36.0 - (2019-08-12)

---

### New

- [#793](https://gitlab.com/meltano/meltano/issues/793) Add introduction module to Connector Settings to allow for helper text as far as signup and documentation links
- [#796](https://gitlab.com/meltano/meltano/issues/796) Add dropdown option to Connector Settings to allow for more defined UI interactions
- [#802](https://gitlab.com/meltano/meltano/issues/802) Add support for Query Filters over columns that are not selected
- [#855](https://gitlab.com/meltano/meltano/issues/855) Add empty state to Dashboards and cleaned up styling for consistency with Analyze's layout
- [#856](https://gitlab.com/meltano/meltano/issues/856) Add contextual information to the Analyze Connection UI to aid user understanding
- [#800](https://gitlab.com/meltano/meltano/issues/800) Add save success feedback for connectors, entities, and connections
- [#817](https://gitlab.com/meltano/meltano/issues/817) Add [Meltano explainer video](https://www.youtube.com/watch?v=2Glsf89WQ5w) to the front page of Meltano.com

### Changes

- [#794](https://gitlab.com/meltano/meltano/issues/794) Update Snowflake fields to have descriptions and utilize tooltip UI
- [#853](https://gitlab.com/meltano/meltano/issues/853) Improve UX for multi-attribute ordering (wider sub-UI for easier reading, clear drop target, and clearer drag animation for reenforcing sorting interaction)
- [#735](https://gitlab.com/meltano/meltano/issues/735) Update Entities UI to only display entity selection "Configure" CTAs for installed (vs. previously all) extractors
- [#548](https://gitlab.com/meltano/meltano/issues/548) Update Meltano mission, vision and path to v1 on [roadmap page](https://meltano.com/docs/roadmap.html) of Meltano.com
- [#824](https://gitlab.com/meltano/meltano/issues/824) Update `meltano select` to use the unique `tap_stream_id` instead of the `stream` property for filtering streams. This adds support for taps with multiple streams with the same name, like, for example, the ones produced by `tap-postgres` when tables with the same name are defined in different schemas.
- [#842](https://gitlab.com/meltano/meltano/issues/842) Collapse Deployment section in the docs to be under [Installation](https://meltano.com/docs/installation.html)

### Fixes

- [#855](https://gitlab.com/meltano/meltano/issues/855) Fix bug that duplicated a dashboard's `reportIds` that also prevented immediate UI feedback when reports were toggled (added or removed) from a dashboard via Analyze's "Add to Dashboard" dropdown
- [#851](https://gitlab.com/meltano/meltano/issues/851) Fix report saving and loading to work with filters and sortBy ordering
- [#852](https://gitlab.com/meltano/meltano/issues/852) Update Scheduling UI to have "Run" button at all times vs conditionally to empower users to run one-off ELT pipelines even if Airflow is installed
- [#852](https://gitlab.com/meltano/meltano/issues/852) Update Scheduling UI "Interval" column with CTA to install Airflow while communicating why via tooltip
- [#852](https://gitlab.com/meltano/meltano/issues/852) Fix initial Orchestration page hydration to properly reflect Airflow installation status
- [#831](https://gitlab.com/meltano/meltano/issues/831) Update `meltano elt` to exit with 1 and report dbt's exit code on an error message when dbt exits with a non-zero code.
- [#857](https://gitlab.com/meltano/meltano/issues/857) Update PluginDiscoveryService to use the cached `discovery.yml` when Meltano can not connect to `meltano.com` while trying to fetch a fresh version of the discovery file.
- [#850](https://gitlab.com/meltano/meltano/issues/850) Fix entities response so entities display as expected (as assumed this simple fix was due to our recent interceptor upgrade)
- [#800](https://gitlab.com/meltano/meltano/issues/800) Fix connector and connection settings to display saved settings by default while falling back and setting defaults if applicable

## 0.35.0 - (2019-08-05)

---

### New

- [!781](https://gitlab.com/meltano/meltano/merge_requests/781) Add new Advanced Tutorial on how to use tap-postgres with Meltano
- [#784](https://gitlab.com/meltano/meltano/issues/784) Add multiple attribute ordering with drag and drop ordering in the UI

### Changes

- [#784](https://gitlab.com/meltano/meltano/issues/784) As part of multiple attribute sorting and keeping the attributes and results sub-UIs in sync, we know autorun queries based on user interaction after the initial explicit "Run" button interaction

## 0.34.2 - (2019-08-01)

---

### Fixes

- [#821](https://gitlab.com/meltano/meltano/issues/821) Fix `meltano config` not properly loading settings defined in the `meltano.yml`
- [#841](https://gitlab.com/meltano/meltano/issues/841) Fix a problem when model names were mangled by the API

## 0.34.1 - (2019-07-30)

---

### Fixes

- [#834](https://gitlab.com/meltano/meltano/issues/834) Fixed a problem with the Meltano UI not having the proper API URL set

## 0.34.0 - (2019-07-29)

---

### New

- [#757](https://gitlab.com/meltano/meltano/issues/757) Update 'meltano permissions' to add support for GRANT ALL and FUTURE GRANTS on tables in schemas
- [#760](https://gitlab.com/meltano/meltano/issues/760) Update 'meltano permissions' to add support for granting permissions on VIEWs
- [#812](https://gitlab.com/meltano/meltano/issues/812) `meltano ui` will now stop stale Airflow workers when starting
- [#762](https://gitlab.com/meltano/meltano/issues/762) Added run ELT via the UI (manages multiple and simultaneous runs)
- [#232](https://gitlab.com/meltano/meltano/issues/232) Meltano now bundles Alembic migrations to support graceful database upgrades

### Changes

- [#828](https://gitlab.com/meltano/meltano/issues/828) Docker installation instructions have been dogfooded, clarified, and moved to Installation section
- [#944](https://gitlab.com/meltano/meltano/issues/944) Update the Transform step's default to "Skip"

### Fixes

- [#807](https://gitlab.com/meltano/meltano/issues/807) Fix filter input validation when editing saved filters
- [#822](https://gitlab.com/meltano/meltano/issues/822) Fix pipeline schedule naming via slugify to align with Airflow DAG naming requirements
- [#820](https://gitlab.com/meltano/meltano/issues/820) Fix `meltano select` not properly connecting to the system database
- [#787](https://gitlab.com/meltano/meltano/issues/787) Fix results sorting to support join tables
- [#832](https://gitlab.com/meltano/meltano/issues/832) Fix schedule creation endpoint to return properly typed response (this became an issue as a result of our recent case conversion interceptor)
- [#819](https://gitlab.com/meltano/meltano/issues/819) Running the Meltano UI using gunicorn will properly update the system database

## 0.33.0 - (2019-07-22)

---

### New

- [#788](https://gitlab.com/meltano/meltano/issues/788) Reydrate filters in Analyze UI after loading a saved report containing filters

### Changes

- [#804](https://gitlab.com/meltano/meltano/issues/804) Connection set in the Design view are now persistent by Design

### Fixes

- [#788](https://gitlab.com/meltano/meltano/issues/788) Properly reset the default state of the Analyze UI so stale results aren't displayed during a new analysis
- [!806](https://gitlab.com/meltano/meltano/merge_requests/806) Fix filters editing to prevent input for `is_null` and `is_not_null` while also ensuring edits to existing filter expressions types adhere to the same preventitive input.
- [#582](https://gitlab.com/meltano/meltano/issues/582) Remove the `export` statements in the default `.env` initialized by `meltano init`.
- [#816](https://gitlab.com/meltano/meltano/issues/816) Fix `meltano install` failing when connections where specified in the `meltano.yml`
- [#786](https://gitlab.com/meltano/meltano/issues/786) Fixed an issue with the SQL engine would mixup table names with join/design names
- [#808](https://gitlab.com/meltano/meltano/issues/808) Fix filter aggregate value with enforced number via `getQueryPayloadFromDesign()` as `input type="number"` only informs input keyboards on mobile, and does not enforce the Number type as expected

## 0.32.2 - (2019-07-16)

---

### New

- [#759](https://gitlab.com/meltano/meltano/issues/759) Added filtering functionality to the Analyze UI while additionally cleaning it up from a UI/UX lens

## 0.32.1 - (2019-07-15)

---

### Fixes

- [#792](https://gitlab.com/meltano/meltano/issues/792) Fix an error when trying to schedule an extractor that didn't expose a `start_date`.

## 0.32.0 - (2019-07-15)

---

### New

- [!718](https://gitlab.com/meltano/meltano/merge_requests/718) Add support for filters (WHERE and HAVING clauses) to MeltanoQuery and Meltano's SQL generation engine
- [#748](https://gitlab.com/meltano/meltano/issues/748) Added the `Connections` plugin to move the Analyze connection settings to the system database
- [#748](https://gitlab.com/meltano/meltano/issues/748) Added the `meltano config` command to manipulate a plugin's configuration

### Fixes

[!726](https://gitlab.com/meltano/meltano/merge_requests/726) Fixed InputDateIso8601's default value to align with HTML's expected empty string default

## 0.31.0 - (2019-07-08)

---

### New

- [#766](https://gitlab.com/meltano/meltano/issues/766) Add Codeowners file so that the "approvers" section on MRs is more useful for contributors
- [#750](https://gitlab.com/meltano/meltano/issues/750) Various UX updates (mostly tooltips) to make the configuration UI for scheduling orchestration easier to understand
- [#739](https://gitlab.com/meltano/meltano/issues/739) Updated `discovery.yml` for better consistency of UI order within each connector's settings (authentication -> contextual -> start/end dates). Improved various settings' `kind`, `label`, and `description`. Added a `documentation` prop to provide a documentation link for involved settings (temp until we have better first class support for more complex setting types)

### Fixes

- [#737](https://gitlab.com/meltano/meltano/issues/737) Fixed UI flash for connector settings when installation is complete but `configSettings` has yet to be set
- [#751](https://gitlab.com/meltano/meltano/issues/751) Fixed the Orchestrations view by properly checking if Airflow is installed so the correct directions display to the user

## 0.30.0 - (2019-07-01)

---

### New

- [#736](https://gitlab.com/meltano/meltano/issues/736) Add "Cancel", "Next", and a message to the entities UI when an extractor doesn't support discovery and thus entity selection
- [#730](https://gitlab.com/meltano/meltano/issues/730) Updated Analyze Models page UI with improved content organization so it is easier to use
- [#710](https://gitlab.com/meltano/meltano/issues/710) Updated connector (extractor and loader) settings with specific control type (text, password, email, boolean, and date) per setting, added form validation, and added an inference by default for password and token fields as a protective measure
- [#719](https://gitlab.com/meltano/meltano/issues/719) Added InputDateIso8601.vue component to standardize date inputs in the UI while ensuring the model data remains in Iso8601 format on the frontend.
- [#643](https://gitlab.com/meltano/meltano/issues/643) Updated `minimallyValidated` computeds so that new users are intentionally funneled through the pipelines ELT setup UI (previously they could skip past required steps)
- [#752](https://gitlab.com/meltano/meltano/issues/752) Fix the schedule having no start_date when the extractor didn't expose a `start_date` setting

### Fixes

- [!703](https://gitlab.com/meltano/meltano/merge_requests/703) Fix `ScheduleService` instantiation due to signature refactor

## 0.29.0 - (2019-06-24)

---

### New

- [#724](https://gitlab.com/meltano/meltano/issues/724) Add the `model-gitlab-ultimate` plugin to Meltano. It includes .m5o files for analyzing data available for Gitlab Ultimate or Gitlab.com Gold accounts (e.g. Epics, Epic Issues, etc) fetched using the Gitlab API. Repository used: https://gitlab.com/meltano/model-gitlab-ultimate
- [#723](https://gitlab.com/meltano/meltano/issues/723) Add proper signage and dedicated sub-navigation area in views/pages. Standardized the view -> sub-view markup relationships for consistent layout. Directory refactoring for improved organization.
- [#612](https://gitlab.com/meltano/meltano/issues/612) Move the plugins' configuration to the database, enabling configuration from the UI

### Changes

- [#636](https://gitlab.com/meltano/meltano/issues/636) Refactored connector logo related logic into a ConnectorLogo component for code cleanliness, reusability, and standardization
- [#728](https://gitlab.com/meltano/meltano/issues/728) Change error notification button link to open the bugs issue template

### Fixes

- [#718](https://gitlab.com/meltano/meltano/issues/718) Fix dynamically disabled transforms always running. Transforms can now be dynamically disabled inside a dbt package and Meltano will respect that. It will also respect you and your time.
- [#684](https://gitlab.com/meltano/meltano/issues/684) Enables WAL on SQLite to handle concurrent processes gracefully
- [#732](https://gitlab.com/meltano/meltano/issues/732) Fix plugin installation progress bar that wasn't updating upon installation completion

## 0.28.0 - (2019-06-17)

---

### New

- [!683](https://gitlab.com/meltano/meltano/issues/683) Add `--start-date` to `meltano schedule` to give the control over the catch up logic to the users
- [#651](https://gitlab.com/meltano/meltano/issues/651) Added model installation in the Analyze UI to bypass an otherwise "back to the CLI step"
- [#676](https://gitlab.com/meltano/meltano/issues/676) Add pipeline schedule UI for viewing and saving pipeline schedules for downstream use by Airflow/Orchestration

### Changes

- [#708](https://gitlab.com/meltano/meltano/issues/708) Enable `tap-gitlab` to run using Gitlab Ultimate and Gitlab.com Gold accounts and extract Epics and Epic Issues.
- [#711](https://gitlab.com/meltano/meltano/issues/711) Add new call to action for submitting an issue on docs site
- [#717](https://gitlab.com/meltano/meltano/issues/717) Enable `dbt-tap-gitlab` to run using Gitlab Ultimate and Gitlab.com Gold accounts and generate transformed tables that depend on Epics and Epic Issues.

### Fixes

- [#716](https://gitlab.com/meltano/meltano/issues/716) Fix entities UI so only installed extractors can edit selections
- [#715](https://gitlab.com/meltano/meltano/issues/715) Remove reimport of Bulma in `/orchestration` route to fix borked styling

## 0.27.0 - (2019-06-10)

---

### New

- [!640](https://gitlab.com/meltano/meltano/merge_requests/640) Google Analytics logo addition for recent tap-google-analytics Extractor addition
- [#671](https://gitlab.com/meltano/meltano/issues/671) Add the `tap-google-analytics` transform to Meltano. It is using the dbt package defined in https://gitlab.com/meltano/dbt-tap-google-analytics
- [#672](https://gitlab.com/meltano/meltano/issues/672) Add the `model-google-analytics` plugin to Meltano. It includes .m5o files for analyzing data fetched from the Google Analytics Reporting API. Repository used: https://gitlab.com/meltano/model-google-analytics
- [#687](https://gitlab.com/meltano/meltano/issues/687) Implemented a killswitch to prevent undefined behaviors when a Meltano project is not compatible with the installed `meltano` version

### Fixes

- [#661](https://gitlab.com/meltano/meltano/issues/661) Fixed empty UI for extractors that lack configuration settings by providing feedback message with actionable next steps
- [#663](https://gitlab.com/meltano/meltano/issues/663) Fixed Airflow error when advancing to Orchestration step after installing and saving a Loader configuration
- [#254](https://gitlab.com/meltano/meltano/issues/254) Fixed `meltano init` not working on terminal with cp1252 encoding
- [#254](https://gitlab.com/meltano/meltano/issues/254) Fixed `meltano add/install` crashing on Windows
- [#664](https://gitlab.com/meltano/meltano/issues/664) Minor CSS fix ensuring Airflow UI height is usable (side-effect of recent reparenting)
- [#679](https://gitlab.com/meltano/meltano/issues/679) Fix an issue with `meltano select` emitting duplicate properties when the property used the `anyOf` type
- [#650](https://gitlab.com/meltano/meltano/issues/650) Add `MELTANO_DISABLE_TRACKING` environment variable to disable all tracking
- [#670](https://gitlab.com/meltano/meltano/issues/670) Update tests to not send tracking events

## 0.26.0 - (2019-06-03)

---

### New

- [#603](https://gitlab.com/meltano/meltano/issues/603) `meltano select` now supports raw JSON Schema as a valid Catalog
- [#537](https://gitlab.com/meltano/meltano/issues/537) Add Extractor for Google Analytics (`tap-google-analytics`) to Meltano. It uses the tap defined in https://gitlab.com/meltano/tap-google-analytics/

### Changes

- [#621](https://gitlab.com/meltano/meltano/issues/621) Added new tutorial for tap-gitlab
- [#657](https://gitlab.com/meltano/meltano/issues/657) Update Analyze page to have single purpose views

### Fixes

- [#645](https://gitlab.com/meltano/meltano/issues/645) Fixed confusion around Loader Settings and Analytics DB Connector Settings
- [#580](https://gitlab.com/meltano/meltano/issues/580) Fixed `project_compiler` so the Analyze page can properly display custom topics
- [#658](https://gitlab.com/meltano/meltano/issues/658) Fixed the Analyze page when no models are present
- [#603](https://gitlab.com/meltano/meltano/issues/603) Fix an issue where `meltano select` would incorrectly report properties as excluded
- [#603](https://gitlab.com/meltano/meltano/issues/603) Fix an issue where `meltano select` incorrectly flatten nested properties
- [#553](https://gitlab.com/meltano/meltano/issues/553) Fix an issue where running `meltano select --list` for the first time would incorrectly report properties

### Break

## 0.25.0 - (2019-05-28)

---

### New

- [#586](https://gitlab.com/meltano/meltano/issues/586) `meltano ui` now automatically start Airflow if installed; Airflow UI available at `Orchestration`.
- [#592](https://gitlab.com/meltano/meltano/issues/592) Added baseline UX feedback via toast for uncaught API response errors with a link to "Submit Bug"
- [#642](https://gitlab.com/meltano/meltano/issues/642) Improved UX during extractor plugin installation so settings can be configured _during_ installation as opposed to waiting for the (typically lengthy) install to complete
- [!647](https://gitlab.com/meltano/meltano/merge_requests/647) Added preloader for occasional lengthy extractor loading and added feedback for lengthy entities loading
- [#645](https://gitlab.com/meltano/meltano/issues/645) Added an Analyze landing page to facilitate future sub-UIs including the Analyze database settings; Added proper Loader Settings UI.

### Fixes

- [#645](https://gitlab.com/meltano/meltano/issues/645) Fixed confusion around Loader Settings and Analyze database settings

## 0.24.0 - (2019-05-06)

---

### New

- [#622](https://gitlab.com/meltano/meltano/issues/622) Added ELT flow UI Routes & Deep Linking to advance user through next steps after each step's save condition vs. requiring them to manually click the next step to advance
- [#598](https://gitlab.com/meltano/meltano/issues/598) Updated color and greyscale use in the context of navigation and interactive elements to better communicate UI hierarchy
- [#607](https://gitlab.com/meltano/meltano/issues/607) Add "All/Default/Custom" button bar UI for improved entities selection UX
- [#32](https://gitlab.com/meltano/meltano-marketing/issues/32) Integrate Algolia Search for docs
- [#590](https://gitlab.com/meltano/meltano/issues/590) Add documentation for deploying Meltano in ECS
- [#628](https://gitlab.com/meltano/meltano/issues/628) Add documentation for tap-mongodb
- [!605](https://gitlab.com/meltano/meltano/merge_requests/605) Added tooltips for areas of UI that are WIP for better communication of a feature's status

### Changes

- [375](https://gitlab.com/meltano/meltano/issues/375) Meltano can now run on any host/port

### Fixes

- [#595](https://gitlab.com/meltano/meltano/issues/595) Fix `meltano invoke` not working properly with `dbt`
- [#606](https://gitlab.com/meltano/meltano/issues/606) Fix `SingerRunner.bookmark_state()` to properly handle and store the state output from Targets as defined in the Singer.io Spec.

## 0.23.0 - (2019-04-29)

---

### New

- [#32](https://gitlab.com/meltano/meltano-marketing/issues/32) Integrate Algolia Search for docs

### Changes

- [#522](https://gitlab.com/meltano/meltano/issues/522) Update Carbon tutorial with new instructions and screenshots

## 0.22.0 - (2019-04-24)

---

### New

- [#477](https://gitlab.com/meltano/meltano/issues/477) Add ability for users to sign up for email newsletters
- [!580](https://gitlab.com/meltano/meltano/merge_requests/580) Add sorting to plugins for improved UX, both UI via extractors/loaders/etc. and `meltano discover all` benefit from sorted results
- [!528](https://gitlab.com/meltano/meltano/issues/528) Add documentation for RBAC alpha feature and environment variables

### Changes

- [#588](https://gitlab.com/meltano/meltano/issues/588) Updated core navigation and depth hierarchy styling to facilitate main user flow and improved information architecture
- [#591](https://gitlab.com/meltano/meltano/issues/591) Revert #484: remove `meltano ui` being run outside a Meltano project.
- [#584](https://gitlab.com/meltano/meltano/issues/584) Initial v1 for enabling user to setup ELT linearly through the UI via a guided sequence of steps

### Fixes

- [#600](https://gitlab.com/meltano/meltano/issues/600) Fix a bug with meltano select when the extractor would output an invalid schema
- [#597](https://gitlab.com/meltano/meltano/issues/597) Automatically open the browser when `meltano ui` is run

## 0.21.0 - (2019-04-23)

---

### New

- [#477](https://gitlab.com/meltano/meltano/issues/477) Add ability for users to sign up for email newsletters

### Changes

- [#591](https://gitlab.com/meltano/meltano/issues/591) Revert #484: remove `meltano ui` being run outside a Meltano project.

## 0.20.0 - (2019-04-15)

---

### New

- Add documentation on custom transformations and models. Link to Tutorial: https://www.meltano.com/tutorials/create-custom-transforms-and-models.html

## 0.19.1 - (2019-04-10)

---

### New

- [#539](https://gitlab.com/meltano/meltano/issues/539) Add Tutorial for "Using Jupyter Notebooks" with Meltano
- [#534](https://gitlab.com/meltano/meltano/issues/534) Add UI entity selection for a given extractor
- [#520](https://gitlab.com/meltano/meltano/issues/520) Add v1 UI for extractor connector settings
- [#486](https://gitlab.com/meltano/meltano/issues/486) Add the `model-gitlab` plugin to Meltano. It includes .m5o files for analyzing data fetched using the Gitlab API. Repository used: https://gitlab.com/meltano/model-gitlab
- [#500](https://gitlab.com/meltano/meltano/issues/500) Add the `model-stripe` plugin to Meltano. It includes .m5o files for analyzing data fetched using the Stripe API. Repository used: https://gitlab.com/meltano/model-stripe
- [#440](https://gitlab.com/meltano/meltano/issues/440) Add the `model-zuora` plugin to Meltano. It includes .m5o files for analyzing data fetched using the Zuora API. Repository used: https://gitlab.com/meltano/model-zuora
- [#541](https://gitlab.com/meltano/meltano/issues/541) Add a 404 page for missing routes on the web app

### Fixes

- [#576](https://gitlab.com/meltano/meltano/issues/576) Fix switching between designs now works
- [#555](https://gitlab.com/meltano/meltano/issues/555) Fix `meltano discover` improperly displaying plugins
- [#530](https://gitlab.com/meltano/meltano/issues/530) Fix query generation for star schemas
- [#575](https://gitlab.com/meltano/meltano/issues/575) Move Airflow configuration to .meltano/run/airflow
- [#571](https://gitlab.com/meltano/meltano/issues/571) Fix various routing and API endpoint issues related to recent `projects` addition

## 0.19.0 - (2019-04-08)

---

### New

- [#513](https://gitlab.com/meltano/meltano/issues/513) Added initial e2e tests for the UI
- [#431](https://gitlab.com/meltano/meltano/issues/431) Add the `tap-zendesk` transform to Meltano. It is using the dbt package defined in https://gitlab.com/meltano/dbt-tap-zendesk
- [484](https://gitlab.com/meltano/meltano/issues/484) Updated `meltano ui` to automatically launch the UI, and projects from the UI (previously only an option in the CLI)
- [#327](https://gitlab.com/meltano/meltano/issues/327) Add `meltano add --custom` switch to enable integration of custom plugins
- [#540](https://gitlab.com/meltano/meltano/issues/540) Add CHANGELOG link in intro section of the docs
- [#431](https://gitlab.com/meltano/meltano/issues/431) Add the `model-zendesk` plugin to Meltano. It includes .m5o files for analyzing data fetched using the Zendesk API. Repository used: https://gitlab.com/meltano/model-zendesk
- [!544](https://gitlab.com/meltano/meltano/merge_requests/544) Add support for extracting data from CSV files by adding [tap-csv](https://gitlab.com/meltano/tap-csv) to Meltano
- [#514](https://gitlab.com/meltano/meltano/issues/514) Add 'airflow' orchestrators plugin to enable scheduling
- Add the `tap-zuora` transform to Meltano. It is using the dbt package defined in https://gitlab.com/meltano/dbt-tap-zuora

### Changes

- [#455](https://gitlab.com/meltano/meltano/issues/455) Add documentation about `target-snowflake`

### Fixes

- [#507](https://gitlab.com/meltano/meltano/issues/507) Ensure design name and table name don't need to match so multiple designs can leverage a single base table
- [#551](https://gitlab.com/meltano/meltano/issues/551) Fix HDA queries generated when an attribute is used both as a column and as an aggregate.
- [#559](https://gitlab.com/meltano/meltano/issues/559) Add support for running custom transforms for taps without default dbt transforms.

## 0.18.0 - (2019-04-02)

---

### New

- [#432](https://gitlab.com/meltano/meltano/issues/432) Add the `tap-zuora` transform to Meltano. It is using the dbt package defined in https://gitlab.com/meltano/dbt-tap-zuora

### Changes

- Remove Snowflake references from advanced tutorial.
- [#2 dbt-tap-zuora](https://gitlab.com/meltano/dbt-tap-zuora/issues/2) Remove custom SFDC related attributes from Zuora Account and Subscription Models
- Update [Contributing - Code Style](https://meltano.com/docs/contributing.html#code-style) documentation to including **pycache** troubleshooting

### Fixes

- [#529](https://gitlab.com/meltano/meltano/issues/529) Resolve "SFDC Tutorial - ELT Fails due to invalid schema.yml" by [#4 dbt-tap-salesforce](https://gitlab.com/meltano/dbt-tap-salesforce/issues/4) removing the schema.yml files from the dbt models for tap-salesforce.
- [#502](https://gitlab.com/meltano/meltano/issues/502) Fix the situation where an m5o has no joins, the design still will work.

## 0.17.0 - (2019-03-25)

---

### New

- [#485](https://gitlab.com/meltano/meltano/issues/485) Added various UI unit tests to the Analyze page
- [#370](https://gitlab.com/meltano/meltano/issues/370) Enabled authorization using role-based access control for Designs and Reports

### Changes

- [#283](https://gitlab.com/meltano/meltano/issues/283) Silence pip's output when there is not error
- [#468](https://gitlab.com/meltano/meltano/issues/468) Added reminder in docs regarding the need for `source venv/bin/activate` in various situations and added minor copy updates

### Fixes

- [#433](https://gitlab.com/meltano/meltano/issues/433) Add the `sandbox` configuration to `tap-zuora`.
- [#501](https://gitlab.com/meltano/meltano/issues/501) Fix `meltano ui` crashing when the OS ran out of file watcher.
- [#510](https://gitlab.com/meltano/meltano/issues/510) Fix an issue when finding the current Meltano project in a multi-threaded environment.
- [#494](https://gitlab.com/meltano/meltano/issues/494) Improved documentation around tutorials and Meltano requirements
- [#492](https://gitlab.com/meltano/meltano/issues/492) A few small contextual additions to help streamline the release process
- [#503](https://gitlab.com/meltano/meltano/issues/503) Fix a frontend sorting issue so the backend can properly generate an up-to-date query

## 0.16.0 - (2019-03-18)

---

### New

- Add support for extracting data from Gitlab through the updated tap-gitlab (https://gitlab.com/meltano/tap-gitlab)
- Add the `tap-gitlab` transform to Meltano. It is using the dbt package defined in https://gitlab.com/meltano/dbt-tap-gitlab
- Add "Copy to Clipboard" functionality to code block snippets in the documentation
- Add the `tap-stripe` transform to Meltano. It is using the dbt package defined in https://gitlab.com/meltano/dbt-tap-stripe
- Add new command `meltano add model [name_of_model]`
- Add models to the available plugins

### Changes

- Various documentation [installation and tutorial improvements](https://gitlab.com/meltano/meltano/issues/467#note_149858308)
- Added troubleshooting button to help users add context to a pre-filled bug issue

### Fixes

- Fix the API database being mislocated
- Replaced the stale Meltano UI example image in the Carbon Emissions tutorial
- 473: Fix the docker image (meltano/meltano) from failing to expose the API

## 0.15.1 - (2019-03-12)

---

### Fixes

- locks down dependencies for issues with sqlalchemy snowflake connector

## 0.15.0 - (2019-03-11)

---

### New

- Add Salesforce Tutorial to the docs
- Add documentation for the permissions command
- Add tracking for the `meltano ui` command

### Fixes

- Updated analytics to properly recognize SPA route changes as pageview changes

## 0.14.0 - (2019-03-04)

---

### New

- Update stages table style in docs
- Add custom transforms and models tutorial to the docs

### Changes

- Add api/v1 to every route
- Update DbtService to always include the my_meltano_project model when transform runs

### Fixes

- Resolved duplicate display issue of Dashboards and Reports on the Files page
- Removed legacy `carbon.dashboard.m5o` (regression from merge)
- Updated dashboards and reports to use UI-friendly name vs slugified name
- Fix minor clipped display issue of right panel on `/settings/database`
- Fix minor display spacing in left panel of Settings
- Fix dashboard page to properly display a previously active dashboard's updated reports
- Fix pre-selected selections for join aggregates when loading a report
- Fix charts to display multiple aggregates (v1)
- Fix 404 errors when refreshing the frontend
- Fix a regression where the Topics would not be shown in the Files page

## 0.13.0 - (2019-02-25)

---

### New

- Add the `tap-salesforce` transform to Meltano. It is using the dbt package defined in https://gitlab.com/meltano/dbt-tap-salesforce
- Add m5o model and tables for tap-salesforce
- Updated the deep-link icon (for Dashboards/Reports on the Files page)

### Changes

- Polished the RBAC view, making it clearer the feature is experimental.
- Rename "Models" to "Topics"
- Use the current connection's schema when generating queries at run time for Postgres Connections.
- Add support for multiple Aggregates over the same attribute when generating HDA queries.

## 0.12.0 - (2019-02-21)

---

### New

- UI cleanup across routes (Analyze focus) and baseline polish to mitigate "that looks off comments"
- Update installation and contributing docs
- Meltano implement role-based access control - [!368](https://gitlab.com/meltano/meltano/merge_requests/368)
- Add version CLI commands for checking current Meltano version
- Add deep linking to dashboards
- Add deep linking to reports

### Fixes

- Fixed a problem when environment variables where used as default values for the CLI - [!390](https://gitlab.com/meltano/meltano/merge_requests/390)
- Fixed dashboards initial load issue due to legacy (and empty) `carbon.dashboard.m5o` file
- New standardized approach for `.m5o` id generation (will need to remove any dashboard.m5o and report.m5o)

## 0.11.0 - (2019-02-19)

---

### New

- Update installation and contributing docs
- Add support for generating Hyper Dimensional Aggregates (HDA)
- Add internal Meltano classes for representing and managing Designs, Table, Column, Aggregate, Definitions, and Query definitions

### Changes

- Move core functionality out of `api/controllers` to `/core/m5o` (for m5o and m5oc management) and `/core/sql` (for anything related to sql generation)

### Fixes

- Fixed a problem when environment variables where used as default values for the CLI - [!390](https://gitlab.com/meltano/meltano/merge_requests/390)

## 0.10.0 - (2019-02-12)

---

### New

- Add gunicorn support for Meltano UI as a WSGI application - [!377](https://gitlab.com/meltano/meltano/merge_requests/377)
- Meltano will now generate the minimal joins when building SQL queries - [!382](https://gitlab.com/meltano/meltano/merge_requests/382)

### Changes

- Add analytics to authentication page
- Meltano will now use SQLite for the job log. See https://meltano.com/docs/architecture.html#job-logging for more details.
- Removed manual `source .env` step in favor of it running automatically

### Fixes

- Meltano will correctly source the `.env`
- fixed charts to render as previously they were blank
- Fixed Analyze button groupd CSS to align as a single row

### Breaks

- Meltano will now use SQLite for the job log. See https://meltano.com/docs/architecture.html#job-logging for more details.
- URL routing updates ('/model' to '/files', removed currently unused '/extract', '/load', '/transform' and '/project/new')

## 0.9.0 - (2019-02-05)

---

### New

- add ability to save reports
- add ability to update an active report during analysis
- add ability to load reports
- add dashboards page and related add/remove report functionality

### Changes

- Generate default `Meltano UI` connection for the `meltano.db` SQLite DB when a new project is created with `meltano init`
- updated main navigation to Files, Analysis, and Dashboards
- Update the `meltano permissions grant` command to fetch the existing permissions from the Snowflake server and only return sql commands for permissions not already assigned
- Add `--diff` option to the `meltano permissions grant` command to get a full diff with the permissions already assigned and new ones that must be assigned

### Fixes

- Entry model definition correctly defines `region_id`.
- Updated the Fundamentals documentation section regarding reports
- Fixed Files page for empty state of Dashboards and Reports
- Fixed Analyze page's left column to accurately preselect columns and aggregates after loading a report

## 0.8.0 - (2019-01-29)

---

### New

- Add tracking of anonymous `meltano cli` usage stats to Meltano's Google Analytics Account
- Add `project_config.yml` to all meltano projects to store concent for anonymous usage tracking and the project's UUID

### Changes

- Add `--no_usage_stats` option to `meltano init <project_name>` to allow users to opt-out from anonymous usage stats tracking
- Bundled Meltano models are now SQLite compatible.

## 0.7.0 - (2019-01-22)

---

### New

- Added basic authentication support for meltano ui.
- Meltano will now automatically source the .env
- Updated docs with `.m5o` authoring requirements and examples
- add support for timeframes in tables
- add basic analytics to understand usage
- add disabled UI for the lack of timeframes support in sqlite
- update Results vs. SQL UI focus based on a results response or query update respectively

### Changes

- Meltano will now discover components based on `https://meltano.com/discovery.yml`
- sample designs are now packaged with meltano

### Fixes

- Updated mobile menu to work as expected
- Updated tutorial docs with improved CLI commands and fixed the host setting to `localhost`

## 0.6.1 - (2019-01-15)

---

## 0.6.0 - (2019-01-15)

---

### New

- add new command `meltano add transform [name_of_dbt_transformation]`
- add transforms to the available plugins

### Changes

- Auto install missing plugins when `meltano elt` runs
- Terminology updates for simpler understanding

### Fixes

- Edit links on the bottom of doc pages are working now

### Breaks

- Updated docs tutorial bullet regarding inaccurate "Validate" button

## 0.5.0 - (2019-01-09)

---

### New

- ensure `meltano init <project-name>` runs on windows
- settings ui now provides sqlite-specific controls for sqlite dialect
- add `target-sqlite` to available loaders for meltano projects
- add new command `meltano add transformer [name_of_plugin]`
- add transformers (dbt) to the available plugins

### Changes

- extractors and loaders are arguments in the elt command instead of options
- `meltano www` is now `meltano ui`
- remove dbt installation from `meltano init`
- move everything dbt related under `transform/`
- update `meltano elt` to not run transforms by default
- update `meltano elt` to auto generate the job_id (job_id has been converted to an optional argument)

### Fixes

- left joins now work correctly in analyze.
- fixed broken sql toggles in analyze view
- fixed sql output based on sql toggles in analyze view

## 0.4.0 - (2019-01-03)

---

### New

- add Using Superset with Meltano documentation

## 0.3.3 - (2018-12-21)

---

## 0.3.2 - (2018-12-21)

---

## 0.3.1 - (2018-12-21)

---

### Changes

- add default models for 'tap-carbon-intensity'.
- Meltano Analyze is now part of the package.
- removes database dependency from Meltano Analyze and uses .ma files
- update the error message when using Meltano from outside a project - [!238](https://gitlab.com/meltano/meltano/merge_requests/238)

## 0.3.0 - (2018-12-18)

---

### New

- updated Settings view so each database connection can be independently disconnected
- add `meltano select` to manage what is extracted by a tap.

### Changes

- documentation site will utilize a new static site generation tool called VuePress

- meltano.com will be deployed from the meltano repo

### Fixes

- model dropdown now updates when updating database (no longer requires page refresh)
- prevent model duplication that previously occurred after subsequent "Update Database" clicks

## 0.2.2 - (2018-12-11)

---

### Changes

- documentation site will utilize a new static site generation tool called VuePress
- first iteration of joins (working on a small scale)

## 0.2.1 - (2018-12-06)

---

### Fixes

- resolve version conflict for `idna==2.7`
- fix the `discover` command in the docker images
- fix the `add` command in the docker images
- fix module not found for meltano.core.permissions.utils

## 0.2.0 - (2018-12-04)

---

### New

- add `meltano permissions grant` command for generating permission queries for Postgres and Snowflake - [!90](https://gitlab.com/meltano/meltano/merge_requests/90)
- add 'tap-stripe' to the discovery

### Changes

- demo with [carbon intensity](https://gitlab.com/meltano/tap-carbon-intensity), no API keys needed
- .ma file extension WIP as alternative to lkml

### Fixes

- fix order in Meltano Analyze

## 0.1.4 - (2018-11-27)

### Fixes

- add default values for the 'www' command - [!185](https://gitlab.com/meltano/meltano/merge_requests/185)
- add CHANGELOG.md
- fix a problem with autodiscovery on taps - [!180](https://gitlab.com/meltano/meltano/merge_requests/180)

### Changes

- move the 'api' extra package into the default package
- add 'tap-fastly' to the discovery

---

## 0.1.3

### Changes

- remove `setuptools>=40` dependency
- `meltano` CLI is now in the `meltano` package

## 0.1.2

### Fixes

- target output state is now saved asynchronously

## 0.1.1

### Changes

- initial release<|MERGE_RESOLUTION|>--- conflicted
+++ resolved
@@ -19,11 +19,8 @@
 
 ### Fixes
 
-<<<<<<< HEAD
 - [#1173](https://gitlab.com/meltano/meltano/issues/1173) Fix `sortBy` drag-and-drop bug in Analyze by properly using `tryAutoRun` vs. `runQuery`
-=======
 - [#1079](https://gitlab.com/meltano/meltano/issues/1079) `meltano elt` will now run in isolation under `.meltano/run/elt`
->>>>>>> 417f75bb
 
 ### Breaks
 
