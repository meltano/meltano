# CHANGELOG

All notable changes to this project will be documented in this file.
This project adheres to [Semantic Versioning](http://semver.org/) and [Keep a Changelog](http://keepachangelog.com/).

<<<<<<< HEAD
=======
 

>>>>>>> d476d530
## Unreleased

---

### New

- [#3227](https://gitlab.com/meltano/meltano/-/issues/3227) Add interactive mode to `meltano config` command.

### Changes

### Fixes

### Breaks

<<<<<<< HEAD
## 1.102.0 - (2022-04-28)
=======
## 1.104.0 - (2022-05-13)
---

### New

- [#3031](https://gitlab.com/meltano/meltano/-/issues/3031) Add lock artifacts during `meltano add` for stability and portability of plugin definitions.

### Changes
- [#3385](https://gitlab.com/meltano/meltano/-/issues/3385) Add feature flags for experimental features

### Fixes

- [#3468](https://gitlab.com/meltano/meltano/-/issues/3468) Fixes bug where container spec's entrypoint was not passed along to the Docker runtime.


>>>>>>> d476d530
## 1.103.1 - (2022-05-05)
---

### Fixes

- [#3462](https://gitlab.com/meltano/meltano/-/issues/3462) Adds missing telemetry for `meltano state`


## 1.103.0 - (2022-05-05)

---

### New

- [#2490](https://gitlab.com/meltano/meltano/-/issues/2490) Inherited plugins with identical `pip_url` field values to parent now share a single venv.

### Changes

- [#3407](https://gitlab.com/meltano/meltano/-/issues/3407) Allow `--custom` when adding transformers.

### Fixes

- [#3446](https://gitlab.com/meltano/meltano/-/issues/3446) Fixes bug where `meltano run` could pass `None` as argument to a plugin command.

## 1.101.0 - (2022-04-21)

## 1.102.0 - (2022-04-28)

---

### New

- [#3146](https://gitlab.com/meltano/meltano/-/issues/3146) Add `--dry-run` option to `meltano run`.
- [#2754](https://gitlab.com/meltano/meltano/-/issues/2754) New `meltano state` command to manage job states.

### Fixes

- [#3392](https://gitlab.com/meltano/meltano/-/issues/3392) Fixes bug in meltano ui where pipelines tab would fail to load when a pipeline had no interval set.

## 1.101.0 - (2022-04-21)

---

### New

- [#3377](https://gitlab.com/meltano/meltano/-/issues/3377) Add active environment as variable `MELTANO_ENVIRONMENT` in Plugin execution environment.

### Fixes

- [#3405](https://gitlab.com/meltano/meltano/-/issues/3405) Add missing `database_uri` key to JSON schema for `meltano.yml`
- [#3406](https://gitlab.com/meltano/meltano/-/issues/3406) Add missing `plugins/mappers` key to JSON schema for `meltano.yml` and fix `mappings` key in mapper objects.
- [#3390](https://gitlab.com/meltano/meltano/-/issues/3390) Fixes bug where `meltano init` failed to create prerequisite directories.
- [#3391](https://gitlab.com/meltano/meltano/-/issues/3391) Fixes bug where `meltano run` would invoke the wrong plugin command when the same plugin was used multiple times.

## 1.100.0 - (2022-04-14)

---

### New

- [#3105](https://gitlab.com/meltano/meltano/-/issues/3105) Add a Snowflake-specific dbt plugin that uses the correspondent adapter.

### Fixes

- [#3373](https://gitlab.com/meltano/meltano/-/issues/3373) Add missing `default_environment` key to the JSON schema for `meltano.yml`.
- [#3324](https://gitlab.com/meltano/meltano/-/issues/3324) Change example git URL for custom plugin to a generic URL.

## 1.99.0 - (2022-04-01)

---

### New

- [#3103](https://gitlab.com/meltano/meltano/-/issues/3103) Allow users to set a default Environment in `meltano.yml`.
- [#3318](https://gitlab.com/meltano/meltano/-/issues/3318) `meltano init` will ask for a project_name if none is passed during invocation.
- [!2561](https://gitlab.com/meltano/meltano/-/merge_requests/2561) Add `dragon` command Easter egg.

### Fixes

- [#3233](https://gitlab.com/meltano/meltano/-/issues/3233) Fix issue related `meltano test` attempting to instantiate plugins that are not installed.
- [#3347](https://gitlab.com/meltano/meltano/-/issues/3347) Fix an issue in `meltano run` on python 3.7 where an AttributeError exception would occur while closing stdin of a spawned subprocess.
- [#3349](https://gitlab.com/meltano/meltano/-/issues/3349) Resolve missing `schedule` commands in anonymous usage tracking.
- [#3264](https://gitlab.com/meltano/meltano/-/issues/3264) Fix broken links to http://docs.meltano.com.

## 1.98.1 - (2022-03-14)

---

### Fixes

- [#3334](https://gitlab.com/meltano/meltano/-/issues/3334) Set the `executable` of `meltano-map-transformer` to `meltano-map-transform`.

## 1.98.0 - (2022-03-10)

---

### Changes

- [#3316](https://gitlab.com/meltano/meltano/-/issues/3316) Improve the `meltano init` experience with beautified text and cleaner logging
- [#3317](https://gitlab.com/meltano/meltano/-/issues/3317) Improve Snowplow documentation and simplify telemetry notification during `meltano init`
- [#3319](https://gitlab.com/meltano/meltano/-/issues/3319) Limit Snowplow tracker logs to the command line to `ERROR` level by default.
- [#3217](https://gitlab.com/meltano/meltano/-/issues/3217) Allow user to configure Sendgrid asm*group_id. \_Thanks, **[@davesgonechina](https://gitlab.com/davesgonechina)**!*
- [#3321](https://gitlab.com/meltano/meltano/-/issues/3321) Switch Snowplow tracker endpoint to `https`.

### Fixes

- [#3306](https://gitlab.com/meltano/meltano/-/issues/3306) Fix Environments bug where custom configuration values that were not defined either as a setting or custom configuration in the primary plugin definition were not passed to the plugin in the Environment context.

## 1.97.0 - (2022-03-03)

---

### New

- [#2527](https://gitlab.com/meltano/meltano/-/issues/2527), [#2528](https://gitlab.com/meltano/meltano/-/issues/2528) Add CRON interval mechanism and modal to `/pipelines` page.
- [#3017](https://gitlab.com/meltano/meltano/-/issues/3017) Add Snowplow Tracking to Meltano.
- [#3130](https://gitlab.com/meltano/meltano/-/issues/3130) Add support for incremental jobs to `meltano run`.

### Changes

- [#3282](https://gitlab.com/meltano/meltano/-/issues/3282) Expand `meltano elt` failure information to help new users find debug logging. _Thanks, **[Derek Visch](https://gitlab.com/vischous)**!_

### Fixes

- [#3289](https://gitlab.com/meltano/meltano/-/issues/3289) In `target-bigquery` default variant `adswerve`, set the default of the `merge_state_messages` setting to `false` so state objects are not merged by the target.
- [#3301](https://gitlab.com/meltano/meltano/-/issues/3301) Fix a typo that causes requests to the `/install/batch` endpoint to fail.

## 1.96.0 - (2022-02-18)

---

### New

- [#2299](https://gitlab.com/meltano/meltano/-/issues/2299) Introduces stream map support for `meltano run` via a new Singer compatible Mapper plugin type.
- [#2205](https://gitlab.com/meltano/meltano/-/issues/2205) Add Docker support via a new `container_spec` option for plugin commands.
- [#2454](https://gitlab.com/meltano/meltano/-/issues/2454) Added support for the Great Expectations data validation utility.

### Changes

- [#3122](https://gitlab.com/meltano/meltano/-/issues/3122) Newly created Meltano projects are now initialized with default environments: `prod`, `staging`, and `dev`.

### Fixes

- [#3257](https://gitlab.com/meltano/meltano/-/issues/3257) Resolves installation failures by pinning `MarkupSafe` library version to `<2.1.0`.

## 1.95.0 - (2022-02-11)

---

### Changes

- [!2525](https://gitlab.com/meltano/meltano/-/merge_requests/2525) Updates the `discovery_url` default setting to use https://discovery.meltano.com/discovery.yml

### Fixes

- [#3190](https://gitlab.com/meltano/meltano/-/issues/3190) Fix `meltano test` bug where plugin name clashes with file bundle name

## 1.94.0 - (2022-02-04)

---

### New

- [#1587](https://gitlab.com/meltano/meltano/-/issues/1587) Add "Retry" button to pipeline logs view and list when run failed

## 1.93.0 - (2022-01-28)

---

### Changes

- [#3176](https://gitlab.com/meltano/meltano/-/issues/3176) Support dbt v1.0
- [!2504](https://gitlab.com/meltano/meltano/-/merge_requests/2504) Reorganized pipeline edit buttons in the UI
- [!2464](https://gitlab.com/meltano/meltano/-/merge_requests/2464) Bump version of 'flatten-dict' library dependency. _Thanks to **[Robin Grenholm](https://gitlab.com/rgrenholm)**_ !

### Fixes

- [#3181](https://gitlab.com/meltano/meltano/-/issues/3181) Create an empty `output/` folder in new Meltano projects.
- [#3180](https://gitlab.com/meltano/meltano/-/issues/3180) Fix env usage in discovery.yml and JSON schema
- [#3169](https://gitlab.com/meltano/meltano/-/issues/3169) Meltano Upgrade CTA in UI has unnecessary link

## 1.92.0 - (2022-01-21)

---

### Changes

- [#2991](https://gitlab.com/meltano/meltano/-/issues/2991) Remove support for python 3.6. Bumps the base docker image to 3.8.

### Fixes

- [#3024](https://gitlab.com/meltano/meltano/-/issues/3024) Make `meltano upgrade` work when Meltano is installed with pipx.
- [#3115](https://gitlab.com/meltano/meltano/-/issues/3115) Ensure multi-yaml `include_paths` are correctly referenced even if Meltano is not called from the root directory.
- [#3167](https://gitlab.com/meltano/meltano/-/issues/3167) Add sub-schema for meltano.yml environments.
- [#3024](https://gitlab.com/meltano/meltano/-/issues/3024) Make `meltano upgrade` work when Meltano is installed with pipx.
- [#3161](https://gitlab.com/meltano/meltano/-/issues/3161) Make URLs in `--help` clickable.

[#3161](https://gitlab.com/meltano/meltano/-/issues/3161) Make URLs in `--help` clickable.

## 1.91.0 - (2022-01-13)

---

### New

- [#3153](https://gitlab.com/meltano/meltano/-/issues/3153) Published JSON Schemas for `meltano.yml` and `discovery.yml`. _Thanks to **[Zachary Wynegar](https://gitlab.com/zdwynegar)** for the initial [MR 1804](https://gitlab.com/meltano/meltano/-/merge_requests/1804) and inspiration this!_
- [#3001](https://gitlab.com/meltano/meltano/-/issues/3001) Always print log advice on ELT failure.

### Fixes

- [#3132](https://gitlab.com/meltano/meltano/-/issues/3132) Bump `pyhumps` dependency to fix a bug in converting `SCREAMING_SNAKE_CASE` variables in the API.
- [#3116](https://gitlab.com/meltano/meltano/-/issues/3116) Fix a unicode decode issue during discovery when debug logging is enabled.
- [#2716](https://gitlab.com/meltano/meltano/-/issues/2716) Add `--help `docs for all Meltano CLI commands and options.

## 1.90.1 - (2021-12-16)

---

### Fixes

- [#3124](https://gitlab.com/meltano/meltano/-/issues/3124) Fix an error in `meltano run` invocations where tap discover calls triggered an exception.

## 1.90.0 - (2021-12-15)

---

### New

- [#2301](https://gitlab.com/meltano/meltano/-/issues/2301), [#3043](https://gitlab.com/meltano/meltano/-/issues/3043) Preview release of new [`meltano run`](https://docs.meltano.com/reference/command-line-interface#run) command.
- [#2838](https://gitlab.com/meltano/meltano/-/issues/2838) Adds the [`meltano test`](https://docs.meltano.com/reference/command-line-interface#test) command which defines first-class test and validation capabilities for Meltano plugins and projects.

### Changes

- [#2967](https://gitlab.com/meltano/meltano/-/issues/2967) Set the `meltanolabs` variant as the default tap-google-analytics extractor.
- [#3085](https://gitlab.com/meltano/meltano/-/issues/3085), [#3111](https://gitlab.com/meltano/meltano/-/issues/3111) Upgrade `target-bigquery` default variant `adswerve` to [`0.11.3`](https://github.com/adswerve/target-bigquery/releases/tag/0.11.3).
- [#3113](https://gitlab.com/meltano/meltano/-/issues/3113) Pin tag [`v1.4.27`](https://gitlab.com/meltano/tap-salesforce/-/tags/v1.4.27) of `tap-salesforce` default variant `meltano`.
- [#3119](https://gitlab.com/meltano/meltano/-/issues/3119) Bump `meltano` variant of `tap-salesforce` to tag [`v1.5.0`](https://gitlab.com/meltano/tap-salesforce/-/tags/v1.5.0).

## 1.89.0 - (2021-12-02)

---

### New

- [#3060](https://gitlab.com/meltano/meltano/-/issues/3060) Set `splitio` variant as the default tap-fastly extractor.
- [#3076](https://gitlab.com/meltano/meltano/-/issues/3076) Set `transferwise` as the default target-postgres loader.
- [#2967](https://gitlab.com/meltano/meltano/-/issues/2967) Set `meltanolabs` as the default tap-google-analytics extractor.

### Changes

- [#2772](https://gitlab.com/meltano/meltano/-/issues/2772) Transition to a new structured log format with support for additional formats like JSON and key=value, configurable via stock python logging yaml configs.
- [#2443](https://gitlab.com/meltano/meltano/-/issues/2443) Bump dbt version to 0.21.1

## 1.88.0 - (2021-11-18)

---

### New

- [#3021](https://gitlab.com/meltano/meltano/-/issues/3021) Added CLI for high-level Environment management.

- [#3003](https://gitlab.com/meltano/meltano/-/issues/3003) Add `matatika` variant of tap-solarvista extractor.

## 1.87.1 - (2021-11-09)

---

### Changes

- [#3042](https://gitlab.com/meltano/meltano/-/issues/3042) Hides non-default `meltano` variants from the UI.

### Fixes

- [#3015](https://gitlab.com/meltano/meltano/-/issues/3015) Add missing settings to default target-snowflake: `role`, `batch_wait_limit_seconds`, `archive_load_files`, `archive_load_files_s3_prefix`, and `archive_load_files_s3_bucket`
- [#3047](https://gitlab.com/meltano/meltano/-/issues/3047) Don't fail if primary `meltano.yml` file is missing top-level entries.
- [#3049](https://gitlab.com/meltano/meltano/-/issues/3049) Fix installation issues caused by breaking change in WTForms library v3.0.x.

## 1.87.0 - (2021-11-05)

---

### New

- [#2456](https://gitlab.com/meltano/meltano/-/issues/2456) Let project plugin definitions and config be defined in multiple individual YAML files. _Thanks, **[Matthew Thurman](https://gitlab.com/mathurmag)** for the inspiration and first draft!_

### Breaks

- [#2977](https://gitlab.com/meltano/meltano/-/issues/2977) Disable the Explore and Dashboards tabs in the UI by default.

## 1.86.0 - (2021-10-28)

---

### New

- [#2869](https://gitlab.com/meltano/meltano/-/issues/2869) Introduce top-level "Environments" within `meltano.yml`

### Changes

- [#2968](https://gitlab.com/meltano/meltano/-/issues/2968) Set `singer-io` as the default tap-marketo extractor.
- [#2970](https://gitlab.com/meltano/meltano/-/issues/2970) Set `singer-io` as the default tap-stripe extractor.
- [#2971](https://gitlab.com/meltano/meltano/-/issues/2971) Set `meltanolabs` as the default target-sqlite loader.

### Fixes

- [#3027](https://gitlab.com/meltano/meltano/-/issues/3027) Fixes an issue where elt invocation could hang if the tap produced large amounts of error output during discovery.

## 1.85.0 - (2021-10-21)

---

### Changes

- [#2986](https://gitlab.com/meltano/meltano/-/issues/2986) Set `transferwise` as the default target-snowflake loader.
- [#2966](https://gitlab.com/meltano/meltano/-/issues/2966) Set `singer-io` as the default tap-adwords extractor.
- [#2964](https://gitlab.com/meltano/meltano/-/issues/2964) Set `singer-io` as the default tap-facebook extractor.
- [#2963](https://gitlab.com/meltano/meltano/-/issues/2963) Set `meltanolabs` as the default tap-csv extractor.
- [#2965](https://gitlab.com/meltano/meltano/-/issues/2965) Set `meltanolabs` as the default tap-gitlab extractor.
- [2339](https://gitlab.com/meltano/meltano/-/merge_requests/2339) Update `elt` log format to include subtask field. Lines are now prefixed with `<name> | <subtask>` which may cause issues with existing log parsers.

### Fixes

- [#2997](https://gitlab.com/meltano/meltano/-/issues/2997) Bump required version of `jsonschema`.

## 1.84.0 - (2021-10-07)

---

### New

- [#2357](https://gitlab.com/meltano/meltano/-/merge_requests/2357) Use dbt [`v0.21.0`](https://github.com/dbt-labs/dbt/releases/tag/v0.21.0) by default for new dbt installs
- [2363](https://gitlab.com/meltano/meltano/-/merge_requests/2363), [2360](https://gitlab.com/meltano/meltano/-/merge_requests/2360) Small branding and logo updates throughout - and introducing Melty to the community!

### Fixes

- [2349](https://gitlab.com/meltano/meltano/-/merge_requests/2349) Fixes test extractor API endpoint to work with new PluginTestService. _Thanks, **[ReubenFrankel](https://gitlab.com/ReubenFrankel)**!_

## 1.83.0 - (2021-09-30)

---

### New

- [#2647](https://gitlab.com/meltano/meltano/-/issues/2647) Extend `meltano select` with flag to remove rules.

## 1.82.0 - (2021-09-23)

---

### Changes

- [#2782](https://gitlab.com/meltano/meltano/-/issues/2782) Switches all extractors and loaders in discovery.yml to `variants` syntax
- [#2950](https://gitlab.com/meltano/meltano/-/issues/2950) Update werkzeug to `2.0`. _Thanks, **[Keith Siilats](https://gitlab.com/siilats)**!_

### Fixes

- [#2881](https://gitlab.com/meltano/meltano/-/issues/2881) Send CLI error messages to `stderr`.

## 1.81.0 - (2021-09-16)

---

### New

- [#2609](https://gitlab.com/meltano/meltano/-/issues/2609) Add `meltano config <plugin> test` command to test an extractor plugin's configuration. _Thanks, **[ReubenFrankel](https://gitlab.com/ReubenFrankel)**!_

### Changes

- [#2930](https://gitlab.com/meltano/meltano/-/issues/2930) Update sqlfluff configuration to support DBT. _Thanks, **[Charles Julian Knight](https://gitlab.com/rabidaudio)**!_
- [#2681](https://gitlab.com/meltano/meltano/-/issues/2681) Now includes discovery log output when running `meltano elt` with `--log-level=debug`

### Fixes

- [#2866](https://gitlab.com/meltano/meltano/-/issues/2866) Avoid running discovery when invoking a tap in a mode other than sync

## 1.80.1 - (2021-09-10)

---

### Fixes

- [#2928](https://gitlab.com/meltano/meltano/-/issues/2928) Fix tap discovery failure when tap produces IO on stderr

## 1.80.0 - (2021-09-09)

---

### New

- [#2906](https://gitlab.com/meltano/meltano/-/issues/2906) Increase speed of `meltano install` for already installed plugins

* [#2906](https://gitlab.com/meltano/meltano/-/issues/2906) Increase speed of `meltano install` for already installed plugins

### Changes

- [#2897](https://gitlab.com/meltano/meltano/-/issues/2897) Refactor to move to asynchronous plugin executions and invocations

### Fixes

- [#2573](https://gitlab.com/meltano/meltano/-/issues/2573) Fix misleading error about missing `airflow.cfg` instead of missing Airflow executable

## 1.79.2 - (2021-09-07)

---

### Fixes

- [#2922](https://gitlab.com/meltano/meltano/-/issues/2922) Fix error during installation of some plugins caused by a `setuptools` release. _Thanks, **[Maarten van Gijssel](https://gitlab.com/mvgijssel)**!_

## 1.79.1 - (2021-08-17)

---

### Fixes

- [#2893](https://gitlab.com/meltano/meltano/-/issues/2893) Fix error when invoking a target outside pipeline context
- [#2627](https://gitlab.com/meltano/meltano/-/issues/2627) Invalidate catalog cache after reinstalling a tap

## 1.79.0 - (2021-08-13)

---

### New

- [#2545](https://gitlab.com/meltano/meltano/-/issues/2545) Add support for Python 3.9
- [#2849](https://gitlab.com/meltano/meltano/-/issues/2849) Use dbt [`v0.20`](https://github.com/fishtown-analytics/dbt/releases/tag/v0.20.1) by default for new dbt installs
- [#2576](https://gitlab.com/meltano/meltano/-/issues/2576) Use Airflow [v2.1](https://airflow.apache.org/docs/apache-airflow/2.1.0/changelog.html) by default for new Airflow installs
- [#2871](https://gitlab.com/meltano/meltano/-/issues/2871) Add `discovery_url_auth` project setting to support authenticated retrieval of `discovery.yml`
- [#2855](https://gitlab.com/meltano/meltano/-/issues/2855) Allow `executable` to be overridden through plugin inheritance
- [#2860](https://gitlab.com/meltano/meltano/-/issues/2860) Allow commands to use alternate executables

### Changes

- [#2868](https://gitlab.com/meltano/meltano/-/issues/2868) Refactor to allow SingerTarget to inject a BookmarkWriter via a new PluginInvoker callback
- [#2575](https://gitlab.com/meltano/meltano/-/issues/2575) Support version-specific pip constraint files by allowing the special var `${MELTANO__PYTHON_VERSION}` in plugin pip_url's (bumps `discovery.yml` version ([#2890](https://gitlab.com/meltano/meltano/-/issues/2890)) to signal the required upgrade)

### Fixes

- [#2882](https://gitlab.com/meltano/meltano/-/issues/2882) Allow multiple taps / targets to be invoked at the same time by adding a UUID to config.json
- [#2381](https://gitlab.com/meltano/meltano/-/issues/2381) Implement selection logic for all Singer discoverable metadata (`inclusion` and `selected-by-default`)

## 1.78.0 - (2021-07-15)

---

### New

- [#2814](https://gitlab.com/meltano/meltano/-/issues/2814) Add `mashey` variant of `tap-ask-nicely`
- [#2815](https://gitlab.com/meltano/meltano/-/issues/2815) Add `singer-io` variant of `tap-github`
- [#2816](https://gitlab.com/meltano/meltano/-/issues/2816) Add `singer-io` variant of `tap-google-sheets`
- [#2817](https://gitlab.com/meltano/meltano/-/issues/2817) Add `singer-io` variant of `tap-pendo`
- [#2818](https://gitlab.com/meltano/meltano/-/issues/2818) Add `singer-io` variant of `tap-hubspot`
- [#2821](https://gitlab.com/meltano/meltano/-/issues/2821) Add `singer-io` variant of `tap-jira`
- [#2823](https://gitlab.com/meltano/meltano/-/issues/2823) Add `transferwise` variant of `tap-twilio`

### Fixes

- [#2951](https://gitlab.com/meltano/meltano/-/issues/2851) Default to skipping transforms in Meltano UI pipeline creation
- [#2758](https://gitlab.com/meltano/meltano/-/issues/2758) Fix misleading error message when calling `meltano invoke airflow <args>`
- [#2826](https://gitlab.com/meltano/meltano/-/issues/2826) Make plugin installation serial during `meltano add ...`
- [#2828](https://gitlab.com/meltano/meltano/-/issues/2828) Fix coroutine error when `python3-venv` is missing during plugin installation.

### Breaks

## 1.77.0 - (2021-06-17)

---

### Changes

- [#2694](https://gitlab.com/meltano/meltano/-/issues/2694) Use dbt [`v0.19.1`](https://github.com/fishtown-analytics/dbt/releases/tag/v0.19.1) by default for new dbt installs
- [#2694](https://gitlab.com/meltano/meltano/-/issues/2694) Add support for dbt [`config-version: 2`](https://docs.getdbt.com/docs/guides/migration-guide/upgrading-to-0-17-0)
- [#2622](https://gitlab.com/meltano/meltano/-/issues/2622) Make `hotgluexyz` the default variant for the CSV loader

### Fixes

- [#2741](https://gitlab.com/meltano/meltano/-/issues/2741) Fix duplication of config values when complex settings are applied to Singer plugins.

## 1.76.0 - (2021-06-10)

---

### Fixes

- [#2755](https://gitlab.com/meltano/meltano/-/issues/2755) Fix SQLAlchemy `cache_ok` warning messages when running `meltano elt`
- [#2773](https://gitlab.com/meltano/meltano/-/issues/2773) Fix `tap-chargebee`, `tap-intacct` and `tap-quickbooks` definitions that had `properties` capability instead of `catalog`
- [#2784](https://gitlab.com/meltano/meltano/-/issues/2784) Fix catalog discovery error when using custom plugins with no `pip_url` set

## 1.75.0 - (2021-05-28)

---

### Changes

- [#2745](https://gitlab.com/meltano/meltano/-/issues/2745) Allow `meltano` commands to be used from a subdirectory of a project
- [#2341](https://gitlab.com/meltano/meltano/-/issues/2341) Add support for already-installed plugins by making `pip_url` optional in custom plugin definitions
- [#2341](https://gitlab.com/meltano/meltano/-/issues/2341) Allow non-pip plugins to be declared using relative `executable` paths and `executable` programs already on the PATH

## 1.74.0 - (2021-05-10)

---

### New

- [#2353](https://gitlab.com/meltano/meltano/-/issues/2353) Add `meltano remove` command

## 1.73.0 - (2021-04-29)

---

### New

- [#2621](https://gitlab.com/meltano/meltano/-/issues/2621) Add `twilio-labs` variant of `tap-zendesk`

### Changes

- [#2705](https://gitlab.com/meltano/meltano/-/issues/2705) Speed up `meltano install` by installing plugins in parallel
- [#2709](https://gitlab.com/meltano/meltano/-/issues/2709) Add support for setting `kind` in settings prompt when using `meltano add --custom`

## 1.72.0 - (2021-04-22)

---

### New

- [#2560](https://gitlab.com/meltano/meltano/-/issues/2560) Add support for shortcut commands to `invoke`
- [#2560](https://gitlab.com/meltano/meltano/-/issues/2560) Add support for `sqlfluff` utility for linting SQL transforms
- [#2613](https://gitlab.com/meltano/meltano/-/issues/2613) Add `mashey` variant of `tap-slack`
- [#2689](https://gitlab.com/meltano/meltano/-/issues/2689) Add documentation for using a custom Python Package Index (PyPi)
- [#2426](https://gitlab.com/meltano/meltano/-/issues/2426) Add `transferwise` variant of `target-redshift`

### Changes

- [#2082](https://gitlab.com/meltano/meltano/-/issues/2082) Updated database_uri documentation to show how to target a PostgreSQL schema
- [#2107](https://gitlab.com/meltano/meltano/-/issues/2107) Updated 'create a custom extractor' tutorial to use the new SDK

### Fixes

- [#2526](https://gitlab.com/meltano/meltano/-/issues/2526) When target process fails before tap, report target output instead of `BrokenPipeError` or `ConnectionResetError`

## 1.71.0 - (2021-03-23)

---

### New

- [#2544](https://gitlab.com/meltano/meltano/-/issues/2544) Add support for `utility` plugin type
- [#2614](https://gitlab.com/meltano/meltano/-/issues/2614) Add `mashey` variant of `tap-zoom`

### Fixes

- [#2581](https://gitlab.com/meltano/meltano/-/issues/2581) Only expand `$ALL_CAPS` env vars in `meltano.yml` config values to prevent false positive matches in passwords

## 1.70.0 - (2021-02-23)

---

### New

- [#2590](https://gitlab.com/meltano/meltano/-/issues/2590) Add `hotgluexyz` variant of `tap-chargebee`
- [#2593](https://gitlab.com/meltano/meltano/-/issues/2593) Add `hotgluexyz` variant of `tap-intacct`

### Changes

- [#2356](https://gitlab.com/meltano/meltano/-/issues/2356) Disallow two pipelines with the same job ID to run at the same time by default

### Fixes

- [#2585](https://gitlab.com/meltano/meltano/-/issues/2585) Fix bug with finding a schedule based on namespace for a custom plugin

## 1.69.0 - (2021-02-16)

---

### New

- [#2558](https://gitlab.com/meltano/meltano/-/issues/2558) Add support for Airflow 2.0
- [#2577](https://gitlab.com/meltano/meltano/-/issues/2577) Add `hotgluexyz` variant of `tap-quickbooks`

## 1.68.0 - (2021-02-11)

---

### New

- [#2557](https://gitlab.com/meltano/meltano/-/issues/2557) Add support for entity and attribute selection to tap-gitlab

### Changes

- [#2559](https://gitlab.com/meltano/meltano/-/issues/2559) Bump Airflow version to 1.10.14

### Fixes

- [#2543](https://gitlab.com/meltano/meltano/-/issues/2543) Fix packages dependencies that claim Python 3.9 is supported when it actually isn't.

## 1.67.0 - (2021-01-26)

---

### Fixes

- [#2540](https://gitlab.com/meltano/meltano/-/issues/2540) `meltano schedule run` exit code now matches exit code of wrapped `meltano elt`
- [#2525](https://gitlab.com/meltano/meltano/-/issues/2525) `meltano schedule run` no longer requires `meltano` to be in the `PATH`

## 1.66.0 - (2021-01-18)

---

### New

- [#2483](https://gitlab.com/meltano/meltano/-/issues/2483) Every second, `meltano elt` records a heartbeat timestamp on the pipeline run row in the system database as long as the pipeline is running.
- [#2483](https://gitlab.com/meltano/meltano/-/issues/2483) Before running the new pipeline, `meltano elt` automatically marks runs with the same Job ID that have become stale as failed. A run is considered stale when 5 minutes have elapsed since the last recorded heartbeat. Older runs without a heartbeat are considered stale if they are still in the running state 24 hours after starting.
- [#2483](https://gitlab.com/meltano/meltano/-/issues/2483) `meltano schedule list` (which is run periodically by `meltano invoke airflow scheduler`) automatically marks any stale run as failed.
- [#2502](https://gitlab.com/meltano/meltano/-/issues/2502) Add `User-Agent` header with Meltano version to request for remote `discovery.yml` manifest (typically https://www.meltano.com/discovery.yml)
- [#2503](https://gitlab.com/meltano/meltano/-/issues/2503) Include project ID in `X-Project-ID` header and `project_id` query param in request for remote `discovery.yml` manifest when `send_anonymous_usage_stats` setting is enabled.

## 1.65.0 - (2021-01-12)

---

### New

- [#2392](https://gitlab.com/meltano/meltano/-/issues/2392) Add 'elt.buffer_size' setting with default value of 10MiB to let extractor output buffer size and line length limit (maximum message size) be configured as appropriate for the extractor and loader in question.

### Fixes

- [#2501](https://gitlab.com/meltano/meltano/-/issues/2501) Don't lose `version` when caching `discovery.yml`.

## 1.64.1 - (2021-01-08)

---

### Fixes

- [#2500](https://gitlab.com/meltano/meltano/-/issues/2500) Ensure all buffered messages (records) output by extractor make it to loader when extractor finishes early.

## 1.64.0 - (2021-01-07)

---

### Fixes

- [#2478](https://gitlab.com/meltano/meltano/-/issues/2478) Fix runaway memory usage (and possible out-of-memory error) when extractor outputs messages at higher rate than loader can process them, by enabling flow control with a 64KB buffer size limit

## 1.63.0 - (2021-01-04)

---

### New

- [#2308](https://gitlab.com/meltano/meltano/-/issues/2308) Verify that system database connection is still viable when checking it out of connection pool.
- [#2308](https://gitlab.com/meltano/meltano/-/issues/2308) Add `database_max_retries` and `database_retry_timeout` settings to configure retry attempts when the first connection to the DB fails.

### Fixes

- [#2486](https://gitlab.com/meltano/meltano/-/issues/2486) Remove `state` capability from `tap-google-analytics` because it's not actually currently supported yet

## 1.62.0 - (2020-12-23)

---

### New

- [#2390](https://gitlab.com/meltano/meltano/-/issues/2390) Let a plugin inherit its base plugin (package) description and configuration from another one using `--inherit-from=<name>` on `meltano add` or `inherit_from: <name>` in `meltano.yml`, so that the same package can be used in a project multiple times with different configurations.

### Changes

- [#2479](https://gitlab.com/meltano/meltano/-/issues/2479) Use extractor `load_schema` (usually its namespace) as default for target-bigquery `dataset_id` setting, as it already is for target-snowflake and target-postgres `schema`

## 1.61.0 - (2020-12-09)

---

### New

- [#2476](https://gitlab.com/meltano/meltano/-/issues/2476) Add missing tap-salesforce `is_sandbox` setting
- [#2471](https://gitlab.com/meltano/meltano/-/issues/2471) Make tap-bigquery discoverable
- [#2227](https://gitlab.com/meltano/meltano/-/issues/2227) Add `meltano schedule run <name>` command to run scheduled pipeline by name

### Changes

- [#2477](https://gitlab.com/meltano/meltano/-/issues/2477) Show array and object settings in configuration UI as unsupported instead of hiding them entirely
- [#2477](https://gitlab.com/meltano/meltano/-/issues/2477) Unhide tap-csv and tap-spreadsheets-anywhere in UI

### Fixes

- [#2379](https://gitlab.com/meltano/meltano/-/issues/2379) Take into account schedule `env` when running pipeline from UI using "Run" button

## 1.60.1 - (2020-12-07)

---

### Fixes

- [#2473](https://gitlab.com/meltano/meltano/-/issues/2473) Fix meltano/meltano Docker image entrypoint

## 1.60.0 - (2020-12-02)

---

### New

- [#2367](https://gitlab.com/meltano/meltano/-/issues/2367) Adopt Poetry for dependency and build management

### Changes

- [#2457](https://gitlab.com/meltano/meltano/-/issues/2457) Hide settings of kind `object` or `array` in UI

### Fixes

- [#2457](https://gitlab.com/meltano/meltano/-/issues/2457) Fix configuration of tap-adwords `primary_keys` and target-snowflake and target-postgres (transferwise variants) `schema_mapping`
- [#2463](https://gitlab.com/meltano/meltano/-/issues/2463) Fix casting of tap-postgres `max_run_seconds`, `logical_poll_total_seconds`, and `break_at_end_lsn` setting values
- [#2466](https://gitlab.com/meltano/meltano/-/issues/2466) Stop requiring specific version of `cryptography` that's incompatible with latest `pyOpenSSL`

## 1.59.0 - (2020-11-23)

---

### Changes

- [#2450](https://gitlab.com/meltano/meltano/-/issues/2450) Remove undocumented plugin configuration profile functionality

### Fixes

- [#2451](https://gitlab.com/meltano/meltano/-/issues/2451) Correctly show CLI error messages in log output
- [#2453](https://gitlab.com/meltano/meltano/-/issues/2453) Correctly pass value of `tap-facebook`'s `insights_buffer_days` setting to tap as integer instead of boolean
- [#2387](https://gitlab.com/meltano/meltano/-/issues/2387) Order of attributes in `meltano select --list --all` is set to alphabetical order.
- [#2458](https://gitlab.com/meltano/meltano/-/issues/2458) Adds missing `mysql-logo.png`

## 1.58.0 - (2020-11-12)

---

### New

- [#2438](https://gitlab.com/meltano/meltano/-/issues/2438) Add missing `replica_set`, `ssl`, `verify_mode`, and `include_schemas_in_destination_stream_name` settings to `tap-mongodb`
- [#2389](https://gitlab.com/meltano/meltano/-/issues/2389) Let user disable autoscrolling in UI job log modal
- [#2307](https://gitlab.com/meltano/meltano/-/issues/2307) Add `ui.session_cookie_secure` setting to let `Secure` flag be enabled on session cookies when Meltano UI is served over HTTPS

### Changes

- [#2307](https://gitlab.com/meltano/meltano/-/issues/2307) The `Secure` flag is no longer enabled on Meltano UI session cookies unconditionally and by default

### Fixes

- [#2396](https://gitlab.com/meltano/meltano/-/issues/2396) Support unquoted `YYYY-MM-DD` date values in `meltano.yml` by converting them to ISO8601 strings before passing them to plugins
- [#2445](https://gitlab.com/meltano/meltano/-/issues/2445) Fix 'Test Connection' and 'Save' buttons being disabled in UI Configuration modal despite required fields being populated
- [#2307](https://gitlab.com/meltano/meltano/-/issues/2307) Fix logging into Meltano UI in Google Chrome when running without HTTPS

## 1.57.0 - (2020-11-10)

---

### New

- [#2433](https://gitlab.com/meltano/meltano/-/issues/2433) Add `datamill-co` variant of `target-postgres`
- [#2425](https://gitlab.com/meltano/meltano/-/issues/2425) Add `transferwise` variant of `target-postgres`
- [#2404](https://gitlab.com/meltano/meltano/-/issues/2404) Add `singer-io` variant of `tap-recharge`
- [#2410](https://gitlab.com/meltano/meltano/-/issues/2410) Add `transferwise` variant of `tap-postgres`
- [#2411](https://gitlab.com/meltano/meltano/-/issues/2411) Add `transferwise` variant of `tap-mysql`
- [#2407](https://gitlab.com/meltano/meltano/-/issues/2407) Refactor discovery.yaml to keep things in lexicographically ascending order and in correct format
- [#2435](https://gitlab.com/meltano/meltano/-/issues/2435) Add new `stringify` setting `value_post_processor` that will convert values to their JSON string representation
- [#2437](https://gitlab.com/meltano/meltano/-/issues/2437) Add `meltano invoke` `--dump` option with possible values `config` and `catalog` (for extractors) to dump content of plugin-specific generated file

### Changes

- [#2368](https://gitlab.com/meltano/meltano/-/issues/2433) Make `datamill-co` variant of `target-postgres` the default instead of `meltano`

### Fixes

### Breaks

## 1.56.0 - (2020-11-02)

---

### New

- [#2374](https://gitlab.com/meltano/meltano/-/issues/2374) Add `target-bigquery` discoverable plugin definition
- [#1956](https://gitlab.com/meltano/meltano/-/issues/1956) Add support for Python 3.8

## 1.55.0 - (2020-10-30)

---

### New

- [#2368](https://gitlab.com/meltano/meltano/-/issues/2368) Add `transferwise` and `datamill-co` variants of `target-snowflake`

### Changes

- [#2368](https://gitlab.com/meltano/meltano/-/issues/2368) Make `datamill-co` variant of `target-snowflake` the default instead of `meltano`
- [#2380](https://gitlab.com/meltano/meltano/-/issues/2380) Add `target_` prefix to `namespace`s of discoverable loaders target-postgres, target-snowflake, and target-sqlite

### Fixes

- [#2373](https://gitlab.com/meltano/meltano/-/issues/2373) `meltano init` emits warning instead of failing when underlying filesystem doesn't support symlinks
- [#2391](https://gitlab.com/meltano/meltano/-/issues/2391) Add missing `max_workers` setting to `tap-salesforce` discoverable plugin definition
- [#2400](https://gitlab.com/meltano/meltano/-/issues/2400) Constrain Airflow installation to specific set of known-to-work requirements to prevent it from breaking unexpectedly

## 1.54.0 - (2020-10-08)

---

### Changes

- [#2057](https://gitlab.com/meltano/meltano/-/issues/2057) Bump Airflow version to 1.10.12
- [#2224](https://gitlab.com/meltano/meltano/-/issues/2224) Delete (if present) and recreate virtual environments for all plugins when running meltano install.

### Fixes

- [#2334](https://gitlab.com/meltano/meltano/-/issues/2334) Omit keys for settings with `null` values from `config.json` files generated for taps and targets, to support plugins that check if a config key is present instead of checking if the value is non-null.
- [#2376](https://gitlab.com/meltano/meltano/-/issues/2376) Fix `meltano elt ... --transform={run,only}` raising `PluginMissingError` when a default transform for the extractor is discoverable but not installed
- [#2377](https://gitlab.com/meltano/meltano/-/issues/2377) Ensure arbitrary env vars defined in `.env` are passed to invoked plugins

## 1.53.0 - (2020-10-06)

---

### New

- [#2134](https://gitlab.com/meltano/meltano/-/issues/2134) Let different variants of plugins be discovered and let users choose which to add to their project

### Changes

- [#2112](https://gitlab.com/meltano/meltano/-/issues/2112) Stop inheriting Meltano venv when invoking Airflow

### Fixes

- [#2372](https://gitlab.com/meltano/meltano/-/issues/2372) Upgrade `pip` and related tools to the latest version in plugin venvs

## 1.52.0 - (2020-09-28)

---

### Fixes

- [#2360](https://gitlab.com/meltano/meltano/-/issues/2360) Remove automatic install of extractors, loaders, and transforms if they are not present.

- [#2348](https://gitlab.com/meltano/meltano/-/issues/2348) Invalidate `meltano select` catalog discovery cache when extractor configuration is changed

## 1.51.0 - (2020-09-21)

---

### New

- [#2355](https://gitlab.com/meltano/meltano/-/issues/2355) Add `meltano elt` `--dump` option with possible values `catalog`, `state`, `extractor-config`, and `loader-config` to dump content of pipeline-specific generated file

### Fixes

- [#2358](https://gitlab.com/meltano/meltano/-/issues/2358) Don't unintentionally deselect all attributes other than those marked `inclusion: automatic` when using extractor `select_filter` extra or `meltano elt`'s `--select <entity>` option

## 1.50.0 - (2020-09-17)

---

### New

- [#2291](https://gitlab.com/meltano/meltano/-/issues/2291) Add `catalog` extractor extra to allow a catalog to be provided manually
- [#2291](https://gitlab.com/meltano/meltano/-/issues/2291) Add `--catalog` option to `meltano elt` to allow a catalog to be provided manually
- [#2289](https://gitlab.com/meltano/meltano/-/issues/2289) Add `state` extractor extra to allow state file to be provided manually
- [#2289](https://gitlab.com/meltano/meltano/-/issues/2289) Add `--state` option to `meltano elt` to allow state file to be provided manually

### Fixes

- [#2352](https://gitlab.com/meltano/meltano/-/issues/2352) `meltano elt` `--select` and `--exclude` no longer unexpectedly select entities for extraction that match the wildcard pattern but weren't selected originally.

## 1.49.0 - (2020-09-15)

---

### New

- [#2279](https://gitlab.com/meltano/meltano/-/issues/2279) Populate primary setting env var and aliases when invoking plugin or expanding env vars
- [#2349](https://gitlab.com/meltano/meltano/-/issues/2349) Allow plugin setting (default) values to reference pipeline plugin extras using generic env vars, e.g. `MELTANO_EXTRACT__<EXTRA>`
- [#2281](https://gitlab.com/meltano/meltano/-/issues/2281) Allow plugin extra (default) values to reference plugin name, namespace, profile using generic env vars, e.g. `MELTANO_EXTRACTOR_NAMESPACE`
- [#2280](https://gitlab.com/meltano/meltano/-/issues/2280) Allow plugin extra (default) values to reference plugin settings using env vars, e.g. `target_schema: $PG_SCHEMA`
- [#2278](https://gitlab.com/meltano/meltano/-/issues/2278) Read setting values from `<PLUGIN_NAME>_<SETTING_NAME>` env vars, taking precedence over `<PLUGIN_NAMESPACE>_<SETTING_NAME>` but not custom `env`
- [#2350](https://gitlab.com/meltano/meltano/-/issues/2350) Add `MELTANO_TRANSFORM_*` transform pipeline env vars for transformer (configuration) to access
- [#2282](https://gitlab.com/meltano/meltano/-/issues/2282) Add new extractor extra `load_schema` and use it as default loader `schema` instead of namespace
- [#2284](https://gitlab.com/meltano/meltano/-/issues/2284) Add new loader extra `dialect` and use it as default dbt `target` and Meltano UI SQL dialect instead of namespace
- [#2283](https://gitlab.com/meltano/meltano/-/issues/2283) Add new loader extra `target_schema` and use it as default dbt `source_schema` instead of loader `schema`
- [#2285](https://gitlab.com/meltano/meltano/-/issues/2285) Add new transform extra `package_name` and use it in dbt's `dbt_project.yml` and `--models` argument instead of namespace

### Changes

- [#2279](https://gitlab.com/meltano/meltano/-/issues/2279) Fall back on setting values from `<PLUGIN_NAME>_<SETTING_NAME>` and `<PLUGIN_NAMESPACE>_<SETTING_NAME>` env vars if a custom `env` is defined but not used
- [#2278](https://gitlab.com/meltano/meltano/-/issues/2278) Stop unnecessarily prepopulating `env` on a newly added custom plugin's settings definitions
- [#2208](https://gitlab.com/meltano/meltano/-/issues/2208) Standardize on setting env vars prefixed with plugin name, not namespace or custom `env`

## 1.48.0 - (2020-09-07)

---

### New

- [#2340](https://gitlab.com/meltano/meltano/-/issues/2340) Print full error message when extractor catalog discovery fails
- [#2223](https://gitlab.com/meltano/meltano/-/issues/2223) Print clear error message when `meltano invoke` or `meltano elt` attempts to execute a plugin that hasn't been installed yet
- [#2345](https://gitlab.com/meltano/meltano/-/issues/2345) Make `tap-csv` `files` a known setting
- [#2155](https://gitlab.com/meltano/meltano/-/issues/2155) Add `select_filter` extractor extra to allow extracting a subset of selected entities
- [#2155](https://gitlab.com/meltano/meltano/-/issues/2155) Add `--select` and `--exclude` options to `meltano elt` to allow extracting a subset of selected entities

### Changes

- [#2167](https://gitlab.com/meltano/meltano/-/issues/2167) Include extractor and loader name in autogenerated `meltano elt` job ID
- [#2343](https://gitlab.com/meltano/meltano/-/issues/2343) Automatically delete generated plugin config files at end of `meltano elt` and `meltano invoke`

### Fixes

- [#2167](https://gitlab.com/meltano/meltano/-/issues/2167) Make sure autogenerated `meltano elt` job ID matches in system database and `.meltano/{run,logs}/elt`
- [#2347](https://gitlab.com/meltano/meltano/-/issues/2347) Have `meltano config <plugin> set --store=dotenv` store valid JSON values for arrays and objects
- [#2346](https://gitlab.com/meltano/meltano/-/issues/2346) Correctly cast environment variable string value when overriding custom array and object settings

### Breaks

- [#2344](https://gitlab.com/meltano/meltano/-/issues/2344) Move `meltano elt` output logs from `.meltano/run/elt` to `.meltano/logs/elt`
- [#2342](https://gitlab.com/meltano/meltano/-/issues/2342) Store pipeline-specific generated plugin config files (`tap.config.json`, `tap.properties.json`, etc) under `.meltano/run/elt/<job_id>/<run_id>` instead of `.meltano/run/<plugin_name>`. Users who were explicitly putting a catalog file at `.meltano/run/<plugin_name>/tap.properties.json` should use `.meltano/extractors/<plugin_name>/tap.properties.json` instead.

## 1.47.0 - (2020-09-03)

---

### New

- [#2210](https://gitlab.com/meltano/meltano/-/issues/2210) Print documentation and repository URLs when adding a new plugin to the project
- [#2277](https://gitlab.com/meltano/meltano/-/issues/2277) Add `tap-bing-ads` as a known extractor
- [#2328](https://gitlab.com/meltano/meltano/-/issues/2328) Add new `upcase_string` setting `value_processor` that will convert string values to uppercase

### Changes

- [#2216](https://gitlab.com/meltano/meltano/-/issues/2216) Add stream properties defined in an extractor's `schema` extra to catalog if they do not exist in the discovered stream schema yet

### Fixes

- [#2338](https://gitlab.com/meltano/meltano/-/issues/2338) Once again change `target-csv` to use `singer-io/target-csv` instead of the Meltano fork
- [#2235](https://gitlab.com/meltano/meltano/-/issues/2235) Make embed links accessible when not authenticated
- [#2328](https://gitlab.com/meltano/meltano/-/issues/2328) Always convert `target-snowflake` `schema` setting value to uppercase before passing it to plugin

## 1.46.0 - (2020-08-27)

---

### New

- [!1820](https://gitlab.com/meltano/meltano/-/merge_requests/1820) Add 'tap-spreadsheets-anywhere' as an extractor

### Changes

- [#2309](https://gitlab.com/meltano/meltano/-/issues/2309) Pretty print `meltano schedule list --format=json` output
- [#2312](https://gitlab.com/meltano/meltano/-/issues/2312) Don't unnecessarily run discovery and generate catalog when running `meltano invoke <extractor> --help`, making it less likely to fail

## 1.45.0 - (2020-08-17)

---

### New

- [#2071](https://gitlab.com/meltano/meltano/-/issues/2071) Add new "Loaders" page to UI
- [#2222](https://gitlab.com/meltano/meltano/-/issues/2222) Add OAuth credentials settings to `tap-google-analytics`

### Changes

- [#2197](https://gitlab.com/meltano/meltano/-/issues/2197) Change `target-csv` to use `singer-io/target-csv` instead of the Meltano fork

### Fixes

- [#2268](https://gitlab.com/meltano/meltano/-/issues/2268) Fix bug causing custom plugins not to show up in `meltano discover` and have "Unknown" label in UI

## 1.44.0 - (2020-08-11)

---

### Fixes

- [#2219](https://gitlab.com/meltano/meltano/-/issues/2219) Don't fail on large (record) messages output by extractors (Singer taps) by increasing subprocess output buffer size from 64KB to 1MB.
- [#2215](https://gitlab.com/meltano/meltano/-/issues/2215) Have `meltano invoke <plugin> --help` pass `--help` flag to plugin, instead of showing `meltano invoke` help message

## 1.43.0 - (2020-08-04)

---

### New

- [#2116](https://gitlab.com/meltano/meltano/-/issues/2116) Prefix `meltano elt` output with `meltano`, `tap-foo`, `target-bar` and `dbt` labels as appropriate
- [!1778](https://gitlab.com/meltano/meltano/-/merge_requests/1788) Clearly print reason that tap, target or dbt failed by repeating last output line
- [#2214](https://gitlab.com/meltano/meltano/-/issues/2214) Log Singer messages output by tap and target when `meltano elt` is run with `--log-level` flag (or `cli.log_level` setting) set to `debug`

### Changes

- [!1778](https://gitlab.com/meltano/meltano/-/merge_requests/1788) Change stored error message when job was interrupted by KeyboardInterrupt from 'KeyboardInterrupt()' to 'The process was interrupted'
- [!1778](https://gitlab.com/meltano/meltano/-/merge_requests/1788) Disable noisy SettingsService logging when `cli.log_level` setting (or `--log-level` flag) is set to `debug`

### Fixes

- [#2212](https://gitlab.com/meltano/meltano/-/issues/2212) Don't show extractor extras `_select`, `_metadata`, and `_schema` as required in UI configuration form
- [#2213](https://gitlab.com/meltano/meltano/-/issues/2213) Provide extra context when `meltano invoke airflow` fails because of `airflow initdb` failing
- [!1778](https://gitlab.com/meltano/meltano/-/merge_requests/1788) Fail gracefully when `meltano install` fails to install plugin(s)

## 1.42.0 - (2020-07-28)

---

### New

- [#2162](https://gitlab.com/meltano/meltano/-/issues/2162) Print link to plugin documentation in `meltano add <plugin>` and `meltano config <plugin> list` output

### Changes

- [#2200](https://gitlab.com/meltano/meltano/-/issues/2200) Consistently handle CLI errors
- [#2147](https://gitlab.com/meltano/meltano/-/issues/2147) Continuously persist state messages output by loader (forwarded from extractor) so that subsequent runs can pick up where a failed run left off
- [#2198](https://gitlab.com/meltano/meltano/-/issues/2198) Don't touch project files that may be readonly when installing transform or dashboard plugins.

### Fixes

- [#2199](https://gitlab.com/meltano/meltano/-/issues/2199) Fix `meltano discover` only listing custom plugins, not known (discovered) ones
- [#2166](https://gitlab.com/meltano/meltano/-/issues/2166) Don't fail on large extractor state messages by increasing loader output buffer size from 64 to 128KB
- [#2180](https://gitlab.com/meltano/meltano/-/issues/2180) Mark pipeline job as failed when process is interrupted (SIGINT) or terminated (SIGTERM).

## 1.41.1 - (2020-07-23)

---

### New

- [#2196](https://gitlab.com/meltano/meltano/-/issues/2196) Pretty print and apply appropriate nesting to `meltano config` output
- [#2003](https://gitlab.com/meltano/meltano/-/issues/2003) Let extractor extra `select` be interacted with as `_select` setting
- [!1774](https://gitlab.com/meltano/meltano/-/merge_requests/1774) Let transform extra `vars` be interacted with as `_vars` setting
- [!1774](https://gitlab.com/meltano/meltano/-/merge_requests/1774) Add support for `kind: object` settings, which can gather nested values from across setting stores
- [!1774](https://gitlab.com/meltano/meltano/-/merge_requests/1774) Add support for `aliases: [...]` on setting definitions
- [!1774](https://gitlab.com/meltano/meltano/-/merge_requests/1774) Add support for `value_processor: 'nest_object'` on setting definitions
- [#2145](https://gitlab.com/meltano/meltano/-/issues/2145) Let discovered catalog schema be modified using schema rules stored in extractor `schema` extra (aka `_schema` setting)

### Changes

- [#2070](https://gitlab.com/meltano/meltano/issues/2070) List installed and available extractors separately on Extractors page
- [!1774](https://gitlab.com/meltano/meltano/-/merge_requests/1774) Replace `update.*` file bundle settings with `update` extra (aka `_update` setting)
- [!1774](https://gitlab.com/meltano/meltano/-/merge_requests/1774) Replace `metadata.*` extractor settings with `metadata` extra (aka `_metadata` setting)
- [#1764](https://gitlab.com/meltano/meltano/-/merge_requests/1764) Interpret `meltano config <plugin> set` value as JSON to allow non-string values to be set more easily

### Fixes

- [!1774](https://gitlab.com/meltano/meltano/-/merge_requests/1774) Fix poor performance of setting lookups using more memoization

## 1.41.0 - (2020-07-20)

---

### New

- [#2174](https://gitlab.com/meltano/meltano/-/issues/2174) Add `/api/health` health check route
- [#2125](https://gitlab.com/meltano/meltano/-/issues/2125) Add `--full-refresh` flag to `meltano elt` to perform a full refresh, ignoring the state left behind by any previous runs with the same job ID.
- [#2181](https://gitlab.com/meltano/meltano/-/issues/2181) Show custom Meltano UI logo (`ui.logo_url` setting) on sign-in page when authentication is enabled.

### Changes

- [#2175](https://gitlab.com/meltano/meltano/-/issues/2175) Clarify that not supporting discovery mode means that the `state` capability is not advertised
- [#2195](https://gitlab.com/meltano/meltano/-/issues/2195) Slightly increase size of custom Meltano UI logo (`ui.logo_url`) in navbar

### Fixes

- [#2168](https://gitlab.com/meltano/meltano/-/issues/2168) Don't select entity attributes marked as unsupported

## 1.40.1 - (2020-07-16)

---

### New

- [#2171](https://gitlab.com/meltano/meltano/-/issues/2171) Add better logging and error handling to `meltano config`
- [#2154](https://gitlab.com/meltano/meltano/-/issues/2154) Add 'project_readonly' setting to block changes to containerized project files, but still allow UI and CLI to store configuration in system database
- [#2157](https://gitlab.com/meltano/meltano/-/issues/2157) Add `ui.analysis` setting which can be disabled to hide all functionality related to Analysis from the UI
- [#2169](https://gitlab.com/meltano/meltano/-/issues/2169) Log warning when pipeline state was found but extractor does not advertise `state` capability

### Changes

- [#2171](https://gitlab.com/meltano/meltano/-/issues/2171) `meltano config <plugin> set` will now automatically store settings in `meltano.yml` or `.env` as appropriate.
- [#2127](https://gitlab.com/meltano/meltano/-/issues/2127) Config stored in `meltano.yml` or `.env` can now be edited in the UI when read-only mode is not enabled

### Fixes

- [#2109](https://gitlab.com/meltano/meltano/-/issues/2109) Fix bug causing adding extractor with related transform plugin to project in UI to fail when dbt hasn't yet been installed
- [#2170](https://gitlab.com/meltano/meltano/-/issues/2170) Restore support for referencing arbitrary env vars defined in `.env` from `meltano.yml` using env var expansion
- [#2115](https://gitlab.com/meltano/meltano/-/issues/2115) Stop `meltano` commands from leaving empty `.meltano/run` directory behind when run in non-project dir

## 1.40.0 - (2020-07-14)

---

### New

- [#2153](https://gitlab.com/meltano/meltano/-/issues/2153) Add `logo_url` property to custom extractor and loader definitions to show a custom logo in Meltano UI

## 1.39.1 - (2020-07-09)

---

### New

- [#2141](https://gitlab.com/meltano/meltano/-/issues/2141) Add `ui.session_cookie_domain` setting, to be used instead of `ui.server_name` when hostname matching is not desirable.
- [#2142](https://gitlab.com/meltano/meltano/-/issues/2142) Let `discovery.yml` manifest URL be overwritten using `discovery_url` setting.
- [#2083](https://gitlab.com/meltano/meltano/-/issues/2083) Add `ui.anonymous_readonly` setting to allow anonymous users read-only access when `ui.authentication` is enabled.
- [#2108](https://gitlab.com/meltano/meltano/-/issues/2108) Show icon with tooltip in UI when read-only mode is enabled
- [#2120](https://gitlab.com/meltano/meltano/-/issues/2120) Add `ui.logo_url` setting to allow the customization of the logo shown in the top left of the Meltano UI interface.

### Changes

- [#2140](https://gitlab.com/meltano/meltano/-/issues/2140) Only have `meltano ui` complain about missing `ui.server_name`, `ui.secret_key` and `ui.password_salt` settings when `ui.authentication` is enabled
- [#2083](https://gitlab.com/meltano/meltano/-/issues/2083) Stop allowing anonymous users read-only access when `ui.authentication` and `ui.readonly` are both enabled.

### Fixes

- [#2151](https://gitlab.com/meltano/meltano/-/issues/2151) Fix `meltano ui` never printing `Meltano UI is now available at [URL]` if `ui.server_name` is set
- [#2152](https://gitlab.com/meltano/meltano/-/issues/2152) Fix `meltano ui` printing all `gunicorn.error` logs twice

## 1.39.0 - (2020-07-07)

---

### New

- [#2100](https://gitlab.com/meltano/meltano/-/issues/2100) Let settings be stored directly in `.env` using `meltano config set --store=dotenv`
- [#2099](https://gitlab.com/meltano/meltano/-/issues/2099) Let Meltano settings be configured using `meltano config meltano {list,set,unset,reset}`

### Changes

- [#2100](https://gitlab.com/meltano/meltano/-/issues/2100) Have `meltano ui setup` store secrets in `.env` instead of `ui.cfg`

### Fixes

- [#2135](https://gitlab.com/meltano/meltano/-/issues/2135) Fix UI "Explore" page for custom (as opposed to plugin-based) topics and models
- [#2136](https://gitlab.com/meltano/meltano/-/issues/2136) Show error message in Analyze UI when pipeline for extractor is missing, even if extractor is installed
- [#2131](https://gitlab.com/meltano/meltano/-/issues/2131) Have "true" environment variables take precedence over those defined in `.env`

## 1.38.1 - (2020-07-03)

---

### New

- [#2128](https://gitlab.com/meltano/meltano/-/issues/2128) Allow alternative env vars to be specified for settings using `env_aliases` array
- [#2128](https://gitlab.com/meltano/meltano/-/issues/2128) Allow negated env var to be defined for boolean settings using `!` prefix in `env_aliases` array
- [#2129](https://gitlab.com/meltano/meltano/-/issues/2129) Cast values of `kind: integer` settings set through environment variables
- [#2132](https://gitlab.com/meltano/meltano/-/issues/2132) Support common `WEB_CONCURRENCY` env var to set `meltano ui` concurrency (workers)
- [#2091](https://gitlab.com/meltano/meltano/-/issues/2091) Support common `PORT` env var to set `meltano ui` bind port

### Changes

- [#2094](https://gitlab.com/meltano/meltano/-/issues/2069) Turn "Connections" page into "Extractors" management UI
- [#2130](https://gitlab.com/meltano/meltano/-/issues/2130) Have CLI respect `MELTANO_PROJECT_ROOT` env var when set instead of looking at current directory

## 1.38.0 - (2020-06-30)

---

### New

- [#2122](https://gitlab.com/meltano/meltano/-/issues/2122) Allow custom (`meltano.yml`-`config`-defined) settings to be overridden using environment
- [#2123](https://gitlab.com/meltano/meltano/-/issues/2123) Show current values and their source in `meltano config <plugin> list`

### Changes

- [#2102](https://gitlab.com/meltano/meltano/-/issues/2101) Improve `discovery.yml` incompatibility handling and error messages

### Fixes

- [#2121](https://gitlab.com/meltano/meltano/-/issues/2121) Don't include empty `plugins` object in new project `meltano.yml`

### Breaks

- [#2105](https://gitlab.com/meltano/meltano/-/issues/2105) Stop automatically running Airflow scheduler as part of Meltano UI

## 1.37.1 - (2020-06-26)

---

### Fixes

- [#2113](https://gitlab.com/meltano/meltano/-/issues/2113) Fix bug causing `meltano invoke airflow` to fail because `AIRFLOW_HOME` was not set correctly.

## 1.37.0 - (2020-06-25)

---

### New

- [#2048](https://gitlab.com/meltano/meltano/-/issues/2048) Add `docker` and `gitlab-ci` file bundles to allow instant containerization
- [#2068](https://gitlab.com/meltano/meltano/-/issues/2068) Add interface to schedule new pipelines to Pipelines page
- [#2081](https://gitlab.com/meltano/meltano/-/issues/2081) Add `url` config option to `target-postgres`
- [#2060](https://gitlab.com/meltano/meltano/-/issues/2060) Add `--format=json` option to `meltano schedule list` so that a project's schedules can be processed programmatically

## 1.36.1 - (2020-06-19)

### New

- [#2067](https://gitlab.com/meltano/meltano/-/issues/2067) Add pipeline name, loader, and transform columns to Pipelines table
- [#2103](https://gitlab.com/meltano/meltano/-/issues/2103) Support nested objects in `meltano.yml` `config` objects
- [#2103](https://gitlab.com/meltano/meltano/-/issues/2103) Allow nested properties to be set using `meltano config` by specifying a list of property names: `meltano config <plugin_name> set <property> <subproperty> <value>`
- [#2026](https://gitlab.com/meltano/meltano/-/issues/2026) Allow Singer stream and property metadata to be configured using special nested `config` properties `metadata.<entity>.<key>` and `metadata.<entity>.<attribute>.<key>`.

### Fixes

- [#2102](https://gitlab.com/meltano/meltano/-/issues/2102) Fix potential `meltano upgrade` failures by having it invoke itself with `--skip-package` after upgrading the package to ensure it always uses the latest code.

## 1.36.0 - (2020-06-15)

---

### New

- [#2095](https://gitlab.com/meltano/meltano/-/issues/2089) Support singular and plural plugin types in CLI arguments
- [#2095](https://gitlab.com/meltano/meltano/-/issues/2089) Allow list of plugin names of same type to be provided to `meltano add` and `meltano install`
- [#2089](https://gitlab.com/meltano/meltano/-/issues/2089) Add new 'files' plugin type to allow plugin-specific files to be added to a Meltano project automatically
- [#2090](https://gitlab.com/meltano/meltano/-/issues/2090) Allow SERVER_NAME, SECRET_KEY, and SECURITY_PASSWORD_SALT to be set using environment instead of ui.cfg

### Fixes

- [#2096](https://gitlab.com/meltano/meltano/-/issues/2096) Remove noisy migration-related logging from CLI command output
- [#2089](https://gitlab.com/meltano/meltano/-/issues/2089) Don't add Airflow and dbt-specific files to Meltano project until plugins are added explicitly
- [#2089](https://gitlab.com/meltano/meltano/-/issues/2089) Don't add docker-compose.yml to Meltano project by default

## 1.35.1 - (2020-06-11)

---

### Changes

- [#2094](https://gitlab.com/meltano/meltano/-/issues/2094) Consistently refer to plugin types and names in CLI output

### Fixes

- [#2092](https://gitlab.com/meltano/meltano/-/issues/2092) Only install plugins related to plugins of the specified type when running `meltano install <plugin_type> --include-related`
- [#2093](https://gitlab.com/meltano/meltano/-/issues/2093) Print error when transform plugin is installed before dbt

## 1.35.0 - (2020-06-09)

---

### New

- [#2013](https://gitlab.com/meltano/meltano/-/issues/2013) Add `--store` option to `meltano config` with possible values `db` and `meltano_yml`
- [#2087](https://gitlab.com/meltano/meltano/-/issues/2087) Add `--plugin-type` option to `meltano config` and `meltano invoke`
- [#2088](https://gitlab.com/meltano/meltano/-/issues/2088) Add `meltano upgrade` subcommands `package`, `files`, `database`, and `models`

### Changes

- [#2064](https://gitlab.com/meltano/meltano/-/issues/2064) Print environment-specific instructions when `meltano upgrade` is run from inside Docker
- [#2013](https://gitlab.com/meltano/meltano/-/issues/2013) Have `meltano config` store in meltano.yml instead of system database by default
- [#2087](https://gitlab.com/meltano/meltano/-/issues/2087) Skip plugins that are not configurable or invokable when finding plugin by name in `meltano config` and `meltano invoke`

### Fixes

- [#2080](https://gitlab.com/meltano/meltano/-/issues/2080) Don't try to overwrite .gitignore when upgrading Meltano and project
- [#2065](https://gitlab.com/meltano/meltano/-/issues/2065) Don't have `meltano upgrade` complain when `meltano ui`'s `gunicorn` isn't running
- [#2085](https://gitlab.com/meltano/meltano/-/issues/2085) Don't change order of object and set values when meltano.yml is updated programatically
- [#2086](https://gitlab.com/meltano/meltano/-/issues/2086) Ensure "meltano config --format=json" prints actual JSON instead of Python object

## 1.34.2 - (2020-05-29)

---

### Fixes

- [#2076](https://gitlab.com/meltano/meltano/-/issues/2076) Fix bug that caused Airflow to look for DAGs in plugins dir instead of dags dir
- [#2077](https://gitlab.com/meltano/meltano/-/issues/2077) Fix potential dependency version conflicts by ensuring Meltano venv is not inherited by invoked plugins other than Airflow
- [#2075](https://gitlab.com/meltano/meltano/-/issues/2075) Update Airflow configand run `initdb` every time it is invoked
- [#2078](https://gitlab.com/meltano/meltano/-/issues/2078) Have Airflow DAG respect non-default system database URI set through `MELTANO_DATABASE_URI` env var or `--database-uri` option

## 1.34.1 - (2020-05-26)

---

### Fixes

- [#2063](https://gitlab.com/meltano/meltano/-/merge_requests/2063) Require `psycopg2-binary` instead of `psycopg2` so that build dependency `pg_config` doesn't need to be present on system

## 1.34.0 - (2020-05-26)

---

### New

- [!1664](https://gitlab.com/meltano/meltano/-/merge_requests/1664) Automatically populate `env` properties on newly added custom plugin `settings` in `meltano.yml`
- [!1664](https://gitlab.com/meltano/meltano/-/merge_requests/1664) Have `meltano config <plugin> list` print default value along with setting name and env var
- [!1664](https://gitlab.com/meltano/meltano/-/merge_requests/1664) Pass configuration environment variables when invoking plugins
- [!1664](https://gitlab.com/meltano/meltano/-/merge_requests/1664) Set `MELTANO_EXTRACTOR_NAME`, `MELTANO_EXTRACTOR_NAMESPACE`, and `MELTANO_EXTRACT_{SETTING...}` environment variables when invoking loader or transformer
- [!1664](https://gitlab.com/meltano/meltano/-/merge_requests/1664) Set `MELTANO_LOADER_NAME`, `MELTANO_LOADER_NAMESPACE`, and `MELTANO_LOAD_{SETTING...}` environment variables when invoking transformer
- [!1664](https://gitlab.com/meltano/meltano/-/merge_requests/1664) Allow dbt project dir, profiles dir, target, source schema, target schema, and models to be configured like any other plugin, with defaults based on pipeline-specific environment variables
- [#2029](https://gitlab.com/meltano/meltano/-/issues/2029) Allow target-postgres and target-snowflake schema to be overridden through config, with default based on pipeline's extractor's namespace
- [#2062](https://gitlab.com/meltano/meltano/-/issues/2062) Support `--database-uri` option and `MELTANO_DATABASE_URI` env var on `meltano init`
- [#2062](https://gitlab.com/meltano/meltano/-/issues/2062) Add support for PostgreSQL 12 as a system database by updating SQLAlchemy

### Changes

- [!1664](https://gitlab.com/meltano/meltano/-/merge_requests/1664) Infer compatibility between extractor and transform based on namespace rather than name
- [!1664](https://gitlab.com/meltano/meltano/-/merge_requests/1664) Determine transform dbt model name based on namespace instead of than replacing `-` with `_` in name
- [!1664](https://gitlab.com/meltano/meltano/-/merge_requests/1664) Don't pass environment variables with "None" values to plugins if variables were unset
- [!1664](https://gitlab.com/meltano/meltano/-/merge_requests/1664) Determine Meltano Analyze schema based on transformer's `target_schema` or loader's `schema` instead of `MELTANO_ANALYZE_SCHEMA` env var
- [#2053](https://gitlab.com/meltano/meltano/-/issues/2053) Bump dbt version to 0.16.1

### Fixes

- [#2059](https://gitlab.com/meltano/meltano/-/issues/2059) Properly handle errors in before/after install hooks

## 1.33.0 - (2020-05-21)

---

### Changes

- [#2028](https://gitlab.com/meltano/meltano/-/issues/2028) Improve descriptions and default values of `meltano add --custom` prompts

### Fixes

- [#2042](https://gitlab.com/meltano/meltano/-/issues/2042) Fix bug causing Connection Setup UI to fail when plugin docs URL is not set
- [#2045](https://gitlab.com/meltano/meltano/-/issues/2045) Hide plugin logo in UI if image file could not be found
- [#2043](https://gitlab.com/meltano/meltano/-/issues/2043) Use plugin name in UI when label is not set, instead of not showing anything
- [#2044](https://gitlab.com/meltano/meltano/-/issues/2044) Don't show button to open Log Modal on Pipelines page if pipeline has never run

## 1.32.1 - (2020-05-15)

---

### Fixes

- [#2024](https://gitlab.com/meltano/meltano/-/issues/2024) Have plugin venvs not inherit Meltano venv to prevent wrong versions of modules from being loaded

## 1.32.0 - (2020-05-11)

---

### New

- [#2019](https://gitlab.com/meltano/meltano/-/issues/2019) Ask for setting names when adding a new custom plugin

### Changes

- [#2011](https://gitlab.com/meltano/meltano/-/issues/2011) Make tap-gitlab private_token setting optional for easier extraction of public groups and projects
- [#2012](https://gitlab.com/meltano/meltano/-/issues/2012) Add target-jsonl loader

### Fixes

- [#2010](https://gitlab.com/meltano/meltano/-/issues/2010) Fix bug causing dot-separated config keys to not be nested in generated tap or target config
- [#2020](https://gitlab.com/meltano/meltano/-/issues/2020) Fix bug that caused `meltano select` to add `select` option to every plugin in `meltano.yml` instead of just the specified one
- [#2021](https://gitlab.com/meltano/meltano/-/issues/2021) Only ask for capabilities when adding a custom extractor, not a loader or other plugin

## 1.31.0 - (2020-05-04)

---

### Changes

- [#1987](https://gitlab.com/meltano/meltano/-/issues/1987) Restore GitLab and Zendesk data sources in UI
- [#2005](https://gitlab.com/meltano/meltano/-/issues/2005) Add "Don't see your data source here?" option in UI
- [#2008](https://gitlab.com/meltano/meltano/-/issues/2008) Clarify that pipelines UI only supports target-postgres
- [#2007](https://gitlab.com/meltano/meltano/-/issues/2007) Don't install airflow, dbt and target-postgres by default as part of 'meltano init'
- [#2007](https://gitlab.com/meltano/meltano/-/issues/2007) Only run 'airflow scheduler' as part of 'meltano ui' when airflow is installed
- [#2007](https://gitlab.com/meltano/meltano/-/issues/2007) Install airflow, dbt, and target-postgres on DigitalOcean images

## 1.30.1 - (2020-04-23)

---

### Fixes

- [#1985](https://gitlab.com/meltano/meltano/-/issues/1985) Fixed bug with Airflow installs WTForms 2.3.0 instead of 2.2.1, which is incompatible

## 1.30.0 - (2020-04-20)

---

### New

- [#1953](https://gitlab.com/meltano/meltano/-/issues/1953) Show design attribute descriptions in tooltips in report builder
- [#1787](https://gitlab.com/meltano/meltano/-/issues/1787) Show Shopify extractor in UI

### Changes

- [!1611](https://gitlab.com/meltano/meltano/-/merge_requests/1611) Only show design description if it is different from design label

## 1.29.1 - (2020-04-16)

---

### New

- [#1948](https://gitlab.com/meltano/meltano/-/issues/1948) Show Intercom button in bottom right on MeltanoData.com instances
- [#1930](https://gitlab.com/meltano/meltano/-/issues/1930) Add button to remove report from dashboard when editing dashboard
- [#1845](https://gitlab.com/meltano/meltano/-/issues/1845) Add button to delete report to report builder interface
- [#1849](https://gitlab.com/meltano/meltano/-/issues/1849) Add button to rename report to report builder interface
- [#1951](https://gitlab.com/meltano/meltano/-/issues/1951) Add button to edit dashboard name and description to dashboard page

### Changes

- [!1607](https://gitlab.com/meltano/meltano/-/merge_requests/1607) Move date range picker into results area of report builder interface
- [!1608](https://gitlab.com/meltano/meltano/-/merge_requests/1608) Make report title more prominent in report builder

## 1.29.0 - (2020-04-13)

---

## 1.28.1 - (2020-04-09)

---

### New

- [#1940](https://gitlab.com/meltano/meltano/-/issues/1940) Show Google Ads extractor in UI

### Changes

- [#1941](https://gitlab.com/meltano/meltano/-/issues/1941) Suggest disabling ad blocker if inline docs iframe for an Ads or Analytics extractor failed to load
- [#1667](https://gitlab.com/meltano/meltano/-/issues/1667) Have 'meltano init' create system database and install airflow, dbt, and target-postgres plugins

### Fixes

- [#1942](https://gitlab.com/meltano/meltano/-/issues/1942) Ensure navigation bar is hidden in production when docs are viewed inline

## 1.28.0 - (2020-04-06)

---

### New

- [#1937](https://gitlab.com/meltano/meltano/-/issues/1937) Add optional `plugin_type` argument to `meltano install` to only (re)install plugins of a certain type

### Fixes

- [#1938](https://gitlab.com/meltano/meltano/-/issues/1938) Display error message when viewing dashboard before pipeline has run

## 1.27.3 - (2020-04-02)

---

### Fixes

- [#1938](https://gitlab.com/meltano/meltano/-/issues/1938) Fix regression causing dashboards and reports not to load when readonly mode is enabled (like on the demo instance)

## 1.27.2 - (2020-04-02)

---

### Fixes

- [#1936](https://gitlab.com/meltano/meltano/-/issues/1936) Fix regression causing UI to fail when analytics/tracking is enabled

## 1.27.1 - (2020-04-02)

---

### New

- [#1477](https://gitlab.com/meltano/meltano/-/issues/1477) Allow read-only mode and authentication to be used at the same time, to allow anonymous read-only access and only require authentication for write actions.
- [#1914](https://gitlab.com/meltano/meltano/-/issues/1914) Allow default dashboards and reports to be updated in place if package contains snapshots of older versions
- [#1933](https://gitlab.com/meltano/meltano/-/issues/1933) Allow Meltano UI Google Analytics ID to be overridden using environment variable

### Changes

- [#1896](https://gitlab.com/meltano/meltano/-/issues/1896) Set pipeline update interval to daily by default, to start after first successful manual run
- [#1888](https://gitlab.com/meltano/meltano/-/issues/1888) Explain in "Edit Connection" button tooltip why it may be disabled
- [#1890](https://gitlab.com/meltano/meltano/-/issues/1890) Clarify that changing Start Date requires a new pipeline to be set up
- [#1892](https://gitlab.com/meltano/meltano/-/issues/1892) Clarify in Run Log modal that the "Explore" button can also be found on the Connections page
- [#1891](https://gitlab.com/meltano/meltano/-/issues/1891) Show data source logo and label in Run Log modal header insteadof pipeline ID
- [#1893](https://gitlab.com/meltano/meltano/-/issues/1893) Hide "Download Log" button while pipeline is running instead of disabling it
- [#1894](https://gitlab.com/meltano/meltano/-/issues/1894) Suggest connecting a data source on Pipelines page when there are no pipelines yet
- [#1912](https://gitlab.com/meltano/meltano/-/issues/1912) Suggest user gets in touch if the report they're looking for is not included by default

### Fixes

- [#1911](https://gitlab.com/meltano/meltano/-/issues/1911) Display "Last updated: Updating..." instead of "Last updated: 1969-12-31" on reports while pipeline is running
- [#1910](https://gitlab.com/meltano/meltano/-/issues/1910) Fix pipeline "Start date" and report "Data starting from" off-by-1 errors caused by timezone differences

## 1.27.0 - (2020-03-30)

---

### Changes

- [#1909](https://gitlab.com/meltano/meltano/-/issues/1909) Suggest disabling ad blocker if request related to an Ads or Analytics extractor was blocked by browser
- [#1886](https://gitlab.com/meltano/meltano/-/issues/1886) Don't prepopulate date fields that are not required and are better left blank
- [#1887](https://gitlab.com/meltano/meltano/-/issues/1887) Hide End Date fields in connection setup since our end-users will want to import everything
- [#1905](https://gitlab.com/meltano/meltano/-/issues/1905) Hide Google Analytics Reports field from UI since startup founder end-users will stick with default

### Fixes

- [#1920](https://gitlab.com/meltano/meltano/-/issues/1920) Fix extractor logo on Google Analytics Explore page
- [#1895](https://gitlab.com/meltano/meltano/-/issues/1895) Fix bug causing newly created pipeline not to show as running when it is
- [#1906](https://gitlab.com/meltano/meltano/-/issues/1906) Fix "Test Connection" for extractors that require a file to be uploaded, like Google Analytics
- [#1931](https://gitlab.com/meltano/meltano/-/issues/1931) Validate uploaded file path when saving or testing connection settings

## 1.26.2 - (2020-03-26)

---

### Fixes

- [#1883](https://gitlab.com/meltano/meltano/-/issues/1883) Fix dashboard and embedded reports failing to load when design has no joins

## 1.26.1 - (2020-03-26)

---

### Changes

- [#1854](https://gitlab.com/meltano/meltano/-/issues/1854) Remove non-marketing-sales data sources from UI
- [#1881](https://gitlab.com/meltano/meltano/-/issues/1881) Store in system database when user was last active
- [#1846](https://gitlab.com/meltano/meltano/-/issues/1846) Freeze reports with relative date filters in time when shared or embedded
- [#1847](https://gitlab.com/meltano/meltano/-/issues/1847) Show date range on embedded reports and dashboards
- [#1847](https://gitlab.com/meltano/meltano/-/issues/1847) Show date range on reports on dashboards

## 1.26.0 - (2020-03-23)

---

### Changes

- [#1188](https://gitlab.com/meltano/meltano/-/issues/1188) Allow sorting by timeframe period columns (e.g. "Creation Date: Month", "Creation Date: Year")
- [#1873](https://gitlab.com/meltano/meltano/-/issues/1873) Display error message when viewing model/design/report before pipeline has run
- [#1874](https://gitlab.com/meltano/meltano/-/issues/1874) Print full error when initial model compilation fails
- [#1875](https://gitlab.com/meltano/meltano/-/issues/1875) Automatically run query when sorting is changed
- [#1876](https://gitlab.com/meltano/meltano/-/issues/1876) Don't store Analyze UI state in report file
- [#1877](https://gitlab.com/meltano/meltano/-/issues/1877) Allow designs to reference the same table more than once
- [#1878](https://gitlab.com/meltano/meltano/-/issues/1878) Recompile models when meltano is upgraded

## 1.25.1 - (2020-03-19)

---

### New

- [#1799](https://gitlab.com/meltano/meltano/issues/1799) Improve date range UX by displaying the date range associated with each attribute in the `<select>` (previously the user had to manually check each one-by-one to see if it had an associated date range filter)

### Changes

- [#1799](https://gitlab.com/meltano/meltano/issues/1799) Update "Date Range(s)" button label to account for pluralization
- [#1799](https://gitlab.com/meltano/meltano/issues/1799) Fallback to inline text and only display the date range `<select>` if there are two or more date ranges to filter on
- [#1799](https://gitlab.com/meltano/meltano/issues/1799) Update date range picker to initialize at the first attribute with a valid date range
- [#1799](https://gitlab.com/meltano/meltano/issues/1799) Update the Report Builder's "jump to date range dropdown" buttons (small calendar icon button associated with the left pane's attribute items) to automatically focus the date range that's associated

### Fixes

- [#1872](https://gitlab.com/meltano/meltano/-/issues/1872) Delete state left over from different pipeline run for same extractor
- [#1779](https://gitlab.com/meltano/meltano/-/issues/1779) Fix loading report directly by URL when design request completes before reports request

## 1.25.0 - (2020-03-16)

---

### New

- [#1843](https://gitlab.com/meltano/meltano/issues/1843) Update the Google Ads Extractor selected attributes definition to also extract the Ad Network and Device segments for the Ads Performance Reports.

### Changes

- [#1852](https://gitlab.com/meltano/meltano/-/issues/1852) Move Pipelines after Connections in navbar
- [#1850](https://gitlab.com/meltano/meltano/-/issues/1850) Rename Connections tab "Connection" and "Pipeline" buttons to "Edit Connection", and "View Pipeline"
- [#1856](https://gitlab.com/meltano/meltano/-/issues/1856) Remove "Custom" data source option from UI
- [#1867](https://gitlab.com/meltano/meltano/-/issues/1867) Make timeframe table headings more human-friendly

### Fixes

- [#1848](https://gitlab.com/meltano/meltano/-/issues/1848) Fix Explore page "Report Builder" column loading when model name and model topic name do not match

## 1.24.1 - (2020-03-12)

---

### New

- [!1523](https://gitlab.com/meltano/meltano/merge_requests/1523) Add support for relative date filter definitions to Meltano Filters. That means that filters over dates and times can have a `[+-]N[dmy]` format instead of a fixed date. That allows Meltano to generate a date relative to a pivot date provided by in the query definition or `NOW()`.
- [#1830](https://gitlab.com/meltano/meltano/issues/1830) Add relative vs. absolute date ranges to date range picker of Report Builder

### Changes

- [#1830](https://gitlab.com/meltano/meltano/issues/1830) Update date ranges calendars with "Today" marker for improved UX

## 1.24.0 - (2020-03-09)

---

### Changes

- [#1831](https://gitlab.com/meltano/meltano/issues/1831) Change main navigation "Reports" to "Explore" and update its nested CTAs to link to a landing page per data source
- [#1705](https://gitlab.com/meltano/meltano/issues/1705) Remove `meltano permissions` feature now that it has been extracted into https://gitlab.com/gitlab-data/permifrost.
- Updated "Report Builder" page with a header to better communicate what the page is for.

### Fixes

- [#1840](https://gitlab.com/meltano/meltano/-/issues/1840) Format InputDateIso8601 value as YYYY-MM-DD since a full timestamp value could represent a different date in UTC and local timezone
- [#1842](https://gitlab.com/meltano/meltano/issues/1842) Fix empty filter attributes bug for non-join designs

## 1.23.2 - (2020-03-05)

---

### New

- [#1820](https://gitlab.com/meltano/meltano/issues/1820) Add Vertical Bar chart type to Report chart options

### Changes

- [#1820](https://gitlab.com/meltano/meltano/issues/1820) Updated chart type selection as a dropdown for improved UX (ensures the chart icon is adorned with its label)

### Fixes

- [#1837](https://gitlab.com/meltano/meltano/issues/1837) Fix tap-mongodb database name setting
- [#1838](https://gitlab.com/meltano/meltano/issues/1838) Properly handle dates and timezones in date range picker
- [#1838](https://gitlab.com/meltano/meltano/issues/1838) Ensure records on boundary dates are included when using date range picker with column of type "time"

## 1.23.1 - (2020-03-04)

---

### Fixes

- [#1836](https://gitlab.com/meltano/meltano/issues/1820) Don't crash when gunicorn is sent HUP signal to reload Meltano service

## 1.23.0 - (2020-03-02)

---

### New

- [#1601](https://gitlab.com/meltano/meltano/issues/1601) Add Explore landing pages per data source to act as an aggregate jump-off point to related dashboards, reports, report templates, and more

### Changes

- [#1601](https://gitlab.com/meltano/meltano/issues/1601) Change "Reports" CTA in each Pipeline and the JobLog modal to link to its corresponding and newly added Explore page
- [#1698](https://gitlab.com/meltano/meltano/issues/1698) Change information architecture to separate Connections and Pipelines into distinct pages

### Fixes

- [#1811](https://gitlab.com/meltano/meltano/issues/1811) Fix an issue when installing a custom plugin.
- [#1794](https://gitlab.com/meltano/meltano/issues/1794) Remove the notification field when notifications are disabled.
- [#1815](https://gitlab.com/meltano/meltano/issues/1815) Fix `mapActions` misplacement in `computed` vs. `methods`
- [#1468](https://gitlab.com/meltano/meltano/issues/1468) Update asn1crypto to get Meltano to work on macOS Catalina

## 1.22.2 - (2020-02-27)

---

### Fixes

- [#1809](https://gitlab.com/meltano/meltano/issues/1809) Fix LogModal padding render issue and `TypeError` with proper conditional check prior to dereferencing
- [#1810](https://gitlab.com/meltano/meltano/issues/1810) Fix an issue where Notifications would not be sent when the application used multiple workers

## 1.22.1 - (2020-02-26)

---

### New

- [#1783](https://gitlab.com/meltano/meltano/issues/1873) Add Shopify extractor as a hidden plugin
- [#1499](https://gitlab.com/meltano/meltano/issues/1499) Add date range selector to Analyze UI (requires a `type=date` or `type=time` in each model needing this functionality)

### Changes

- [#1777](https://gitlab.com/meltano/meltano/issues/1777) Update Meltano Analyze to only preselect the first column and aggregate attributes when no attributes have a `require`d setting
- [#1796](https://gitlab.com/meltano/meltano/issues/1796) Update date range and filter changes to trigger autorun if enabled

### Fixes

- [#1798](https://gitlab.com/meltano/meltano/issues/1798) Add OK button to toasts that couldn't be dismissed previously, to prevent them from getting in the way of modal buttons
- [#1803](https://gitlab.com/meltano/meltano/issues/1803) Ensure SMTP credentials can be set via environment variables
- [#1778](https://gitlab.com/meltano/meltano/issues/1778) Fix missing pipeline date when visiting page directly from URL

## 1.22.0 - (2020-02-24)

---

### New

- [#1646](https://gitlab.com/meltano/meltano/issues/1646) Add default Stripe dashboard
- [#1759](https://gitlab.com/meltano/meltano/issues/1759) Add default reports and dashboard for Google Ads data
- [#1775](https://gitlab.com/meltano/meltano/issues/1775) Add default dashboard for GitLab extractor
- [#1714](https://gitlab.com/meltano/meltano/issues/1714) Add support for a `required` setting in Models so Analyze can still work with more complex reporting scenarios (Facebook and Google Adwords need this)
- [#1780](https://gitlab.com/meltano/meltano/issues/1780) Add default reports and dashboard for Facebook Ads data

## 1.21.2 - (2020-02-18)

---

### New

- [#1740](https://gitlab.com/meltano/meltano/issues/1740) Add "Sharing Reports and Dashboards" section to Getting Started guide
- [#1484](https://gitlab.com/meltano/meltano/issues/1484) Add a subscription field to be notified when a Pipeline will be completed.

### Changes

- [#1740](https://gitlab.com/meltano/meltano/issues/1740) Update Getting Started guide screenshots with up-to-date UI

### Fixes

- [#1751](https://gitlab.com/meltano/meltano/issues/1751) Custom report ordering now works based on user customization
- [#1756](https://gitlab.com/meltano/meltano/issues/1756) Fix embed app to properly render based on `report` or `dashboard` type

## 1.21.1 - (2020-02-17)

---

### Fixes

- [#1754](https://gitlab.com/meltano/meltano/issues/1754) Fix duplicate "Share" button and Reports dropdown clipping issue

## 1.21.0 - (2020-02-17)

---

### New

- [#609](https://gitlab.com/meltano/meltano/issues/609) Add the Google Ads Extractor to Meltano as a hidden plugin. It will be fully enabled on Meltano UI once OAuth support is added. It uses the tap defined in https://gitlab.com/meltano/tap-adwords/
- [#1693](https://gitlab.com/meltano/meltano/issues/1693) Add default transformations for the Google Ads Extractor. They are using the dbt package defined in https://gitlab.com/meltano/dbt-tap-adwords
- [#1694](https://gitlab.com/meltano/meltano/issues/1694) Add default Meltano Models for the Google Ads Extractor. They are defined in https://gitlab.com/meltano/model-adwords
- [#1695](https://gitlab.com/meltano/meltano/issues/1695) Add documentation for the Google Ads Extractor
- [#1723](https://gitlab.com/meltano/meltano/issues/1723) Add various mobile and widescreen related style tweaks to improve base layout at mobile and widescreen widths

### Changes

- [!1460](https://gitlab.com/meltano/meltano/merge_requests/1460) Remove the FTP access from Meltano hosted instances
- [#1629](https://gitlab.com/meltano/meltano/issues/1629) Add "Share Dashboard" functionality
- [#1629](https://gitlab.com/meltano/meltano/issues/1629) Update report "Embed" button to "Share" and include a share link to accompany the embed snippet

### Fixes

- [#1680](https://gitlab.com/meltano/meltano/issues/1680) Fix initial "Last Run" button of a pipeline run to properly open the corresponding job log

## 1.20.1 - (2020-02-13)

---

### New

- [#1650](https://gitlab.com/meltano/meltano/issues/1650) create TOS page and add TOS link to website footer

### Changes

- [#1681](https://gitlab.com/meltano/meltano/issues/1681) Update `transform` during pipeline save to conditionally set `skip` vs. `run` to prevent wasted cycles for extractors that lack transformations
- [#1696](https://gitlab.com/meltano/meltano/issues/1696) Update dashboards list to be alphabetically sorted
- [#1710](https://gitlab.com/meltano/meltano/issues/1710) Hide `tap-fastly` in UI

### Fixes

- [#1696](https://gitlab.com/meltano/meltano/issues/1696) Fix duplicate chart renders when dashboard is loaded
- [#1696](https://gitlab.com/meltano/meltano/issues/1696) Fix "Add to Dashboards" button when loading an existing report (additionally updated `disabled` button states)
- [#1711](https://gitlab.com/meltano/meltano/issues/1711) Disable fields of all kinds when a plugin setting is protected or set in env or meltano.yml
- [#1712](https://gitlab.com/meltano/meltano/issues/1712) Fix lock icon tooltip message on plugin settings that were set in env or meltano.yml
- [#1677](https://gitlab.com/meltano/meltano/issues/1677) Properly represent values of boolean settings that were set using environment verariables in UI

## 1.20.0 - (2020-02-10)

---

### New

- [#1682](https://gitlab.com/meltano/meltano/issues/1682) Use human-readable update interval labels

### Changes

- [#1514](https://gitlab.com/meltano/meltano/issues/1514) Remove DBT docs integration
- [#1679](https://gitlab.com/meltano/meltano/issues/1679) Prevent the `hidden` settings from being sent to the front-end, potentially causing configuration failure

### Fixes

- [#1675](https://gitlab.com/meltano/meltano/issues/1675) Fix future grant diffing for databases and schemas
- [#1674](https://gitlab.com/meltano/meltano/issues/1674) Fix duplicate pipelines bug resulting from recent addition to view and update existing connections

## 1.19.2 - (2020-02-06)

---

### Fixes

- [#1672](https://gitlab.com/meltano/meltano/issues/1672) Pin Werkzeug version to 0.16.1 since 1.0.0 is unsupported by Flask-BabelEx

## 1.19.1 - (2020-02-06)

---

### Fixes

- [#1671](https://gitlab.com/meltano/meltano/issues/1671) Fix error handling bug that caused a console error that impacted further UI interaction

## 1.19.0 - (2020-02-06)

---

### New

- [#1545](https://gitlab.com/meltano/meltano/issues/1545) Add read-only report embed functionality via embeddable `iframe` copy-to-clipboard snippet
- [#1606](https://gitlab.com/meltano/meltano/issues/1606) Update UI after successful plugin configuration with auto installed reports and dashboards
- [#1614](https://gitlab.com/meltano/meltano/issues/1614) Add 'Fix Connection' and 'View Connection' CTAs to Integrations with corresponding pipelines
- [#1550](https://gitlab.com/meltano/meltano/issues/1550) Add the Meltano OAuth Service integration to manage the OAuth flow in the plugin configuration

### Changes

- [#1594](https://gitlab.com/meltano/meltano/issues/1594) Improve onboarding UX by moving the "Update Interval" selection to a post-successful-pipeline action
- [#1594](https://gitlab.com/meltano/meltano/issues/1594) Update pipelines to be sorted alphabetically to match data sources organization
- [#1659](https://gitlab.com/meltano/meltano/issues/1659) Update query attribute toggling and results UX when autorun query is on (via 500ms debounce)
- [#1475](https://gitlab.com/meltano/meltano/issues/1475) GitLab extractor in the UI steers user towards a single data source

### Fixes

- [#1657](https://gitlab.com/meltano/meltano/issues/1657) Fix `update_dashboard` error when payload lacked a `new_settings` key
- [#1602](https://gitlab.com/meltano/meltano/issues/1602) Fix instances where `<a disabled='...'>` vs. `<button disabled='...'>` didn't functionally disable the button (previously they were only disabled visually)
- [#1656](https://gitlab.com/meltano/meltano/issues/1656) Fix conditional header in docs to support Meltano.com and inline docs within the Meltano app

## 1.18.0 - (2020-02-03)

---

### New

- [#1154](https://gitlab.com/meltano/meltano/issues/1154) Adds non-dry mode to `meltano permissions` on Snowflake so that queries can be executed
- [#1578](https://gitlab.com/meltano/meltano/issues/1578) User can request help to delete their data from their MeltanoData instance

### Changes

- [#1516](https://gitlab.com/meltano/meltano/issues/1516) Pipelines now show extractor label rather than name
- [#1652](https://gitlab.com/meltano/meltano/issues/1652) Removes the `--full-refresh` command from `meltano permissions`

### Fixes

- [#1595](https://gitlab.com/meltano/meltano/issues/1595) Updates `meltano permissions` to only revoke permissions on databases defined in the spec
- [#1588](https://gitlab.com/meltano/meltano/issues/1588) Update `scrollTo` behavior in Job Log to work across browsers
- [#1660](https://gitlab.com/meltano/meltano/issues/1660) Fix minor action/mutation bug when loading a report in Analyze
- [#1607](https://gitlab.com/meltano/meltano/issues/1607) Fix inaccurate error during report additions/removal from dashboards (via refactor SSOT reports store)

## 1.17.1 - (2020-01-29)

---

### Changes

- [#1625](https://gitlab.com/meltano/meltano/issues/1625) Update docs on meltano.com to only include extractors and loaders provided in the hosted version of Meltano.
- [#1590](https://gitlab.com/meltano/meltano/issues/1590) Add additional targets to `dbt clean`
- [#1655](https://gitlab.com/meltano/meltano/issues/1655) Add UX message to close buttons in Job Log Modal to reinforce that the pipeline still runs after closing (Ben's hover idea)

### Fixes

- [#1618](https://gitlab.com/meltano/meltano/issues/1618) Fix an issue where an expired session would not redirect to the Login page
- [#1630](https://gitlab.com/meltano/meltano/issues/1630) Fix an integrations setup bug that prevented subsequent pipelines to be created unless a full page refresh occurred

## 1.17.0 - (2020-01-27)

---

### New

- [#1462](https://gitlab.com/meltano/meltano/issues/1462) User will be able to reorder dashboard reports
- [#1482](https://gitlab.com/meltano/meltano/issues/1482) Add future grants and revocations for schemas, tables, and views for roles in the `meltano permissions` command
- [#1376](https://gitlab.com/meltano/meltano/issues/1376) Add last updated date to reports
- [#1409](https://gitlab.com/meltano/meltano/issues/1409) Add data start date to Analysis page

- [#1241](https://gitlab.com/meltano/meltano/issues/1241) Add `dashboard` plugin type to enable bundling curated reports and dashboards for data sources
- [#1241](https://gitlab.com/meltano/meltano/issues/1241) Add `--include-related` flag to `meltano add` and `meltano install` to automatically install related plugins based on namespace
- [#1241](https://gitlab.com/meltano/meltano/issues/1241) Add default dashboard and reports for Google Analytics

### Changes

- [#1481](https://gitlab.com/meltano/meltano/issues/1481) Add table and view revocations for roles in the `meltano permissions` command
- [#1459](https://gitlab.com/meltano/meltano/issues/1459) Users can no longer install tap-carbon-intensity from the UI

### Fixes

- [#1600](https://gitlab.com/meltano/meltano/issues/1600) Fix tooltip for Data Source "Connect" buttons
- [#1605](https://gitlab.com/meltano/meltano/issues/1605) Fix an infinite loop causing extraneous API calls to the configuration endpoint
- [#1561](https://gitlab.com/meltano/meltano/issues/1561) Fix `onFocusInput()` to properly focus-and-auto-scroll to `<input type='file'>`s in the data source docs UI
- [#1561](https://gitlab.com/meltano/meltano/issues/1561) Fix `<input type='file'>` styling to better accommodate flexible widths

## 1.16.1 - (2020-01-23)

---

### New

- [#1592](https://gitlab.com/meltano/meltano/issues/1592) Add MAX and MIN aggregate functions to Meltano Models
- [#1552](https://gitlab.com/meltano/meltano/issues/1552) Add "Custom" data source CTA to link to the create custom data source docs
- [#1462](https://gitlab.com/meltano/meltano/issues/1462) User will be able to reorder dashboard reports

### Changes

- [#1510](https://gitlab.com/meltano/meltano/issues/1510) Remove breadcrumbs (not currently useful)
- [#1589](https://gitlab.com/meltano/meltano/issues/1589) Add dbt-specific files to a .gitignore
- [#1402](https://gitlab.com/meltano/meltano/issues/1402) Onboarding redesign to minimize steps and friction ('Extractors' as 'Data Sources', pipelines are secondary to 'Data Source' integrations, and removed loader, transform, and pipeline name as editable in favor of preselected values in accordance with our hosted solution)
- [#1402](https://gitlab.com/meltano/meltano/issues/1402) Local development now requires `.env` to connect a `target-postgres` loader (docs update to follow in [#1586](https://gitlab.com/meltano/meltano/issues/1586) )
- [#1410](https://gitlab.com/meltano/meltano/issues/1410) Update the Design UI to expose timeframes explicitly

### Fixes

- [#1573](https://gitlab.com/meltano/meltano/issues/1573) Fix docs `shouldShowNavbar` conditional and improve query string `embed=true` parsing
- [#1579](https://gitlab.com/meltano/meltano/issues/1579) Make color contrast for CTA buttons accessible
- [#1410](https://gitlab.com/meltano/meltano/issues/1410) Fix a problem with Report that has timeframes selections

### Breaks

## 1.16.0 - (2020-01-20)

---

### New

- [#1556](https://gitlab.com/meltano/meltano/issues/1556) Add default transformations for the Facebook Ads Extractor. They are using the dbt package defined in https://gitlab.com/meltano/dbt-tap-facebook
- [#1557](https://gitlab.com/meltano/meltano/issues/1557) Add default Meltano Models for the Facebook Ads Extractor. They are defined in https://gitlab.com/meltano/model-facebook
- [#1560](https://gitlab.com/meltano/meltano/issues/1560) Make the Facebook Ads Extractor available by default on Meltano UI

### Changes

- [#1541](https://gitlab.com/meltano/meltano/issues/1541) Revert `tap-csv`'s `kind: file` to text input for `csv_files_definition` as we don't fully support `tap-csv` via the UI with single (definition json) and multiple (csv files) file uploading
- [#1477](https://gitlab.com/meltano/meltano/issues/1477) Add a `read-only` mode to Meltano to disable all modifications from the UI

### Fixes

### Breaks

## 1.15.1 - (2020-01-16)

---

### New

- [#608](https://gitlab.com/meltano/meltano/issues/608) Add the Facebook Ads Extractor to Meltano as a hidden plugin. It will be fully enabled on Meltano UI once bundled Transformations and Models are added. It uses the tap defined in https://gitlab.com/meltano/tap-facebook/
- [meltano/model-stripe#2](https://gitlab.com/meltano/model-stripe/issues/2) Add timeframes to the Stripe models
- [#1533](https://gitlab.com/meltano/meltano/issues/1533) Add documentation for the Facebook Ads Extractor

### Changes

- [#1527](https://gitlab.com/meltano/meltano/issues/1527) Update the dashboard modal header to properly differentiate between "Create" and "Edit"
- [#1456](https://gitlab.com/meltano/meltano/issues/1456) 404 Error page now has better back functionality and ability to file new issues directly from the page

### Fixes

- [#1538](https://gitlab.com/meltano/meltano/issues/1538) Fix timeframes not properly displaying on the base table
- [#1574](https://gitlab.com/meltano/meltano/issues/1574) Fix an issue with Meltano crashing after a succesful login
- [#1568](https://gitlab.com/meltano/meltano/issues/1568) Restore support for custom plugins that don't have their available settings defined in discovery.yml

## 1.15.0 - (2020-01-13)

---

### New

- [#1483](https://gitlab.com/meltano/meltano/issues/1483) Add login audit columns to track last login time
- [#1480](https://gitlab.com/meltano/meltano/issues/1480) Add tests to `meltano permissions` command for Snowflake
- [#1392](https://gitlab.com/meltano/meltano/issues/1392) Add inline docs to Extractor configurations in iteration toward improving data setup onboarding

### Changes

- [#1480](https://gitlab.com/meltano/meltano/issues/1480) Add schema revocations for roles in the `meltano permissions` command
- [#1458](https://gitlab.com/meltano/meltano/issues/1458) Remove tap-carbon-intensity-sqlite model from default installation
- [#1458](https://gitlab.com/meltano/meltano/issues/1458) Update docs to reflect new getting started path and updated screenshots
- [#1513](https://gitlab.com/meltano/meltano/issues/1513) Remove dead code related to `/model` route that we no longer link to in favor of the contextual Analyze CTAs and the `MainNav.vue`'s Analyze dropdown
- [#1542](https://gitlab.com/meltano/meltano/issues/1542) Update version, logout, and help UI partial (upper right) to have less prominence and more clearly communicate the "Sign Out" action

### Fixes

- [#1480](https://gitlab.com/meltano/meltano/issues/1480) Fix database revocations corner case for roles in the `meltano permissions` command
- [#1553](https://gitlab.com/meltano/meltano/issues/1553) Fix bug occurring when loading a report that lacks join tables
- [#1540](https://gitlab.com/meltano/meltano/issues/1540) Meltano Analyze will now leverage Pipelines instead of Loaders in the connection dropdown
- [#1540](https://gitlab.com/meltano/meltano/issues/1540) Meltano Analyze will now infer the connection to use instead of it being provided by the user

### Breaks

## 1.14.3 - (2020-01-09)

---

### Fixes

- [#1521](https://gitlab.com/meltano/meltano/issues/1521) Sanitize user-submitted string before using it in file path

## 1.14.2 - (2020-01-09)

---

### New

- [#1391](https://gitlab.com/meltano/meltano/issues/1391) Lock all settings that are controlled through environment variables
- [#1393](https://gitlab.com/meltano/meltano/issues/1393) Add contextual Analyze CTAs for each Pipeline in the Pipelines list
- [#1551](https://gitlab.com/meltano/meltano/issues/1551) Add dbt clean before compile and runs

### Changes

- [#1424](https://gitlab.com/meltano/meltano/issues/1424) Update pipeline elapsed time display to be more human friendly

### Fixes

- [#1430](https://gitlab.com/meltano/meltano/issues/1430) Fix the state not stored for pipelines when Transforms run
- [#1448](https://gitlab.com/meltano/meltano/issues/1448) Fix `AnalyzeList.vue` to display message and link when lacking contextual models

### Breaks

## 1.14.1 - (2020-01-06)

---

### Fixes

- [#1520](https://gitlab.com/meltano/meltano/issues/1520) Fix bug when updating a dashboard that could undesirably overwrite another existing dashboard

### Breaks

## 1.14.0 - (2019-12-30)

---

### New

- [#1461](https://gitlab.com/meltano/meltano/issues/1461) Display toasted notification for report adding to dashboard
- [#1419](https://gitlab.com/meltano/meltano/issues/1419) Add ability to edit and delete dashboards
- [#1411](https://gitlab.com/meltano/meltano/issues/1411) Add download log button to Job Log Modal

### Changes

- [#1311](https://gitlab.com/meltano/meltano/issues/1311) Remove unused meltano/meltano/runner docker image
- [#1502](https://gitlab.com/meltano/meltano/issues/1502) Update configuration file uploads to occur on save vs. file picker completion

### Fixes

- [#1518](https://gitlab.com/meltano/meltano/issues/1518) Fix bug that caused all text fields to show up as required in configuration modals
- [#1446](https://gitlab.com/meltano/meltano/issues/1446) Fix bug that could result in a broken report when the report URL was manually modified
- [#1411](https://gitlab.com/meltano/meltano/issues/1411) Fix bug when reading too large a job log file

## 1.13.0 - (2019-12-23)

---

### New

- [#1269](https://gitlab.com/meltano/meltano/issues/1269) Add `kind: file` so single file uploads can be used with extractors (`tap-google-analytics`'s `key_file_location` is the first user)
- [#1494](https://gitlab.com/meltano/meltano/issues/1494) Add `LIKE` options to Analyze Filter UI so users better understand what filtering patterns are available

### Changes

- [#1399](https://gitlab.com/meltano/meltano/issues/1399) Log Modal now has a prompt to explain potential factors in required time for pipelines to complete
- [#1433](https://gitlab.com/meltano/meltano/issues/1433) Remove `/orchestrate` route and thus the Airflow iframe as this is overkill for our current target users

### Fixes

- [#1434](https://gitlab.com/meltano/meltano/issues/1434) Fix Analyze CTAs to only enable if at least one related pipeline has succeeded
- [#1447](https://gitlab.com/meltano/meltano/issues/1447) Various fixes around loading and reloading reports to mitigate false positive `sqlErrorMessage` conditions
- [#1509](https://gitlab.com/meltano/meltano/issues/1509) Allow plugin profile config to be set through meltano.yml

## 1.12.2 - (2019-12-20)

---

### New

- [#1437](https://gitlab.com/meltano/meltano/issues/1437) Users can now share their dashboards with an automatically generated email

### Changes

- [#1466](https://gitlab.com/meltano/meltano/issues/1466) Filters now have clear language and indiciation that they use AND for chaining
- [#1464](https://gitlab.com/meltano/meltano/issues/1464) Remove the "only" option for transforms in Create Pipeline form

- [#1399](https://gitlab.com/meltano/meltano/issues/1399) Log Modal now has a prompt to explain potential factors in required time for pipelines to complete
- [#1431](https://gitlab.com/meltano/meltano/issues/1431) Add "pipeline will still run if modal is closed" message in the Job Log Modal

### Changes

- [#1422](https://gitlab.com/meltano/meltano/issues/1422) Update start date field to have a recommendation

### Fixes

- [#1447](https://gitlab.com/meltano/meltano/issues/1447) Various fixes around loading and reloading reports to mitigate false positive `sqlErrorMessage` conditions
- [#1443](https://gitlab.com/meltano/meltano/issues/1443) Fix tooltip clipping in modals
- [#1500](https://gitlab.com/meltano/meltano/issues/1500) Fix `meltano install` not running the migrations.

## 1.12.1 - (2019-12-18)

---

### Changes

- [#1403](https://gitlab.com/meltano/meltano/issues/1403) Remove "Orchestrate", "Model", and "Notebook" from the main navigation until each respective UI is more useful (the `/orchestrate` and `/model` routes still exist)
- [#1476](https://gitlab.com/meltano/meltano/issues/1476) Add database and warehouse revocations for roles in the `meltano permissions` command
- [#1473](https://gitlab.com/meltano/meltano/issues/1473) Update Release issue template to recent guidelines

## 1.12.0 - (2019-12-16)

---

### New

- [#1374](https://gitlab.com/meltano/meltano/issues/1374) Add role revocation for users and roles in the `meltano permissions` command
- [#1377](https://gitlab.com/meltano/meltano/issues/1377) Document cleanup steps after MeltanoData testing
- [#1438](https://gitlab.com/meltano/meltano/issues/1438) Add documentation for DNS spoofing error
- [#1436](https://gitlab.com/meltano/meltano/issues/1436) Add video walkthrough on how to setup Google Analytics so that the Meltano Extractor can be able to access the Google APIs and the Google Analytics data.

### Changes

- [#1350](https://gitlab.com/meltano/meltano/issues/1350) Switch to all lower case for Snowflake permission comparisons in the `meltano permissions` command
- [#1449](https://gitlab.com/meltano/meltano/issues/1449) Hide the Marketo Extractor form Meltano UI
- [#1397](https://gitlab.com/meltano/meltano/issues/1397) Optimize workflow for MeltanoData setup
- [#1423](https://gitlab.com/meltano/meltano/issues/1423) Update sidebar and docs to include Ansible

## 1.11.2 - (2019-12-13)

---

### Changes

- [#1435](https://gitlab.com/meltano/meltano/issues/1435) Change "Model" to "Analyze" so the Pipeline CTA is actionable and less abstract
- [#1432](https://gitlab.com/meltano/meltano/issues/1432) Changed "Close" to "Back" in Log Modal to help mitigate "Am I ending the pipeline?" concerns

### Fixes

- [#1439](https://gitlab.com/meltano/meltano/issues/1439) Fix relative elapsed time since last run time display in the Pipelines UI
- [#1441](https://gitlab.com/meltano/meltano/issues/1441) Fix auto advance to "Create Pipeline" when coming from "Load" step (previously "Transform" step, but this has been removed from the UI)
- [#1440](https://gitlab.com/meltano/meltano/issues/1440) Allow installed plugins to appear in UI even if hidden in configuration

## 1.11.1 - (2019-12-12)

---

### New

- [#1351](https://gitlab.com/meltano/meltano/issues/1351) Add "Create Meltano Account" promo for `meltano.meltanodata.com`
- [#1055](https://gitlab.com/meltano/meltano/issues/1055) Add "Disable" button to Tracking Acknowledgment toast so user's can opt-out from the UI
- [#1408](https://gitlab.com/meltano/meltano/issues/1408) Add "Last Run" context to each pipeline
- [#1408](https://gitlab.com/meltano/meltano/issues/1408) Add "Started At", "Ended At", and "Elapsed" to Job Log modal
- [#1390](https://gitlab.com/meltano/meltano/issues/1390) Display of extractors and loaders can now be configured through the `hidden` property in `discovery.yml`

### Changes

- [#1398](https://gitlab.com/meltano/meltano/issues/1398) Update default Transform from "Skip" to "Run"
- [#1406](https://gitlab.com/meltano/meltano/issues/1406) Update Analyze Query section CSS for improved UX (visually improved organization and scanability)
- [#1417](https://gitlab.com/meltano/meltano/issues/1417) Update SCSS variable usage in components for SSOT styling
- [#1408](https://gitlab.com/meltano/meltano/issues/1408) Updated date and time displays to be human-friendly (`moment.js`)
- [#1268](https://gitlab.com/meltano/meltano/issues/1268) Remove Transform step from UI (Create Schedule still allows choosing "Skip" or "Only" but will intelligently default to "Skip" or "Run")

## 1.11.0 - (2019-12-09)

---

### New

- [#1361](https://gitlab.com/meltano/meltano/issues/1361) Add `kind: hidden` to `discovery.yml` so certain connector settings can validate with a default `value` but remain hidden from the user for improved UX

### Changes

- [#1389](https://gitlab.com/meltano/meltano/issues/1389) Temporary Profiles feature removal (conditionally removed if 2+ profiles not already created so existing users can continue using multiple profiles if created)
- [#1373](https://gitlab.com/meltano/meltano/issues/1373) Update MeltanoData deletion process with 1Password

### Fixes

- [#1401](https://gitlab.com/meltano/meltano/issues/1401) Fix double instance of self hosted CTA on desktop sites

## 1.10.2 - (2019-12-06)

---

### Changes

- [#1371](https://gitlab.com/meltano/meltano/issues/1371) Provide more specific instructions for Google Analytics configuration
- [#1381](https://gitlab.com/meltano/meltano/issues/1381) Update the default directory for client_secrets.json for the Google Analytics Extractor to be located under the extract/ directory and not the project's root.
- [#1345](https://gitlab.com/meltano/meltano/issues/1345) Update the documentation for the [Salesforce Extractor](https://www.meltano.com/plugins/extractors/salesforce.html) to contain additional information on Security Tokens
- [#1383](https://gitlab.com/meltano/meltano/issues/1383) Add CTA for hosted solution signup to navigation

### Fixes

- [#1379](https://gitlab.com/meltano/meltano/issues/1379) Fix an issue with Airflow scheduling too many jobs.
- [#1386](https://gitlab.com/meltano/meltano/issues/1386) Fix connector modal clipping issue where small browser heights prevented accessing the "Save" area

### Breaks

## 1.10.1 - (2019-12-05)

---

### Changes

- [#1373](https://gitlab.com/meltano/meltano/issues/1373) Update MeltanoData deletion process with 1Password
- [#1373](https://gitlab.com/meltano/meltano/issues/1373) Update Analyze dropdown as scrollable to better display model CTAs (scrollable dropdown vs. scrolling entire page)

### Fixes

- [#1373](https://gitlab.com/meltano/meltano/issues/1373) Fix formatting on custom containers in MeltanoData guide

## 1.10.0 - (2019-12-04)

---

### New

- [#1343](https://gitlab.com/meltano/meltano/issues/1343) Add current Meltano version to main navigation

### Changes

- [#1358](https://gitlab.com/meltano/meltano/issues/1358) Update MeltanoData guide with maintenance and debugging instructions
- [#1337](https://gitlab.com/meltano/meltano/issues/1337) Add CTA to installations for free hosted dashboards
- [#1365](https://gitlab.com/meltano/meltano/issues/1365) Add process for deleting meltanodata instances
- [#1340](https://gitlab.com/meltano/meltano/issues/1340) Update connector settings UI to communicate the required status of each setting
- [#1357](https://gitlab.com/meltano/meltano/issues/1357) Update LogModal Analyze CTAs so Analyze can preselect the correct loader for a given analysis

### Fixes

- [#1364](https://gitlab.com/meltano/meltano/issues/1364) Fix instructions to SSH into MeltanoData.com instance

## 1.9.1 - (2019-12-04)

---

### Fixes

- [#1355](https://gitlab.com/meltano/meltano/issues/1355) Upgrade version of `discovery.yml` so that not upgraded Meltano instances with a pre v1.9.0 Meltano version do not break.

## 1.9.0 - (2019-12-03)

---

### New

- [marketing#103](https://gitlab.com/meltano/meltano-marketing/issues/103) Add Google Site Verification token to site
- [#1346](https://gitlab.com/meltano/meltano/issues/1346) Add new tutorial for using FileZilla with a Meltano project
- [#1292](https://gitlab.com/meltano/meltano/issues/1292) Add guide for setting up Meltano projects on meltanodata.com

### Changes

- [#1341](https://gitlab.com/meltano/meltano/issues/1341) Various `discovery.yml` and connector configuration UI updates to improve UX.
- [#1341](https://gitlab.com/meltano/meltano/issues/1341) Updated documentation to communicate the various optional settings of a connector

### Fixes

- [#1334](https://gitlab.com/meltano/meltano/issues/1334) Fix automatic population of airflow.cfg after installation
- [#1344](https://gitlab.com/meltano/meltano/issues/1344) Fix an ELT automatic discovery error when running Meltano on Python3.6

## 1.8.0 - (2019-12-02)

---

### New

- [#764](https://gitlab.com/meltano/meltano/issues/764) Add plugin profiles to enable multiple configurations for extractors
- [#1081](https://gitlab.com/meltano/meltano/issues/1081) Add ability to delete data pipelines
- [#1217](https://gitlab.com/meltano/meltano/issues/1217) Add "Test Connection" button to validate connection settings prior to ELT runs
- [#1236](https://gitlab.com/meltano/meltano/issues/1236) Add contextual Analyze CTAs in the Job Log UI
- [#1271](https://gitlab.com/meltano/meltano/issues/1271) Add labels in discovery.yml for easy brand definition

### Changes

- [#1323](https://gitlab.com/meltano/meltano/issues/1323) Add CTA to send users to Typeform to provide info for setting up a hosted dashboard

- [#1323](https://gitlab.com/meltano/meltano/issues/1323) Add CTA to send users to Typeform to provide info for setting up a hosted dashboard
- [#1271](https://gitlab.com/meltano/meltano/issues/1271) Improve messaging on tap and target settings modals
- [#1226](https://gitlab.com/meltano/meltano/issues/1226) Update Pipelines main navigation link to show all data pipeline schedules if that step has been reached
- [#1323](https://gitlab.com/meltano/meltano/issues/1323) Add CTA to send users to Typeform to provide info for setting up a hosted dashboard
- [#1271](https://gitlab.com/meltano/meltano/issues/1271) Improve messaging on tap and target settings modals
- [#1246](https://gitlab.com/meltano/meltano/issues/1246) Update the [Salesforce API + Postgres](https://www.meltano.com/tutorials/salesforce-and-postgres.html) Tutorial to use Meltano UI for setting up the Extractor and Loader, running the ELT pipeline and analyzing the results.

- [#1225](https://gitlab.com/meltano/meltano/issues/1225) Update dbt docs link to be conditional so the user doesn't experience 404s

## 1.7.2 - (2019-11-26)

---

### Fixes

- [#1318](https://gitlab.com/meltano/meltano/merge_requests/1318/) Pin dbt version to `v0.14.4` to address Meltano Transformation failing when using dbt `v0.15.0`

## 1.7.1 - (2019-11-25)

---

### Fixes

- [#1184](https://gitlab.com/meltano/meltano/merge_requests/1184/) Fix `contextualModels` implementation for contextual CTAs in Job Log modal

## 1.7.0 - (2019-11-25)

---

### New

- [#1236](https://gitlab.com/meltano/meltano/issues/1236) Add contextual Analyze CTAs in the Job Log UI

### Fixes

- [#1298](https://gitlab.com/meltano/meltano/issues/1298) Let default entity selection be configured in discovery.yml under `select`
- [#1298](https://gitlab.com/meltano/meltano/issues/1298) Define default entity selection for tap-salesforce
- [#1304](https://gitlab.com/meltano/meltano/issues/1304) Fix Meltano subprocess fetching large catalogs (e.g. for Salesforce) getting stuck do to the subprocess' stderr buffer filling and the process getting deadlocked.

## 1.6.0 - (2019-11-18)

---

### New

- [#1235](https://gitlab.com/meltano/meltano/issues/1235) Add help link button in the app
- [#1285](https://gitlab.com/meltano/meltano/issues/1285) Add link to YouTube guidelines for release instructions
- [#1277](https://gitlab.com/meltano/meltano/issues/1277) Move sections that don't apply to outside contributors from Contributing and Roadmap docs to Handbook: Release Process, Release Schedule, Demo Day, Speedruns, DigitalOcean Marketplace

### Changes

- [#1257](https://gitlab.com/meltano/meltano/issues/1257) Prevent modified logo file upon each build
- [#1289](https://gitlab.com/meltano/meltano/issues/1289) Dismiss all modals when using the escape key
- [#1282](https://gitlab.com/meltano/meltano/issues/1282) Remove Entity Selection from the UI (still available in CLI) and default to "All" entities for a given data source
- [#1303](https://gitlab.com/meltano/meltano/issues/1303) Update the configuration options for the Salesforce Extractor to only include relevant properties. Remove properties like the client_id that were not used for username/password authentication.
- [#1308](https://gitlab.com/meltano/meltano/issues/1308) Update the configuration options for the Marketo Extractor to use a Start Date instead of a Start Time.

### Fixes

- [#1297](https://gitlab.com/meltano/meltano/issues/1297) Get actual latest ELT job log by sorting matches by creation time with nanosecond resolution
- [#1297](https://gitlab.com/meltano/meltano/issues/1297) Fix pipeline failure caused by jobs that require true concurrency being executed on CI runners that don't

## 1.5.0 - (2019-11-11)

---

### New

- [#1222](https://gitlab.com/meltano/meltano/issues/1222) Include static application security testing (SAST) in the pipeline
- [#1164](https://gitlab.com/meltano/meltano/issues/1164) Add "transform limitations" message to Transform UI
- [#1272](https://gitlab.com/meltano/meltano/issues/1272) Add Vuepress plugin to generate a sitemap on website build
- [meltano-marketing#89](https://gitlab.com/meltano/meltano-marketing/issues/89) Adds basic title and meta descriptions to all public-facing website & documentation pages.

### Changes

- [#1239](https://gitlab.com/meltano/meltano/issues/1239) Update header buttons layout on small viewports
- [#1019](https://gitlab.com/meltano/meltano/issues/1019) Automatically update package.json file versions
- [#1253](https://gitlab.com/meltano/meltano/issues/1253) Do not allow `meltano` command invocation without any argument
- [#1192](https://gitlab.com/meltano/meltano/issues/1192) Improve helper notes associated with each Extract, Load, and Transform step to better communicate the purpose of each
- [#1201](https://gitlab.com/meltano/meltano/issues/1201) Improved "Auto Advance" messaging regarding Entity Selection. We also doubled the default toast time to improve likelihood of reading feedback.
- [#1191](https://gitlab.com/meltano/meltano/issues/1191) update Google Analytics extractor documentation to explain how to set up the Google Analytics API, and remove duplicate instructions from the [Google Analytics API + Postgres tutorial](http://meltano.com/tutorials/google-analytics-with-postgres.html#prerequisites)
- [#1199](https://gitlab.com/meltano/meltano/issues/1199) Add example and sample CSV files to the CSV extractor documentation
- [#1247](https://gitlab.com/meltano/meltano/issues/1247) Update the [Loading CSV Files to a Postgres Database](https://www.meltano.com/tutorials/csv-with-postgres.html) Tutorial to use Meltano UI for setting up the Extractor and Loader, running the ELT pipeline and analyzing the results. Also provide all the files used in the tutorial (transformations, models, etc) as downloadable files.
- [#1279] Revise ["Roadmap" section](https://meltano.com/docs/roadmap.html) of the docs with clarified persona, mission, vision, and re-order content
- [#1134](https://gitlab.com/meltano/meltano/issues/1134) Update the [GitLab API + Postgres](https://www.meltano.com/tutorials/gitlab-and-postgres.html). Include video walk-through and update the end to end flow to only use Meltano UI.
- [#95](https://gitlab.com/meltano/meltano-marketing/issues/95) Update the DigitalOcean CTA to go to the public directory page for the Meltano droplet
- [#1270](https://gitlab.com/meltano/meltano/issues/1270) Main navigation "Pipeline" to "Pipelines" to reinforce multiple vs. singular (conflicts a bit with the verb approach of the other navigation items but we think it's worth it for now)
- [#1240](https://gitlab.com/meltano/meltano/issues/1240) Provide clarity around how Airflow can be used directly in documentation and UI
- [#1263](https://gitlab.com/meltano/meltano/issues/1263) Document lack of Windows support and suggest WSL, Docker

### Fixes

- [#1259](https://gitlab.com/meltano/meltano/issues/1259) Fix `meltano elt` not properly logging errors happening in the ELT process
- [#1183](https://gitlab.com/meltano/meltano/issues/1183) Fix a race condition causing the `meltano.yml` to be empty in some occurence
- [#1258](https://gitlab.com/meltano/meltano/issues/1258) Fix format of custom extractor's capabilities in meltano.yml
- [#1215](https://gitlab.com/meltano/meltano/issues/1215) Fix intercom documentation footer overlap issue.
- [#1215](https://gitlab.com/meltano/meltano/issues/1215) Fix YouTube iframes to be responsive (resolves unwanted side-effect of horizontal scrollbar at mobile/tablet media queries)

## 1.4.0 - (2019-11-04)

---

### New

- [#1208](https://gitlab.com/meltano/meltano/issues/1208) Add description to `Plugin` definition and updated `discovery.yml` and UI to consume it
- [#1195](https://gitlab.com/meltano/meltano/issues/1195) Add temporary message in configuration communicating their global nature until "Profiles" are implemented
- [#1245](https://gitlab.com/meltano/meltano/issues/1245) Add detailed information on the documentation about events tracked by Meltano when Anonymous Usage Data tracking is enabled.
- [#1228](https://gitlab.com/meltano/meltano/issues/1228) Add preselections of the first column and aggregate of base table to initialize Analyze with data by default.

### Changes

- [#1244](https://gitlab.com/meltano/meltano/issues/1244) Add instructions on how to deactivate a virtual environment
- [#1082](https://gitlab.com/meltano/meltano/issues/1082) Meltano will now enable automatically DAGs created in Airflow
- [#1231](https://gitlab.com/meltano/meltano/issues/1231) Update CLI output during project initialization
- [#1126](https://gitlab.com/meltano/meltano/issues/1126) Minor UI updates to improve clarity around Schedule step and Manual vs Orchestrated runs
- [#1210](https://gitlab.com/meltano/meltano/issues/1210) Improved SQLite loader configuration context (name and description)
- [#1185](https://gitlab.com/meltano/meltano/issues/1185) Remove majority of unimplemented placeholder UI buttons
- [#1166](https://gitlab.com/meltano/meltano/issues/1166) Clarify in documentation that plugin configuration is stored in the `.meltano` directory, which is in `.gitignore`.
- [#1200](https://gitlab.com/meltano/meltano/issues/1200) Link to new Getting Help documentation section instead of issue tracker where appropriate

- [#1227](https://gitlab.com/meltano/meltano/issues/1227) Update Notebook `MainNav` link to jump to our Jupyter Notebook docs

### Fixes

- [#1075](https://gitlab.com/meltano/meltano/issues/1075) Fix a bug that caused `target-csv` to fail.
- [#1233](https://gitlab.com/meltano/meltano/issues/1233) Fix the Design page failing to load a Design that has timeframes on the base table
- [#1187](https://gitlab.com/meltano/meltano/issues/1187) Updated configuration to support `readonly` kind to prevent unwanted editing
- [#1187](https://gitlab.com/meltano/meltano/issues/1187) Updated configuration to setting resets to prevent unwanted editing
- [#1187](https://gitlab.com/meltano/meltano/issues/1187) Updated configuration to conditionally reset certain settings to prevent unwanted editing
- [#1187](https://gitlab.com/meltano/meltano/issues/1187) Updated configuration to prevent unwanted editing until we handle this properly with role-based access control
- [#1187](https://gitlab.com/meltano/meltano/issues/1187) Updated certain connector configuration settings with a `readonly` flag to prevent unwanted editing in the UI. This is temporary and will be removed when we handle this properly with role-based access control.
- [#1198](https://gitlab.com/meltano/meltano/issues/1198) Fix "More Info." link in configuration to properly open a new tab via `target="_blank"`

- [#1229](https://gitlab.com/meltano/meltano/issues/1229) Improve extractor schema autodiscovery error messages and don't attempt autodiscovery when it is known to not be supported, like in the case of tap-gitlab
- [#1207](https://gitlab.com/meltano/meltano/issues/1207) Updated all screenshots in Getting Started Guide to reflect the most current UI

## 1.3.0 - (2019-10-28)

---

### New

- [#991](https://gitlab.com/meltano/meltano/issues/991) Add e2e tests for simple sqlite-carbon workflow
- [#1103](https://gitlab.com/meltano/meltano/issues/1103) Add Intercom to Meltano.com to interact with our users in real-time
- [#1130](https://gitlab.com/meltano/meltano/issues/1130) Add Tutorial for extracting data from Google Analytics and loading the extracted data to Postgres
- [#1168](https://gitlab.com/meltano/meltano/issues/1168) Speedrun video added to home page and new release issue template
- [#1182](https://gitlab.com/meltano/meltano/issues/1182) Add `null`able date inputs so optional dates aren't incorrectly required in validation
- [#1169](https://gitlab.com/meltano/meltano/issues/1169) Meltano now generates the dbt documentation automatically

### Changes

- [!1061](https://gitlab.com/meltano/meltano/merge_requests/1061) Update the Getting Started Guide and the Meltano.com documentation with the new UI and information about job logging and how to find the most recent run log of a pipeline.
- [#1213](https://gitlab.com/meltano/meltano/issues/1213) Add VuePress use and benefits to documentation
- [#922](https://gitlab.com/meltano/meltano/issues/922) Document the importance of transformations and how to get started
- [#1167](https://gitlab.com/meltano/meltano/issues/1167) Iterate on docs to improve readability and content updates

### Fixes

- [#1173](https://gitlab.com/meltano/meltano/issues/1173) Fix `sortBy` drag-and-drop bug in Analyze by properly using `tryAutoRun` vs. `runQuery`
- [#1079](https://gitlab.com/meltano/meltano/issues/1079) `meltano elt` will now run in isolation under `.meltano/run/elt`
- [#1204](https://gitlab.com/meltano/meltano/issues/1204) move project creation steps out of the local installation section of the docs and into the Getting Started Guide
- [#782](https://gitlab.com/meltano/meltano/issues/782) Update timeframe label and fix timeframe attributes to properly display in the Result Table

## 1.2.1 - (2019-10-22)

---

### New

- [#1123](https://gitlab.com/meltano/meltano/issues/1123) Add first-class "Submit Issue" CTA to help expedite resolution when a running job fails. Also updated the "Log" CTA in the Pipelines UI to reflect a failed state.

### Fixes

- [#1172](https://gitlab.com/meltano/meltano/issues/1172) Fix analytics issue related to app version

## 1.2.0 - (2019-10-21)

---

### New

- [#1121](https://gitlab.com/meltano/meltano/issues/1121) Add ability to configure listen address of Meltano and Airflow
- [#1022](https://gitlab.com/meltano/meltano/issues/1022) Add "Autorun Query" toggle and persist the user's choice across sessions
- [#1060](https://gitlab.com/meltano/meltano/issues/1060) Auto advance to Job Log from Pipeline Schedule creation
- [#1111](https://gitlab.com/meltano/meltano/issues/1111) Auto advance to Loader installation step when an extractor lacks entity selection

### Changes

- [#1013](https://gitlab.com/meltano/meltano/issues/1013) Toast initialization and analytics initialization cleanup

### Fixes

- [#1050](https://gitlab.com/meltano/meltano/issues/1050) Fix a bug where the Job log would be created before the `transform` are run.
- [#1122](https://gitlab.com/meltano/meltano/issues/1122) `meltano elt` will now properly run when using `target-snowflake`.
- [#1159](https://gitlab.com/meltano/meltano/issues/1159) Minor UI fixes (proper `MainNav` Model icon active color during Analyze route match & "Run" auto query related cleanup) and `...NameFromRoute` refactor renaming cleanup

## 1.1.0 - (2019-10-16)

---

### New

- [#1106](https://gitlab.com/meltano/meltano/issues/1106) Add description metadata to the GitLab extractor's Ultimate License configuration setting
- [#1057](https://gitlab.com/meltano/meltano/issues/1057) Auto advance to Entity Selection when an extractor lacks configuration settings
- [#51](https://gitlab.com/meltano/meltano-marketing/issues/51) Update Google Analytics to track `appVersion`, custom `projectId`, and to properly use the default `clientId`. The CLI also now uses `client_id` to differentiate between a CLI client id (not versioned) and the project id (versioned).
- [#1012](https://gitlab.com/meltano/meltano/issues/1012) Add intelligent autofocus for improved UX in both Extractor and Loader configuration
- [#758](https://gitlab.com/meltano/meltano/issues/758) Update 'meltano permissions' to add --full-refresh command to revoke all privileges prior to granting
- [#1113](https://gitlab.com/meltano/meltano/issues/1113) Update 'meltano permissions' to have the ability to find all schemas matching a partial name such as `snowplow_*`
- [#1114](https://gitlab.com/meltano/meltano/issues/1114) Update 'meltano permissions' to include the OPERATE privilege for Snowflake warehouse

### Changes

- Compress meltano-logo.png
- [#1080](https://gitlab.com/meltano/meltano/issues/1080) Temporarily disable Intercom until userId strategy is determined
- [#1058](https://gitlab.com/meltano/meltano/issues/1058) Updated the selected state of grouped buttons to fill vs. stroke. Updated the docs to reflect the reasoning to ensure consistency in Meltano's UI visual language
- [#1068](https://gitlab.com/meltano/meltano/issues/1068) Replace dogfooding term in docs to speedrun
- [#1101](https://gitlab.com/meltano/meltano/issues/1101) Add new tour video to home page
- [#1101](https://gitlab.com/meltano/meltano/issues/1101) Update design to improve readability and contrast
- [#1115](https://gitlab.com/meltano/meltano/issues/1115) Update 'meltano permissions' to not require an identially named role for a given user

### Fixes

- [#1120](https://gitlab.com/meltano/meltano/issues/1120) Fix a concurrency bug causing `meltano select` to crash.
- [#1086](https://gitlab.com/meltano/meltano/issues/1086) Fix a concurrency issue when the `meltano.yml` file was updated.
- [#1112](https://gitlab.com/meltano/meltano/issues/1112) Fix the "Run" button to improve UX by properly reflecting the running state for auto-running queries
- [#1023](https://gitlab.com/meltano/meltano/issues/1023) Fix last vuex mutation warning with editable `localConfiguration` clone approach

### Breaks

## 1.0.1 - (2019-10-07)

---

### Fixes

- Patch technicality due to PyPi limitation (v1 already existed from a publish mistake seven+ months ago) with needed changelog New/Changes/Fixes section headers

## 1.0.0 - (2019-10-07)

---

### New

- [#1020](https://gitlab.com/meltano/meltano/issues/1020) Update Command Line Tools documentation to reflect a standard format with opportunities for improvement in the future
- [#524](https://gitlab.com/meltano/meltano/issues/524) There is a new Plugins section on the site to contain all ecosystem related libraries (i.e., extractors, loaders, etc.)

### Changes

- [#1087](https://gitlab.com/meltano/meltano/issues/1087) Fix `meltano select` not seeding the database when run as the first command.
- [#1090](https://gitlab.com/meltano/meltano/issues/1090) Update the namespace for all plugins. Also the default schema used will go back to including the `tap_` prefix to avoid conflicts with existing schemas (e.g. a local `gitlab` or `salesforce` schema). This also fixes `tap-csv` and `tap-google-analytics` not properly working after the latest Meltano release.
- [#1047](https://gitlab.com/meltano/meltano-marketing/issues/1047) Fix a bug where some configuration values were not redacted

### Fixes

### Breaks

- [#1085](https://gitlab.com/meltano/meltano/issues/1085) Fix Analyze model dropdown to properly reflect installed `models`
- [#1089](https://gitlab.com/meltano/meltano/issues/1089) Properly re-initialize the Analyze page after a new analysis is selected during an existing analysis (this issue surfaced due to the recent Analyze dropdown CTAs addition which enables an analysis change during an existing one)
- [#1092](https://gitlab.com/meltano/meltano/issues/1092) Fix async condition so the design store's `defaultState` is properly applied before loading a new design via `initializeDesign`

## 0.44.1 - (2019-10-03)

---

### New

- [#51](https://gitlab.com/meltano/meltano-marketing/issues/51) Add Google Analytics tracking acknowledgment in the UI
- [#926](https://gitlab.com/meltano/meltano/issues/926) Add step-by-step intructions for using the DigitalOcean one-click installer
- [#1076](https://gitlab.com/meltano/meltano/issues/1076) Enable Log button in pipelines UI after route change or hard refresh if a matching log exists
- [#1067](https://gitlab.com/meltano/meltano/issues/1067) Add Model landing page and update Analyze main navigation to a dropdown displaying the various analysis CTAs associated with each model
- [#1080](https://gitlab.com/meltano/meltano/issues/1080) Add live chat support on Meltano.com website using Intercom.io

### Changes

- [#1069](https://gitlab.com/meltano/meltano/issues/1069) Meltano will now use the schedule's name to run incremental jobs
- [#926](https://gitlab.com/meltano/meltano/issues/926) Move manual DigitalOcean Droplet configuration instructions to advanced tutorials
- Collapse Installation docs into a single section

### Fixes

- [#1071](https://gitlab.com/meltano/meltano/issues/1071) Fix `rehydratePollers` so the UI reflects running jobs after a hard refresh or route change (this surfaced from the recent [!963](https://gitlab.com/meltano/meltano/merge_requests/963) change)
- [#1075](https://gitlab.com/meltano/meltano/issues/1075) Fix an issue where `meltano elt` would fail when a previous job was found

## 0.44.0 - (2019-09-30)

---

### New

- [#950](https://gitlab.com/meltano/meltano/issues/950) Removed the Analyze connection configuration: Meltano will now infer connections out of each loader configuration.
- [#1002](https://gitlab.com/meltano/meltano/issues/1002) Analyze UI now displays the Topic's (analysis model's) description text if applicable
- [#1032](https://gitlab.com/meltano/meltano/issues/1032) Add 'Model' and 'Notebook' to main navigation to communicate that Meltano plans to empower users with modeling and notebooking functionality
- [#949](https://gitlab.com/meltano/meltano/issues/949) Add "Log" button and dedicated sub-UI for tracking an ELT run's status more granularly

- [#932](https://gitlab.com/meltano/meltano/issues/932) Meltano can now be upgraded from the UI directly.

### Changes

- [#1045](https://gitlab.com/meltano/meltano/issues/1045) Make it clear that 'meltano add' is not hanging while installing plugins
- [#1000](https://gitlab.com/meltano/meltano/issues/1000) Update Getting Started guide with updated screenshots and content
- [#854](https://gitlab.com/meltano/meltano/issues/854) Charts now use pretty labels rather than the ID
- [#1011](https://gitlab.com/meltano/meltano/issues/1011) Removed "Catch-up Date" in favor of default "Start Date" of extractor
- [#578](https://gitlab.com/meltano/meltano/issues/578) Remove support for `tap-zuora`.
- [#1002](https://gitlab.com/meltano/meltano/issues/1002) Update `discovery.yml` with explicit `kind: password` metadata (we infer and set input types of `password` as a safeguard, but the explicit setting is preferred)
- [#1049](https://gitlab.com/meltano/meltano/issues/1049) Change default `target-sqlite` database name to `warehouse` to not conflict with system database
- [#949](https://gitlab.com/meltano/meltano/issues/949) Update the way Meltano handles logs for ELT runs: Every elt run is logged in `.meltano/run/logs/{job_id}/elt_{timestamp}.log`. That allows Meltano to keep logs for multiple, or even concurrent, elt runs with the same `job_id`.
- [#949](https://gitlab.com/meltano/meltano/issues/949) Update "Create Pipeline" redirect logic based on the previous route being 'transforms' (this is a UX win setting up the user with the sub-UI for the next logical step vs. requiring a manual "Create" click)
- [#1051](https://gitlab.com/meltano/meltano/issues/1051) Automatically set SQLALCHEMY_DATABASE_URI config to system database URI

### Fixes

- [#1004](https://gitlab.com/meltano/meltano/issues/1004) Fix error when deselecting last attribute in Analyze
- [#1048](https://gitlab.com/meltano/meltano/issues/1048) Fix various actions that should have been mutations and did minor code convention cleanup
- [#1063](https://gitlab.com/meltano/meltano/issues/1063) Fix the "Explore" button link in Dashboards to properly account for the `namespace`

### Breaks

- [#1051](https://gitlab.com/meltano/meltano/issues/1051) Remove MELTANO_BACKEND e.a. in favor of --uri CLI option and MELTANO_DATABASE_URI env var
- [#1052](https://gitlab.com/meltano/meltano/issues/1052) Move system database into `.meltano` directory to indicate it is owned by the app and not supposed to be messed with directly by users

## 0.43.0 - (2019-09-23)

---

### New

- [#1014](https://gitlab.com/meltano/meltano/issues/1014) Meltano now logs all output from each `meltano elt` run in a log file that uses the unique job*id of the run. It can be found in `.meltano/run/logs/elt*{job_id}.log`.
- [#1014](https://gitlab.com/meltano/meltano/issues/1014) Meltano now logs all output from each `meltano elt` run in a log file that uses the unique job*id of the run. It can be found in `.meltano/run/logs/elt*{job_id}.log`.
- [#1014](https://gitlab.com/meltano/meltano/issues/1014) Meltano now logs all output from each `meltano elt` run in a log file that uses the unique `job_id` of the run. It can be found in `.meltano/run/logs/elt*{job_id}.log`.
- [#955](https://gitlab.com/meltano/meltano/issues/955) Establish baseline for demo day and how they should be run

### Changes

- [#891](https://gitlab.com/meltano/meltano/issues/891) Contributors can run webapp from root directory

### Fixes

- [#1005](https://gitlab.com/meltano/meltano/issues/1005) Fix installed plugins endpoints listing identically named plugins of different types under wrong type

## 0.42.1 - (2019-09-19)

---

### Changes

- [#987](https://gitlab.com/meltano/meltano/issues/987) Update routing to match labels (verbs vs. nouns) in effort to subtly reinforce action taking vs. solely "thing" management
- [#960](https://gitlab.com/meltano/meltano/issues/960) Improve UX by instantly displaying extractor and loader configuration UIs based on "Install" or "Configure" interaction as opposed to the prior delay (side effect of async `addPlugin`)
- [#996](https://gitlab.com/meltano/meltano/issues/996) Update conditional UI analytics stats tracking at runtime vs. build-time by sourcing state from the same backend `send_anonymous_usage_stats` flag

### Fixes

- [#992](https://gitlab.com/meltano/meltano/issues/992) Fix missing GA scripts
- [#989](https://gitlab.com/meltano/meltano/issues/989) Fix UI/UX documentation regarding recent removal of `view-header`
- [#994](https://gitlab.com/meltano/meltano/issues/994) Fix stale Pipelines Count in main navigation Pipeline badge
- [#999](https://gitlab.com/meltano/meltano/issues/999) Update yarn dependencies to resolve peer dependency warning
- [#1008](https://gitlab.com/meltano/meltano/issues/1008) Fix error on "Create Pipeline Schedule" modal when no plugins have been installed
- [#1015](https://gitlab.com/meltano/meltano/issues/1008) Support SQLite database name with and without '.db' extension
- [#1007](https://gitlab.com/meltano/meltano/issues/1007) Fix pipeline with failed job not being regarded as having completed
- [#998](https://gitlab.com/meltano/meltano/issues/998) Update Analyze UI with conditional loading indicator to prevent query generation prior to connection dialects being loaded (this solution is still useful for when inference supercedes our current manual dialect selection solution)
- [#1009](https://gitlab.com/meltano/meltano/issues/1009) Fix default ConnectorSettings validation to account for `false` (unchecked) checkbox values

### Breaks

## 0.42.0 - (2019-09-16)

---

### New

- [#976](https://gitlab.com/meltano/meltano/issues/976) Route changes will update page title in the web app

### Changes

- [Marketing #48](https://gitlab.com/meltano/meltano-marketing/issues/48) Update newsletter subscription links to redirect to our new newsletter [hosted by Substack](https://meltano.substack.com)

### Fixes

- [#965](https://gitlab.com/meltano/meltano/issues/965) Fix a regression that prevented the Meltano UI to reach the Meltano API when using an external hostname.
- [#986](https://gitlab.com/meltano/meltano/issues/986) Fix an issue where the Orchestration page would not show Airflow even when it was installed.
- [#969](https://gitlab.com/meltano/meltano/issues/969) Fix an issue where the Meltano Analyze connection would not respect the `port` configuration.
- [#964](https://gitlab.com/meltano/meltano/issues/964) Fix copy button overlap issue with top navigation
- [#970](https://gitlab.com/meltano/meltano/issues/970) Fix Meltano's m5o parser and compiler to properly namespace and isolate the definitions of different custom and packaged Topics.

## 0.41.0 - (2019-09-09)

---

### New

- [#980](https://gitlab.com/meltano/meltano/issues/980) Add Cypress for e2e testing pipeline
- [#579](https://gitlab.com/meltano/meltano/issues/579) Add `meltano schedule list` to show a project's schedules
- [#942](https://gitlab.com/meltano/meltano/issues/942) Add progress bars on various routes to improve UX feedback
- [#779](https://gitlab.com/meltano/meltano/issues/779) Add various UI polish details regarding iconography use, preloading feedback, breadcrumbs, container styling, navigation, and sub-navigation

### Changes

- [#906](https://gitlab.com/meltano/meltano/issues/906) `meltano ui` will now run in `production` per default

- [#942](https://gitlab.com/meltano/meltano/issues/942) Update Analyze Connections UI to match configuration-as-modal pattern for UX consistency regarding configuration
- [#779](https://gitlab.com/meltano/meltano/issues/779) Update all "This feature is queued..." temporary UI buttons to link to the Meltano repo issues page with a contextual search term

## 0.40.0 - (2019-09-04)

---

### New

- [#927](https://gitlab.com/meltano/meltano/issues/927) Document how to manually set up a Meltano Droplet on DigitalOcean

- [#916](https://gitlab.com/meltano/meltano/issues/916) Add Transform step as first-class and adjacent step to Extract and Load
- [#916](https://gitlab.com/meltano/meltano/issues/916) Improve Create Pipeline Schedule default selection UX by leveraging "ELT recents" concept
- [#936](https://gitlab.com/meltano/meltano/issues/936) Add "Refresh Airflow" button in Orchestrate to bypass route change or full-page refresh when iframe doesn't initially inflate as expected (this will likely be automated once the root cause is determined)
- [#899](https://gitlab.com/meltano/meltano/issues/899) Add deep linking improvements to reports and dashboards to better facilitate sharing
- [#899](https://gitlab.com/meltano/meltano/issues/899) Add "Edit" and "Explore" buttons to each report instance displayed in a dashboard to enable editing said report and exploring a fresh and unselected analysis of the same model and design
- [!546](https://gitlab.com/meltano/meltano/merge_requests/546) Add new Advanced Tutorial on how to Load CSV files to Postgres

### Changes

- [#909](https://gitlab.com/meltano/meltano/issues/909) Default names will be generated for Reports and Dashboards
- [#892](https://gitlab.com/meltano/meltano/issues/892) Improve experience for parsing Snowflake URL for ID by showing processing step
- [#935](https://gitlab.com/meltano/meltano/issues/935) Update Entity Selection to be nested in the Extract step so each ELT step is consecutive
- [#886](https://gitlab.com/meltano/meltano/issues/886) Add validation for grouping settings as the next iteration of improved form validation for generated connector settings

### Fixes

- [#931](https://gitlab.com/meltano/meltano/issues/931) Fix Analyze Connections identifier mismatch resulting from recent linting refactor
- [#919](https://gitlab.com/meltano/meltano/issues/919) Fix Airflow iframe automatic UI refresh
- [#937](https://gitlab.com/meltano/meltano/issues/937) Fix Chart.vue prop type error

## 0.39.0 - (2019-08-26)

---

### New

- [#838](https://gitlab.com/meltano/meltano/issues/838) Add indicator for speed run plugins
- [#870](https://gitlab.com/meltano/meltano/issues/870) Add global footer component in docs
- [#871](https://gitlab.com/meltano/meltano/issues/871) Add contributing link in footer of docs
- [#908](https://gitlab.com/meltano/meltano/issues/908) Add auto installation for Airflow Orchestrator for improved UX
- [#912](https://gitlab.com/meltano/meltano/issues/912) Auto run the ELT of a saved Pipeline Schedule by default
- [#907](https://gitlab.com/meltano/meltano/issues/907) Add auto select of "All" for Entities Selection step and removed the performance warning (a future iteration will address the "Recommended" implementation and the display of a resulting performance warning when "All" is selected and "Recommended" ignored)
- [#799](https://gitlab.com/meltano/meltano/issues/799) Standardized code conventions on the frontend and updated related documentation (issues related to further linting enforcement will soon follow)

### Changes

- [#838](https://gitlab.com/meltano/meltano/issues/838) Speed run plugins prioritized to top of the list
- [#896](https://gitlab.com/meltano/meltano/issues/896) Add documentation for how to do patch releases
- [#910](https://gitlab.com/meltano/meltano/issues/910) Update linting rules to enforce better standards for the frontend code base
- [#885](https://gitlab.com/meltano/meltano/issues/885) Add docs for all extractors and loaders
- [#885](https://gitlab.com/meltano/meltano/issues/885) All plugin modal cards show docs text if they have docs
- [#733](https://gitlab.com/meltano/meltano/issues/733) Improve error feedback to be more specific when plugin installation errors occur

### Fixes

- [#923](https://gitlab.com/meltano/meltano/issues/923) Fix contributing release docs merge conflict issue

## 0.38.0 - (2019-08-21)

---

### New

- [#746](https://gitlab.com/meltano/meltano/issues/746) Add CTA to specific dashboard in "Add to Dashboard" sub-UI
- [#746](https://gitlab.com/meltano/meltano/issues/746) Add toast feedback on success, update, or error for schedules, reports, and dashboards
- [#814](https://gitlab.com/meltano/meltano/issues/814) Install Airflow via the Orchestration UI (we may do this in the background automatically in the future)

### Changes

- [#901](https://gitlab.com/meltano/meltano/issues/901) Update entities plugins to be alphabetically sorted for consistency with extractors ordering

### Fixes

- [#746](https://gitlab.com/meltano/meltano/issues/746) Prevent duplicate schedule, report, and dashboard creation if there is an existing item
- [#976](https://gitlab.com/meltano/meltano/issues/900) Fix fallback v976e Route changes will update page title in the web appfor Iso8601 dates/times
- [#903](https://gitlab.com/meltano/meltano/issues/903) Fix columns display issue for the base table in Analyze

### Breaks

## 0.37.2 - (2019-08-19)

---

### Fixes

- [#894](https://gitlab.com/meltano/meltano/issues/894) Fix issue with static asset paths

## 0.37.1 - (2019-08-19)

---

### Fixes

- [#894](https://gitlab.com/meltano/meltano/issues/894) Fix build issues with new Vue CLI 3 build process

## 0.37.0 - (2019-08-19)

---

### New

- [#763](https://gitlab.com/meltano/meltano/issues/763) Add inference to auto install related plugins after a user installs a specific extractor
- [#867](https://gitlab.com/meltano/meltano/issues/867) Add fallback values (if they aren't set in the `discovery.yml`) for `start date`, `start time`, and `end date` for all connectors so the user has potentially one less interaction to make per connector configuration

### Changes

- [#342](https://gitlab.com/meltano/meltano/issues/342) Swap UI app directory "webapp" and upgrade to Vue CLI 3
- [#882](https://gitlab.com/meltano/meltano/issues/882) Update navigation and subnavigation labels to verbs vs. nouns to inspire action and productivity when using the UI
- [#700](https://gitlab.com/meltano/meltano/issues/700) Update documentation to remove "\$" and trim spaces to make CLI command copy/paste easier
- [#878](https://gitlab.com/meltano/meltano/issues/878) Write a [tutorial to help users get started with PostgreSQL](http://www.meltano.com/docs/loaders.html#postgresql-database)
- [#883](https://gitlab.com/meltano/meltano/issues/883) Break Extractors and Loaders sections out in the docs
- [#889](https://gitlab.com/meltano/meltano/issues/889) Allow for githooks to lint on commit
- [#835](https://gitlab.com/meltano/meltano/issues/835) Pipeline name in Schedule creation will have an automatic default

### Fixes

- [#872](https://gitlab.com/meltano/meltano/issues/872) Updated `tap-marketo` and `tap-stripe` to leverage password input type while also improving the input type password fallback
- [#882](https://gitlab.com/meltano/meltano/issues/882) Fix recent minor regression regarding `Dashboard` routing
- [#858](https://gitlab.com/meltano/meltano/issues/858) Fix `job_state` bug so that ELT run status polling can properly resume as expected
- [#890](https://gitlab.com/meltano/meltano/issues/890) Fix implementation of default configuration setting to use less code

## 0.36.0 - (2019-08-12)

---

### New

- [#793](https://gitlab.com/meltano/meltano/issues/793) Add introduction module to Connector Settings to allow for helper text as far as signup and documentation links
- [#796](https://gitlab.com/meltano/meltano/issues/796) Add dropdown option to Connector Settings to allow for more defined UI interactions
- [#802](https://gitlab.com/meltano/meltano/issues/802) Add support for Query Filters over columns that are not selected
- [#855](https://gitlab.com/meltano/meltano/issues/855) Add empty state to Dashboards and cleaned up styling for consistency with Analyze's layout
- [#856](https://gitlab.com/meltano/meltano/issues/856) Add contextual information to the Analyze Connection UI to aid user understanding
- [#800](https://gitlab.com/meltano/meltano/issues/800) Add save success feedback for connectors, entities, and connections
- [#817](https://gitlab.com/meltano/meltano/issues/817) Add [Meltano explainer video](https://www.youtube.com/watch?v=2Glsf89WQ5w) to the front page of Meltano.com

### Changes

- [#794](https://gitlab.com/meltano/meltano/issues/794) Update Snowflake fields to have descriptions and utilize tooltip UI
- [#853](https://gitlab.com/meltano/meltano/issues/853) Improve UX for multi-attribute ordering (wider sub-UI for easier reading, clear drop target, and clearer drag animation for reenforcing sorting interaction)
- [#735](https://gitlab.com/meltano/meltano/issues/735) Update Entities UI to only display entity selection "Configure" CTAs for installed (vs. previously all) extractors
- [#548](https://gitlab.com/meltano/meltano/issues/548) Update Meltano mission, vision and path to v1 on [roadmap page](https://meltano.com/docs/roadmap.html) of Meltano.com
- [#824](https://gitlab.com/meltano/meltano/issues/824) Update `meltano select` to use the unique `tap_stream_id` instead of the `stream` property for filtering streams. This adds support for taps with multiple streams with the same name, like, for example, the ones produced by `tap-postgres` when tables with the same name are defined in different schemas.
- [#842](https://gitlab.com/meltano/meltano/issues/842) Collapse Deployment section in the docs to be under [Installation](https://meltano.com/docs/installation.html)

### Fixes

- [#855](https://gitlab.com/meltano/meltano/issues/855) Fix bug that duplicated a dashboard's `reportIds` that also prevented immediate UI feedback when reports were toggled (added or removed) from a dashboard via Analyze's "Add to Dashboard" dropdown
- [#851](https://gitlab.com/meltano/meltano/issues/851) Fix report saving and loading to work with filters and sortBy ordering
- [#852](https://gitlab.com/meltano/meltano/issues/852) Update Scheduling UI to have "Run" button at all times vs conditionally to empower users to run one-off ELT pipelines even if Airflow is installed
- [#852](https://gitlab.com/meltano/meltano/issues/852) Update Scheduling UI "Interval" column with CTA to install Airflow while communicating why via tooltip
- [#852](https://gitlab.com/meltano/meltano/issues/852) Fix initial Orchestration page hydration to properly reflect Airflow installation status
- [#831](https://gitlab.com/meltano/meltano/issues/831) Update `meltano elt` to exit with 1 and report dbt's exit code on an error message when dbt exits with a non-zero code.
- [#857](https://gitlab.com/meltano/meltano/issues/857) Update PluginDiscoveryService to use the cached `discovery.yml` when Meltano can not connect to `meltano.com` while trying to fetch a fresh version of the discovery file.
- [#850](https://gitlab.com/meltano/meltano/issues/850) Fix entities response so entities display as expected (as assumed this simple fix was due to our recent interceptor upgrade)
- [#800](https://gitlab.com/meltano/meltano/issues/800) Fix connector and connection settings to display saved settings by default while falling back and setting defaults if applicable

## 0.35.0 - (2019-08-05)

---

### New

- [!781](https://gitlab.com/meltano/meltano/merge_requests/781) Add new Advanced Tutorial on how to use tap-postgres with Meltano
- [#784](https://gitlab.com/meltano/meltano/issues/784) Add multiple attribute ordering with drag and drop ordering in the UI

### Changes

- [#784](https://gitlab.com/meltano/meltano/issues/784) As part of multiple attribute sorting and keeping the attributes and results sub-UIs in sync, we know autorun queries based on user interaction after the initial explicit "Run" button interaction

## 0.34.2 - (2019-08-01)

---

### Fixes

- [#821](https://gitlab.com/meltano/meltano/issues/821) Fix `meltano config` not properly loading settings defined in the `meltano.yml`
- [#841](https://gitlab.com/meltano/meltano/issues/841) Fix a problem when model names were mangled by the API

## 0.34.1 - (2019-07-30)

---

### Fixes

- [#834](https://gitlab.com/meltano/meltano/issues/834) Fixed a problem with the Meltano UI not having the proper API URL set

## 0.34.0 - (2019-07-29)

---

### New

- [#757](https://gitlab.com/meltano/meltano/issues/757) Update 'meltano permissions' to add support for GRANT ALL and FUTURE GRANTS on tables in schemas
- [#760](https://gitlab.com/meltano/meltano/issues/760) Update 'meltano permissions' to add support for granting permissions on VIEWs
- [#812](https://gitlab.com/meltano/meltano/issues/812) `meltano ui` will now stop stale Airflow workers when starting
- [#762](https://gitlab.com/meltano/meltano/issues/762) Added run ELT via the UI (manages multiple and simultaneous runs)
- [#232](https://gitlab.com/meltano/meltano/issues/232) Meltano now bundles Alembic migrations to support graceful database upgrades

### Changes

- [#828](https://gitlab.com/meltano/meltano/issues/828) Docker installation instructions have been dogfooded, clarified, and moved to Installation section
- [#944](https://gitlab.com/meltano/meltano/issues/944) Update the Transform step's default to "Skip"

### Fixes

- [#807](https://gitlab.com/meltano/meltano/issues/807) Fix filter input validation when editing saved filters
- [#822](https://gitlab.com/meltano/meltano/issues/822) Fix pipeline schedule naming via slugify to align with Airflow DAG naming requirements
- [#820](https://gitlab.com/meltano/meltano/issues/820) Fix `meltano select` not properly connecting to the system database
- [#787](https://gitlab.com/meltano/meltano/issues/787) Fix results sorting to support join tables
- [#832](https://gitlab.com/meltano/meltano/issues/832) Fix schedule creation endpoint to return properly typed response (this became an issue as a result of our recent case conversion interceptor)
- [#819](https://gitlab.com/meltano/meltano/issues/819) Running the Meltano UI using gunicorn will properly update the system database

## 0.33.0 - (2019-07-22)

---

### New

- [#788](https://gitlab.com/meltano/meltano/issues/788) Reydrate filters in Analyze UI after loading a saved report containing filters

### Changes

- [#804](https://gitlab.com/meltano/meltano/issues/804) Connection set in the Design view are now persistent by Design

### Fixes

- [#788](https://gitlab.com/meltano/meltano/issues/788) Properly reset the default state of the Analyze UI so stale results aren't displayed during a new analysis
- [!806](https://gitlab.com/meltano/meltano/merge_requests/806) Fix filters editing to prevent input for `is_null` and `is_not_null` while also ensuring edits to existing filter expressions types adhere to the same preventitive input.
- [#582](https://gitlab.com/meltano/meltano/issues/582) Remove the `export` statements in the default `.env` initialized by `meltano init`.
- [#816](https://gitlab.com/meltano/meltano/issues/816) Fix `meltano install` failing when connections where specified in the `meltano.yml`
- [#786](https://gitlab.com/meltano/meltano/issues/786) Fixed an issue with the SQL engine would mixup table names with join/design names
- [#808](https://gitlab.com/meltano/meltano/issues/808) Fix filter aggregate value with enforced number via `getQueryPayloadFromDesign()` as `input type="number"` only informs input keyboards on mobile, and does not enforce the Number type as expected

## 0.32.2 - (2019-07-16)

---

### New

- [#759](https://gitlab.com/meltano/meltano/issues/759) Added filtering functionality to the Analyze UI while additionally cleaning it up from a UI/UX lens

## 0.32.1 - (2019-07-15)

---

### Fixes

- [#792](https://gitlab.com/meltano/meltano/issues/792) Fix an error when trying to schedule an extractor that didn't expose a `start_date`.

## 0.32.0 - (2019-07-15)

---

### New

- [!718](https://gitlab.com/meltano/meltano/merge_requests/718) Add support for filters (WHERE and HAVING clauses) to MeltanoQuery and Meltano's SQL generation engine
- [#748](https://gitlab.com/meltano/meltano/issues/748) Added the `Connections` plugin to move the Analyze connection settings to the system database
- [#748](https://gitlab.com/meltano/meltano/issues/748) Added the `meltano config` command to manipulate a plugin's configuration

### Fixes

[!726](https://gitlab.com/meltano/meltano/merge_requests/726) Fixed InputDateIso8601's default value to align with HTML's expected empty string default

## 0.31.0 - (2019-07-08)

---

### New

- [#766](https://gitlab.com/meltano/meltano/issues/766) Add Codeowners file so that the "approvers" section on MRs is more useful for contributors
- [#750](https://gitlab.com/meltano/meltano/issues/750) Various UX updates (mostly tooltips) to make the configuration UI for scheduling orchestration easier to understand
- [#739](https://gitlab.com/meltano/meltano/issues/739) Updated `discovery.yml` for better consistency of UI order within each connector's settings (authentication -> contextual -> start/end dates). Improved various settings' `kind`, `label`, and `description`. Added a `documentation` prop to provide a documentation link for involved settings (temp until we have better first class support for more complex setting types)

### Fixes

- [#737](https://gitlab.com/meltano/meltano/issues/737) Fixed UI flash for connector settings when installation is complete but `configSettings` has yet to be set
- [#751](https://gitlab.com/meltano/meltano/issues/751) Fixed the Orchestrations view by properly checking if Airflow is installed so the correct directions display to the user

## 0.30.0 - (2019-07-01)

---

### New

- [#736](https://gitlab.com/meltano/meltano/issues/736) Add "Cancel", "Next", and a message to the entities UI when an extractor doesn't support discovery and thus entity selection
- [#730](https://gitlab.com/meltano/meltano/issues/730) Updated Analyze Models page UI with improved content organization so it is easier to use
- [#710](https://gitlab.com/meltano/meltano/issues/710) Updated connector (extractor and loader) settings with specific control type (text, password, email, boolean, and date) per setting, added form validation, and added an inference by default for password and token fields as a protective measure
- [#719](https://gitlab.com/meltano/meltano/issues/719) Added InputDateIso8601.vue component to standardize date inputs in the UI while ensuring the model data remains in Iso8601 format on the frontend.
- [#643](https://gitlab.com/meltano/meltano/issues/643) Updated `minimallyValidated` computeds so that new users are intentionally funneled through the pipelines ELT setup UI (previously they could skip past required steps)
- [#752](https://gitlab.com/meltano/meltano/issues/752) Fix the schedule having no start_date when the extractor didn't expose a `start_date` setting

### Fixes

- [!703](https://gitlab.com/meltano/meltano/merge_requests/703) Fix `ScheduleService` instantiation due to signature refactor

## 0.29.0 - (2019-06-24)

---

### New

- [#724](https://gitlab.com/meltano/meltano/issues/724) Add the `model-gitlab-ultimate` plugin to Meltano. It includes .m5o files for analyzing data available for Gitlab Ultimate or Gitlab.com Gold accounts (e.g. Epics, Epic Issues, etc) fetched using the Gitlab API. Repository used: https://gitlab.com/meltano/model-gitlab-ultimate
- [#723](https://gitlab.com/meltano/meltano/issues/723) Add proper signage and dedicated sub-navigation area in views/pages. Standardized the view -> sub-view markup relationships for consistent layout. Directory refactoring for improved organization.
- [#612](https://gitlab.com/meltano/meltano/issues/612) Move the plugins' configuration to the database, enabling configuration from the UI

### Changes

- [#636](https://gitlab.com/meltano/meltano/issues/636) Refactored connector logo related logic into a ConnectorLogo component for code cleanliness, reusability, and standardization
- [#728](https://gitlab.com/meltano/meltano/issues/728) Change error notification button link to open the bugs issue template

### Fixes

- [#718](https://gitlab.com/meltano/meltano/issues/718) Fix dynamically disabled transforms always running. Transforms can now be dynamically disabled inside a dbt package and Meltano will respect that. It will also respect you and your time.
- [#684](https://gitlab.com/meltano/meltano/issues/684) Enables WAL on SQLite to handle concurrent processes gracefully
- [#732](https://gitlab.com/meltano/meltano/issues/732) Fix plugin installation progress bar that wasn't updating upon installation completion

## 0.28.0 - (2019-06-17)

---

### New

- [!683](https://gitlab.com/meltano/meltano/issues/683) Add `--start-date` to `meltano schedule` to give the control over the catch up logic to the users
- [#651](https://gitlab.com/meltano/meltano/issues/651) Added model installation in the Analyze UI to bypass an otherwise "back to the CLI step"
- [#676](https://gitlab.com/meltano/meltano/issues/676) Add pipeline schedule UI for viewing and saving pipeline schedules for downstream use by Airflow/Orchestration

### Changes

- [#708](https://gitlab.com/meltano/meltano/issues/708) Enable `tap-gitlab` to run using Gitlab Ultimate and Gitlab.com Gold accounts and extract Epics and Epic Issues.
- [#711](https://gitlab.com/meltano/meltano/issues/711) Add new call to action for submitting an issue on docs site
- [#717](https://gitlab.com/meltano/meltano/issues/717) Enable `dbt-tap-gitlab` to run using Gitlab Ultimate and Gitlab.com Gold accounts and generate transformed tables that depend on Epics and Epic Issues.

### Fixes

- [#716](https://gitlab.com/meltano/meltano/issues/716) Fix entities UI so only installed extractors can edit selections
- [#715](https://gitlab.com/meltano/meltano/issues/715) Remove reimport of Bulma in `/orchestration` route to fix borked styling

## 0.27.0 - (2019-06-10)

---

### New

- [!640](https://gitlab.com/meltano/meltano/merge_requests/640) Google Analytics logo addition for recent tap-google-analytics Extractor addition
- [#671](https://gitlab.com/meltano/meltano/issues/671) Add the `tap-google-analytics` transform to Meltano. It is using the dbt package defined in https://gitlab.com/meltano/dbt-tap-google-analytics
- [#672](https://gitlab.com/meltano/meltano/issues/672) Add the `model-google-analytics` plugin to Meltano. It includes .m5o files for analyzing data fetched from the Google Analytics Reporting API. Repository used: https://gitlab.com/meltano/model-google-analytics
- [#687](https://gitlab.com/meltano/meltano/issues/687) Implemented a killswitch to prevent undefined behaviors when a Meltano project is not compatible with the installed `meltano` version

### Fixes

- [#661](https://gitlab.com/meltano/meltano/issues/661) Fixed empty UI for extractors that lack configuration settings by providing feedback message with actionable next steps
- [#663](https://gitlab.com/meltano/meltano/issues/663) Fixed Airflow error when advancing to Orchestration step after installing and saving a Loader configuration
- [#254](https://gitlab.com/meltano/meltano/issues/254) Fixed `meltano init` not working on terminal with cp1252 encoding
- [#254](https://gitlab.com/meltano/meltano/issues/254) Fixed `meltano add/install` crashing on Windows
- [#664](https://gitlab.com/meltano/meltano/issues/664) Minor CSS fix ensuring Airflow UI height is usable (side-effect of recent reparenting)
- [#679](https://gitlab.com/meltano/meltano/issues/679) Fix an issue with `meltano select` emitting duplicate properties when the property used the `anyOf` type
- [#650](https://gitlab.com/meltano/meltano/issues/650) Add `MELTANO_DISABLE_TRACKING` environment variable to disable all tracking
- [#670](https://gitlab.com/meltano/meltano/issues/670) Update tests to not send tracking events

## 0.26.0 - (2019-06-03)

---

### New

- [#603](https://gitlab.com/meltano/meltano/issues/603) `meltano select` now supports raw JSON Schema as a valid Catalog
- [#537](https://gitlab.com/meltano/meltano/issues/537) Add Extractor for Google Analytics (`tap-google-analytics`) to Meltano. It uses the tap defined in https://gitlab.com/meltano/tap-google-analytics/

### Changes

- [#621](https://gitlab.com/meltano/meltano/issues/621) Added new tutorial for tap-gitlab
- [#657](https://gitlab.com/meltano/meltano/issues/657) Update Analyze page to have single purpose views

### Fixes

- [#645](https://gitlab.com/meltano/meltano/issues/645) Fixed confusion around Loader Settings and Analytics DB Connector Settings
- [#580](https://gitlab.com/meltano/meltano/issues/580) Fixed `project_compiler` so the Analyze page can properly display custom topics
- [#658](https://gitlab.com/meltano/meltano/issues/658) Fixed the Analyze page when no models are present
- [#603](https://gitlab.com/meltano/meltano/issues/603) Fix an issue where `meltano select` would incorrectly report properties as excluded
- [#603](https://gitlab.com/meltano/meltano/issues/603) Fix an issue where `meltano select` incorrectly flatten nested properties
- [#553](https://gitlab.com/meltano/meltano/issues/553) Fix an issue where running `meltano select --list` for the first time would incorrectly report properties

### Break

## 0.25.0 - (2019-05-28)

---

### New

- [#586](https://gitlab.com/meltano/meltano/issues/586) `meltano ui` now automatically start Airflow if installed; Airflow UI available at `Orchestration`.
- [#592](https://gitlab.com/meltano/meltano/issues/592) Added baseline UX feedback via toast for uncaught API response errors with a link to "Submit Bug"
- [#642](https://gitlab.com/meltano/meltano/issues/642) Improved UX during extractor plugin installation so settings can be configured _during_ installation as opposed to waiting for the (typically lengthy) install to complete
- [!647](https://gitlab.com/meltano/meltano/merge_requests/647) Added preloader for occasional lengthy extractor loading and added feedback for lengthy entities loading
- [#645](https://gitlab.com/meltano/meltano/issues/645) Added an Analyze landing page to facilitate future sub-UIs including the Analyze database settings; Added proper Loader Settings UI.

### Fixes

- [#645](https://gitlab.com/meltano/meltano/issues/645) Fixed confusion around Loader Settings and Analyze database settings

## 0.24.0 - (2019-05-06)

---

### New

- [#622](https://gitlab.com/meltano/meltano/issues/622) Added ELT flow UI Routes & Deep Linking to advance user through next steps after each step's save condition vs. requiring them to manually click the next step to advance
- [#598](https://gitlab.com/meltano/meltano/issues/598) Updated color and greyscale use in the context of navigation and interactive elements to better communicate UI hierarchy
- [#607](https://gitlab.com/meltano/meltano/issues/607) Add "All/Default/Custom" button bar UI for improved entities selection UX
- [#32](https://gitlab.com/meltano/meltano-marketing/issues/32) Integrate Algolia Search for docs
- [#590](https://gitlab.com/meltano/meltano/issues/590) Add documentation for deploying Meltano in ECS
- [#628](https://gitlab.com/meltano/meltano/issues/628) Add documentation for tap-mongodb
- [!605](https://gitlab.com/meltano/meltano/merge_requests/605) Added tooltips for areas of UI that are WIP for better communication of a feature's status

### Changes

- [375](https://gitlab.com/meltano/meltano/issues/375) Meltano can now run on any host/port

### Fixes

- [#595](https://gitlab.com/meltano/meltano/issues/595) Fix `meltano invoke` not working properly with `dbt`
- [#606](https://gitlab.com/meltano/meltano/issues/606) Fix `SingerRunner.bookmark_state()` to properly handle and store the state output from Targets as defined in the Singer.io Spec.

## 0.23.0 - (2019-04-29)

---

### New

- [#32](https://gitlab.com/meltano/meltano-marketing/issues/32) Integrate Algolia Search for docs

### Changes

- [#522](https://gitlab.com/meltano/meltano/issues/522) Update Carbon tutorial with new instructions and screenshots

## 0.22.0 - (2019-04-24)

---

### New

- [#477](https://gitlab.com/meltano/meltano/issues/477) Add ability for users to sign up for email newsletters
- [!580](https://gitlab.com/meltano/meltano/merge_requests/580) Add sorting to plugins for improved UX, both UI via extractors/loaders/etc. and `meltano discover all` benefit from sorted results
- [!528](https://gitlab.com/meltano/meltano/issues/528) Add documentation for RBAC alpha feature and environment variables

### Changes

- [#588](https://gitlab.com/meltano/meltano/issues/588) Updated core navigation and depth hierarchy styling to facilitate main user flow and improved information architecture
- [#591](https://gitlab.com/meltano/meltano/issues/591) Revert #484: remove `meltano ui` being run outside a Meltano project.
- [#584](https://gitlab.com/meltano/meltano/issues/584) Initial v1 for enabling user to setup ELT linearly through the UI via a guided sequence of steps

### Fixes

- [#600](https://gitlab.com/meltano/meltano/issues/600) Fix a bug with meltano select when the extractor would output an invalid schema
- [#597](https://gitlab.com/meltano/meltano/issues/597) Automatically open the browser when `meltano ui` is run

## 0.21.0 - (2019-04-23)

---

### New

- [#477](https://gitlab.com/meltano/meltano/issues/477) Add ability for users to sign up for email newsletters

### Changes

- [#591](https://gitlab.com/meltano/meltano/issues/591) Revert #484: remove `meltano ui` being run outside a Meltano project.

## 0.20.0 - (2019-04-15)

---

### New

- Add documentation on custom transformations and models. Link to Tutorial: https://www.meltano.com/tutorials/create-custom-transforms-and-models.html

## 0.19.1 - (2019-04-10)

---

### New

- [#539](https://gitlab.com/meltano/meltano/issues/539) Add Tutorial for "Using Jupyter Notebooks" with Meltano
- [#534](https://gitlab.com/meltano/meltano/issues/534) Add UI entity selection for a given extractor
- [#520](https://gitlab.com/meltano/meltano/issues/520) Add v1 UI for extractor connector settings
- [#486](https://gitlab.com/meltano/meltano/issues/486) Add the `model-gitlab` plugin to Meltano. It includes .m5o files for analyzing data fetched using the Gitlab API. Repository used: https://gitlab.com/meltano/model-gitlab
- [#500](https://gitlab.com/meltano/meltano/issues/500) Add the `model-stripe` plugin to Meltano. It includes .m5o files for analyzing data fetched using the Stripe API. Repository used: https://gitlab.com/meltano/model-stripe
- [#440](https://gitlab.com/meltano/meltano/issues/440) Add the `model-zuora` plugin to Meltano. It includes .m5o files for analyzing data fetched using the Zuora API. Repository used: https://gitlab.com/meltano/model-zuora
- [#541](https://gitlab.com/meltano/meltano/issues/541) Add a 404 page for missing routes on the web app

### Fixes

- [#576](https://gitlab.com/meltano/meltano/issues/576) Fix switching between designs now works
- [#555](https://gitlab.com/meltano/meltano/issues/555) Fix `meltano discover` improperly displaying plugins
- [#530](https://gitlab.com/meltano/meltano/issues/530) Fix query generation for star schemas
- [#575](https://gitlab.com/meltano/meltano/issues/575) Move Airflow configuration to .meltano/run/airflow
- [#571](https://gitlab.com/meltano/meltano/issues/571) Fix various routing and API endpoint issues related to recent `projects` addition

## 0.19.0 - (2019-04-08)

---

### New

- [#513](https://gitlab.com/meltano/meltano/issues/513) Added initial e2e tests for the UI
- [#431](https://gitlab.com/meltano/meltano/issues/431) Add the `tap-zendesk` transform to Meltano. It is using the dbt package defined in https://gitlab.com/meltano/dbt-tap-zendesk
- [484](https://gitlab.com/meltano/meltano/issues/484) Updated `meltano ui` to automatically launch the UI, and projects from the UI (previously only an option in the CLI)
- [#327](https://gitlab.com/meltano/meltano/issues/327) Add `meltano add --custom` switch to enable integration of custom plugins
- [#540](https://gitlab.com/meltano/meltano/issues/540) Add CHANGELOG link in intro section of the docs
- [#431](https://gitlab.com/meltano/meltano/issues/431) Add the `model-zendesk` plugin to Meltano. It includes .m5o files for analyzing data fetched using the Zendesk API. Repository used: https://gitlab.com/meltano/model-zendesk
- [!544](https://gitlab.com/meltano/meltano/merge_requests/544) Add support for extracting data from CSV files by adding [tap-csv](https://gitlab.com/meltano/tap-csv) to Meltano
- [#514](https://gitlab.com/meltano/meltano/issues/514) Add 'airflow' orchestrators plugin to enable scheduling
- Add the `tap-zuora` transform to Meltano. It is using the dbt package defined in https://gitlab.com/meltano/dbt-tap-zuora

### Changes

- [#455](https://gitlab.com/meltano/meltano/issues/455) Add documentation about `target-snowflake`

### Fixes

- [#507](https://gitlab.com/meltano/meltano/issues/507) Ensure design name and table name don't need to match so multiple designs can leverage a single base table
- [#551](https://gitlab.com/meltano/meltano/issues/551) Fix HDA queries generated when an attribute is used both as a column and as an aggregate.
- [#559](https://gitlab.com/meltano/meltano/issues/559) Add support for running custom transforms for taps without default dbt transforms.

## 0.18.0 - (2019-04-02)

---

### New

- [#432](https://gitlab.com/meltano/meltano/issues/432) Add the `tap-zuora` transform to Meltano. It is using the dbt package defined in https://gitlab.com/meltano/dbt-tap-zuora

### Changes

- Remove Snowflake references from advanced tutorial.
- [#2 dbt-tap-zuora](https://gitlab.com/meltano/dbt-tap-zuora/issues/2) Remove custom SFDC related attributes from Zuora Account and Subscription Models
- Update [Contributing - Code Style](https://meltano.com/docs/contributing.html#code-style) documentation to including **pycache** troubleshooting

### Fixes

- [#529](https://gitlab.com/meltano/meltano/issues/529) Resolve "SFDC Tutorial - ELT Fails due to invalid schema.yml" by [#4 dbt-tap-salesforce](https://gitlab.com/meltano/dbt-tap-salesforce/issues/4) removing the schema.yml files from the dbt models for tap-salesforce.
- [#502](https://gitlab.com/meltano/meltano/issues/502) Fix the situation where an m5o has no joins, the design still will work.

## 0.17.0 - (2019-03-25)

---

### New

- [#485](https://gitlab.com/meltano/meltano/issues/485) Added various UI unit tests to the Analyze page
- [#370](https://gitlab.com/meltano/meltano/issues/370) Enabled authorization using role-based access control for Designs and Reports

### Changes

- [#283](https://gitlab.com/meltano/meltano/issues/283) Silence pip's output when there is not error
- [#468](https://gitlab.com/meltano/meltano/issues/468) Added reminder in docs regarding the need for `source venv/bin/activate` in various situations and added minor copy updates

### Fixes

- [#433](https://gitlab.com/meltano/meltano/issues/433) Add the `sandbox` configuration to `tap-zuora`.
- [#501](https://gitlab.com/meltano/meltano/issues/501) Fix `meltano ui` crashing when the OS ran out of file watcher.
- [#510](https://gitlab.com/meltano/meltano/issues/510) Fix an issue when finding the current Meltano project in a multi-threaded environment.
- [#494](https://gitlab.com/meltano/meltano/issues/494) Improved documentation around tutorials and Meltano requirements
- [#492](https://gitlab.com/meltano/meltano/issues/492) A few small contextual additions to help streamline the release process
- [#503](https://gitlab.com/meltano/meltano/issues/503) Fix a frontend sorting issue so the backend can properly generate an up-to-date query

## 0.16.0 - (2019-03-18)

---

### New

- Add support for extracting data from Gitlab through the updated tap-gitlab (https://gitlab.com/meltano/tap-gitlab)
- Add the `tap-gitlab` transform to Meltano. It is using the dbt package defined in https://gitlab.com/meltano/dbt-tap-gitlab
- Add "Copy to Clipboard" functionality to code block snippets in the documentation
- Add the `tap-stripe` transform to Meltano. It is using the dbt package defined in https://gitlab.com/meltano/dbt-tap-stripe
- Add new command `meltano add model [name_of_model]`
- Add models to the available plugins

### Changes

- Various documentation [installation and tutorial improvements](https://gitlab.com/meltano/meltano/issues/467#note_149858308)
- Added troubleshooting button to help users add context to a pre-filled bug issue

### Fixes

- Fix the API database being mislocated
- Replaced the stale Meltano UI example image in the Carbon Emissions tutorial
- 473: Fix the docker image (meltano/meltano) from failing to expose the API

## 0.15.1 - (2019-03-12)

---

### Fixes

- locks down dependencies for issues with sqlalchemy snowflake connector

## 0.15.0 - (2019-03-11)

---

### New

- Add Salesforce Tutorial to the docs
- Add documentation for the permissions command
- Add tracking for the `meltano ui` command

### Fixes

- Updated analytics to properly recognize SPA route changes as pageview changes

## 0.14.0 - (2019-03-04)

---

### New

- Update stages table style in docs
- Add custom transforms and models tutorial to the docs

### Changes

- Add api/v1 to every route
- Update DbtService to always include the my_meltano_project model when transform runs

### Fixes

- Resolved duplicate display issue of Dashboards and Reports on the Files page
- Removed legacy `carbon.dashboard.m5o` (regression from merge)
- Updated dashboards and reports to use UI-friendly name vs slugified name
- Fix minor clipped display issue of right panel on `/settings/database`
- Fix minor display spacing in left panel of Settings
- Fix dashboard page to properly display a previously active dashboard's updated reports
- Fix pre-selected selections for join aggregates when loading a report
- Fix charts to display multiple aggregates (v1)
- Fix 404 errors when refreshing the frontend
- Fix a regression where the Topics would not be shown in the Files page

## 0.13.0 - (2019-02-25)

---

### New

- Add the `tap-salesforce` transform to Meltano. It is using the dbt package defined in https://gitlab.com/meltano/dbt-tap-salesforce
- Add m5o model and tables for tap-salesforce
- Updated the deep-link icon (for Dashboards/Reports on the Files page)

### Changes

- Polished the RBAC view, making it clearer the feature is experimental.
- Rename "Models" to "Topics"
- Use the current connection's schema when generating queries at run time for Postgres Connections.
- Add support for multiple Aggregates over the same attribute when generating HDA queries.

## 0.12.0 - (2019-02-21)

---

### New

- UI cleanup across routes (Analyze focus) and baseline polish to mitigate "that looks off comments"
- Update installation and contributing docs
- Meltano implement role-based access control - [!368](https://gitlab.com/meltano/meltano/merge_requests/368)
- Add version CLI commands for checking current Meltano version
- Add deep linking to dashboards
- Add deep linking to reports

### Fixes

- Fixed a problem when environment variables where used as default values for the CLI - [!390](https://gitlab.com/meltano/meltano/merge_requests/390)
- Fixed dashboards initial load issue due to legacy (and empty) `carbon.dashboard.m5o` file
- New standardized approach for `.m5o` id generation (will need to remove any dashboard.m5o and report.m5o)

## 0.11.0 - (2019-02-19)

---

### New

- Update installation and contributing docs
- Add support for generating Hyper Dimensional Aggregates (HDA)
- Add internal Meltano classes for representing and managing Designs, Table, Column, Aggregate, Definitions, and Query definitions

### Changes

- Move core functionality out of `api/controllers` to `/core/m5o` (for m5o and m5oc management) and `/core/sql` (for anything related to sql generation)

### Fixes

- Fixed a problem when environment variables where used as default values for the CLI - [!390](https://gitlab.com/meltano/meltano/merge_requests/390)

## 0.10.0 - (2019-02-12)

---

### New

- Add gunicorn support for Meltano UI as a WSGI application - [!377](https://gitlab.com/meltano/meltano/merge_requests/377)
- Meltano will now generate the minimal joins when building SQL queries - [!382](https://gitlab.com/meltano/meltano/merge_requests/382)

### Changes

- Add analytics to authentication page
- Meltano will now use SQLite for the job log. See https://meltano.com/docs/architecture.html#job-logging for more details.
- Removed manual `source .env` step in favor of it running automatically

### Fixes

- Meltano will correctly source the `.env`
- fixed charts to render as previously they were blank
- Fixed Analyze button groupd CSS to align as a single row

### Breaks

- Meltano will now use SQLite for the job log. See https://meltano.com/docs/architecture.html#job-logging for more details.
- URL routing updates ('/model' to '/files', removed currently unused '/extract', '/load', '/transform' and '/project/new')

## 0.9.0 - (2019-02-05)

---

### New

- add ability to save reports
- add ability to update an active report during analysis
- add ability to load reports
- add dashboards page and related add/remove report functionality

### Changes

- Generate default `Meltano UI` connection for the `meltano.db` SQLite DB when a new project is created with `meltano init`
- updated main navigation to Files, Analysis, and Dashboards
- Update the `meltano permissions grant` command to fetch the existing permissions from the Snowflake server and only return sql commands for permissions not already assigned
- Add `--diff` option to the `meltano permissions grant` command to get a full diff with the permissions already assigned and new ones that must be assigned

### Fixes

- Entry model definition correctly defines `region_id`.
- Updated the Fundamentals documentation section regarding reports
- Fixed Files page for empty state of Dashboards and Reports
- Fixed Analyze page's left column to accurately preselect columns and aggregates after loading a report

## 0.8.0 - (2019-01-29)

---

### New

- Add tracking of anonymous `meltano cli` usage stats to Meltano's Google Analytics Account
- Add `project_config.yml` to all meltano projects to store concent for anonymous usage tracking and the project's UUID

### Changes

- Add `--no_usage_stats` option to `meltano init <project_name>` to allow users to opt-out from anonymous usage stats tracking
- Bundled Meltano models are now SQLite compatible.

## 0.7.0 - (2019-01-22)

---

### New

- Added basic authentication support for meltano ui.
- Meltano will now automatically source the .env
- Updated docs with `.m5o` authoring requirements and examples
- add support for timeframes in tables
- add basic analytics to understand usage
- add disabled UI for the lack of timeframes support in sqlite
- update Results vs. SQL UI focus based on a results response or query update respectively

### Changes

- Meltano will now discover components based on `https://meltano.com/discovery.yml`
- sample designs are now packaged with meltano

### Fixes

- Updated mobile menu to work as expected
- Updated tutorial docs with improved CLI commands and fixed the host setting to `localhost`

## 0.6.1 - (2019-01-15)

---

## 0.6.0 - (2019-01-15)

---

### New

- add new command `meltano add transform [name_of_dbt_transformation]`
- add transforms to the available plugins

### Changes

- Auto install missing plugins when `meltano elt` runs
- Terminology updates for simpler understanding

### Fixes

- Edit links on the bottom of doc pages are working now

### Breaks

- Updated docs tutorial bullet regarding inaccurate "Validate" button

## 0.5.0 - (2019-01-09)

---

### New

- ensure `meltano init <project-name>` runs on windows
- settings ui now provides sqlite-specific controls for sqlite dialect
- add `target-sqlite` to available loaders for meltano projects
- add new command `meltano add transformer [name_of_plugin]`
- add transformers (dbt) to the available plugins

### Changes

- extractors and loaders are arguments in the elt command instead of options
- `meltano www` is now `meltano ui`
- remove dbt installation from `meltano init`
- move everything dbt related under `transform/`
- update `meltano elt` to not run transforms by default
- update `meltano elt` to auto generate the job_id (job_id has been converted to an optional argument)

### Fixes

- left joins now work correctly in analyze.
- fixed broken sql toggles in analyze view
- fixed sql output based on sql toggles in analyze view

## 0.4.0 - (2019-01-03)

---

### New

- add Using Superset with Meltano documentation

## 0.3.3 - (2018-12-21)

---

## 0.3.2 - (2018-12-21)

---

## 0.3.1 - (2018-12-21)

---

### Changes

- add default models for 'tap-carbon-intensity'.
- Meltano Analyze is now part of the package.
- removes database dependency from Meltano Analyze and uses .ma files
- update the error message when using Meltano from outside a project - [!238](https://gitlab.com/meltano/meltano/merge_requests/238)

## 0.3.0 - (2018-12-18)

---

### New

- updated Settings view so each database connection can be independently disconnected
- add `meltano select` to manage what is extracted by a tap.

### Changes

- documentation site will utilize a new static site generation tool called VuePress

- meltano.com will be deployed from the meltano repo

### Fixes

- model dropdown now updates when updating database (no longer requires page refresh)
- prevent model duplication that previously occurred after subsequent "Update Database" clicks

## 0.2.2 - (2018-12-11)

---

### Changes

- documentation site will utilize a new static site generation tool called VuePress
- first iteration of joins (working on a small scale)

## 0.2.1 - (2018-12-06)

---

### Fixes

- resolve version conflict for `idna==2.7`
- fix the `discover` command in the docker images
- fix the `add` command in the docker images
- fix module not found for meltano.core.permissions.utils

## 0.2.0 - (2018-12-04)

---

### New

- add `meltano permissions grant` command for generating permission queries for Postgres and Snowflake - [!90](https://gitlab.com/meltano/meltano/merge_requests/90)
- add 'tap-stripe' to the discovery

### Changes

- demo with [carbon intensity](https://gitlab.com/meltano/tap-carbon-intensity), no API keys needed
- .ma file extension WIP as alternative to lkml

### Fixes

- fix order in Meltano Analyze

## 0.1.4 - (2018-11-27)

### Fixes

- add default values for the 'www' command - [!185](https://gitlab.com/meltano/meltano/merge_requests/185)
- add CHANGELOG.md
- fix a problem with autodiscovery on taps - [!180](https://gitlab.com/meltano/meltano/merge_requests/180)

### Changes

- move the 'api' extra package into the default package
- add 'tap-fastly' to the discovery

---

## 0.1.3

### Changes

- remove `setuptools>=40` dependency
- `meltano` CLI is now in the `meltano` package

## 0.1.2

### Fixes

- target output state is now saved asynchronously

## 0.1.1

### Changes

- initial release<|MERGE_RESOLUTION|>--- conflicted
+++ resolved
@@ -3,11 +3,8 @@
 All notable changes to this project will be documented in this file.
 This project adheres to [Semantic Versioning](http://semver.org/) and [Keep a Changelog](http://keepachangelog.com/).
 
-<<<<<<< HEAD
-=======
  
 
->>>>>>> d476d530
 ## Unreleased
 
 ---
@@ -22,9 +19,7 @@
 
 ### Breaks
 
-<<<<<<< HEAD
 ## 1.102.0 - (2022-04-28)
-=======
 ## 1.104.0 - (2022-05-13)
 ---
 
@@ -40,7 +35,6 @@
 - [#3468](https://gitlab.com/meltano/meltano/-/issues/3468) Fixes bug where container spec's entrypoint was not passed along to the Docker runtime.
 
 
->>>>>>> d476d530
 ## 1.103.1 - (2022-05-05)
 ---
 
