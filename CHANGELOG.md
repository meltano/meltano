# CHANGELOG

All notable changes to this project will be documented in this file.
This project adheres to [Semantic Versioning](http://semver.org/) and [Keep a Changelog](http://keepachangelog.com/).


## Unreleased
---

### New

<<<<<<< HEAD
- [#3146](https://gitlab.com/meltano/meltano/-/issues/3146) Add `--dry-run` option to `meltano run`.
=======
- [#2754](https://gitlab.com/meltano/meltano/-/issues/2754) New `meltano state` command to manage job states.
>>>>>>> 2d42ee98

### Changes

### Fixes

### Breaks


## 1.101.0 - (2022-04-21)

---

### New

- [#3377](https://gitlab.com/meltano/meltano/-/issues/3377) Add active environment as variable `MELTANO_ENVIRONMENT` in Plugin execution environment.


### Fixes

- [#3405](https://gitlab.com/meltano/meltano/-/issues/3405) Add missing `database_uri` key to JSON schema for `meltano.yml`
- [#3406](https://gitlab.com/meltano/meltano/-/issues/3406) Add missing `plugins/mappers` key to JSON schema for `meltano.yml` and fix `mappings` key in mapper objects.
- [#3390](https://gitlab.com/meltano/meltano/-/issues/3390) Fixes bug where `meltano init` failed to create prerequisite directories.
- [#3391](https://gitlab.com/meltano/meltano/-/issues/3391) Fixes bug where `meltano run` would invoke the wrong plugin command when the same plugin was used multiple times.


## 1.100.0 - (2022-04-14)

---

### New

- [#3105](https://gitlab.com/meltano/meltano/-/issues/3105) Add a Snowflake-specific dbt plugin that uses the correspondent adapter.

### Fixes

- [#3373](https://gitlab.com/meltano/meltano/-/issues/3373) Add missing `default_environment` key to the JSON schema for `meltano.yml`.
- [#3324](https://gitlab.com/meltano/meltano/-/issues/3324) Change example git URL for custom plugin to a generic URL.

## 1.99.0 - (2022-04-01)

---

### New

- [#3103](https://gitlab.com/meltano/meltano/-/issues/3103) Allow users to set a default Environment in `meltano.yml`.
- [#3318](https://gitlab.com/meltano/meltano/-/issues/3318) `meltano init` will ask for a project_name if none is passed during invocation.
- [!2561](https://gitlab.com/meltano/meltano/-/merge_requests/2561) Add `dragon` command Easter egg.

### Fixes

- [#3233](https://gitlab.com/meltano/meltano/-/issues/3233) Fix issue related `meltano test` attempting to instantiate plugins that are not installed.
- [#3347](https://gitlab.com/meltano/meltano/-/issues/3347) Fix an issue in `meltano run` on python 3.7 where an AttributeError exception would occur while closing stdin of a spawned subprocess.
- [#3349](https://gitlab.com/meltano/meltano/-/issues/3349) Resolve missing `schedule` commands in anonymous usage tracking.
- [#3264](https://gitlab.com/meltano/meltano/-/issues/3264) Fix broken links to http://docs.meltano.com.

## 1.98.1 - (2022-03-14)

---

### Fixes

- [#3334](https://gitlab.com/meltano/meltano/-/issues/3334) Set the `executable` of `meltano-map-transformer` to `meltano-map-transform`.

## 1.98.0 - (2022-03-10)

---

### Changes

- [#3316](https://gitlab.com/meltano/meltano/-/issues/3316) Improve the `meltano init` experience with beautified text and cleaner logging
- [#3317](https://gitlab.com/meltano/meltano/-/issues/3317) Improve Snowplow documentation and simplify telemetry notification during `meltano init`
- [#3319](https://gitlab.com/meltano/meltano/-/issues/3319) Limit Snowplow tracker logs to the command line to `ERROR` level by default.
- [#3217](https://gitlab.com/meltano/meltano/-/issues/3217) Allow user to configure Sendgrid asm*group_id. \_Thanks, **[@davesgonechina](https://gitlab.com/davesgonechina)**!*
- [#3321](https://gitlab.com/meltano/meltano/-/issues/3321) Switch Snowplow tracker endpoint to `https`.

### Fixes

- [#3306](https://gitlab.com/meltano/meltano/-/issues/3306) Fix Environments bug where custom configuration values that were not defined either as a setting or custom configuration in the primary plugin definition were not passed to the plugin in the Environment context.

## 1.97.0 - (2022-03-03)

---

### New

- [#2527](https://gitlab.com/meltano/meltano/-/issues/2527), [#2528](https://gitlab.com/meltano/meltano/-/issues/2528) Add CRON interval mechanism and modal to `/pipelines` page.
- [#3017](https://gitlab.com/meltano/meltano/-/issues/3017) Add Snowplow Tracking to Meltano.
- [#3130](https://gitlab.com/meltano/meltano/-/issues/3130) Add support for incremental jobs to `meltano run`.

### Changes

- [#3282](https://gitlab.com/meltano/meltano/-/issues/3282) Expand `meltano elt` failure information to help new users find debug logging. _Thanks, **[Derek Visch](https://gitlab.com/vischous)**!_

### Fixes

- [#3289](https://gitlab.com/meltano/meltano/-/issues/3289) In `target-bigquery` default variant `adswerve`, set the default of the `merge_state_messages` setting to `false` so state objects are not merged by the target.
- [#3301](https://gitlab.com/meltano/meltano/-/issues/3301) Fix a typo that causes requests to the `/install/batch` endpoint to fail.

## 1.96.0 - (2022-02-18)

---

### New

- [#2299](https://gitlab.com/meltano/meltano/-/issues/2299) Introduces stream map support for `meltano run` via a new Singer compatible Mapper plugin type.
- [#2205](https://gitlab.com/meltano/meltano/-/issues/2205) Add Docker support via a new `container_spec` option for plugin commands.
- [#2454](https://gitlab.com/meltano/meltano/-/issues/2454) Added support for the Great Expectations data validation utility.

### Changes

- [#3122](https://gitlab.com/meltano/meltano/-/issues/3122) Newly created Meltano projects are now initialized with default environments: `prod`, `staging`, and `dev`.

### Fixes

- [#3257](https://gitlab.com/meltano/meltano/-/issues/3257) Resolves installation failures by pinning `MarkupSafe` library version to `<2.1.0`.

## 1.95.0 - (2022-02-11)

---

### Changes

- [!2525](https://gitlab.com/meltano/meltano/-/merge_requests/2525) Updates the `discovery_url` default setting to use https://discovery.meltano.com/discovery.yml

### Fixes

- [#3190](https://gitlab.com/meltano/meltano/-/issues/3190) Fix `meltano test` bug where plugin name clashes with file bundle name

## 1.94.0 - (2022-02-04)

---

### New

- [#1587](https://gitlab.com/meltano/meltano/-/issues/1587) Add "Retry" button to pipeline logs view and list when run failed

## 1.93.0 - (2022-01-28)

---

### Changes

- [#3176](https://gitlab.com/meltano/meltano/-/issues/3176) Support dbt v1.0
- [!2504](https://gitlab.com/meltano/meltano/-/merge_requests/2504) Reorganized pipeline edit buttons in the UI
- [!2464](https://gitlab.com/meltano/meltano/-/merge_requests/2464) Bump version of 'flatten-dict' library dependency. _Thanks to **[Robin Grenholm](https://gitlab.com/rgrenholm)**_ !

### Fixes

- [#3181](https://gitlab.com/meltano/meltano/-/issues/3181) Create an empty `output/` folder in new Meltano projects.
- [#3180](https://gitlab.com/meltano/meltano/-/issues/3180) Fix env usage in discovery.yml and JSON schema
- [#3169](https://gitlab.com/meltano/meltano/-/issues/3169) Meltano Upgrade CTA in UI has unnecessary link

## 1.92.0 - (2022-01-21)

---

### Changes

- [#2991](https://gitlab.com/meltano/meltano/-/issues/2991) Remove support for python 3.6. Bumps the base docker image to 3.8.

### Fixes

- [#3024](https://gitlab.com/meltano/meltano/-/issues/3024) Make `meltano upgrade` work when Meltano is installed with pipx.
- [#3115](https://gitlab.com/meltano/meltano/-/issues/3115) Ensure multi-yaml `include_paths` are correctly referenced even if Meltano is not called from the root directory.
- [#3167](https://gitlab.com/meltano/meltano/-/issues/3167) Add sub-schema for meltano.yml environments.
- [#3024](https://gitlab.com/meltano/meltano/-/issues/3024) Make `meltano upgrade` work when Meltano is installed with pipx.
- [#3161](https://gitlab.com/meltano/meltano/-/issues/3161) Make URLs in `--help` clickable.

[#3161](https://gitlab.com/meltano/meltano/-/issues/3161) Make URLs in `--help` clickable.

## 1.91.0 - (2022-01-13)

---

### New

- [#3153](https://gitlab.com/meltano/meltano/-/issues/3153) Published JSON Schemas for `meltano.yml` and `discovery.yml`. _Thanks to **[Zachary Wynegar](https://gitlab.com/zdwynegar)** for the initial [MR 1804](https://gitlab.com/meltano/meltano/-/merge_requests/1804) and inspiration this!_
- [#3001](https://gitlab.com/meltano/meltano/-/issues/3001) Always print log advice on ELT failure.

### Fixes

- [#3132](https://gitlab.com/meltano/meltano/-/issues/3132) Bump `pyhumps` dependency to fix a bug in converting `SCREAMING_SNAKE_CASE` variables in the API.
- [#3116](https://gitlab.com/meltano/meltano/-/issues/3116) Fix a unicode decode issue during discovery when debug logging is enabled.
- [#2716](https://gitlab.com/meltano/meltano/-/issues/2716) Add `--help `docs for all Meltano CLI commands and options.

## 1.90.1 - (2021-12-16)

---

### Fixes

- [#3124](https://gitlab.com/meltano/meltano/-/issues/3124) Fix an error in `meltano run` invocations where tap discover calls triggered an exception.

## 1.90.0 - (2021-12-15)

---

### New

- [#2301](https://gitlab.com/meltano/meltano/-/issues/2301), [#3043](https://gitlab.com/meltano/meltano/-/issues/3043) Preview release of new [`meltano run`](https://docs.meltano.com/reference/command-line-interface#run) command.
- [#2838](https://gitlab.com/meltano/meltano/-/issues/2838) Adds the [`meltano test`](https://docs.meltano.com/reference/command-line-interface#test) command which defines first-class test and validation capabilities for Meltano plugins and projects.

### Changes

- [#2967](https://gitlab.com/meltano/meltano/-/issues/2967) Set the `meltanolabs` variant as the default tap-google-analytics extractor.
- [#3085](https://gitlab.com/meltano/meltano/-/issues/3085), [#3111](https://gitlab.com/meltano/meltano/-/issues/3111) Upgrade `target-bigquery` default variant `adswerve` to [`0.11.3`](https://github.com/adswerve/target-bigquery/releases/tag/0.11.3).
- [#3113](https://gitlab.com/meltano/meltano/-/issues/3113) Pin tag [`v1.4.27`](https://gitlab.com/meltano/tap-salesforce/-/tags/v1.4.27) of `tap-salesforce` default variant `meltano`.
- [#3119](https://gitlab.com/meltano/meltano/-/issues/3119) Bump `meltano` variant of `tap-salesforce` to tag [`v1.5.0`](https://gitlab.com/meltano/tap-salesforce/-/tags/v1.5.0).

## 1.89.0 - (2021-12-02)

---

### New

- [#3060](https://gitlab.com/meltano/meltano/-/issues/3060) Set `splitio` variant as the default tap-fastly extractor.
- [#3076](https://gitlab.com/meltano/meltano/-/issues/3076) Set `transferwise` as the default target-postgres loader.
- [#2967](https://gitlab.com/meltano/meltano/-/issues/2967) Set `meltanolabs` as the default tap-google-analytics extractor.

### Changes

- [#2772](https://gitlab.com/meltano/meltano/-/issues/2772) Transition to a new structured log format with support for additional formats like JSON and key=value, configurable via stock python logging yaml configs.
- [#2443](https://gitlab.com/meltano/meltano/-/issues/2443) Bump dbt version to 0.21.1

## 1.88.0 - (2021-11-18)

---

### New

- [#3021](https://gitlab.com/meltano/meltano/-/issues/3021) Added CLI for high-level Environment management.

- [#3003](https://gitlab.com/meltano/meltano/-/issues/3003) Add `matatika` variant of tap-solarvista extractor.

## 1.87.1 - (2021-11-09)

---

### Changes

- [#3042](https://gitlab.com/meltano/meltano/-/issues/3042) Hides non-default `meltano` variants from the UI.

### Fixes

- [#3015](https://gitlab.com/meltano/meltano/-/issues/3015) Add missing settings to default target-snowflake: `role`, `batch_wait_limit_seconds`, `archive_load_files`, `archive_load_files_s3_prefix`, and `archive_load_files_s3_bucket`
- [#3047](https://gitlab.com/meltano/meltano/-/issues/3047) Don't fail if primary `meltano.yml` file is missing top-level entries.
- [#3049](https://gitlab.com/meltano/meltano/-/issues/3049) Fix installation issues caused by breaking change in WTForms library v3.0.x.

## 1.87.0 - (2021-11-05)

---

### New

- [#2456](https://gitlab.com/meltano/meltano/-/issues/2456) Let project plugin definitions and config be defined in multiple individual YAML files. _Thanks, **[Matthew Thurman](https://gitlab.com/mathurmag)** for the inspiration and first draft!_

### Breaks

- [#2977](https://gitlab.com/meltano/meltano/-/issues/2977) Disable the Explore and Dashboards tabs in the UI by default.

## 1.86.0 - (2021-10-28)

---

### New

- [#2869](https://gitlab.com/meltano/meltano/-/issues/2869) Introduce top-level "Environments" within `meltano.yml`

### Changes

- [#2968](https://gitlab.com/meltano/meltano/-/issues/2968) Set `singer-io` as the default tap-marketo extractor.
- [#2970](https://gitlab.com/meltano/meltano/-/issues/2970) Set `singer-io` as the default tap-stripe extractor.
- [#2971](https://gitlab.com/meltano/meltano/-/issues/2971) Set `meltanolabs` as the default target-sqlite loader.

### Fixes

- [#3027](https://gitlab.com/meltano/meltano/-/issues/3027) Fixes an issue where elt invocation could hang if the tap produced large amounts of error output during discovery.

## 1.85.0 - (2021-10-21)

---

### Changes

- [#2986](https://gitlab.com/meltano/meltano/-/issues/2986) Set `transferwise` as the default target-snowflake loader.
- [#2966](https://gitlab.com/meltano/meltano/-/issues/2966) Set `singer-io` as the default tap-adwords extractor.
- [#2964](https://gitlab.com/meltano/meltano/-/issues/2964) Set `singer-io` as the default tap-facebook extractor.
- [#2963](https://gitlab.com/meltano/meltano/-/issues/2963) Set `meltanolabs` as the default tap-csv extractor.
- [#2965](https://gitlab.com/meltano/meltano/-/issues/2965) Set `meltanolabs` as the default tap-gitlab extractor.
- [2339](https://gitlab.com/meltano/meltano/-/merge_requests/2339) Update `elt` log format to include subtask field. Lines are now prefixed with `<name> | <subtask>` which may cause issues with existing log parsers.

### Fixes

- [#2997](https://gitlab.com/meltano/meltano/-/issues/2997) Bump required version of `jsonschema`.

## 1.84.0 - (2021-10-07)

---

### New

- [#2357](https://gitlab.com/meltano/meltano/-/merge_requests/2357) Use dbt [`v0.21.0`](https://github.com/dbt-labs/dbt/releases/tag/v0.21.0) by default for new dbt installs
- [2363](https://gitlab.com/meltano/meltano/-/merge_requests/2363), [2360](https://gitlab.com/meltano/meltano/-/merge_requests/2360) Small branding and logo updates throughout - and introducing Melty to the community!

### Fixes

- [2349](https://gitlab.com/meltano/meltano/-/merge_requests/2349) Fixes test extractor API endpoint to work with new PluginTestService. _Thanks, **[ReubenFrankel](https://gitlab.com/ReubenFrankel)**!_

## 1.83.0 - (2021-09-30)

---

### New

- [#2647](https://gitlab.com/meltano/meltano/-/issues/2647) Extend `meltano select` with flag to remove rules.

## 1.82.0 - (2021-09-23)

---

### Changes

- [#2782](https://gitlab.com/meltano/meltano/-/issues/2782) Switches all extractors and loaders in discovery.yml to `variants` syntax
- [#2950](https://gitlab.com/meltano/meltano/-/issues/2950) Update werkzeug to `2.0`. _Thanks, **[Keith Siilats](https://gitlab.com/siilats)**!_

### Fixes

- [#2881](https://gitlab.com/meltano/meltano/-/issues/2881) Send CLI error messages to `stderr`.

## 1.81.0 - (2021-09-16)

---

### New

- [#2609](https://gitlab.com/meltano/meltano/-/issues/2609) Add `meltano config <plugin> test` command to test an extractor plugin's configuration. _Thanks, **[ReubenFrankel](https://gitlab.com/ReubenFrankel)**!_

### Changes

- [#2930](https://gitlab.com/meltano/meltano/-/issues/2930) Update sqlfluff configuration to support DBT. _Thanks, **[Charles Julian Knight](https://gitlab.com/rabidaudio)**!_
- [#2681](https://gitlab.com/meltano/meltano/-/issues/2681) Now includes discovery log output when running `meltano elt` with `--log-level=debug`

### Fixes

- [#2866](https://gitlab.com/meltano/meltano/-/issues/2866) Avoid running discovery when invoking a tap in a mode other than sync

## 1.80.1 - (2021-09-10)

---

### Fixes

- [#2928](https://gitlab.com/meltano/meltano/-/issues/2928) Fix tap discovery failure when tap produces IO on stderr

## 1.80.0 - (2021-09-09)

---

### New

- [#2906](https://gitlab.com/meltano/meltano/-/issues/2906) Increase speed of `meltano install` for already installed plugins

* [#2906](https://gitlab.com/meltano/meltano/-/issues/2906) Increase speed of `meltano install` for already installed plugins

### Changes

- [#2897](https://gitlab.com/meltano/meltano/-/issues/2897) Refactor to move to asynchronous plugin executions and invocations

### Fixes

- [#2573](https://gitlab.com/meltano/meltano/-/issues/2573) Fix misleading error about missing `airflow.cfg` instead of missing Airflow executable

## 1.79.2 - (2021-09-07)

---

### Fixes

- [#2922](https://gitlab.com/meltano/meltano/-/issues/2922) Fix error during installation of some plugins caused by a `setuptools` release. _Thanks, **[Maarten van Gijssel](https://gitlab.com/mvgijssel)**!_

## 1.79.1 - (2021-08-17)

---

### Fixes

- [#2893](https://gitlab.com/meltano/meltano/-/issues/2893) Fix error when invoking a target outside pipeline context
- [#2627](https://gitlab.com/meltano/meltano/-/issues/2627) Invalidate catalog cache after reinstalling a tap

## 1.79.0 - (2021-08-13)

---

### New

- [#2545](https://gitlab.com/meltano/meltano/-/issues/2545) Add support for Python 3.9
- [#2849](https://gitlab.com/meltano/meltano/-/issues/2849) Use dbt [`v0.20`](https://github.com/fishtown-analytics/dbt/releases/tag/v0.20.1) by default for new dbt installs
- [#2576](https://gitlab.com/meltano/meltano/-/issues/2576) Use Airflow [v2.1](https://airflow.apache.org/docs/apache-airflow/2.1.0/changelog.html) by default for new Airflow installs
- [#2871](https://gitlab.com/meltano/meltano/-/issues/2871) Add `discovery_url_auth` project setting to support authenticated retrieval of `discovery.yml`
- [#2855](https://gitlab.com/meltano/meltano/-/issues/2855) Allow `executable` to be overridden through plugin inheritance
- [#2860](https://gitlab.com/meltano/meltano/-/issues/2860) Allow commands to use alternate executables

### Changes

- [#2868](https://gitlab.com/meltano/meltano/-/issues/2868) Refactor to allow SingerTarget to inject a BookmarkWriter via a new PluginInvoker callback
- [#2575](https://gitlab.com/meltano/meltano/-/issues/2575) Support version-specific pip constraint files by allowing the special var `${MELTANO__PYTHON_VERSION}` in plugin pip_url's (bumps `discovery.yml` version ([#2890](https://gitlab.com/meltano/meltano/-/issues/2890)) to signal the required upgrade)

### Fixes

- [#2882](https://gitlab.com/meltano/meltano/-/issues/2882) Allow multiple taps / targets to be invoked at the same time by adding a UUID to config.json
- [#2381](https://gitlab.com/meltano/meltano/-/issues/2381) Implement selection logic for all Singer discoverable metadata (`inclusion` and `selected-by-default`)

## 1.78.0 - (2021-07-15)

---

### New

- [#2814](https://gitlab.com/meltano/meltano/-/issues/2814) Add `mashey` variant of `tap-ask-nicely`
- [#2815](https://gitlab.com/meltano/meltano/-/issues/2815) Add `singer-io` variant of `tap-github`
- [#2816](https://gitlab.com/meltano/meltano/-/issues/2816) Add `singer-io` variant of `tap-google-sheets`
- [#2817](https://gitlab.com/meltano/meltano/-/issues/2817) Add `singer-io` variant of `tap-pendo`
- [#2818](https://gitlab.com/meltano/meltano/-/issues/2818) Add `singer-io` variant of `tap-hubspot`
- [#2821](https://gitlab.com/meltano/meltano/-/issues/2821) Add `singer-io` variant of `tap-jira`
- [#2823](https://gitlab.com/meltano/meltano/-/issues/2823) Add `transferwise` variant of `tap-twilio`

### Fixes

- [#2951](https://gitlab.com/meltano/meltano/-/issues/2851) Default to skipping transforms in Meltano UI pipeline creation
- [#2758](https://gitlab.com/meltano/meltano/-/issues/2758) Fix misleading error message when calling `meltano invoke airflow <args>`
- [#2826](https://gitlab.com/meltano/meltano/-/issues/2826) Make plugin installation serial during `meltano add ...`
- [#2828](https://gitlab.com/meltano/meltano/-/issues/2828) Fix coroutine error when `python3-venv` is missing during plugin installation.

### Breaks

## 1.77.0 - (2021-06-17)

---

### Changes

- [#2694](https://gitlab.com/meltano/meltano/-/issues/2694) Use dbt [`v0.19.1`](https://github.com/fishtown-analytics/dbt/releases/tag/v0.19.1) by default for new dbt installs
- [#2694](https://gitlab.com/meltano/meltano/-/issues/2694) Add support for dbt [`config-version: 2`](https://docs.getdbt.com/docs/guides/migration-guide/upgrading-to-0-17-0)
- [#2622](https://gitlab.com/meltano/meltano/-/issues/2622) Make `hotgluexyz` the default variant for the CSV loader

### Fixes

- [#2741](https://gitlab.com/meltano/meltano/-/issues/2741) Fix duplication of config values when complex settings are applied to Singer plugins.

## 1.76.0 - (2021-06-10)

---

### Fixes

- [#2755](https://gitlab.com/meltano/meltano/-/issues/2755) Fix SQLAlchemy `cache_ok` warning messages when running `meltano elt`
- [#2773](https://gitlab.com/meltano/meltano/-/issues/2773) Fix `tap-chargebee`, `tap-intacct` and `tap-quickbooks` definitions that had `properties` capability instead of `catalog`
- [#2784](https://gitlab.com/meltano/meltano/-/issues/2784) Fix catalog discovery error when using custom plugins with no `pip_url` set

## 1.75.0 - (2021-05-28)

---

### Changes

- [#2745](https://gitlab.com/meltano/meltano/-/issues/2745) Allow `meltano` commands to be used from a subdirectory of a project
- [#2341](https://gitlab.com/meltano/meltano/-/issues/2341) Add support for already-installed plugins by making `pip_url` optional in custom plugin definitions
- [#2341](https://gitlab.com/meltano/meltano/-/issues/2341) Allow non-pip plugins to be declared using relative `executable` paths and `executable` programs already on the PATH

## 1.74.0 - (2021-05-10)

---

### New

- [#2353](https://gitlab.com/meltano/meltano/-/issues/2353) Add `meltano remove` command

## 1.73.0 - (2021-04-29)

---

### New

- [#2621](https://gitlab.com/meltano/meltano/-/issues/2621) Add `twilio-labs` variant of `tap-zendesk`

### Changes

- [#2705](https://gitlab.com/meltano/meltano/-/issues/2705) Speed up `meltano install` by installing plugins in parallel
- [#2709](https://gitlab.com/meltano/meltano/-/issues/2709) Add support for setting `kind` in settings prompt when using `meltano add --custom`

## 1.72.0 - (2021-04-22)

---

### New

- [#2560](https://gitlab.com/meltano/meltano/-/issues/2560) Add support for shortcut commands to `invoke`
- [#2560](https://gitlab.com/meltano/meltano/-/issues/2560) Add support for `sqlfluff` utility for linting SQL transforms
- [#2613](https://gitlab.com/meltano/meltano/-/issues/2613) Add `mashey` variant of `tap-slack`
- [#2689](https://gitlab.com/meltano/meltano/-/issues/2689) Add documentation for using a custom Python Package Index (PyPi)
- [#2426](https://gitlab.com/meltano/meltano/-/issues/2426) Add `transferwise` variant of `target-redshift`

### Changes

- [#2082](https://gitlab.com/meltano/meltano/-/issues/2082) Updated database_uri documentation to show how to target a PostgreSQL schema
- [#2107](https://gitlab.com/meltano/meltano/-/issues/2107) Updated 'create a custom extractor' tutorial to use the new SDK

### Fixes

- [#2526](https://gitlab.com/meltano/meltano/-/issues/2526) When target process fails before tap, report target output instead of `BrokenPipeError` or `ConnectionResetError`

## 1.71.0 - (2021-03-23)

---

### New

- [#2544](https://gitlab.com/meltano/meltano/-/issues/2544) Add support for `utility` plugin type
- [#2614](https://gitlab.com/meltano/meltano/-/issues/2614) Add `mashey` variant of `tap-zoom`

### Fixes

- [#2581](https://gitlab.com/meltano/meltano/-/issues/2581) Only expand `$ALL_CAPS` env vars in `meltano.yml` config values to prevent false positive matches in passwords

## 1.70.0 - (2021-02-23)

---

### New

- [#2590](https://gitlab.com/meltano/meltano/-/issues/2590) Add `hotgluexyz` variant of `tap-chargebee`
- [#2593](https://gitlab.com/meltano/meltano/-/issues/2593) Add `hotgluexyz` variant of `tap-intacct`

### Changes

- [#2356](https://gitlab.com/meltano/meltano/-/issues/2356) Disallow two pipelines with the same job ID to run at the same time by default

### Fixes

- [#2585](https://gitlab.com/meltano/meltano/-/issues/2585) Fix bug with finding a schedule based on namespace for a custom plugin

## 1.69.0 - (2021-02-16)

---

### New

- [#2558](https://gitlab.com/meltano/meltano/-/issues/2558) Add support for Airflow 2.0
- [#2577](https://gitlab.com/meltano/meltano/-/issues/2577) Add `hotgluexyz` variant of `tap-quickbooks`

## 1.68.0 - (2021-02-11)

---

### New

- [#2557](https://gitlab.com/meltano/meltano/-/issues/2557) Add support for entity and attribute selection to tap-gitlab

### Changes

- [#2559](https://gitlab.com/meltano/meltano/-/issues/2559) Bump Airflow version to 1.10.14

### Fixes

- [#2543](https://gitlab.com/meltano/meltano/-/issues/2543) Fix packages dependencies that claim Python 3.9 is supported when it actually isn't.

## 1.67.0 - (2021-01-26)

---

### Fixes

- [#2540](https://gitlab.com/meltano/meltano/-/issues/2540) `meltano schedule run` exit code now matches exit code of wrapped `meltano elt`
- [#2525](https://gitlab.com/meltano/meltano/-/issues/2525) `meltano schedule run` no longer requires `meltano` to be in the `PATH`

## 1.66.0 - (2021-01-18)

---

### New

- [#2483](https://gitlab.com/meltano/meltano/-/issues/2483) Every second, `meltano elt` records a heartbeat timestamp on the pipeline run row in the system database as long as the pipeline is running.
- [#2483](https://gitlab.com/meltano/meltano/-/issues/2483) Before running the new pipeline, `meltano elt` automatically marks runs with the same Job ID that have become stale as failed. A run is considered stale when 5 minutes have elapsed since the last recorded heartbeat. Older runs without a heartbeat are considered stale if they are still in the running state 24 hours after starting.
- [#2483](https://gitlab.com/meltano/meltano/-/issues/2483) `meltano schedule list` (which is run periodically by `meltano invoke airflow scheduler`) automatically marks any stale run as failed.
- [#2502](https://gitlab.com/meltano/meltano/-/issues/2502) Add `User-Agent` header with Meltano version to request for remote `discovery.yml` manifest (typically https://www.meltano.com/discovery.yml)
- [#2503](https://gitlab.com/meltano/meltano/-/issues/2503) Include project ID in `X-Project-ID` header and `project_id` query param in request for remote `discovery.yml` manifest when `send_anonymous_usage_stats` setting is enabled.

## 1.65.0 - (2021-01-12)

---

### New

- [#2392](https://gitlab.com/meltano/meltano/-/issues/2392) Add 'elt.buffer_size' setting with default value of 10MiB to let extractor output buffer size and line length limit (maximum message size) be configured as appropriate for the extractor and loader in question.

### Fixes

- [#2501](https://gitlab.com/meltano/meltano/-/issues/2501) Don't lose `version` when caching `discovery.yml`.

## 1.64.1 - (2021-01-08)

---

### Fixes

- [#2500](https://gitlab.com/meltano/meltano/-/issues/2500) Ensure all buffered messages (records) output by extractor make it to loader when extractor finishes early.

## 1.64.0 - (2021-01-07)

---

### Fixes

- [#2478](https://gitlab.com/meltano/meltano/-/issues/2478) Fix runaway memory usage (and possible out-of-memory error) when extractor outputs messages at higher rate than loader can process them, by enabling flow control with a 64KB buffer size limit

## 1.63.0 - (2021-01-04)

---

### New

- [#2308](https://gitlab.com/meltano/meltano/-/issues/2308) Verify that system database connection is still viable when checking it out of connection pool.
- [#2308](https://gitlab.com/meltano/meltano/-/issues/2308) Add `database_max_retries` and `database_retry_timeout` settings to configure retry attempts when the first connection to the DB fails.

### Fixes

- [#2486](https://gitlab.com/meltano/meltano/-/issues/2486) Remove `state` capability from `tap-google-analytics` because it's not actually currently supported yet

## 1.62.0 - (2020-12-23)

---

### New

- [#2390](https://gitlab.com/meltano/meltano/-/issues/2390) Let a plugin inherit its base plugin (package) description and configuration from another one using `--inherit-from=<name>` on `meltano add` or `inherit_from: <name>` in `meltano.yml`, so that the same package can be used in a project multiple times with different configurations.

### Changes

- [#2479](https://gitlab.com/meltano/meltano/-/issues/2479) Use extractor `load_schema` (usually its namespace) as default for target-bigquery `dataset_id` setting, as it already is for target-snowflake and target-postgres `schema`

## 1.61.0 - (2020-12-09)

---

### New

- [#2476](https://gitlab.com/meltano/meltano/-/issues/2476) Add missing tap-salesforce `is_sandbox` setting
- [#2471](https://gitlab.com/meltano/meltano/-/issues/2471) Make tap-bigquery discoverable
- [#2227](https://gitlab.com/meltano/meltano/-/issues/2227) Add `meltano schedule run <name>` command to run scheduled pipeline by name

### Changes

- [#2477](https://gitlab.com/meltano/meltano/-/issues/2477) Show array and object settings in configuration UI as unsupported instead of hiding them entirely
- [#2477](https://gitlab.com/meltano/meltano/-/issues/2477) Unhide tap-csv and tap-spreadsheets-anywhere in UI

### Fixes

- [#2379](https://gitlab.com/meltano/meltano/-/issues/2379) Take into account schedule `env` when running pipeline from UI using "Run" button

## 1.60.1 - (2020-12-07)

---

### Fixes

- [#2473](https://gitlab.com/meltano/meltano/-/issues/2473) Fix meltano/meltano Docker image entrypoint

## 1.60.0 - (2020-12-02)

---

### New

- [#2367](https://gitlab.com/meltano/meltano/-/issues/2367) Adopt Poetry for dependency and build management

### Changes

- [#2457](https://gitlab.com/meltano/meltano/-/issues/2457) Hide settings of kind `object` or `array` in UI

### Fixes

- [#2457](https://gitlab.com/meltano/meltano/-/issues/2457) Fix configuration of tap-adwords `primary_keys` and target-snowflake and target-postgres (transferwise variants) `schema_mapping`
- [#2463](https://gitlab.com/meltano/meltano/-/issues/2463) Fix casting of tap-postgres `max_run_seconds`, `logical_poll_total_seconds`, and `break_at_end_lsn` setting values
- [#2466](https://gitlab.com/meltano/meltano/-/issues/2466) Stop requiring specific version of `cryptography` that's incompatible with latest `pyOpenSSL`

## 1.59.0 - (2020-11-23)

---

### Changes

- [#2450](https://gitlab.com/meltano/meltano/-/issues/2450) Remove undocumented plugin configuration profile functionality

### Fixes

- [#2451](https://gitlab.com/meltano/meltano/-/issues/2451) Correctly show CLI error messages in log output
- [#2453](https://gitlab.com/meltano/meltano/-/issues/2453) Correctly pass value of `tap-facebook`'s `insights_buffer_days` setting to tap as integer instead of boolean
- [#2387](https://gitlab.com/meltano/meltano/-/issues/2387) Order of attributes in `meltano select --list --all` is set to alphabetical order.
- [#2458](https://gitlab.com/meltano/meltano/-/issues/2458) Adds missing `mysql-logo.png`

## 1.58.0 - (2020-11-12)

---

### New

- [#2438](https://gitlab.com/meltano/meltano/-/issues/2438) Add missing `replica_set`, `ssl`, `verify_mode`, and `include_schemas_in_destination_stream_name` settings to `tap-mongodb`
- [#2389](https://gitlab.com/meltano/meltano/-/issues/2389) Let user disable autoscrolling in UI job log modal
- [#2307](https://gitlab.com/meltano/meltano/-/issues/2307) Add `ui.session_cookie_secure` setting to let `Secure` flag be enabled on session cookies when Meltano UI is served over HTTPS

### Changes

- [#2307](https://gitlab.com/meltano/meltano/-/issues/2307) The `Secure` flag is no longer enabled on Meltano UI session cookies unconditionally and by default

### Fixes

- [#2396](https://gitlab.com/meltano/meltano/-/issues/2396) Support unquoted `YYYY-MM-DD` date values in `meltano.yml` by converting them to ISO8601 strings before passing them to plugins
- [#2445](https://gitlab.com/meltano/meltano/-/issues/2445) Fix 'Test Connection' and 'Save' buttons being disabled in UI Configuration modal despite required fields being populated
- [#2307](https://gitlab.com/meltano/meltano/-/issues/2307) Fix logging into Meltano UI in Google Chrome when running without HTTPS

## 1.57.0 - (2020-11-10)

---

### New

- [#2433](https://gitlab.com/meltano/meltano/-/issues/2433) Add `datamill-co` variant of `target-postgres`
- [#2425](https://gitlab.com/meltano/meltano/-/issues/2425) Add `transferwise` variant of `target-postgres`
- [#2404](https://gitlab.com/meltano/meltano/-/issues/2404) Add `singer-io` variant of `tap-recharge`
- [#2410](https://gitlab.com/meltano/meltano/-/issues/2410) Add `transferwise` variant of `tap-postgres`
- [#2411](https://gitlab.com/meltano/meltano/-/issues/2411) Add `transferwise` variant of `tap-mysql`
- [#2407](https://gitlab.com/meltano/meltano/-/issues/2407) Refactor discovery.yaml to keep things in lexicographically ascending order and in correct format
- [#2435](https://gitlab.com/meltano/meltano/-/issues/2435) Add new `stringify` setting `value_post_processor` that will convert values to their JSON string representation
- [#2437](https://gitlab.com/meltano/meltano/-/issues/2437) Add `meltano invoke` `--dump` option with possible values `config` and `catalog` (for extractors) to dump content of plugin-specific generated file

### Changes

- [#2368](https://gitlab.com/meltano/meltano/-/issues/2433) Make `datamill-co` variant of `target-postgres` the default instead of `meltano`

### Fixes

### Breaks

## 1.56.0 - (2020-11-02)

---

### New

- [#2374](https://gitlab.com/meltano/meltano/-/issues/2374) Add `target-bigquery` discoverable plugin definition
- [#1956](https://gitlab.com/meltano/meltano/-/issues/1956) Add support for Python 3.8

## 1.55.0 - (2020-10-30)

---

### New

- [#2368](https://gitlab.com/meltano/meltano/-/issues/2368) Add `transferwise` and `datamill-co` variants of `target-snowflake`

### Changes

- [#2368](https://gitlab.com/meltano/meltano/-/issues/2368) Make `datamill-co` variant of `target-snowflake` the default instead of `meltano`
- [#2380](https://gitlab.com/meltano/meltano/-/issues/2380) Add `target_` prefix to `namespace`s of discoverable loaders target-postgres, target-snowflake, and target-sqlite

### Fixes

- [#2373](https://gitlab.com/meltano/meltano/-/issues/2373) `meltano init` emits warning instead of failing when underlying filesystem doesn't support symlinks
- [#2391](https://gitlab.com/meltano/meltano/-/issues/2391) Add missing `max_workers` setting to `tap-salesforce` discoverable plugin definition
- [#2400](https://gitlab.com/meltano/meltano/-/issues/2400) Constrain Airflow installation to specific set of known-to-work requirements to prevent it from breaking unexpectedly

## 1.54.0 - (2020-10-08)

---

### Changes

- [#2057](https://gitlab.com/meltano/meltano/-/issues/2057) Bump Airflow version to 1.10.12
- [#2224](https://gitlab.com/meltano/meltano/-/issues/2224) Delete (if present) and recreate virtual environments for all plugins when running meltano install.

### Fixes

- [#2334](https://gitlab.com/meltano/meltano/-/issues/2334) Omit keys for settings with `null` values from `config.json` files generated for taps and targets, to support plugins that check if a config key is present instead of checking if the value is non-null.
- [#2376](https://gitlab.com/meltano/meltano/-/issues/2376) Fix `meltano elt ... --transform={run,only}` raising `PluginMissingError` when a default transform for the extractor is discoverable but not installed
- [#2377](https://gitlab.com/meltano/meltano/-/issues/2377) Ensure arbitrary env vars defined in `.env` are passed to invoked plugins

## 1.53.0 - (2020-10-06)

---

### New

- [#2134](https://gitlab.com/meltano/meltano/-/issues/2134) Let different variants of plugins be discovered and let users choose which to add to their project

### Changes

- [#2112](https://gitlab.com/meltano/meltano/-/issues/2112) Stop inheriting Meltano venv when invoking Airflow

### Fixes

- [#2372](https://gitlab.com/meltano/meltano/-/issues/2372) Upgrade `pip` and related tools to the latest version in plugin venvs

## 1.52.0 - (2020-09-28)

---

### Fixes

- [#2360](https://gitlab.com/meltano/meltano/-/issues/2360) Remove automatic install of extractors, loaders, and transforms if they are not present.

- [#2348](https://gitlab.com/meltano/meltano/-/issues/2348) Invalidate `meltano select` catalog discovery cache when extractor configuration is changed

## 1.51.0 - (2020-09-21)

---

### New

- [#2355](https://gitlab.com/meltano/meltano/-/issues/2355) Add `meltano elt` `--dump` option with possible values `catalog`, `state`, `extractor-config`, and `loader-config` to dump content of pipeline-specific generated file

### Fixes

- [#2358](https://gitlab.com/meltano/meltano/-/issues/2358) Don't unintentionally deselect all attributes other than those marked `inclusion: automatic` when using extractor `select_filter` extra or `meltano elt`'s `--select <entity>` option

## 1.50.0 - (2020-09-17)

---

### New

- [#2291](https://gitlab.com/meltano/meltano/-/issues/2291) Add `catalog` extractor extra to allow a catalog to be provided manually
- [#2291](https://gitlab.com/meltano/meltano/-/issues/2291) Add `--catalog` option to `meltano elt` to allow a catalog to be provided manually
- [#2289](https://gitlab.com/meltano/meltano/-/issues/2289) Add `state` extractor extra to allow state file to be provided manually
- [#2289](https://gitlab.com/meltano/meltano/-/issues/2289) Add `--state` option to `meltano elt` to allow state file to be provided manually

### Fixes

- [#2352](https://gitlab.com/meltano/meltano/-/issues/2352) `meltano elt` `--select` and `--exclude` no longer unexpectedly select entities for extraction that match the wildcard pattern but weren't selected originally.

## 1.49.0 - (2020-09-15)

---

### New

- [#2279](https://gitlab.com/meltano/meltano/-/issues/2279) Populate primary setting env var and aliases when invoking plugin or expanding env vars
- [#2349](https://gitlab.com/meltano/meltano/-/issues/2349) Allow plugin setting (default) values to reference pipeline plugin extras using generic env vars, e.g. `MELTANO_EXTRACT__<EXTRA>`
- [#2281](https://gitlab.com/meltano/meltano/-/issues/2281) Allow plugin extra (default) values to reference plugin name, namespace, profile using generic env vars, e.g. `MELTANO_EXTRACTOR_NAMESPACE`
- [#2280](https://gitlab.com/meltano/meltano/-/issues/2280) Allow plugin extra (default) values to reference plugin settings using env vars, e.g. `target_schema: $PG_SCHEMA`
- [#2278](https://gitlab.com/meltano/meltano/-/issues/2278) Read setting values from `<PLUGIN_NAME>_<SETTING_NAME>` env vars, taking precedence over `<PLUGIN_NAMESPACE>_<SETTING_NAME>` but not custom `env`
- [#2350](https://gitlab.com/meltano/meltano/-/issues/2350) Add `MELTANO_TRANSFORM_*` transform pipeline env vars for transformer (configuration) to access
- [#2282](https://gitlab.com/meltano/meltano/-/issues/2282) Add new extractor extra `load_schema` and use it as default loader `schema` instead of namespace
- [#2284](https://gitlab.com/meltano/meltano/-/issues/2284) Add new loader extra `dialect` and use it as default dbt `target` and Meltano UI SQL dialect instead of namespace
- [#2283](https://gitlab.com/meltano/meltano/-/issues/2283) Add new loader extra `target_schema` and use it as default dbt `source_schema` instead of loader `schema`
- [#2285](https://gitlab.com/meltano/meltano/-/issues/2285) Add new transform extra `package_name` and use it in dbt's `dbt_project.yml` and `--models` argument instead of namespace

### Changes

- [#2279](https://gitlab.com/meltano/meltano/-/issues/2279) Fall back on setting values from `<PLUGIN_NAME>_<SETTING_NAME>` and `<PLUGIN_NAMESPACE>_<SETTING_NAME>` env vars if a custom `env` is defined but not used
- [#2278](https://gitlab.com/meltano/meltano/-/issues/2278) Stop unnecessarily prepopulating `env` on a newly added custom plugin's settings definitions
- [#2208](https://gitlab.com/meltano/meltano/-/issues/2208) Standardize on setting env vars prefixed with plugin name, not namespace or custom `env`

## 1.48.0 - (2020-09-07)

---

### New

- [#2340](https://gitlab.com/meltano/meltano/-/issues/2340) Print full error message when extractor catalog discovery fails
- [#2223](https://gitlab.com/meltano/meltano/-/issues/2223) Print clear error message when `meltano invoke` or `meltano elt` attempts to execute a plugin that hasn't been installed yet
- [#2345](https://gitlab.com/meltano/meltano/-/issues/2345) Make `tap-csv` `files` a known setting
- [#2155](https://gitlab.com/meltano/meltano/-/issues/2155) Add `select_filter` extractor extra to allow extracting a subset of selected entities
- [#2155](https://gitlab.com/meltano/meltano/-/issues/2155) Add `--select` and `--exclude` options to `meltano elt` to allow extracting a subset of selected entities

### Changes

- [#2167](https://gitlab.com/meltano/meltano/-/issues/2167) Include extractor and loader name in autogenerated `meltano elt` job ID
- [#2343](https://gitlab.com/meltano/meltano/-/issues/2343) Automatically delete generated plugin config files at end of `meltano elt` and `meltano invoke`

### Fixes

- [#2167](https://gitlab.com/meltano/meltano/-/issues/2167) Make sure autogenerated `meltano elt` job ID matches in system database and `.meltano/{run,logs}/elt`
- [#2347](https://gitlab.com/meltano/meltano/-/issues/2347) Have `meltano config <plugin> set --store=dotenv` store valid JSON values for arrays and objects
- [#2346](https://gitlab.com/meltano/meltano/-/issues/2346) Correctly cast environment variable string value when overriding custom array and object settings

### Breaks

- [#2344](https://gitlab.com/meltano/meltano/-/issues/2344) Move `meltano elt` output logs from `.meltano/run/elt` to `.meltano/logs/elt`
- [#2342](https://gitlab.com/meltano/meltano/-/issues/2342) Store pipeline-specific generated plugin config files (`tap.config.json`, `tap.properties.json`, etc) under `.meltano/run/elt/<job_id>/<run_id>` instead of `.meltano/run/<plugin_name>`. Users who were explicitly putting a catalog file at `.meltano/run/<plugin_name>/tap.properties.json` should use `.meltano/extractors/<plugin_name>/tap.properties.json` instead.

## 1.47.0 - (2020-09-03)

---

### New

- [#2210](https://gitlab.com/meltano/meltano/-/issues/2210) Print documentation and repository URLs when adding a new plugin to the project
- [#2277](https://gitlab.com/meltano/meltano/-/issues/2277) Add `tap-bing-ads` as a known extractor
- [#2328](https://gitlab.com/meltano/meltano/-/issues/2328) Add new `upcase_string` setting `value_processor` that will convert string values to uppercase

### Changes

- [#2216](https://gitlab.com/meltano/meltano/-/issues/2216) Add stream properties defined in an extractor's `schema` extra to catalog if they do not exist in the discovered stream schema yet

### Fixes

- [#2338](https://gitlab.com/meltano/meltano/-/issues/2338) Once again change `target-csv` to use `singer-io/target-csv` instead of the Meltano fork
- [#2235](https://gitlab.com/meltano/meltano/-/issues/2235) Make embed links accessible when not authenticated
- [#2328](https://gitlab.com/meltano/meltano/-/issues/2328) Always convert `target-snowflake` `schema` setting value to uppercase before passing it to plugin

## 1.46.0 - (2020-08-27)

---

### New

- [!1820](https://gitlab.com/meltano/meltano/-/merge_requests/1820) Add 'tap-spreadsheets-anywhere' as an extractor

### Changes

- [#2309](https://gitlab.com/meltano/meltano/-/issues/2309) Pretty print `meltano schedule list --format=json` output
- [#2312](https://gitlab.com/meltano/meltano/-/issues/2312) Don't unnecessarily run discovery and generate catalog when running `meltano invoke <extractor> --help`, making it less likely to fail

## 1.45.0 - (2020-08-17)

---

### New

- [#2071](https://gitlab.com/meltano/meltano/-/issues/2071) Add new "Loaders" page to UI
- [#2222](https://gitlab.com/meltano/meltano/-/issues/2222) Add OAuth credentials settings to `tap-google-analytics`

### Changes

- [#2197](https://gitlab.com/meltano/meltano/-/issues/2197) Change `target-csv` to use `singer-io/target-csv` instead of the Meltano fork

### Fixes

- [#2268](https://gitlab.com/meltano/meltano/-/issues/2268) Fix bug causing custom plugins not to show up in `meltano discover` and have "Unknown" label in UI

## 1.44.0 - (2020-08-11)

---

### Fixes

- [#2219](https://gitlab.com/meltano/meltano/-/issues/2219) Don't fail on large (record) messages output by extractors (Singer taps) by increasing subprocess output buffer size from 64KB to 1MB.
- [#2215](https://gitlab.com/meltano/meltano/-/issues/2215) Have `meltano invoke <plugin> --help` pass `--help` flag to plugin, instead of showing `meltano invoke` help message

## 1.43.0 - (2020-08-04)

---

### New

- [#2116](https://gitlab.com/meltano/meltano/-/issues/2116) Prefix `meltano elt` output with `meltano`, `tap-foo`, `target-bar` and `dbt` labels as appropriate
- [!1778](https://gitlab.com/meltano/meltano/-/merge_requests/1788) Clearly print reason that tap, target or dbt failed by repeating last output line
- [#2214](https://gitlab.com/meltano/meltano/-/issues/2214) Log Singer messages output by tap and target when `meltano elt` is run with `--log-level` flag (or `cli.log_level` setting) set to `debug`

### Changes

- [!1778](https://gitlab.com/meltano/meltano/-/merge_requests/1788) Change stored error message when job was interrupted by KeyboardInterrupt from 'KeyboardInterrupt()' to 'The process was interrupted'
- [!1778](https://gitlab.com/meltano/meltano/-/merge_requests/1788) Disable noisy SettingsService logging when `cli.log_level` setting (or `--log-level` flag) is set to `debug`

### Fixes

- [#2212](https://gitlab.com/meltano/meltano/-/issues/2212) Don't show extractor extras `_select`, `_metadata`, and `_schema` as required in UI configuration form
- [#2213](https://gitlab.com/meltano/meltano/-/issues/2213) Provide extra context when `meltano invoke airflow` fails because of `airflow initdb` failing
- [!1778](https://gitlab.com/meltano/meltano/-/merge_requests/1788) Fail gracefully when `meltano install` fails to install plugin(s)

## 1.42.0 - (2020-07-28)

---

### New

- [#2162](https://gitlab.com/meltano/meltano/-/issues/2162) Print link to plugin documentation in `meltano add <plugin>` and `meltano config <plugin> list` output

### Changes

- [#2200](https://gitlab.com/meltano/meltano/-/issues/2200) Consistently handle CLI errors
- [#2147](https://gitlab.com/meltano/meltano/-/issues/2147) Continuously persist state messages output by loader (forwarded from extractor) so that subsequent runs can pick up where a failed run left off
- [#2198](https://gitlab.com/meltano/meltano/-/issues/2198) Don't touch project files that may be readonly when installing transform or dashboard plugins.

### Fixes

- [#2199](https://gitlab.com/meltano/meltano/-/issues/2199) Fix `meltano discover` only listing custom plugins, not known (discovered) ones
- [#2166](https://gitlab.com/meltano/meltano/-/issues/2166) Don't fail on large extractor state messages by increasing loader output buffer size from 64 to 128KB
- [#2180](https://gitlab.com/meltano/meltano/-/issues/2180) Mark pipeline job as failed when process is interrupted (SIGINT) or terminated (SIGTERM).

## 1.41.1 - (2020-07-23)

---

### New

- [#2196](https://gitlab.com/meltano/meltano/-/issues/2196) Pretty print and apply appropriate nesting to `meltano config` output
- [#2003](https://gitlab.com/meltano/meltano/-/issues/2003) Let extractor extra `select` be interacted with as `_select` setting
- [!1774](https://gitlab.com/meltano/meltano/-/merge_requests/1774) Let transform extra `vars` be interacted with as `_vars` setting
- [!1774](https://gitlab.com/meltano/meltano/-/merge_requests/1774) Add support for `kind: object` settings, which can gather nested values from across setting stores
- [!1774](https://gitlab.com/meltano/meltano/-/merge_requests/1774) Add support for `aliases: [...]` on setting definitions
- [!1774](https://gitlab.com/meltano/meltano/-/merge_requests/1774) Add support for `value_processor: 'nest_object'` on setting definitions
- [#2145](https://gitlab.com/meltano/meltano/-/issues/2145) Let discovered catalog schema be modified using schema rules stored in extractor `schema` extra (aka `_schema` setting)

### Changes

- [#2070](https://gitlab.com/meltano/meltano/issues/2070) List installed and available extractors separately on Extractors page
- [!1774](https://gitlab.com/meltano/meltano/-/merge_requests/1774) Replace `update.*` file bundle settings with `update` extra (aka `_update` setting)
- [!1774](https://gitlab.com/meltano/meltano/-/merge_requests/1774) Replace `metadata.*` extractor settings with `metadata` extra (aka `_metadata` setting)
- [#1764](https://gitlab.com/meltano/meltano/-/merge_requests/1764) Interpret `meltano config <plugin> set` value as JSON to allow non-string values to be set more easily

### Fixes

- [!1774](https://gitlab.com/meltano/meltano/-/merge_requests/1774) Fix poor performance of setting lookups using more memoization

## 1.41.0 - (2020-07-20)

---

### New

- [#2174](https://gitlab.com/meltano/meltano/-/issues/2174) Add `/api/health` health check route
- [#2125](https://gitlab.com/meltano/meltano/-/issues/2125) Add `--full-refresh` flag to `meltano elt` to perform a full refresh, ignoring the state left behind by any previous runs with the same job ID.
- [#2181](https://gitlab.com/meltano/meltano/-/issues/2181) Show custom Meltano UI logo (`ui.logo_url` setting) on sign-in page when authentication is enabled.

### Changes

- [#2175](https://gitlab.com/meltano/meltano/-/issues/2175) Clarify that not supporting discovery mode means that the `state` capability is not advertised
- [#2195](https://gitlab.com/meltano/meltano/-/issues/2195) Slightly increase size of custom Meltano UI logo (`ui.logo_url`) in navbar

### Fixes

- [#2168](https://gitlab.com/meltano/meltano/-/issues/2168) Don't select entity attributes marked as unsupported

## 1.40.1 - (2020-07-16)

---

### New

- [#2171](https://gitlab.com/meltano/meltano/-/issues/2171) Add better logging and error handling to `meltano config`
- [#2154](https://gitlab.com/meltano/meltano/-/issues/2154) Add 'project_readonly' setting to block changes to containerized project files, but still allow UI and CLI to store configuration in system database
- [#2157](https://gitlab.com/meltano/meltano/-/issues/2157) Add `ui.analysis` setting which can be disabled to hide all functionality related to Analysis from the UI
- [#2169](https://gitlab.com/meltano/meltano/-/issues/2169) Log warning when pipeline state was found but extractor does not advertise `state` capability

### Changes

- [#2171](https://gitlab.com/meltano/meltano/-/issues/2171) `meltano config <plugin> set` will now automatically store settings in `meltano.yml` or `.env` as appropriate.
- [#2127](https://gitlab.com/meltano/meltano/-/issues/2127) Config stored in `meltano.yml` or `.env` can now be edited in the UI when read-only mode is not enabled

### Fixes

- [#2109](https://gitlab.com/meltano/meltano/-/issues/2109) Fix bug causing adding extractor with related transform plugin to project in UI to fail when dbt hasn't yet been installed
- [#2170](https://gitlab.com/meltano/meltano/-/issues/2170) Restore support for referencing arbitrary env vars defined in `.env` from `meltano.yml` using env var expansion
- [#2115](https://gitlab.com/meltano/meltano/-/issues/2115) Stop `meltano` commands from leaving empty `.meltano/run` directory behind when run in non-project dir

## 1.40.0 - (2020-07-14)

---

### New

- [#2153](https://gitlab.com/meltano/meltano/-/issues/2153) Add `logo_url` property to custom extractor and loader definitions to show a custom logo in Meltano UI

## 1.39.1 - (2020-07-09)

---

### New

- [#2141](https://gitlab.com/meltano/meltano/-/issues/2141) Add `ui.session_cookie_domain` setting, to be used instead of `ui.server_name` when hostname matching is not desirable.
- [#2142](https://gitlab.com/meltano/meltano/-/issues/2142) Let `discovery.yml` manifest URL be overwritten using `discovery_url` setting.
- [#2083](https://gitlab.com/meltano/meltano/-/issues/2083) Add `ui.anonymous_readonly` setting to allow anonymous users read-only access when `ui.authentication` is enabled.
- [#2108](https://gitlab.com/meltano/meltano/-/issues/2108) Show icon with tooltip in UI when read-only mode is enabled
- [#2120](https://gitlab.com/meltano/meltano/-/issues/2120) Add `ui.logo_url` setting to allow the customization of the logo shown in the top left of the Meltano UI interface.

### Changes

- [#2140](https://gitlab.com/meltano/meltano/-/issues/2140) Only have `meltano ui` complain about missing `ui.server_name`, `ui.secret_key` and `ui.password_salt` settings when `ui.authentication` is enabled
- [#2083](https://gitlab.com/meltano/meltano/-/issues/2083) Stop allowing anonymous users read-only access when `ui.authentication` and `ui.readonly` are both enabled.

### Fixes

- [#2151](https://gitlab.com/meltano/meltano/-/issues/2151) Fix `meltano ui` never printing `Meltano UI is now available at [URL]` if `ui.server_name` is set
- [#2152](https://gitlab.com/meltano/meltano/-/issues/2152) Fix `meltano ui` printing all `gunicorn.error` logs twice

## 1.39.0 - (2020-07-07)

---

### New

- [#2100](https://gitlab.com/meltano/meltano/-/issues/2100) Let settings be stored directly in `.env` using `meltano config set --store=dotenv`
- [#2099](https://gitlab.com/meltano/meltano/-/issues/2099) Let Meltano settings be configured using `meltano config meltano {list,set,unset,reset}`

### Changes

- [#2100](https://gitlab.com/meltano/meltano/-/issues/2100) Have `meltano ui setup` store secrets in `.env` instead of `ui.cfg`

### Fixes

- [#2135](https://gitlab.com/meltano/meltano/-/issues/2135) Fix UI "Explore" page for custom (as opposed to plugin-based) topics and models
- [#2136](https://gitlab.com/meltano/meltano/-/issues/2136) Show error message in Analyze UI when pipeline for extractor is missing, even if extractor is installed
- [#2131](https://gitlab.com/meltano/meltano/-/issues/2131) Have "true" environment variables take precedence over those defined in `.env`

## 1.38.1 - (2020-07-03)

---

### New

- [#2128](https://gitlab.com/meltano/meltano/-/issues/2128) Allow alternative env vars to be specified for settings using `env_aliases` array
- [#2128](https://gitlab.com/meltano/meltano/-/issues/2128) Allow negated env var to be defined for boolean settings using `!` prefix in `env_aliases` array
- [#2129](https://gitlab.com/meltano/meltano/-/issues/2129) Cast values of `kind: integer` settings set through environment variables
- [#2132](https://gitlab.com/meltano/meltano/-/issues/2132) Support common `WEB_CONCURRENCY` env var to set `meltano ui` concurrency (workers)
- [#2091](https://gitlab.com/meltano/meltano/-/issues/2091) Support common `PORT` env var to set `meltano ui` bind port

### Changes

- [#2094](https://gitlab.com/meltano/meltano/-/issues/2069) Turn "Connections" page into "Extractors" management UI
- [#2130](https://gitlab.com/meltano/meltano/-/issues/2130) Have CLI respect `MELTANO_PROJECT_ROOT` env var when set instead of looking at current directory

## 1.38.0 - (2020-06-30)

---

### New

- [#2122](https://gitlab.com/meltano/meltano/-/issues/2122) Allow custom (`meltano.yml`-`config`-defined) settings to be overridden using environment
- [#2123](https://gitlab.com/meltano/meltano/-/issues/2123) Show current values and their source in `meltano config <plugin> list`

### Changes

- [#2102](https://gitlab.com/meltano/meltano/-/issues/2101) Improve `discovery.yml` incompatibility handling and error messages

### Fixes

- [#2121](https://gitlab.com/meltano/meltano/-/issues/2121) Don't include empty `plugins` object in new project `meltano.yml`

### Breaks

- [#2105](https://gitlab.com/meltano/meltano/-/issues/2105) Stop automatically running Airflow scheduler as part of Meltano UI

## 1.37.1 - (2020-06-26)

---

### Fixes

- [#2113](https://gitlab.com/meltano/meltano/-/issues/2113) Fix bug causing `meltano invoke airflow` to fail because `AIRFLOW_HOME` was not set correctly.

## 1.37.0 - (2020-06-25)

---

### New

- [#2048](https://gitlab.com/meltano/meltano/-/issues/2048) Add `docker` and `gitlab-ci` file bundles to allow instant containerization
- [#2068](https://gitlab.com/meltano/meltano/-/issues/2068) Add interface to schedule new pipelines to Pipelines page
- [#2081](https://gitlab.com/meltano/meltano/-/issues/2081) Add `url` config option to `target-postgres`
- [#2060](https://gitlab.com/meltano/meltano/-/issues/2060) Add `--format=json` option to `meltano schedule list` so that a project's schedules can be processed programmatically

## 1.36.1 - (2020-06-19)

### New

- [#2067](https://gitlab.com/meltano/meltano/-/issues/2067) Add pipeline name, loader, and transform columns to Pipelines table
- [#2103](https://gitlab.com/meltano/meltano/-/issues/2103) Support nested objects in `meltano.yml` `config` objects
- [#2103](https://gitlab.com/meltano/meltano/-/issues/2103) Allow nested properties to be set using `meltano config` by specifying a list of property names: `meltano config <plugin_name> set <property> <subproperty> <value>`
- [#2026](https://gitlab.com/meltano/meltano/-/issues/2026) Allow Singer stream and property metadata to be configured using special nested `config` properties `metadata.<entity>.<key>` and `metadata.<entity>.<attribute>.<key>`.

### Fixes

- [#2102](https://gitlab.com/meltano/meltano/-/issues/2102) Fix potential `meltano upgrade` failures by having it invoke itself with `--skip-package` after upgrading the package to ensure it always uses the latest code.

## 1.36.0 - (2020-06-15)

---

### New

- [#2095](https://gitlab.com/meltano/meltano/-/issues/2089) Support singular and plural plugin types in CLI arguments
- [#2095](https://gitlab.com/meltano/meltano/-/issues/2089) Allow list of plugin names of same type to be provided to `meltano add` and `meltano install`
- [#2089](https://gitlab.com/meltano/meltano/-/issues/2089) Add new 'files' plugin type to allow plugin-specific files to be added to a Meltano project automatically
- [#2090](https://gitlab.com/meltano/meltano/-/issues/2090) Allow SERVER_NAME, SECRET_KEY, and SECURITY_PASSWORD_SALT to be set using environment instead of ui.cfg

### Fixes

- [#2096](https://gitlab.com/meltano/meltano/-/issues/2096) Remove noisy migration-related logging from CLI command output
- [#2089](https://gitlab.com/meltano/meltano/-/issues/2089) Don't add Airflow and dbt-specific files to Meltano project until plugins are added explicitly
- [#2089](https://gitlab.com/meltano/meltano/-/issues/2089) Don't add docker-compose.yml to Meltano project by default

## 1.35.1 - (2020-06-11)

---

### Changes

- [#2094](https://gitlab.com/meltano/meltano/-/issues/2094) Consistently refer to plugin types and names in CLI output

### Fixes

- [#2092](https://gitlab.com/meltano/meltano/-/issues/2092) Only install plugins related to plugins of the specified type when running `meltano install <plugin_type> --include-related`
- [#2093](https://gitlab.com/meltano/meltano/-/issues/2093) Print error when transform plugin is installed before dbt

## 1.35.0 - (2020-06-09)

---

### New

- [#2013](https://gitlab.com/meltano/meltano/-/issues/2013) Add `--store` option to `meltano config` with possible values `db` and `meltano_yml`
- [#2087](https://gitlab.com/meltano/meltano/-/issues/2087) Add `--plugin-type` option to `meltano config` and `meltano invoke`
- [#2088](https://gitlab.com/meltano/meltano/-/issues/2088) Add `meltano upgrade` subcommands `package`, `files`, `database`, and `models`

### Changes

- [#2064](https://gitlab.com/meltano/meltano/-/issues/2064) Print environment-specific instructions when `meltano upgrade` is run from inside Docker
- [#2013](https://gitlab.com/meltano/meltano/-/issues/2013) Have `meltano config` store in meltano.yml instead of system database by default
- [#2087](https://gitlab.com/meltano/meltano/-/issues/2087) Skip plugins that are not configurable or invokable when finding plugin by name in `meltano config` and `meltano invoke`

### Fixes

- [#2080](https://gitlab.com/meltano/meltano/-/issues/2080) Don't try to overwrite .gitignore when upgrading Meltano and project
- [#2065](https://gitlab.com/meltano/meltano/-/issues/2065) Don't have `meltano upgrade` complain when `meltano ui`'s `gunicorn` isn't running
- [#2085](https://gitlab.com/meltano/meltano/-/issues/2085) Don't change order of object and set values when meltano.yml is updated programatically
- [#2086](https://gitlab.com/meltano/meltano/-/issues/2086) Ensure "meltano config --format=json" prints actual JSON instead of Python object

## 1.34.2 - (2020-05-29)

---

### Fixes

- [#2076](https://gitlab.com/meltano/meltano/-/issues/2076) Fix bug that caused Airflow to look for DAGs in plugins dir instead of dags dir
- [#2077](https://gitlab.com/meltano/meltano/-/issues/2077) Fix potential dependency version conflicts by ensuring Meltano venv is not inherited by invoked plugins other than Airflow
- [#2075](https://gitlab.com/meltano/meltano/-/issues/2075) Update Airflow configand run `initdb` every time it is invoked
- [#2078](https://gitlab.com/meltano/meltano/-/issues/2078) Have Airflow DAG respect non-default system database URI set through `MELTANO_DATABASE_URI` env var or `--database-uri` option

## 1.34.1 - (2020-05-26)

---

### Fixes

- [#2063](https://gitlab.com/meltano/meltano/-/merge_requests/2063) Require `psycopg2-binary` instead of `psycopg2` so that build dependency `pg_config` doesn't need to be present on system

## 1.34.0 - (2020-05-26)

---

### New

- [!1664](https://gitlab.com/meltano/meltano/-/merge_requests/1664) Automatically populate `env` properties on newly added custom plugin `settings` in `meltano.yml`
- [!1664](https://gitlab.com/meltano/meltano/-/merge_requests/1664) Have `meltano config <plugin> list` print default value along with setting name and env var
- [!1664](https://gitlab.com/meltano/meltano/-/merge_requests/1664) Pass configuration environment variables when invoking plugins
- [!1664](https://gitlab.com/meltano/meltano/-/merge_requests/1664) Set `MELTANO_EXTRACTOR_NAME`, `MELTANO_EXTRACTOR_NAMESPACE`, and `MELTANO_EXTRACT_{SETTING...}` environment variables when invoking loader or transformer
- [!1664](https://gitlab.com/meltano/meltano/-/merge_requests/1664) Set `MELTANO_LOADER_NAME`, `MELTANO_LOADER_NAMESPACE`, and `MELTANO_LOAD_{SETTING...}` environment variables when invoking transformer
- [!1664](https://gitlab.com/meltano/meltano/-/merge_requests/1664) Allow dbt project dir, profiles dir, target, source schema, target schema, and models to be configured like any other plugin, with defaults based on pipeline-specific environment variables
- [#2029](https://gitlab.com/meltano/meltano/-/issues/2029) Allow target-postgres and target-snowflake schema to be overridden through config, with default based on pipeline's extractor's namespace
- [#2062](https://gitlab.com/meltano/meltano/-/issues/2062) Support `--database-uri` option and `MELTANO_DATABASE_URI` env var on `meltano init`
- [#2062](https://gitlab.com/meltano/meltano/-/issues/2062) Add support for PostgreSQL 12 as a system database by updating SQLAlchemy

### Changes

- [!1664](https://gitlab.com/meltano/meltano/-/merge_requests/1664) Infer compatibility between extractor and transform based on namespace rather than name
- [!1664](https://gitlab.com/meltano/meltano/-/merge_requests/1664) Determine transform dbt model name based on namespace instead of than replacing `-` with `_` in name
- [!1664](https://gitlab.com/meltano/meltano/-/merge_requests/1664) Don't pass environment variables with "None" values to plugins if variables were unset
- [!1664](https://gitlab.com/meltano/meltano/-/merge_requests/1664) Determine Meltano Analyze schema based on transformer's `target_schema` or loader's `schema` instead of `MELTANO_ANALYZE_SCHEMA` env var
- [#2053](https://gitlab.com/meltano/meltano/-/issues/2053) Bump dbt version to 0.16.1

### Fixes

- [#2059](https://gitlab.com/meltano/meltano/-/issues/2059) Properly handle errors in before/after install hooks

## 1.33.0 - (2020-05-21)

---

### Changes

- [#2028](https://gitlab.com/meltano/meltano/-/issues/2028) Improve descriptions and default values of `meltano add --custom` prompts

### Fixes

- [#2042](https://gitlab.com/meltano/meltano/-/issues/2042) Fix bug causing Connection Setup UI to fail when plugin docs URL is not set
- [#2045](https://gitlab.com/meltano/meltano/-/issues/2045) Hide plugin logo in UI if image file could not be found
- [#2043](https://gitlab.com/meltano/meltano/-/issues/2043) Use plugin name in UI when label is not set, instead of not showing anything
- [#2044](https://gitlab.com/meltano/meltano/-/issues/2044) Don't show button to open Log Modal on Pipelines page if pipeline has never run

## 1.32.1 - (2020-05-15)

---

### Fixes

- [#2024](https://gitlab.com/meltano/meltano/-/issues/2024) Have plugin venvs not inherit Meltano venv to prevent wrong versions of modules from being loaded

## 1.32.0 - (2020-05-11)

---

### New

- [#2019](https://gitlab.com/meltano/meltano/-/issues/2019) Ask for setting names when adding a new custom plugin

### Changes

- [#2011](https://gitlab.com/meltano/meltano/-/issues/2011) Make tap-gitlab private_token setting optional for easier extraction of public groups and projects
- [#2012](https://gitlab.com/meltano/meltano/-/issues/2012) Add target-jsonl loader

### Fixes

- [#2010](https://gitlab.com/meltano/meltano/-/issues/2010) Fix bug causing dot-separated config keys to not be nested in generated tap or target config
- [#2020](https://gitlab.com/meltano/meltano/-/issues/2020) Fix bug that caused `meltano select` to add `select` option to every plugin in `meltano.yml` instead of just the specified one
- [#2021](https://gitlab.com/meltano/meltano/-/issues/2021) Only ask for capabilities when adding a custom extractor, not a loader or other plugin

## 1.31.0 - (2020-05-04)

---

### Changes

- [#1987](https://gitlab.com/meltano/meltano/-/issues/1987) Restore GitLab and Zendesk data sources in UI
- [#2005](https://gitlab.com/meltano/meltano/-/issues/2005) Add "Don't see your data source here?" option in UI
- [#2008](https://gitlab.com/meltano/meltano/-/issues/2008) Clarify that pipelines UI only supports target-postgres
- [#2007](https://gitlab.com/meltano/meltano/-/issues/2007) Don't install airflow, dbt and target-postgres by default as part of 'meltano init'
- [#2007](https://gitlab.com/meltano/meltano/-/issues/2007) Only run 'airflow scheduler' as part of 'meltano ui' when airflow is installed
- [#2007](https://gitlab.com/meltano/meltano/-/issues/2007) Install airflow, dbt, and target-postgres on DigitalOcean images

## 1.30.1 - (2020-04-23)

---

### Fixes

- [#1985](https://gitlab.com/meltano/meltano/-/issues/1985) Fixed bug with Airflow installs WTForms 2.3.0 instead of 2.2.1, which is incompatible

## 1.30.0 - (2020-04-20)

---

### New

- [#1953](https://gitlab.com/meltano/meltano/-/issues/1953) Show design attribute descriptions in tooltips in report builder
- [#1787](https://gitlab.com/meltano/meltano/-/issues/1787) Show Shopify extractor in UI

### Changes

- [!1611](https://gitlab.com/meltano/meltano/-/merge_requests/1611) Only show design description if it is different from design label

## 1.29.1 - (2020-04-16)

---

### New

- [#1948](https://gitlab.com/meltano/meltano/-/issues/1948) Show Intercom button in bottom right on MeltanoData.com instances
- [#1930](https://gitlab.com/meltano/meltano/-/issues/1930) Add button to remove report from dashboard when editing dashboard
- [#1845](https://gitlab.com/meltano/meltano/-/issues/1845) Add button to delete report to report builder interface
- [#1849](https://gitlab.com/meltano/meltano/-/issues/1849) Add button to rename report to report builder interface
- [#1951](https://gitlab.com/meltano/meltano/-/issues/1951) Add button to edit dashboard name and description to dashboard page

### Changes

- [!1607](https://gitlab.com/meltano/meltano/-/merge_requests/1607) Move date range picker into results area of report builder interface
- [!1608](https://gitlab.com/meltano/meltano/-/merge_requests/1608) Make report title more prominent in report builder

## 1.29.0 - (2020-04-13)

---

## 1.28.1 - (2020-04-09)

---

### New

- [#1940](https://gitlab.com/meltano/meltano/-/issues/1940) Show Google Ads extractor in UI

### Changes

- [#1941](https://gitlab.com/meltano/meltano/-/issues/1941) Suggest disabling ad blocker if inline docs iframe for an Ads or Analytics extractor failed to load
- [#1667](https://gitlab.com/meltano/meltano/-/issues/1667) Have 'meltano init' create system database and install airflow, dbt, and target-postgres plugins

### Fixes

- [#1942](https://gitlab.com/meltano/meltano/-/issues/1942) Ensure navigation bar is hidden in production when docs are viewed inline

## 1.28.0 - (2020-04-06)

---

### New

- [#1937](https://gitlab.com/meltano/meltano/-/issues/1937) Add optional `plugin_type` argument to `meltano install` to only (re)install plugins of a certain type

### Fixes

- [#1938](https://gitlab.com/meltano/meltano/-/issues/1938) Display error message when viewing dashboard before pipeline has run

## 1.27.3 - (2020-04-02)

---

### Fixes

- [#1938](https://gitlab.com/meltano/meltano/-/issues/1938) Fix regression causing dashboards and reports not to load when readonly mode is enabled (like on the demo instance)

## 1.27.2 - (2020-04-02)

---

### Fixes

- [#1936](https://gitlab.com/meltano/meltano/-/issues/1936) Fix regression causing UI to fail when analytics/tracking is enabled

## 1.27.1 - (2020-04-02)

---

### New

- [#1477](https://gitlab.com/meltano/meltano/-/issues/1477) Allow read-only mode and authentication to be used at the same time, to allow anonymous read-only access and only require authentication for write actions.
- [#1914](https://gitlab.com/meltano/meltano/-/issues/1914) Allow default dashboards and reports to be updated in place if package contains snapshots of older versions
- [#1933](https://gitlab.com/meltano/meltano/-/issues/1933) Allow Meltano UI Google Analytics ID to be overridden using environment variable

### Changes

- [#1896](https://gitlab.com/meltano/meltano/-/issues/1896) Set pipeline update interval to daily by default, to start after first successful manual run
- [#1888](https://gitlab.com/meltano/meltano/-/issues/1888) Explain in "Edit Connection" button tooltip why it may be disabled
- [#1890](https://gitlab.com/meltano/meltano/-/issues/1890) Clarify that changing Start Date requires a new pipeline to be set up
- [#1892](https://gitlab.com/meltano/meltano/-/issues/1892) Clarify in Run Log modal that the "Explore" button can also be found on the Connections page
- [#1891](https://gitlab.com/meltano/meltano/-/issues/1891) Show data source logo and label in Run Log modal header insteadof pipeline ID
- [#1893](https://gitlab.com/meltano/meltano/-/issues/1893) Hide "Download Log" button while pipeline is running instead of disabling it
- [#1894](https://gitlab.com/meltano/meltano/-/issues/1894) Suggest connecting a data source on Pipelines page when there are no pipelines yet
- [#1912](https://gitlab.com/meltano/meltano/-/issues/1912) Suggest user gets in touch if the report they're looking for is not included by default

### Fixes

- [#1911](https://gitlab.com/meltano/meltano/-/issues/1911) Display "Last updated: Updating..." instead of "Last updated: 1969-12-31" on reports while pipeline is running
- [#1910](https://gitlab.com/meltano/meltano/-/issues/1910) Fix pipeline "Start date" and report "Data starting from" off-by-1 errors caused by timezone differences

## 1.27.0 - (2020-03-30)

---

### Changes

- [#1909](https://gitlab.com/meltano/meltano/-/issues/1909) Suggest disabling ad blocker if request related to an Ads or Analytics extractor was blocked by browser
- [#1886](https://gitlab.com/meltano/meltano/-/issues/1886) Don't prepopulate date fields that are not required and are better left blank
- [#1887](https://gitlab.com/meltano/meltano/-/issues/1887) Hide End Date fields in connection setup since our end-users will want to import everything
- [#1905](https://gitlab.com/meltano/meltano/-/issues/1905) Hide Google Analytics Reports field from UI since startup founder end-users will stick with default

### Fixes

- [#1920](https://gitlab.com/meltano/meltano/-/issues/1920) Fix extractor logo on Google Analytics Explore page
- [#1895](https://gitlab.com/meltano/meltano/-/issues/1895) Fix bug causing newly created pipeline not to show as running when it is
- [#1906](https://gitlab.com/meltano/meltano/-/issues/1906) Fix "Test Connection" for extractors that require a file to be uploaded, like Google Analytics
- [#1931](https://gitlab.com/meltano/meltano/-/issues/1931) Validate uploaded file path when saving or testing connection settings

## 1.26.2 - (2020-03-26)

---

### Fixes

- [#1883](https://gitlab.com/meltano/meltano/-/issues/1883) Fix dashboard and embedded reports failing to load when design has no joins

## 1.26.1 - (2020-03-26)

---

### Changes

- [#1854](https://gitlab.com/meltano/meltano/-/issues/1854) Remove non-marketing-sales data sources from UI
- [#1881](https://gitlab.com/meltano/meltano/-/issues/1881) Store in system database when user was last active
- [#1846](https://gitlab.com/meltano/meltano/-/issues/1846) Freeze reports with relative date filters in time when shared or embedded
- [#1847](https://gitlab.com/meltano/meltano/-/issues/1847) Show date range on embedded reports and dashboards
- [#1847](https://gitlab.com/meltano/meltano/-/issues/1847) Show date range on reports on dashboards

## 1.26.0 - (2020-03-23)

---

### Changes

- [#1188](https://gitlab.com/meltano/meltano/-/issues/1188) Allow sorting by timeframe period columns (e.g. "Creation Date: Month", "Creation Date: Year")
- [#1873](https://gitlab.com/meltano/meltano/-/issues/1873) Display error message when viewing model/design/report before pipeline has run
- [#1874](https://gitlab.com/meltano/meltano/-/issues/1874) Print full error when initial model compilation fails
- [#1875](https://gitlab.com/meltano/meltano/-/issues/1875) Automatically run query when sorting is changed
- [#1876](https://gitlab.com/meltano/meltano/-/issues/1876) Don't store Analyze UI state in report file
- [#1877](https://gitlab.com/meltano/meltano/-/issues/1877) Allow designs to reference the same table more than once
- [#1878](https://gitlab.com/meltano/meltano/-/issues/1878) Recompile models when meltano is upgraded

## 1.25.1 - (2020-03-19)

---

### New

- [#1799](https://gitlab.com/meltano/meltano/issues/1799) Improve date range UX by displaying the date range associated with each attribute in the `<select>` (previously the user had to manually check each one-by-one to see if it had an associated date range filter)

### Changes

- [#1799](https://gitlab.com/meltano/meltano/issues/1799) Update "Date Range(s)" button label to account for pluralization
- [#1799](https://gitlab.com/meltano/meltano/issues/1799) Fallback to inline text and only display the date range `<select>` if there are two or more date ranges to filter on
- [#1799](https://gitlab.com/meltano/meltano/issues/1799) Update date range picker to initialize at the first attribute with a valid date range
- [#1799](https://gitlab.com/meltano/meltano/issues/1799) Update the Report Builder's "jump to date range dropdown" buttons (small calendar icon button associated with the left pane's attribute items) to automatically focus the date range that's associated

### Fixes

- [#1872](https://gitlab.com/meltano/meltano/-/issues/1872) Delete state left over from different pipeline run for same extractor
- [#1779](https://gitlab.com/meltano/meltano/-/issues/1779) Fix loading report directly by URL when design request completes before reports request

## 1.25.0 - (2020-03-16)

---

### New

- [#1843](https://gitlab.com/meltano/meltano/issues/1843) Update the Google Ads Extractor selected attributes definition to also extract the Ad Network and Device segments for the Ads Performance Reports.

### Changes

- [#1852](https://gitlab.com/meltano/meltano/-/issues/1852) Move Pipelines after Connections in navbar
- [#1850](https://gitlab.com/meltano/meltano/-/issues/1850) Rename Connections tab "Connection" and "Pipeline" buttons to "Edit Connection", and "View Pipeline"
- [#1856](https://gitlab.com/meltano/meltano/-/issues/1856) Remove "Custom" data source option from UI
- [#1867](https://gitlab.com/meltano/meltano/-/issues/1867) Make timeframe table headings more human-friendly

### Fixes

- [#1848](https://gitlab.com/meltano/meltano/-/issues/1848) Fix Explore page "Report Builder" column loading when model name and model topic name do not match

## 1.24.1 - (2020-03-12)

---

### New

- [!1523](https://gitlab.com/meltano/meltano/merge_requests/1523) Add support for relative date filter definitions to Meltano Filters. That means that filters over dates and times can have a `[+-]N[dmy]` format instead of a fixed date. That allows Meltano to generate a date relative to a pivot date provided by in the query definition or `NOW()`.
- [#1830](https://gitlab.com/meltano/meltano/issues/1830) Add relative vs. absolute date ranges to date range picker of Report Builder

### Changes

- [#1830](https://gitlab.com/meltano/meltano/issues/1830) Update date ranges calendars with "Today" marker for improved UX

## 1.24.0 - (2020-03-09)

---

### Changes

- [#1831](https://gitlab.com/meltano/meltano/issues/1831) Change main navigation "Reports" to "Explore" and update its nested CTAs to link to a landing page per data source
- [#1705](https://gitlab.com/meltano/meltano/issues/1705) Remove `meltano permissions` feature now that it has been extracted into https://gitlab.com/gitlab-data/permifrost.
- Updated "Report Builder" page with a header to better communicate what the page is for.

### Fixes

- [#1840](https://gitlab.com/meltano/meltano/-/issues/1840) Format InputDateIso8601 value as YYYY-MM-DD since a full timestamp value could represent a different date in UTC and local timezone
- [#1842](https://gitlab.com/meltano/meltano/issues/1842) Fix empty filter attributes bug for non-join designs

## 1.23.2 - (2020-03-05)

---

### New

- [#1820](https://gitlab.com/meltano/meltano/issues/1820) Add Vertical Bar chart type to Report chart options

### Changes

- [#1820](https://gitlab.com/meltano/meltano/issues/1820) Updated chart type selection as a dropdown for improved UX (ensures the chart icon is adorned with its label)

### Fixes

- [#1837](https://gitlab.com/meltano/meltano/issues/1837) Fix tap-mongodb database name setting
- [#1838](https://gitlab.com/meltano/meltano/issues/1838) Properly handle dates and timezones in date range picker
- [#1838](https://gitlab.com/meltano/meltano/issues/1838) Ensure records on boundary dates are included when using date range picker with column of type "time"

## 1.23.1 - (2020-03-04)

---

### Fixes

- [#1836](https://gitlab.com/meltano/meltano/issues/1820) Don't crash when gunicorn is sent HUP signal to reload Meltano service

## 1.23.0 - (2020-03-02)

---

### New

- [#1601](https://gitlab.com/meltano/meltano/issues/1601) Add Explore landing pages per data source to act as an aggregate jump-off point to related dashboards, reports, report templates, and more

### Changes

- [#1601](https://gitlab.com/meltano/meltano/issues/1601) Change "Reports" CTA in each Pipeline and the JobLog modal to link to its corresponding and newly added Explore page
- [#1698](https://gitlab.com/meltano/meltano/issues/1698) Change information architecture to separate Connections and Pipelines into distinct pages

### Fixes

- [#1811](https://gitlab.com/meltano/meltano/issues/1811) Fix an issue when installing a custom plugin.
- [#1794](https://gitlab.com/meltano/meltano/issues/1794) Remove the notification field when notifications are disabled.
- [#1815](https://gitlab.com/meltano/meltano/issues/1815) Fix `mapActions` misplacement in `computed` vs. `methods`
- [#1468](https://gitlab.com/meltano/meltano/issues/1468) Update asn1crypto to get Meltano to work on macOS Catalina

## 1.22.2 - (2020-02-27)

---

### Fixes

- [#1809](https://gitlab.com/meltano/meltano/issues/1809) Fix LogModal padding render issue and `TypeError` with proper conditional check prior to dereferencing
- [#1810](https://gitlab.com/meltano/meltano/issues/1810) Fix an issue where Notifications would not be sent when the application used multiple workers

## 1.22.1 - (2020-02-26)

---

### New

- [#1783](https://gitlab.com/meltano/meltano/issues/1873) Add Shopify extractor as a hidden plugin
- [#1499](https://gitlab.com/meltano/meltano/issues/1499) Add date range selector to Analyze UI (requires a `type=date` or `type=time` in each model needing this functionality)

### Changes

- [#1777](https://gitlab.com/meltano/meltano/issues/1777) Update Meltano Analyze to only preselect the first column and aggregate attributes when no attributes have a `require`d setting
- [#1796](https://gitlab.com/meltano/meltano/issues/1796) Update date range and filter changes to trigger autorun if enabled

### Fixes

- [#1798](https://gitlab.com/meltano/meltano/issues/1798) Add OK button to toasts that couldn't be dismissed previously, to prevent them from getting in the way of modal buttons
- [#1803](https://gitlab.com/meltano/meltano/issues/1803) Ensure SMTP credentials can be set via environment variables
- [#1778](https://gitlab.com/meltano/meltano/issues/1778) Fix missing pipeline date when visiting page directly from URL

## 1.22.0 - (2020-02-24)

---

### New

- [#1646](https://gitlab.com/meltano/meltano/issues/1646) Add default Stripe dashboard
- [#1759](https://gitlab.com/meltano/meltano/issues/1759) Add default reports and dashboard for Google Ads data
- [#1775](https://gitlab.com/meltano/meltano/issues/1775) Add default dashboard for GitLab extractor
- [#1714](https://gitlab.com/meltano/meltano/issues/1714) Add support for a `required` setting in Models so Analyze can still work with more complex reporting scenarios (Facebook and Google Adwords need this)
- [#1780](https://gitlab.com/meltano/meltano/issues/1780) Add default reports and dashboard for Facebook Ads data

## 1.21.2 - (2020-02-18)

---

### New

- [#1740](https://gitlab.com/meltano/meltano/issues/1740) Add "Sharing Reports and Dashboards" section to Getting Started guide
- [#1484](https://gitlab.com/meltano/meltano/issues/1484) Add a subscription field to be notified when a Pipeline will be completed.

### Changes

- [#1740](https://gitlab.com/meltano/meltano/issues/1740) Update Getting Started guide screenshots with up-to-date UI

### Fixes

- [#1751](https://gitlab.com/meltano/meltano/issues/1751) Custom report ordering now works based on user customization
- [#1756](https://gitlab.com/meltano/meltano/issues/1756) Fix embed app to properly render based on `report` or `dashboard` type

## 1.21.1 - (2020-02-17)

---

### Fixes

- [#1754](https://gitlab.com/meltano/meltano/issues/1754) Fix duplicate "Share" button and Reports dropdown clipping issue

## 1.21.0 - (2020-02-17)

---

### New

- [#609](https://gitlab.com/meltano/meltano/issues/609) Add the Google Ads Extractor to Meltano as a hidden plugin. It will be fully enabled on Meltano UI once OAuth support is added. It uses the tap defined in https://gitlab.com/meltano/tap-adwords/
- [#1693](https://gitlab.com/meltano/meltano/issues/1693) Add default transformations for the Google Ads Extractor. They are using the dbt package defined in https://gitlab.com/meltano/dbt-tap-adwords
- [#1694](https://gitlab.com/meltano/meltano/issues/1694) Add default Meltano Models for the Google Ads Extractor. They are defined in https://gitlab.com/meltano/model-adwords
- [#1695](https://gitlab.com/meltano/meltano/issues/1695) Add documentation for the Google Ads Extractor
- [#1723](https://gitlab.com/meltano/meltano/issues/1723) Add various mobile and widescreen related style tweaks to improve base layout at mobile and widescreen widths

### Changes

- [!1460](https://gitlab.com/meltano/meltano/merge_requests/1460) Remove the FTP access from Meltano hosted instances
- [#1629](https://gitlab.com/meltano/meltano/issues/1629) Add "Share Dashboard" functionality
- [#1629](https://gitlab.com/meltano/meltano/issues/1629) Update report "Embed" button to "Share" and include a share link to accompany the embed snippet

### Fixes

- [#1680](https://gitlab.com/meltano/meltano/issues/1680) Fix initial "Last Run" button of a pipeline run to properly open the corresponding job log

## 1.20.1 - (2020-02-13)

---

### New

- [#1650](https://gitlab.com/meltano/meltano/issues/1650) create TOS page and add TOS link to website footer

### Changes

- [#1681](https://gitlab.com/meltano/meltano/issues/1681) Update `transform` during pipeline save to conditionally set `skip` vs. `run` to prevent wasted cycles for extractors that lack transformations
- [#1696](https://gitlab.com/meltano/meltano/issues/1696) Update dashboards list to be alphabetically sorted
- [#1710](https://gitlab.com/meltano/meltano/issues/1710) Hide `tap-fastly` in UI

### Fixes

- [#1696](https://gitlab.com/meltano/meltano/issues/1696) Fix duplicate chart renders when dashboard is loaded
- [#1696](https://gitlab.com/meltano/meltano/issues/1696) Fix "Add to Dashboards" button when loading an existing report (additionally updated `disabled` button states)
- [#1711](https://gitlab.com/meltano/meltano/issues/1711) Disable fields of all kinds when a plugin setting is protected or set in env or meltano.yml
- [#1712](https://gitlab.com/meltano/meltano/issues/1712) Fix lock icon tooltip message on plugin settings that were set in env or meltano.yml
- [#1677](https://gitlab.com/meltano/meltano/issues/1677) Properly represent values of boolean settings that were set using environment verariables in UI

## 1.20.0 - (2020-02-10)

---

### New

- [#1682](https://gitlab.com/meltano/meltano/issues/1682) Use human-readable update interval labels

### Changes

- [#1514](https://gitlab.com/meltano/meltano/issues/1514) Remove DBT docs integration
- [#1679](https://gitlab.com/meltano/meltano/issues/1679) Prevent the `hidden` settings from being sent to the front-end, potentially causing configuration failure

### Fixes

- [#1675](https://gitlab.com/meltano/meltano/issues/1675) Fix future grant diffing for databases and schemas
- [#1674](https://gitlab.com/meltano/meltano/issues/1674) Fix duplicate pipelines bug resulting from recent addition to view and update existing connections

## 1.19.2 - (2020-02-06)

---

### Fixes

- [#1672](https://gitlab.com/meltano/meltano/issues/1672) Pin Werkzeug version to 0.16.1 since 1.0.0 is unsupported by Flask-BabelEx

## 1.19.1 - (2020-02-06)

---

### Fixes

- [#1671](https://gitlab.com/meltano/meltano/issues/1671) Fix error handling bug that caused a console error that impacted further UI interaction

## 1.19.0 - (2020-02-06)

---

### New

- [#1545](https://gitlab.com/meltano/meltano/issues/1545) Add read-only report embed functionality via embeddable `iframe` copy-to-clipboard snippet
- [#1606](https://gitlab.com/meltano/meltano/issues/1606) Update UI after successful plugin configuration with auto installed reports and dashboards
- [#1614](https://gitlab.com/meltano/meltano/issues/1614) Add 'Fix Connection' and 'View Connection' CTAs to Integrations with corresponding pipelines
- [#1550](https://gitlab.com/meltano/meltano/issues/1550) Add the Meltano OAuth Service integration to manage the OAuth flow in the plugin configuration

### Changes

- [#1594](https://gitlab.com/meltano/meltano/issues/1594) Improve onboarding UX by moving the "Update Interval" selection to a post-successful-pipeline action
- [#1594](https://gitlab.com/meltano/meltano/issues/1594) Update pipelines to be sorted alphabetically to match data sources organization
- [#1659](https://gitlab.com/meltano/meltano/issues/1659) Update query attribute toggling and results UX when autorun query is on (via 500ms debounce)
- [#1475](https://gitlab.com/meltano/meltano/issues/1475) GitLab extractor in the UI steers user towards a single data source

### Fixes

- [#1657](https://gitlab.com/meltano/meltano/issues/1657) Fix `update_dashboard` error when payload lacked a `new_settings` key
- [#1602](https://gitlab.com/meltano/meltano/issues/1602) Fix instances where `<a disabled='...'>` vs. `<button disabled='...'>` didn't functionally disable the button (previously they were only disabled visually)
- [#1656](https://gitlab.com/meltano/meltano/issues/1656) Fix conditional header in docs to support Meltano.com and inline docs within the Meltano app

## 1.18.0 - (2020-02-03)

---

### New

- [#1154](https://gitlab.com/meltano/meltano/issues/1154) Adds non-dry mode to `meltano permissions` on Snowflake so that queries can be executed
- [#1578](https://gitlab.com/meltano/meltano/issues/1578) User can request help to delete their data from their MeltanoData instance

### Changes

- [#1516](https://gitlab.com/meltano/meltano/issues/1516) Pipelines now show extractor label rather than name
- [#1652](https://gitlab.com/meltano/meltano/issues/1652) Removes the `--full-refresh` command from `meltano permissions`

### Fixes

- [#1595](https://gitlab.com/meltano/meltano/issues/1595) Updates `meltano permissions` to only revoke permissions on databases defined in the spec
- [#1588](https://gitlab.com/meltano/meltano/issues/1588) Update `scrollTo` behavior in Job Log to work across browsers
- [#1660](https://gitlab.com/meltano/meltano/issues/1660) Fix minor action/mutation bug when loading a report in Analyze
- [#1607](https://gitlab.com/meltano/meltano/issues/1607) Fix inaccurate error during report additions/removal from dashboards (via refactor SSOT reports store)

## 1.17.1 - (2020-01-29)

---

### Changes

- [#1625](https://gitlab.com/meltano/meltano/issues/1625) Update docs on meltano.com to only include extractors and loaders provided in the hosted version of Meltano.
- [#1590](https://gitlab.com/meltano/meltano/issues/1590) Add additional targets to `dbt clean`
- [#1655](https://gitlab.com/meltano/meltano/issues/1655) Add UX message to close buttons in Job Log Modal to reinforce that the pipeline still runs after closing (Ben's hover idea)

### Fixes

- [#1618](https://gitlab.com/meltano/meltano/issues/1618) Fix an issue where an expired session would not redirect to the Login page
- [#1630](https://gitlab.com/meltano/meltano/issues/1630) Fix an integrations setup bug that prevented subsequent pipelines to be created unless a full page refresh occurred

## 1.17.0 - (2020-01-27)

---

### New

- [#1462](https://gitlab.com/meltano/meltano/issues/1462) User will be able to reorder dashboard reports
- [#1482](https://gitlab.com/meltano/meltano/issues/1482) Add future grants and revocations for schemas, tables, and views for roles in the `meltano permissions` command
- [#1376](https://gitlab.com/meltano/meltano/issues/1376) Add last updated date to reports
- [#1409](https://gitlab.com/meltano/meltano/issues/1409) Add data start date to Analysis page

- [#1241](https://gitlab.com/meltano/meltano/issues/1241) Add `dashboard` plugin type to enable bundling curated reports and dashboards for data sources
- [#1241](https://gitlab.com/meltano/meltano/issues/1241) Add `--include-related` flag to `meltano add` and `meltano install` to automatically install related plugins based on namespace
- [#1241](https://gitlab.com/meltano/meltano/issues/1241) Add default dashboard and reports for Google Analytics

### Changes

- [#1481](https://gitlab.com/meltano/meltano/issues/1481) Add table and view revocations for roles in the `meltano permissions` command
- [#1459](https://gitlab.com/meltano/meltano/issues/1459) Users can no longer install tap-carbon-intensity from the UI

### Fixes

- [#1600](https://gitlab.com/meltano/meltano/issues/1600) Fix tooltip for Data Source "Connect" buttons
- [#1605](https://gitlab.com/meltano/meltano/issues/1605) Fix an infinite loop causing extraneous API calls to the configuration endpoint
- [#1561](https://gitlab.com/meltano/meltano/issues/1561) Fix `onFocusInput()` to properly focus-and-auto-scroll to `<input type='file'>`s in the data source docs UI
- [#1561](https://gitlab.com/meltano/meltano/issues/1561) Fix `<input type='file'>` styling to better accommodate flexible widths

## 1.16.1 - (2020-01-23)

---

### New

- [#1592](https://gitlab.com/meltano/meltano/issues/1592) Add MAX and MIN aggregate functions to Meltano Models
- [#1552](https://gitlab.com/meltano/meltano/issues/1552) Add "Custom" data source CTA to link to the create custom data source docs
- [#1462](https://gitlab.com/meltano/meltano/issues/1462) User will be able to reorder dashboard reports

### Changes

- [#1510](https://gitlab.com/meltano/meltano/issues/1510) Remove breadcrumbs (not currently useful)
- [#1589](https://gitlab.com/meltano/meltano/issues/1589) Add dbt-specific files to a .gitignore
- [#1402](https://gitlab.com/meltano/meltano/issues/1402) Onboarding redesign to minimize steps and friction ('Extractors' as 'Data Sources', pipelines are secondary to 'Data Source' integrations, and removed loader, transform, and pipeline name as editable in favor of preselected values in accordance with our hosted solution)
- [#1402](https://gitlab.com/meltano/meltano/issues/1402) Local development now requires `.env` to connect a `target-postgres` loader (docs update to follow in [#1586](https://gitlab.com/meltano/meltano/issues/1586) )
- [#1410](https://gitlab.com/meltano/meltano/issues/1410) Update the Design UI to expose timeframes explicitly

### Fixes

- [#1573](https://gitlab.com/meltano/meltano/issues/1573) Fix docs `shouldShowNavbar` conditional and improve query string `embed=true` parsing
- [#1579](https://gitlab.com/meltano/meltano/issues/1579) Make color contrast for CTA buttons accessible
- [#1410](https://gitlab.com/meltano/meltano/issues/1410) Fix a problem with Report that has timeframes selections

### Breaks

## 1.16.0 - (2020-01-20)

---

### New

- [#1556](https://gitlab.com/meltano/meltano/issues/1556) Add default transformations for the Facebook Ads Extractor. They are using the dbt package defined in https://gitlab.com/meltano/dbt-tap-facebook
- [#1557](https://gitlab.com/meltano/meltano/issues/1557) Add default Meltano Models for the Facebook Ads Extractor. They are defined in https://gitlab.com/meltano/model-facebook
- [#1560](https://gitlab.com/meltano/meltano/issues/1560) Make the Facebook Ads Extractor available by default on Meltano UI

### Changes

- [#1541](https://gitlab.com/meltano/meltano/issues/1541) Revert `tap-csv`'s `kind: file` to text input for `csv_files_definition` as we don't fully support `tap-csv` via the UI with single (definition json) and multiple (csv files) file uploading
- [#1477](https://gitlab.com/meltano/meltano/issues/1477) Add a `read-only` mode to Meltano to disable all modifications from the UI

### Fixes

### Breaks

## 1.15.1 - (2020-01-16)

---

### New

- [#608](https://gitlab.com/meltano/meltano/issues/608) Add the Facebook Ads Extractor to Meltano as a hidden plugin. It will be fully enabled on Meltano UI once bundled Transformations and Models are added. It uses the tap defined in https://gitlab.com/meltano/tap-facebook/
- [meltano/model-stripe#2](https://gitlab.com/meltano/model-stripe/issues/2) Add timeframes to the Stripe models
- [#1533](https://gitlab.com/meltano/meltano/issues/1533) Add documentation for the Facebook Ads Extractor

### Changes

- [#1527](https://gitlab.com/meltano/meltano/issues/1527) Update the dashboard modal header to properly differentiate between "Create" and "Edit"
- [#1456](https://gitlab.com/meltano/meltano/issues/1456) 404 Error page now has better back functionality and ability to file new issues directly from the page

### Fixes

- [#1538](https://gitlab.com/meltano/meltano/issues/1538) Fix timeframes not properly displaying on the base table
- [#1574](https://gitlab.com/meltano/meltano/issues/1574) Fix an issue with Meltano crashing after a succesful login
- [#1568](https://gitlab.com/meltano/meltano/issues/1568) Restore support for custom plugins that don't have their available settings defined in discovery.yml

## 1.15.0 - (2020-01-13)

---

### New

- [#1483](https://gitlab.com/meltano/meltano/issues/1483) Add login audit columns to track last login time
- [#1480](https://gitlab.com/meltano/meltano/issues/1480) Add tests to `meltano permissions` command for Snowflake
- [#1392](https://gitlab.com/meltano/meltano/issues/1392) Add inline docs to Extractor configurations in iteration toward improving data setup onboarding

### Changes

- [#1480](https://gitlab.com/meltano/meltano/issues/1480) Add schema revocations for roles in the `meltano permissions` command
- [#1458](https://gitlab.com/meltano/meltano/issues/1458) Remove tap-carbon-intensity-sqlite model from default installation
- [#1458](https://gitlab.com/meltano/meltano/issues/1458) Update docs to reflect new getting started path and updated screenshots
- [#1513](https://gitlab.com/meltano/meltano/issues/1513) Remove dead code related to `/model` route that we no longer link to in favor of the contextual Analyze CTAs and the `MainNav.vue`'s Analyze dropdown
- [#1542](https://gitlab.com/meltano/meltano/issues/1542) Update version, logout, and help UI partial (upper right) to have less prominence and more clearly communicate the "Sign Out" action

### Fixes

- [#1480](https://gitlab.com/meltano/meltano/issues/1480) Fix database revocations corner case for roles in the `meltano permissions` command
- [#1553](https://gitlab.com/meltano/meltano/issues/1553) Fix bug occurring when loading a report that lacks join tables
- [#1540](https://gitlab.com/meltano/meltano/issues/1540) Meltano Analyze will now leverage Pipelines instead of Loaders in the connection dropdown
- [#1540](https://gitlab.com/meltano/meltano/issues/1540) Meltano Analyze will now infer the connection to use instead of it being provided by the user

### Breaks

## 1.14.3 - (2020-01-09)

---

### Fixes

- [#1521](https://gitlab.com/meltano/meltano/issues/1521) Sanitize user-submitted string before using it in file path

## 1.14.2 - (2020-01-09)

---

### New

- [#1391](https://gitlab.com/meltano/meltano/issues/1391) Lock all settings that are controlled through environment variables
- [#1393](https://gitlab.com/meltano/meltano/issues/1393) Add contextual Analyze CTAs for each Pipeline in the Pipelines list
- [#1551](https://gitlab.com/meltano/meltano/issues/1551) Add dbt clean before compile and runs

### Changes

- [#1424](https://gitlab.com/meltano/meltano/issues/1424) Update pipeline elapsed time display to be more human friendly

### Fixes

- [#1430](https://gitlab.com/meltano/meltano/issues/1430) Fix the state not stored for pipelines when Transforms run
- [#1448](https://gitlab.com/meltano/meltano/issues/1448) Fix `AnalyzeList.vue` to display message and link when lacking contextual models

### Breaks

## 1.14.1 - (2020-01-06)

---

### Fixes

- [#1520](https://gitlab.com/meltano/meltano/issues/1520) Fix bug when updating a dashboard that could undesirably overwrite another existing dashboard

### Breaks

## 1.14.0 - (2019-12-30)

---

### New

- [#1461](https://gitlab.com/meltano/meltano/issues/1461) Display toasted notification for report adding to dashboard
- [#1419](https://gitlab.com/meltano/meltano/issues/1419) Add ability to edit and delete dashboards
- [#1411](https://gitlab.com/meltano/meltano/issues/1411) Add download log button to Job Log Modal

### Changes

- [#1311](https://gitlab.com/meltano/meltano/issues/1311) Remove unused meltano/meltano/runner docker image
- [#1502](https://gitlab.com/meltano/meltano/issues/1502) Update configuration file uploads to occur on save vs. file picker completion

### Fixes

- [#1518](https://gitlab.com/meltano/meltano/issues/1518) Fix bug that caused all text fields to show up as required in configuration modals
- [#1446](https://gitlab.com/meltano/meltano/issues/1446) Fix bug that could result in a broken report when the report URL was manually modified
- [#1411](https://gitlab.com/meltano/meltano/issues/1411) Fix bug when reading too large a job log file

## 1.13.0 - (2019-12-23)

---

### New

- [#1269](https://gitlab.com/meltano/meltano/issues/1269) Add `kind: file` so single file uploads can be used with extractors (`tap-google-analytics`'s `key_file_location` is the first user)
- [#1494](https://gitlab.com/meltano/meltano/issues/1494) Add `LIKE` options to Analyze Filter UI so users better understand what filtering patterns are available

### Changes

- [#1399](https://gitlab.com/meltano/meltano/issues/1399) Log Modal now has a prompt to explain potential factors in required time for pipelines to complete
- [#1433](https://gitlab.com/meltano/meltano/issues/1433) Remove `/orchestrate` route and thus the Airflow iframe as this is overkill for our current target users

### Fixes

- [#1434](https://gitlab.com/meltano/meltano/issues/1434) Fix Analyze CTAs to only enable if at least one related pipeline has succeeded
- [#1447](https://gitlab.com/meltano/meltano/issues/1447) Various fixes around loading and reloading reports to mitigate false positive `sqlErrorMessage` conditions
- [#1509](https://gitlab.com/meltano/meltano/issues/1509) Allow plugin profile config to be set through meltano.yml

## 1.12.2 - (2019-12-20)

---

### New

- [#1437](https://gitlab.com/meltano/meltano/issues/1437) Users can now share their dashboards with an automatically generated email

### Changes

- [#1466](https://gitlab.com/meltano/meltano/issues/1466) Filters now have clear language and indiciation that they use AND for chaining
- [#1464](https://gitlab.com/meltano/meltano/issues/1464) Remove the "only" option for transforms in Create Pipeline form

- [#1399](https://gitlab.com/meltano/meltano/issues/1399) Log Modal now has a prompt to explain potential factors in required time for pipelines to complete
- [#1431](https://gitlab.com/meltano/meltano/issues/1431) Add "pipeline will still run if modal is closed" message in the Job Log Modal

### Changes

- [#1422](https://gitlab.com/meltano/meltano/issues/1422) Update start date field to have a recommendation

### Fixes

- [#1447](https://gitlab.com/meltano/meltano/issues/1447) Various fixes around loading and reloading reports to mitigate false positive `sqlErrorMessage` conditions
- [#1443](https://gitlab.com/meltano/meltano/issues/1443) Fix tooltip clipping in modals
- [#1500](https://gitlab.com/meltano/meltano/issues/1500) Fix `meltano install` not running the migrations.

## 1.12.1 - (2019-12-18)

---

### Changes

- [#1403](https://gitlab.com/meltano/meltano/issues/1403) Remove "Orchestrate", "Model", and "Notebook" from the main navigation until each respective UI is more useful (the `/orchestrate` and `/model` routes still exist)
- [#1476](https://gitlab.com/meltano/meltano/issues/1476) Add database and warehouse revocations for roles in the `meltano permissions` command
- [#1473](https://gitlab.com/meltano/meltano/issues/1473) Update Release issue template to recent guidelines

## 1.12.0 - (2019-12-16)

---

### New

- [#1374](https://gitlab.com/meltano/meltano/issues/1374) Add role revocation for users and roles in the `meltano permissions` command
- [#1377](https://gitlab.com/meltano/meltano/issues/1377) Document cleanup steps after MeltanoData testing
- [#1438](https://gitlab.com/meltano/meltano/issues/1438) Add documentation for DNS spoofing error
- [#1436](https://gitlab.com/meltano/meltano/issues/1436) Add video walkthrough on how to setup Google Analytics so that the Meltano Extractor can be able to access the Google APIs and the Google Analytics data.

### Changes

- [#1350](https://gitlab.com/meltano/meltano/issues/1350) Switch to all lower case for Snowflake permission comparisons in the `meltano permissions` command
- [#1449](https://gitlab.com/meltano/meltano/issues/1449) Hide the Marketo Extractor form Meltano UI
- [#1397](https://gitlab.com/meltano/meltano/issues/1397) Optimize workflow for MeltanoData setup
- [#1423](https://gitlab.com/meltano/meltano/issues/1423) Update sidebar and docs to include Ansible

## 1.11.2 - (2019-12-13)

---

### Changes

- [#1435](https://gitlab.com/meltano/meltano/issues/1435) Change "Model" to "Analyze" so the Pipeline CTA is actionable and less abstract
- [#1432](https://gitlab.com/meltano/meltano/issues/1432) Changed "Close" to "Back" in Log Modal to help mitigate "Am I ending the pipeline?" concerns

### Fixes

- [#1439](https://gitlab.com/meltano/meltano/issues/1439) Fix relative elapsed time since last run time display in the Pipelines UI
- [#1441](https://gitlab.com/meltano/meltano/issues/1441) Fix auto advance to "Create Pipeline" when coming from "Load" step (previously "Transform" step, but this has been removed from the UI)
- [#1440](https://gitlab.com/meltano/meltano/issues/1440) Allow installed plugins to appear in UI even if hidden in configuration

## 1.11.1 - (2019-12-12)

---

### New

- [#1351](https://gitlab.com/meltano/meltano/issues/1351) Add "Create Meltano Account" promo for `meltano.meltanodata.com`
- [#1055](https://gitlab.com/meltano/meltano/issues/1055) Add "Disable" button to Tracking Acknowledgment toast so user's can opt-out from the UI
- [#1408](https://gitlab.com/meltano/meltano/issues/1408) Add "Last Run" context to each pipeline
- [#1408](https://gitlab.com/meltano/meltano/issues/1408) Add "Started At", "Ended At", and "Elapsed" to Job Log modal
- [#1390](https://gitlab.com/meltano/meltano/issues/1390) Display of extractors and loaders can now be configured through the `hidden` property in `discovery.yml`

### Changes

- [#1398](https://gitlab.com/meltano/meltano/issues/1398) Update default Transform from "Skip" to "Run"
- [#1406](https://gitlab.com/meltano/meltano/issues/1406) Update Analyze Query section CSS for improved UX (visually improved organization and scanability)
- [#1417](https://gitlab.com/meltano/meltano/issues/1417) Update SCSS variable usage in components for SSOT styling
- [#1408](https://gitlab.com/meltano/meltano/issues/1408) Updated date and time displays to be human-friendly (`moment.js`)
- [#1268](https://gitlab.com/meltano/meltano/issues/1268) Remove Transform step from UI (Create Schedule still allows choosing "Skip" or "Only" but will intelligently default to "Skip" or "Run")

## 1.11.0 - (2019-12-09)

---

### New

- [#1361](https://gitlab.com/meltano/meltano/issues/1361) Add `kind: hidden` to `discovery.yml` so certain connector settings can validate with a default `value` but remain hidden from the user for improved UX

### Changes

- [#1389](https://gitlab.com/meltano/meltano/issues/1389) Temporary Profiles feature removal (conditionally removed if 2+ profiles not already created so existing users can continue using multiple profiles if created)
- [#1373](https://gitlab.com/meltano/meltano/issues/1373) Update MeltanoData deletion process with 1Password

### Fixes

- [#1401](https://gitlab.com/meltano/meltano/issues/1401) Fix double instance of self hosted CTA on desktop sites

## 1.10.2 - (2019-12-06)

---

### Changes

- [#1371](https://gitlab.com/meltano/meltano/issues/1371) Provide more specific instructions for Google Analytics configuration
- [#1381](https://gitlab.com/meltano/meltano/issues/1381) Update the default directory for client_secrets.json for the Google Analytics Extractor to be located under the extract/ directory and not the project's root.
- [#1345](https://gitlab.com/meltano/meltano/issues/1345) Update the documentation for the [Salesforce Extractor](https://www.meltano.com/plugins/extractors/salesforce.html) to contain additional information on Security Tokens
- [#1383](https://gitlab.com/meltano/meltano/issues/1383) Add CTA for hosted solution signup to navigation

### Fixes

- [#1379](https://gitlab.com/meltano/meltano/issues/1379) Fix an issue with Airflow scheduling too many jobs.
- [#1386](https://gitlab.com/meltano/meltano/issues/1386) Fix connector modal clipping issue where small browser heights prevented accessing the "Save" area

### Breaks

## 1.10.1 - (2019-12-05)

---

### Changes

- [#1373](https://gitlab.com/meltano/meltano/issues/1373) Update MeltanoData deletion process with 1Password
- [#1373](https://gitlab.com/meltano/meltano/issues/1373) Update Analyze dropdown as scrollable to better display model CTAs (scrollable dropdown vs. scrolling entire page)

### Fixes

- [#1373](https://gitlab.com/meltano/meltano/issues/1373) Fix formatting on custom containers in MeltanoData guide

## 1.10.0 - (2019-12-04)

---

### New

- [#1343](https://gitlab.com/meltano/meltano/issues/1343) Add current Meltano version to main navigation

### Changes

- [#1358](https://gitlab.com/meltano/meltano/issues/1358) Update MeltanoData guide with maintenance and debugging instructions
- [#1337](https://gitlab.com/meltano/meltano/issues/1337) Add CTA to installations for free hosted dashboards
- [#1365](https://gitlab.com/meltano/meltano/issues/1365) Add process for deleting meltanodata instances
- [#1340](https://gitlab.com/meltano/meltano/issues/1340) Update connector settings UI to communicate the required status of each setting
- [#1357](https://gitlab.com/meltano/meltano/issues/1357) Update LogModal Analyze CTAs so Analyze can preselect the correct loader for a given analysis

### Fixes

- [#1364](https://gitlab.com/meltano/meltano/issues/1364) Fix instructions to SSH into MeltanoData.com instance

## 1.9.1 - (2019-12-04)

---

### Fixes

- [#1355](https://gitlab.com/meltano/meltano/issues/1355) Upgrade version of `discovery.yml` so that not upgraded Meltano instances with a pre v1.9.0 Meltano version do not break.

## 1.9.0 - (2019-12-03)

---

### New

- [marketing#103](https://gitlab.com/meltano/meltano-marketing/issues/103) Add Google Site Verification token to site
- [#1346](https://gitlab.com/meltano/meltano/issues/1346) Add new tutorial for using FileZilla with a Meltano project
- [#1292](https://gitlab.com/meltano/meltano/issues/1292) Add guide for setting up Meltano projects on meltanodata.com

### Changes

- [#1341](https://gitlab.com/meltano/meltano/issues/1341) Various `discovery.yml` and connector configuration UI updates to improve UX.
- [#1341](https://gitlab.com/meltano/meltano/issues/1341) Updated documentation to communicate the various optional settings of a connector

### Fixes

- [#1334](https://gitlab.com/meltano/meltano/issues/1334) Fix automatic population of airflow.cfg after installation
- [#1344](https://gitlab.com/meltano/meltano/issues/1344) Fix an ELT automatic discovery error when running Meltano on Python3.6

## 1.8.0 - (2019-12-02)

---

### New

- [#764](https://gitlab.com/meltano/meltano/issues/764) Add plugin profiles to enable multiple configurations for extractors
- [#1081](https://gitlab.com/meltano/meltano/issues/1081) Add ability to delete data pipelines
- [#1217](https://gitlab.com/meltano/meltano/issues/1217) Add "Test Connection" button to validate connection settings prior to ELT runs
- [#1236](https://gitlab.com/meltano/meltano/issues/1236) Add contextual Analyze CTAs in the Job Log UI
- [#1271](https://gitlab.com/meltano/meltano/issues/1271) Add labels in discovery.yml for easy brand definition

### Changes

- [#1323](https://gitlab.com/meltano/meltano/issues/1323) Add CTA to send users to Typeform to provide info for setting up a hosted dashboard

- [#1323](https://gitlab.com/meltano/meltano/issues/1323) Add CTA to send users to Typeform to provide info for setting up a hosted dashboard
- [#1271](https://gitlab.com/meltano/meltano/issues/1271) Improve messaging on tap and target settings modals
- [#1226](https://gitlab.com/meltano/meltano/issues/1226) Update Pipelines main navigation link to show all data pipeline schedules if that step has been reached
- [#1323](https://gitlab.com/meltano/meltano/issues/1323) Add CTA to send users to Typeform to provide info for setting up a hosted dashboard
- [#1271](https://gitlab.com/meltano/meltano/issues/1271) Improve messaging on tap and target settings modals
- [#1246](https://gitlab.com/meltano/meltano/issues/1246) Update the [Salesforce API + Postgres](https://www.meltano.com/tutorials/salesforce-and-postgres.html) Tutorial to use Meltano UI for setting up the Extractor and Loader, running the ELT pipeline and analyzing the results.

- [#1225](https://gitlab.com/meltano/meltano/issues/1225) Update dbt docs link to be conditional so the user doesn't experience 404s

## 1.7.2 - (2019-11-26)

---

### Fixes

- [#1318](https://gitlab.com/meltano/meltano/merge_requests/1318/) Pin dbt version to `v0.14.4` to address Meltano Transformation failing when using dbt `v0.15.0`

## 1.7.1 - (2019-11-25)

---

### Fixes

- [#1184](https://gitlab.com/meltano/meltano/merge_requests/1184/) Fix `contextualModels` implementation for contextual CTAs in Job Log modal

## 1.7.0 - (2019-11-25)

---

### New

- [#1236](https://gitlab.com/meltano/meltano/issues/1236) Add contextual Analyze CTAs in the Job Log UI

### Fixes

- [#1298](https://gitlab.com/meltano/meltano/issues/1298) Let default entity selection be configured in discovery.yml under `select`
- [#1298](https://gitlab.com/meltano/meltano/issues/1298) Define default entity selection for tap-salesforce
- [#1304](https://gitlab.com/meltano/meltano/issues/1304) Fix Meltano subprocess fetching large catalogs (e.g. for Salesforce) getting stuck do to the subprocess' stderr buffer filling and the process getting deadlocked.

## 1.6.0 - (2019-11-18)

---

### New

- [#1235](https://gitlab.com/meltano/meltano/issues/1235) Add help link button in the app
- [#1285](https://gitlab.com/meltano/meltano/issues/1285) Add link to YouTube guidelines for release instructions
- [#1277](https://gitlab.com/meltano/meltano/issues/1277) Move sections that don't apply to outside contributors from Contributing and Roadmap docs to Handbook: Release Process, Release Schedule, Demo Day, Speedruns, DigitalOcean Marketplace

### Changes

- [#1257](https://gitlab.com/meltano/meltano/issues/1257) Prevent modified logo file upon each build
- [#1289](https://gitlab.com/meltano/meltano/issues/1289) Dismiss all modals when using the escape key
- [#1282](https://gitlab.com/meltano/meltano/issues/1282) Remove Entity Selection from the UI (still available in CLI) and default to "All" entities for a given data source
- [#1303](https://gitlab.com/meltano/meltano/issues/1303) Update the configuration options for the Salesforce Extractor to only include relevant properties. Remove properties like the client_id that were not used for username/password authentication.
- [#1308](https://gitlab.com/meltano/meltano/issues/1308) Update the configuration options for the Marketo Extractor to use a Start Date instead of a Start Time.

### Fixes

- [#1297](https://gitlab.com/meltano/meltano/issues/1297) Get actual latest ELT job log by sorting matches by creation time with nanosecond resolution
- [#1297](https://gitlab.com/meltano/meltano/issues/1297) Fix pipeline failure caused by jobs that require true concurrency being executed on CI runners that don't

## 1.5.0 - (2019-11-11)

---

### New

- [#1222](https://gitlab.com/meltano/meltano/issues/1222) Include static application security testing (SAST) in the pipeline
- [#1164](https://gitlab.com/meltano/meltano/issues/1164) Add "transform limitations" message to Transform UI
- [#1272](https://gitlab.com/meltano/meltano/issues/1272) Add Vuepress plugin to generate a sitemap on website build
- [meltano-marketing#89](https://gitlab.com/meltano/meltano-marketing/issues/89) Adds basic title and meta descriptions to all public-facing website & documentation pages.

### Changes

- [#1239](https://gitlab.com/meltano/meltano/issues/1239) Update header buttons layout on small viewports
- [#1019](https://gitlab.com/meltano/meltano/issues/1019) Automatically update package.json file versions
- [#1253](https://gitlab.com/meltano/meltano/issues/1253) Do not allow `meltano` command invocation without any argument
- [#1192](https://gitlab.com/meltano/meltano/issues/1192) Improve helper notes associated with each Extract, Load, and Transform step to better communicate the purpose of each
- [#1201](https://gitlab.com/meltano/meltano/issues/1201) Improved "Auto Advance" messaging regarding Entity Selection. We also doubled the default toast time to improve likelihood of reading feedback.
- [#1191](https://gitlab.com/meltano/meltano/issues/1191) update Google Analytics extractor documentation to explain how to set up the Google Analytics API, and remove duplicate instructions from the [Google Analytics API + Postgres tutorial](http://meltano.com/tutorials/google-analytics-with-postgres.html#prerequisites)
- [#1199](https://gitlab.com/meltano/meltano/issues/1199) Add example and sample CSV files to the CSV extractor documentation
- [#1247](https://gitlab.com/meltano/meltano/issues/1247) Update the [Loading CSV Files to a Postgres Database](https://www.meltano.com/tutorials/csv-with-postgres.html) Tutorial to use Meltano UI for setting up the Extractor and Loader, running the ELT pipeline and analyzing the results. Also provide all the files used in the tutorial (transformations, models, etc) as downloadable files.
- [#1279] Revise ["Roadmap" section](https://meltano.com/docs/roadmap.html) of the docs with clarified persona, mission, vision, and re-order content
- [#1134](https://gitlab.com/meltano/meltano/issues/1134) Update the [GitLab API + Postgres](https://www.meltano.com/tutorials/gitlab-and-postgres.html). Include video walk-through and update the end to end flow to only use Meltano UI.
- [#95](https://gitlab.com/meltano/meltano-marketing/issues/95) Update the DigitalOcean CTA to go to the public directory page for the Meltano droplet
- [#1270](https://gitlab.com/meltano/meltano/issues/1270) Main navigation "Pipeline" to "Pipelines" to reinforce multiple vs. singular (conflicts a bit with the verb approach of the other navigation items but we think it's worth it for now)
- [#1240](https://gitlab.com/meltano/meltano/issues/1240) Provide clarity around how Airflow can be used directly in documentation and UI
- [#1263](https://gitlab.com/meltano/meltano/issues/1263) Document lack of Windows support and suggest WSL, Docker

### Fixes

- [#1259](https://gitlab.com/meltano/meltano/issues/1259) Fix `meltano elt` not properly logging errors happening in the ELT process
- [#1183](https://gitlab.com/meltano/meltano/issues/1183) Fix a race condition causing the `meltano.yml` to be empty in some occurence
- [#1258](https://gitlab.com/meltano/meltano/issues/1258) Fix format of custom extractor's capabilities in meltano.yml
- [#1215](https://gitlab.com/meltano/meltano/issues/1215) Fix intercom documentation footer overlap issue.
- [#1215](https://gitlab.com/meltano/meltano/issues/1215) Fix YouTube iframes to be responsive (resolves unwanted side-effect of horizontal scrollbar at mobile/tablet media queries)

## 1.4.0 - (2019-11-04)

---

### New

- [#1208](https://gitlab.com/meltano/meltano/issues/1208) Add description to `Plugin` definition and updated `discovery.yml` and UI to consume it
- [#1195](https://gitlab.com/meltano/meltano/issues/1195) Add temporary message in configuration communicating their global nature until "Profiles" are implemented
- [#1245](https://gitlab.com/meltano/meltano/issues/1245) Add detailed information on the documentation about events tracked by Meltano when Anonymous Usage Data tracking is enabled.
- [#1228](https://gitlab.com/meltano/meltano/issues/1228) Add preselections of the first column and aggregate of base table to initialize Analyze with data by default.

### Changes

- [#1244](https://gitlab.com/meltano/meltano/issues/1244) Add instructions on how to deactivate a virtual environment
- [#1082](https://gitlab.com/meltano/meltano/issues/1082) Meltano will now enable automatically DAGs created in Airflow
- [#1231](https://gitlab.com/meltano/meltano/issues/1231) Update CLI output during project initialization
- [#1126](https://gitlab.com/meltano/meltano/issues/1126) Minor UI updates to improve clarity around Schedule step and Manual vs Orchestrated runs
- [#1210](https://gitlab.com/meltano/meltano/issues/1210) Improved SQLite loader configuration context (name and description)
- [#1185](https://gitlab.com/meltano/meltano/issues/1185) Remove majority of unimplemented placeholder UI buttons
- [#1166](https://gitlab.com/meltano/meltano/issues/1166) Clarify in documentation that plugin configuration is stored in the `.meltano` directory, which is in `.gitignore`.
- [#1200](https://gitlab.com/meltano/meltano/issues/1200) Link to new Getting Help documentation section instead of issue tracker where appropriate

- [#1227](https://gitlab.com/meltano/meltano/issues/1227) Update Notebook `MainNav` link to jump to our Jupyter Notebook docs

### Fixes

- [#1075](https://gitlab.com/meltano/meltano/issues/1075) Fix a bug that caused `target-csv` to fail.
- [#1233](https://gitlab.com/meltano/meltano/issues/1233) Fix the Design page failing to load a Design that has timeframes on the base table
- [#1187](https://gitlab.com/meltano/meltano/issues/1187) Updated configuration to support `readonly` kind to prevent unwanted editing
- [#1187](https://gitlab.com/meltano/meltano/issues/1187) Updated configuration to setting resets to prevent unwanted editing
- [#1187](https://gitlab.com/meltano/meltano/issues/1187) Updated configuration to conditionally reset certain settings to prevent unwanted editing
- [#1187](https://gitlab.com/meltano/meltano/issues/1187) Updated configuration to prevent unwanted editing until we handle this properly with role-based access control
- [#1187](https://gitlab.com/meltano/meltano/issues/1187) Updated certain connector configuration settings with a `readonly` flag to prevent unwanted editing in the UI. This is temporary and will be removed when we handle this properly with role-based access control.
- [#1198](https://gitlab.com/meltano/meltano/issues/1198) Fix "More Info." link in configuration to properly open a new tab via `target="_blank"`

- [#1229](https://gitlab.com/meltano/meltano/issues/1229) Improve extractor schema autodiscovery error messages and don't attempt autodiscovery when it is known to not be supported, like in the case of tap-gitlab
- [#1207](https://gitlab.com/meltano/meltano/issues/1207) Updated all screenshots in Getting Started Guide to reflect the most current UI

## 1.3.0 - (2019-10-28)

---

### New

- [#991](https://gitlab.com/meltano/meltano/issues/991) Add e2e tests for simple sqlite-carbon workflow
- [#1103](https://gitlab.com/meltano/meltano/issues/1103) Add Intercom to Meltano.com to interact with our users in real-time
- [#1130](https://gitlab.com/meltano/meltano/issues/1130) Add Tutorial for extracting data from Google Analytics and loading the extracted data to Postgres
- [#1168](https://gitlab.com/meltano/meltano/issues/1168) Speedrun video added to home page and new release issue template
- [#1182](https://gitlab.com/meltano/meltano/issues/1182) Add `null`able date inputs so optional dates aren't incorrectly required in validation
- [#1169](https://gitlab.com/meltano/meltano/issues/1169) Meltano now generates the dbt documentation automatically

### Changes

- [!1061](https://gitlab.com/meltano/meltano/merge_requests/1061) Update the Getting Started Guide and the Meltano.com documentation with the new UI and information about job logging and how to find the most recent run log of a pipeline.
- [#1213](https://gitlab.com/meltano/meltano/issues/1213) Add VuePress use and benefits to documentation
- [#922](https://gitlab.com/meltano/meltano/issues/922) Document the importance of transformations and how to get started
- [#1167](https://gitlab.com/meltano/meltano/issues/1167) Iterate on docs to improve readability and content updates

### Fixes

- [#1173](https://gitlab.com/meltano/meltano/issues/1173) Fix `sortBy` drag-and-drop bug in Analyze by properly using `tryAutoRun` vs. `runQuery`
- [#1079](https://gitlab.com/meltano/meltano/issues/1079) `meltano elt` will now run in isolation under `.meltano/run/elt`
- [#1204](https://gitlab.com/meltano/meltano/issues/1204) move project creation steps out of the local installation section of the docs and into the Getting Started Guide
- [#782](https://gitlab.com/meltano/meltano/issues/782) Update timeframe label and fix timeframe attributes to properly display in the Result Table

## 1.2.1 - (2019-10-22)

---

### New

- [#1123](https://gitlab.com/meltano/meltano/issues/1123) Add first-class "Submit Issue" CTA to help expedite resolution when a running job fails. Also updated the "Log" CTA in the Pipelines UI to reflect a failed state.

### Fixes

- [#1172](https://gitlab.com/meltano/meltano/issues/1172) Fix analytics issue related to app version

## 1.2.0 - (2019-10-21)

---

### New

- [#1121](https://gitlab.com/meltano/meltano/issues/1121) Add ability to configure listen address of Meltano and Airflow
- [#1022](https://gitlab.com/meltano/meltano/issues/1022) Add "Autorun Query" toggle and persist the user's choice across sessions
- [#1060](https://gitlab.com/meltano/meltano/issues/1060) Auto advance to Job Log from Pipeline Schedule creation
- [#1111](https://gitlab.com/meltano/meltano/issues/1111) Auto advance to Loader installation step when an extractor lacks entity selection

### Changes

- [#1013](https://gitlab.com/meltano/meltano/issues/1013) Toast initialization and analytics initialization cleanup

### Fixes

- [#1050](https://gitlab.com/meltano/meltano/issues/1050) Fix a bug where the Job log would be created before the `transform` are run.
- [#1122](https://gitlab.com/meltano/meltano/issues/1122) `meltano elt` will now properly run when using `target-snowflake`.
- [#1159](https://gitlab.com/meltano/meltano/issues/1159) Minor UI fixes (proper `MainNav` Model icon active color during Analyze route match & "Run" auto query related cleanup) and `...NameFromRoute` refactor renaming cleanup

## 1.1.0 - (2019-10-16)

---

### New

- [#1106](https://gitlab.com/meltano/meltano/issues/1106) Add description metadata to the GitLab extractor's Ultimate License configuration setting
- [#1057](https://gitlab.com/meltano/meltano/issues/1057) Auto advance to Entity Selection when an extractor lacks configuration settings
- [#51](https://gitlab.com/meltano/meltano-marketing/issues/51) Update Google Analytics to track `appVersion`, custom `projectId`, and to properly use the default `clientId`. The CLI also now uses `client_id` to differentiate between a CLI client id (not versioned) and the project id (versioned).
- [#1012](https://gitlab.com/meltano/meltano/issues/1012) Add intelligent autofocus for improved UX in both Extractor and Loader configuration
- [#758](https://gitlab.com/meltano/meltano/issues/758) Update 'meltano permissions' to add --full-refresh command to revoke all privileges prior to granting
- [#1113](https://gitlab.com/meltano/meltano/issues/1113) Update 'meltano permissions' to have the ability to find all schemas matching a partial name such as `snowplow_*`
- [#1114](https://gitlab.com/meltano/meltano/issues/1114) Update 'meltano permissions' to include the OPERATE privilege for Snowflake warehouse

### Changes

- Compress meltano-logo.png
- [#1080](https://gitlab.com/meltano/meltano/issues/1080) Temporarily disable Intercom until userId strategy is determined
- [#1058](https://gitlab.com/meltano/meltano/issues/1058) Updated the selected state of grouped buttons to fill vs. stroke. Updated the docs to reflect the reasoning to ensure consistency in Meltano's UI visual language
- [#1068](https://gitlab.com/meltano/meltano/issues/1068) Replace dogfooding term in docs to speedrun
- [#1101](https://gitlab.com/meltano/meltano/issues/1101) Add new tour video to home page
- [#1101](https://gitlab.com/meltano/meltano/issues/1101) Update design to improve readability and contrast
- [#1115](https://gitlab.com/meltano/meltano/issues/1115) Update 'meltano permissions' to not require an identially named role for a given user

### Fixes

- [#1120](https://gitlab.com/meltano/meltano/issues/1120) Fix a concurrency bug causing `meltano select` to crash.
- [#1086](https://gitlab.com/meltano/meltano/issues/1086) Fix a concurrency issue when the `meltano.yml` file was updated.
- [#1112](https://gitlab.com/meltano/meltano/issues/1112) Fix the "Run" button to improve UX by properly reflecting the running state for auto-running queries
- [#1023](https://gitlab.com/meltano/meltano/issues/1023) Fix last vuex mutation warning with editable `localConfiguration` clone approach

### Breaks

## 1.0.1 - (2019-10-07)

---

### Fixes

- Patch technicality due to PyPi limitation (v1 already existed from a publish mistake seven+ months ago) with needed changelog New/Changes/Fixes section headers

## 1.0.0 - (2019-10-07)

---

### New

- [#1020](https://gitlab.com/meltano/meltano/issues/1020) Update Command Line Tools documentation to reflect a standard format with opportunities for improvement in the future
- [#524](https://gitlab.com/meltano/meltano/issues/524) There is a new Plugins section on the site to contain all ecosystem related libraries (i.e., extractors, loaders, etc.)

### Changes

- [#1087](https://gitlab.com/meltano/meltano/issues/1087) Fix `meltano select` not seeding the database when run as the first command.
- [#1090](https://gitlab.com/meltano/meltano/issues/1090) Update the namespace for all plugins. Also the default schema used will go back to including the `tap_` prefix to avoid conflicts with existing schemas (e.g. a local `gitlab` or `salesforce` schema). This also fixes `tap-csv` and `tap-google-analytics` not properly working after the latest Meltano release.
- [#1047](https://gitlab.com/meltano/meltano-marketing/issues/1047) Fix a bug where some configuration values were not redacted

### Fixes

### Breaks

- [#1085](https://gitlab.com/meltano/meltano/issues/1085) Fix Analyze model dropdown to properly reflect installed `models`
- [#1089](https://gitlab.com/meltano/meltano/issues/1089) Properly re-initialize the Analyze page after a new analysis is selected during an existing analysis (this issue surfaced due to the recent Analyze dropdown CTAs addition which enables an analysis change during an existing one)
- [#1092](https://gitlab.com/meltano/meltano/issues/1092) Fix async condition so the design store's `defaultState` is properly applied before loading a new design via `initializeDesign`

## 0.44.1 - (2019-10-03)

---

### New

- [#51](https://gitlab.com/meltano/meltano-marketing/issues/51) Add Google Analytics tracking acknowledgment in the UI
- [#926](https://gitlab.com/meltano/meltano/issues/926) Add step-by-step intructions for using the DigitalOcean one-click installer
- [#1076](https://gitlab.com/meltano/meltano/issues/1076) Enable Log button in pipelines UI after route change or hard refresh if a matching log exists
- [#1067](https://gitlab.com/meltano/meltano/issues/1067) Add Model landing page and update Analyze main navigation to a dropdown displaying the various analysis CTAs associated with each model
- [#1080](https://gitlab.com/meltano/meltano/issues/1080) Add live chat support on Meltano.com website using Intercom.io

### Changes

- [#1069](https://gitlab.com/meltano/meltano/issues/1069) Meltano will now use the schedule's name to run incremental jobs
- [#926](https://gitlab.com/meltano/meltano/issues/926) Move manual DigitalOcean Droplet configuration instructions to advanced tutorials
- Collapse Installation docs into a single section

### Fixes

- [#1071](https://gitlab.com/meltano/meltano/issues/1071) Fix `rehydratePollers` so the UI reflects running jobs after a hard refresh or route change (this surfaced from the recent [!963](https://gitlab.com/meltano/meltano/merge_requests/963) change)
- [#1075](https://gitlab.com/meltano/meltano/issues/1075) Fix an issue where `meltano elt` would fail when a previous job was found

## 0.44.0 - (2019-09-30)

---

### New

- [#950](https://gitlab.com/meltano/meltano/issues/950) Removed the Analyze connection configuration: Meltano will now infer connections out of each loader configuration.
- [#1002](https://gitlab.com/meltano/meltano/issues/1002) Analyze UI now displays the Topic's (analysis model's) description text if applicable
- [#1032](https://gitlab.com/meltano/meltano/issues/1032) Add 'Model' and 'Notebook' to main navigation to communicate that Meltano plans to empower users with modeling and notebooking functionality
- [#949](https://gitlab.com/meltano/meltano/issues/949) Add "Log" button and dedicated sub-UI for tracking an ELT run's status more granularly

- [#932](https://gitlab.com/meltano/meltano/issues/932) Meltano can now be upgraded from the UI directly.

### Changes

- [#1045](https://gitlab.com/meltano/meltano/issues/1045) Make it clear that 'meltano add' is not hanging while installing plugins
- [#1000](https://gitlab.com/meltano/meltano/issues/1000) Update Getting Started guide with updated screenshots and content
- [#854](https://gitlab.com/meltano/meltano/issues/854) Charts now use pretty labels rather than the ID
- [#1011](https://gitlab.com/meltano/meltano/issues/1011) Removed "Catch-up Date" in favor of default "Start Date" of extractor
- [#578](https://gitlab.com/meltano/meltano/issues/578) Remove support for `tap-zuora`.
- [#1002](https://gitlab.com/meltano/meltano/issues/1002) Update `discovery.yml` with explicit `kind: password` metadata (we infer and set input types of `password` as a safeguard, but the explicit setting is preferred)
- [#1049](https://gitlab.com/meltano/meltano/issues/1049) Change default `target-sqlite` database name to `warehouse` to not conflict with system database
- [#949](https://gitlab.com/meltano/meltano/issues/949) Update the way Meltano handles logs for ELT runs: Every elt run is logged in `.meltano/run/logs/{job_id}/elt_{timestamp}.log`. That allows Meltano to keep logs for multiple, or even concurrent, elt runs with the same `job_id`.
- [#949](https://gitlab.com/meltano/meltano/issues/949) Update "Create Pipeline" redirect logic based on the previous route being 'transforms' (this is a UX win setting up the user with the sub-UI for the next logical step vs. requiring a manual "Create" click)
- [#1051](https://gitlab.com/meltano/meltano/issues/1051) Automatically set SQLALCHEMY_DATABASE_URI config to system database URI

### Fixes

- [#1004](https://gitlab.com/meltano/meltano/issues/1004) Fix error when deselecting last attribute in Analyze
- [#1048](https://gitlab.com/meltano/meltano/issues/1048) Fix various actions that should have been mutations and did minor code convention cleanup
- [#1063](https://gitlab.com/meltano/meltano/issues/1063) Fix the "Explore" button link in Dashboards to properly account for the `namespace`

### Breaks

- [#1051](https://gitlab.com/meltano/meltano/issues/1051) Remove MELTANO_BACKEND e.a. in favor of --uri CLI option and MELTANO_DATABASE_URI env var
- [#1052](https://gitlab.com/meltano/meltano/issues/1052) Move system database into `.meltano` directory to indicate it is owned by the app and not supposed to be messed with directly by users

## 0.43.0 - (2019-09-23)

---

### New

- [#1014](https://gitlab.com/meltano/meltano/issues/1014) Meltano now logs all output from each `meltano elt` run in a log file that uses the unique job*id of the run. It can be found in `.meltano/run/logs/elt*{job_id}.log`.
- [#1014](https://gitlab.com/meltano/meltano/issues/1014) Meltano now logs all output from each `meltano elt` run in a log file that uses the unique job*id of the run. It can be found in `.meltano/run/logs/elt*{job_id}.log`.
- [#1014](https://gitlab.com/meltano/meltano/issues/1014) Meltano now logs all output from each `meltano elt` run in a log file that uses the unique `job_id` of the run. It can be found in `.meltano/run/logs/elt*{job_id}.log`.
- [#955](https://gitlab.com/meltano/meltano/issues/955) Establish baseline for demo day and how they should be run

### Changes

- [#891](https://gitlab.com/meltano/meltano/issues/891) Contributors can run webapp from root directory

### Fixes

- [#1005](https://gitlab.com/meltano/meltano/issues/1005) Fix installed plugins endpoints listing identically named plugins of different types under wrong type

## 0.42.1 - (2019-09-19)

---

### Changes

- [#987](https://gitlab.com/meltano/meltano/issues/987) Update routing to match labels (verbs vs. nouns) in effort to subtly reinforce action taking vs. solely "thing" management
- [#960](https://gitlab.com/meltano/meltano/issues/960) Improve UX by instantly displaying extractor and loader configuration UIs based on "Install" or "Configure" interaction as opposed to the prior delay (side effect of async `addPlugin`)
- [#996](https://gitlab.com/meltano/meltano/issues/996) Update conditional UI analytics stats tracking at runtime vs. build-time by sourcing state from the same backend `send_anonymous_usage_stats` flag

### Fixes

- [#992](https://gitlab.com/meltano/meltano/issues/992) Fix missing GA scripts
- [#989](https://gitlab.com/meltano/meltano/issues/989) Fix UI/UX documentation regarding recent removal of `view-header`
- [#994](https://gitlab.com/meltano/meltano/issues/994) Fix stale Pipelines Count in main navigation Pipeline badge
- [#999](https://gitlab.com/meltano/meltano/issues/999) Update yarn dependencies to resolve peer dependency warning
- [#1008](https://gitlab.com/meltano/meltano/issues/1008) Fix error on "Create Pipeline Schedule" modal when no plugins have been installed
- [#1015](https://gitlab.com/meltano/meltano/issues/1008) Support SQLite database name with and without '.db' extension
- [#1007](https://gitlab.com/meltano/meltano/issues/1007) Fix pipeline with failed job not being regarded as having completed
- [#998](https://gitlab.com/meltano/meltano/issues/998) Update Analyze UI with conditional loading indicator to prevent query generation prior to connection dialects being loaded (this solution is still useful for when inference supercedes our current manual dialect selection solution)
- [#1009](https://gitlab.com/meltano/meltano/issues/1009) Fix default ConnectorSettings validation to account for `false` (unchecked) checkbox values

### Breaks

## 0.42.0 - (2019-09-16)

---

### New

- [#976](https://gitlab.com/meltano/meltano/issues/976) Route changes will update page title in the web app

### Changes

- [Marketing #48](https://gitlab.com/meltano/meltano-marketing/issues/48) Update newsletter subscription links to redirect to our new newsletter [hosted by Substack](https://meltano.substack.com)

### Fixes

- [#965](https://gitlab.com/meltano/meltano/issues/965) Fix a regression that prevented the Meltano UI to reach the Meltano API when using an external hostname.
- [#986](https://gitlab.com/meltano/meltano/issues/986) Fix an issue where the Orchestration page would not show Airflow even when it was installed.
- [#969](https://gitlab.com/meltano/meltano/issues/969) Fix an issue where the Meltano Analyze connection would not respect the `port` configuration.
- [#964](https://gitlab.com/meltano/meltano/issues/964) Fix copy button overlap issue with top navigation
- [#970](https://gitlab.com/meltano/meltano/issues/970) Fix Meltano's m5o parser and compiler to properly namespace and isolate the definitions of different custom and packaged Topics.

## 0.41.0 - (2019-09-09)

---

### New

- [#980](https://gitlab.com/meltano/meltano/issues/980) Add Cypress for e2e testing pipeline
- [#579](https://gitlab.com/meltano/meltano/issues/579) Add `meltano schedule list` to show a project's schedules
- [#942](https://gitlab.com/meltano/meltano/issues/942) Add progress bars on various routes to improve UX feedback
- [#779](https://gitlab.com/meltano/meltano/issues/779) Add various UI polish details regarding iconography use, preloading feedback, breadcrumbs, container styling, navigation, and sub-navigation

### Changes

- [#906](https://gitlab.com/meltano/meltano/issues/906) `meltano ui` will now run in `production` per default

- [#942](https://gitlab.com/meltano/meltano/issues/942) Update Analyze Connections UI to match configuration-as-modal pattern for UX consistency regarding configuration
- [#779](https://gitlab.com/meltano/meltano/issues/779) Update all "This feature is queued..." temporary UI buttons to link to the Meltano repo issues page with a contextual search term

## 0.40.0 - (2019-09-04)

---

### New

- [#927](https://gitlab.com/meltano/meltano/issues/927) Document how to manually set up a Meltano Droplet on DigitalOcean

- [#916](https://gitlab.com/meltano/meltano/issues/916) Add Transform step as first-class and adjacent step to Extract and Load
- [#916](https://gitlab.com/meltano/meltano/issues/916) Improve Create Pipeline Schedule default selection UX by leveraging "ELT recents" concept
- [#936](https://gitlab.com/meltano/meltano/issues/936) Add "Refresh Airflow" button in Orchestrate to bypass route change or full-page refresh when iframe doesn't initially inflate as expected (this will likely be automated once the root cause is determined)
- [#899](https://gitlab.com/meltano/meltano/issues/899) Add deep linking improvements to reports and dashboards to better facilitate sharing
- [#899](https://gitlab.com/meltano/meltano/issues/899) Add "Edit" and "Explore" buttons to each report instance displayed in a dashboard to enable editing said report and exploring a fresh and unselected analysis of the same model and design
- [!546](https://gitlab.com/meltano/meltano/merge_requests/546) Add new Advanced Tutorial on how to Load CSV files to Postgres

### Changes

- [#909](https://gitlab.com/meltano/meltano/issues/909) Default names will be generated for Reports and Dashboards
- [#892](https://gitlab.com/meltano/meltano/issues/892) Improve experience for parsing Snowflake URL for ID by showing processing step
- [#935](https://gitlab.com/meltano/meltano/issues/935) Update Entity Selection to be nested in the Extract step so each ELT step is consecutive
- [#886](https://gitlab.com/meltano/meltano/issues/886) Add validation for grouping settings as the next iteration of improved form validation for generated connector settings

### Fixes

- [#931](https://gitlab.com/meltano/meltano/issues/931) Fix Analyze Connections identifier mismatch resulting from recent linting refactor
- [#919](https://gitlab.com/meltano/meltano/issues/919) Fix Airflow iframe automatic UI refresh
- [#937](https://gitlab.com/meltano/meltano/issues/937) Fix Chart.vue prop type error

## 0.39.0 - (2019-08-26)

---

### New

- [#838](https://gitlab.com/meltano/meltano/issues/838) Add indicator for speed run plugins
- [#870](https://gitlab.com/meltano/meltano/issues/870) Add global footer component in docs
- [#871](https://gitlab.com/meltano/meltano/issues/871) Add contributing link in footer of docs
- [#908](https://gitlab.com/meltano/meltano/issues/908) Add auto installation for Airflow Orchestrator for improved UX
- [#912](https://gitlab.com/meltano/meltano/issues/912) Auto run the ELT of a saved Pipeline Schedule by default
- [#907](https://gitlab.com/meltano/meltano/issues/907) Add auto select of "All" for Entities Selection step and removed the performance warning (a future iteration will address the "Recommended" implementation and the display of a resulting performance warning when "All" is selected and "Recommended" ignored)
- [#799](https://gitlab.com/meltano/meltano/issues/799) Standardized code conventions on the frontend and updated related documentation (issues related to further linting enforcement will soon follow)

### Changes

- [#838](https://gitlab.com/meltano/meltano/issues/838) Speed run plugins prioritized to top of the list
- [#896](https://gitlab.com/meltano/meltano/issues/896) Add documentation for how to do patch releases
- [#910](https://gitlab.com/meltano/meltano/issues/910) Update linting rules to enforce better standards for the frontend code base
- [#885](https://gitlab.com/meltano/meltano/issues/885) Add docs for all extractors and loaders
- [#885](https://gitlab.com/meltano/meltano/issues/885) All plugin modal cards show docs text if they have docs
- [#733](https://gitlab.com/meltano/meltano/issues/733) Improve error feedback to be more specific when plugin installation errors occur

### Fixes

- [#923](https://gitlab.com/meltano/meltano/issues/923) Fix contributing release docs merge conflict issue

## 0.38.0 - (2019-08-21)

---

### New

- [#746](https://gitlab.com/meltano/meltano/issues/746) Add CTA to specific dashboard in "Add to Dashboard" sub-UI
- [#746](https://gitlab.com/meltano/meltano/issues/746) Add toast feedback on success, update, or error for schedules, reports, and dashboards
- [#814](https://gitlab.com/meltano/meltano/issues/814) Install Airflow via the Orchestration UI (we may do this in the background automatically in the future)

### Changes

- [#901](https://gitlab.com/meltano/meltano/issues/901) Update entities plugins to be alphabetically sorted for consistency with extractors ordering

### Fixes

- [#746](https://gitlab.com/meltano/meltano/issues/746) Prevent duplicate schedule, report, and dashboard creation if there is an existing item
- [#976](https://gitlab.com/meltano/meltano/issues/900) Fix fallback v976e Route changes will update page title in the web appfor Iso8601 dates/times
- [#903](https://gitlab.com/meltano/meltano/issues/903) Fix columns display issue for the base table in Analyze

### Breaks

## 0.37.2 - (2019-08-19)

---

### Fixes

- [#894](https://gitlab.com/meltano/meltano/issues/894) Fix issue with static asset paths

## 0.37.1 - (2019-08-19)

---

### Fixes

- [#894](https://gitlab.com/meltano/meltano/issues/894) Fix build issues with new Vue CLI 3 build process

## 0.37.0 - (2019-08-19)

---

### New

- [#763](https://gitlab.com/meltano/meltano/issues/763) Add inference to auto install related plugins after a user installs a specific extractor
- [#867](https://gitlab.com/meltano/meltano/issues/867) Add fallback values (if they aren't set in the `discovery.yml`) for `start date`, `start time`, and `end date` for all connectors so the user has potentially one less interaction to make per connector configuration

### Changes

- [#342](https://gitlab.com/meltano/meltano/issues/342) Swap UI app directory "webapp" and upgrade to Vue CLI 3
- [#882](https://gitlab.com/meltano/meltano/issues/882) Update navigation and subnavigation labels to verbs vs. nouns to inspire action and productivity when using the UI
- [#700](https://gitlab.com/meltano/meltano/issues/700) Update documentation to remove "\$" and trim spaces to make CLI command copy/paste easier
- [#878](https://gitlab.com/meltano/meltano/issues/878) Write a [tutorial to help users get started with PostgreSQL](http://www.meltano.com/docs/loaders.html#postgresql-database)
- [#883](https://gitlab.com/meltano/meltano/issues/883) Break Extractors and Loaders sections out in the docs
- [#889](https://gitlab.com/meltano/meltano/issues/889) Allow for githooks to lint on commit
- [#835](https://gitlab.com/meltano/meltano/issues/835) Pipeline name in Schedule creation will have an automatic default

### Fixes

- [#872](https://gitlab.com/meltano/meltano/issues/872) Updated `tap-marketo` and `tap-stripe` to leverage password input type while also improving the input type password fallback
- [#882](https://gitlab.com/meltano/meltano/issues/882) Fix recent minor regression regarding `Dashboard` routing
- [#858](https://gitlab.com/meltano/meltano/issues/858) Fix `job_state` bug so that ELT run status polling can properly resume as expected
- [#890](https://gitlab.com/meltano/meltano/issues/890) Fix implementation of default configuration setting to use less code

## 0.36.0 - (2019-08-12)

---

### New

- [#793](https://gitlab.com/meltano/meltano/issues/793) Add introduction module to Connector Settings to allow for helper text as far as signup and documentation links
- [#796](https://gitlab.com/meltano/meltano/issues/796) Add dropdown option to Connector Settings to allow for more defined UI interactions
- [#802](https://gitlab.com/meltano/meltano/issues/802) Add support for Query Filters over columns that are not selected
- [#855](https://gitlab.com/meltano/meltano/issues/855) Add empty state to Dashboards and cleaned up styling for consistency with Analyze's layout
- [#856](https://gitlab.com/meltano/meltano/issues/856) Add contextual information to the Analyze Connection UI to aid user understanding
- [#800](https://gitlab.com/meltano/meltano/issues/800) Add save success feedback for connectors, entities, and connections
- [#817](https://gitlab.com/meltano/meltano/issues/817) Add [Meltano explainer video](https://www.youtube.com/watch?v=2Glsf89WQ5w) to the front page of Meltano.com

### Changes

- [#794](https://gitlab.com/meltano/meltano/issues/794) Update Snowflake fields to have descriptions and utilize tooltip UI
- [#853](https://gitlab.com/meltano/meltano/issues/853) Improve UX for multi-attribute ordering (wider sub-UI for easier reading, clear drop target, and clearer drag animation for reenforcing sorting interaction)
- [#735](https://gitlab.com/meltano/meltano/issues/735) Update Entities UI to only display entity selection "Configure" CTAs for installed (vs. previously all) extractors
- [#548](https://gitlab.com/meltano/meltano/issues/548) Update Meltano mission, vision and path to v1 on [roadmap page](https://meltano.com/docs/roadmap.html) of Meltano.com
- [#824](https://gitlab.com/meltano/meltano/issues/824) Update `meltano select` to use the unique `tap_stream_id` instead of the `stream` property for filtering streams. This adds support for taps with multiple streams with the same name, like, for example, the ones produced by `tap-postgres` when tables with the same name are defined in different schemas.
- [#842](https://gitlab.com/meltano/meltano/issues/842) Collapse Deployment section in the docs to be under [Installation](https://meltano.com/docs/installation.html)

### Fixes

- [#855](https://gitlab.com/meltano/meltano/issues/855) Fix bug that duplicated a dashboard's `reportIds` that also prevented immediate UI feedback when reports were toggled (added or removed) from a dashboard via Analyze's "Add to Dashboard" dropdown
- [#851](https://gitlab.com/meltano/meltano/issues/851) Fix report saving and loading to work with filters and sortBy ordering
- [#852](https://gitlab.com/meltano/meltano/issues/852) Update Scheduling UI to have "Run" button at all times vs conditionally to empower users to run one-off ELT pipelines even if Airflow is installed
- [#852](https://gitlab.com/meltano/meltano/issues/852) Update Scheduling UI "Interval" column with CTA to install Airflow while communicating why via tooltip
- [#852](https://gitlab.com/meltano/meltano/issues/852) Fix initial Orchestration page hydration to properly reflect Airflow installation status
- [#831](https://gitlab.com/meltano/meltano/issues/831) Update `meltano elt` to exit with 1 and report dbt's exit code on an error message when dbt exits with a non-zero code.
- [#857](https://gitlab.com/meltano/meltano/issues/857) Update PluginDiscoveryService to use the cached `discovery.yml` when Meltano can not connect to `meltano.com` while trying to fetch a fresh version of the discovery file.
- [#850](https://gitlab.com/meltano/meltano/issues/850) Fix entities response so entities display as expected (as assumed this simple fix was due to our recent interceptor upgrade)
- [#800](https://gitlab.com/meltano/meltano/issues/800) Fix connector and connection settings to display saved settings by default while falling back and setting defaults if applicable

## 0.35.0 - (2019-08-05)

---

### New

- [!781](https://gitlab.com/meltano/meltano/merge_requests/781) Add new Advanced Tutorial on how to use tap-postgres with Meltano
- [#784](https://gitlab.com/meltano/meltano/issues/784) Add multiple attribute ordering with drag and drop ordering in the UI

### Changes

- [#784](https://gitlab.com/meltano/meltano/issues/784) As part of multiple attribute sorting and keeping the attributes and results sub-UIs in sync, we know autorun queries based on user interaction after the initial explicit "Run" button interaction

## 0.34.2 - (2019-08-01)

---

### Fixes

- [#821](https://gitlab.com/meltano/meltano/issues/821) Fix `meltano config` not properly loading settings defined in the `meltano.yml`
- [#841](https://gitlab.com/meltano/meltano/issues/841) Fix a problem when model names were mangled by the API

## 0.34.1 - (2019-07-30)

---

### Fixes

- [#834](https://gitlab.com/meltano/meltano/issues/834) Fixed a problem with the Meltano UI not having the proper API URL set

## 0.34.0 - (2019-07-29)

---

### New

- [#757](https://gitlab.com/meltano/meltano/issues/757) Update 'meltano permissions' to add support for GRANT ALL and FUTURE GRANTS on tables in schemas
- [#760](https://gitlab.com/meltano/meltano/issues/760) Update 'meltano permissions' to add support for granting permissions on VIEWs
- [#812](https://gitlab.com/meltano/meltano/issues/812) `meltano ui` will now stop stale Airflow workers when starting
- [#762](https://gitlab.com/meltano/meltano/issues/762) Added run ELT via the UI (manages multiple and simultaneous runs)
- [#232](https://gitlab.com/meltano/meltano/issues/232) Meltano now bundles Alembic migrations to support graceful database upgrades

### Changes

- [#828](https://gitlab.com/meltano/meltano/issues/828) Docker installation instructions have been dogfooded, clarified, and moved to Installation section
- [#944](https://gitlab.com/meltano/meltano/issues/944) Update the Transform step's default to "Skip"

### Fixes

- [#807](https://gitlab.com/meltano/meltano/issues/807) Fix filter input validation when editing saved filters
- [#822](https://gitlab.com/meltano/meltano/issues/822) Fix pipeline schedule naming via slugify to align with Airflow DAG naming requirements
- [#820](https://gitlab.com/meltano/meltano/issues/820) Fix `meltano select` not properly connecting to the system database
- [#787](https://gitlab.com/meltano/meltano/issues/787) Fix results sorting to support join tables
- [#832](https://gitlab.com/meltano/meltano/issues/832) Fix schedule creation endpoint to return properly typed response (this became an issue as a result of our recent case conversion interceptor)
- [#819](https://gitlab.com/meltano/meltano/issues/819) Running the Meltano UI using gunicorn will properly update the system database

## 0.33.0 - (2019-07-22)

---

### New

- [#788](https://gitlab.com/meltano/meltano/issues/788) Reydrate filters in Analyze UI after loading a saved report containing filters

### Changes

- [#804](https://gitlab.com/meltano/meltano/issues/804) Connection set in the Design view are now persistent by Design

### Fixes

- [#788](https://gitlab.com/meltano/meltano/issues/788) Properly reset the default state of the Analyze UI so stale results aren't displayed during a new analysis
- [!806](https://gitlab.com/meltano/meltano/merge_requests/806) Fix filters editing to prevent input for `is_null` and `is_not_null` while also ensuring edits to existing filter expressions types adhere to the same preventitive input.
- [#582](https://gitlab.com/meltano/meltano/issues/582) Remove the `export` statements in the default `.env` initialized by `meltano init`.
- [#816](https://gitlab.com/meltano/meltano/issues/816) Fix `meltano install` failing when connections where specified in the `meltano.yml`
- [#786](https://gitlab.com/meltano/meltano/issues/786) Fixed an issue with the SQL engine would mixup table names with join/design names
- [#808](https://gitlab.com/meltano/meltano/issues/808) Fix filter aggregate value with enforced number via `getQueryPayloadFromDesign()` as `input type="number"` only informs input keyboards on mobile, and does not enforce the Number type as expected

## 0.32.2 - (2019-07-16)

---

### New

- [#759](https://gitlab.com/meltano/meltano/issues/759) Added filtering functionality to the Analyze UI while additionally cleaning it up from a UI/UX lens

## 0.32.1 - (2019-07-15)

---

### Fixes

- [#792](https://gitlab.com/meltano/meltano/issues/792) Fix an error when trying to schedule an extractor that didn't expose a `start_date`.

## 0.32.0 - (2019-07-15)

---

### New

- [!718](https://gitlab.com/meltano/meltano/merge_requests/718) Add support for filters (WHERE and HAVING clauses) to MeltanoQuery and Meltano's SQL generation engine
- [#748](https://gitlab.com/meltano/meltano/issues/748) Added the `Connections` plugin to move the Analyze connection settings to the system database
- [#748](https://gitlab.com/meltano/meltano/issues/748) Added the `meltano config` command to manipulate a plugin's configuration

### Fixes

[!726](https://gitlab.com/meltano/meltano/merge_requests/726) Fixed InputDateIso8601's default value to align with HTML's expected empty string default

## 0.31.0 - (2019-07-08)

---

### New

- [#766](https://gitlab.com/meltano/meltano/issues/766) Add Codeowners file so that the "approvers" section on MRs is more useful for contributors
- [#750](https://gitlab.com/meltano/meltano/issues/750) Various UX updates (mostly tooltips) to make the configuration UI for scheduling orchestration easier to understand
- [#739](https://gitlab.com/meltano/meltano/issues/739) Updated `discovery.yml` for better consistency of UI order within each connector's settings (authentication -> contextual -> start/end dates). Improved various settings' `kind`, `label`, and `description`. Added a `documentation` prop to provide a documentation link for involved settings (temp until we have better first class support for more complex setting types)

### Fixes

- [#737](https://gitlab.com/meltano/meltano/issues/737) Fixed UI flash for connector settings when installation is complete but `configSettings` has yet to be set
- [#751](https://gitlab.com/meltano/meltano/issues/751) Fixed the Orchestrations view by properly checking if Airflow is installed so the correct directions display to the user

## 0.30.0 - (2019-07-01)

---

### New

- [#736](https://gitlab.com/meltano/meltano/issues/736) Add "Cancel", "Next", and a message to the entities UI when an extractor doesn't support discovery and thus entity selection
- [#730](https://gitlab.com/meltano/meltano/issues/730) Updated Analyze Models page UI with improved content organization so it is easier to use
- [#710](https://gitlab.com/meltano/meltano/issues/710) Updated connector (extractor and loader) settings with specific control type (text, password, email, boolean, and date) per setting, added form validation, and added an inference by default for password and token fields as a protective measure
- [#719](https://gitlab.com/meltano/meltano/issues/719) Added InputDateIso8601.vue component to standardize date inputs in the UI while ensuring the model data remains in Iso8601 format on the frontend.
- [#643](https://gitlab.com/meltano/meltano/issues/643) Updated `minimallyValidated` computeds so that new users are intentionally funneled through the pipelines ELT setup UI (previously they could skip past required steps)
- [#752](https://gitlab.com/meltano/meltano/issues/752) Fix the schedule having no start_date when the extractor didn't expose a `start_date` setting

### Fixes

- [!703](https://gitlab.com/meltano/meltano/merge_requests/703) Fix `ScheduleService` instantiation due to signature refactor

## 0.29.0 - (2019-06-24)

---

### New

- [#724](https://gitlab.com/meltano/meltano/issues/724) Add the `model-gitlab-ultimate` plugin to Meltano. It includes .m5o files for analyzing data available for Gitlab Ultimate or Gitlab.com Gold accounts (e.g. Epics, Epic Issues, etc) fetched using the Gitlab API. Repository used: https://gitlab.com/meltano/model-gitlab-ultimate
- [#723](https://gitlab.com/meltano/meltano/issues/723) Add proper signage and dedicated sub-navigation area in views/pages. Standardized the view -> sub-view markup relationships for consistent layout. Directory refactoring for improved organization.
- [#612](https://gitlab.com/meltano/meltano/issues/612) Move the plugins' configuration to the database, enabling configuration from the UI

### Changes

- [#636](https://gitlab.com/meltano/meltano/issues/636) Refactored connector logo related logic into a ConnectorLogo component for code cleanliness, reusability, and standardization
- [#728](https://gitlab.com/meltano/meltano/issues/728) Change error notification button link to open the bugs issue template

### Fixes

- [#718](https://gitlab.com/meltano/meltano/issues/718) Fix dynamically disabled transforms always running. Transforms can now be dynamically disabled inside a dbt package and Meltano will respect that. It will also respect you and your time.
- [#684](https://gitlab.com/meltano/meltano/issues/684) Enables WAL on SQLite to handle concurrent processes gracefully
- [#732](https://gitlab.com/meltano/meltano/issues/732) Fix plugin installation progress bar that wasn't updating upon installation completion

## 0.28.0 - (2019-06-17)

---

### New

- [!683](https://gitlab.com/meltano/meltano/issues/683) Add `--start-date` to `meltano schedule` to give the control over the catch up logic to the users
- [#651](https://gitlab.com/meltano/meltano/issues/651) Added model installation in the Analyze UI to bypass an otherwise "back to the CLI step"
- [#676](https://gitlab.com/meltano/meltano/issues/676) Add pipeline schedule UI for viewing and saving pipeline schedules for downstream use by Airflow/Orchestration

### Changes

- [#708](https://gitlab.com/meltano/meltano/issues/708) Enable `tap-gitlab` to run using Gitlab Ultimate and Gitlab.com Gold accounts and extract Epics and Epic Issues.
- [#711](https://gitlab.com/meltano/meltano/issues/711) Add new call to action for submitting an issue on docs site
- [#717](https://gitlab.com/meltano/meltano/issues/717) Enable `dbt-tap-gitlab` to run using Gitlab Ultimate and Gitlab.com Gold accounts and generate transformed tables that depend on Epics and Epic Issues.

### Fixes

- [#716](https://gitlab.com/meltano/meltano/issues/716) Fix entities UI so only installed extractors can edit selections
- [#715](https://gitlab.com/meltano/meltano/issues/715) Remove reimport of Bulma in `/orchestration` route to fix borked styling

## 0.27.0 - (2019-06-10)

---

### New

- [!640](https://gitlab.com/meltano/meltano/merge_requests/640) Google Analytics logo addition for recent tap-google-analytics Extractor addition
- [#671](https://gitlab.com/meltano/meltano/issues/671) Add the `tap-google-analytics` transform to Meltano. It is using the dbt package defined in https://gitlab.com/meltano/dbt-tap-google-analytics
- [#672](https://gitlab.com/meltano/meltano/issues/672) Add the `model-google-analytics` plugin to Meltano. It includes .m5o files for analyzing data fetched from the Google Analytics Reporting API. Repository used: https://gitlab.com/meltano/model-google-analytics
- [#687](https://gitlab.com/meltano/meltano/issues/687) Implemented a killswitch to prevent undefined behaviors when a Meltano project is not compatible with the installed `meltano` version

### Fixes

- [#661](https://gitlab.com/meltano/meltano/issues/661) Fixed empty UI for extractors that lack configuration settings by providing feedback message with actionable next steps
- [#663](https://gitlab.com/meltano/meltano/issues/663) Fixed Airflow error when advancing to Orchestration step after installing and saving a Loader configuration
- [#254](https://gitlab.com/meltano/meltano/issues/254) Fixed `meltano init` not working on terminal with cp1252 encoding
- [#254](https://gitlab.com/meltano/meltano/issues/254) Fixed `meltano add/install` crashing on Windows
- [#664](https://gitlab.com/meltano/meltano/issues/664) Minor CSS fix ensuring Airflow UI height is usable (side-effect of recent reparenting)
- [#679](https://gitlab.com/meltano/meltano/issues/679) Fix an issue with `meltano select` emitting duplicate properties when the property used the `anyOf` type
- [#650](https://gitlab.com/meltano/meltano/issues/650) Add `MELTANO_DISABLE_TRACKING` environment variable to disable all tracking
- [#670](https://gitlab.com/meltano/meltano/issues/670) Update tests to not send tracking events

## 0.26.0 - (2019-06-03)

---

### New

- [#603](https://gitlab.com/meltano/meltano/issues/603) `meltano select` now supports raw JSON Schema as a valid Catalog
- [#537](https://gitlab.com/meltano/meltano/issues/537) Add Extractor for Google Analytics (`tap-google-analytics`) to Meltano. It uses the tap defined in https://gitlab.com/meltano/tap-google-analytics/

### Changes

- [#621](https://gitlab.com/meltano/meltano/issues/621) Added new tutorial for tap-gitlab
- [#657](https://gitlab.com/meltano/meltano/issues/657) Update Analyze page to have single purpose views

### Fixes

- [#645](https://gitlab.com/meltano/meltano/issues/645) Fixed confusion around Loader Settings and Analytics DB Connector Settings
- [#580](https://gitlab.com/meltano/meltano/issues/580) Fixed `project_compiler` so the Analyze page can properly display custom topics
- [#658](https://gitlab.com/meltano/meltano/issues/658) Fixed the Analyze page when no models are present
- [#603](https://gitlab.com/meltano/meltano/issues/603) Fix an issue where `meltano select` would incorrectly report properties as excluded
- [#603](https://gitlab.com/meltano/meltano/issues/603) Fix an issue where `meltano select` incorrectly flatten nested properties
- [#553](https://gitlab.com/meltano/meltano/issues/553) Fix an issue where running `meltano select --list` for the first time would incorrectly report properties

### Break

## 0.25.0 - (2019-05-28)

---

### New

- [#586](https://gitlab.com/meltano/meltano/issues/586) `meltano ui` now automatically start Airflow if installed; Airflow UI available at `Orchestration`.
- [#592](https://gitlab.com/meltano/meltano/issues/592) Added baseline UX feedback via toast for uncaught API response errors with a link to "Submit Bug"
- [#642](https://gitlab.com/meltano/meltano/issues/642) Improved UX during extractor plugin installation so settings can be configured _during_ installation as opposed to waiting for the (typically lengthy) install to complete
- [!647](https://gitlab.com/meltano/meltano/merge_requests/647) Added preloader for occasional lengthy extractor loading and added feedback for lengthy entities loading
- [#645](https://gitlab.com/meltano/meltano/issues/645) Added an Analyze landing page to facilitate future sub-UIs including the Analyze database settings; Added proper Loader Settings UI.

### Fixes

- [#645](https://gitlab.com/meltano/meltano/issues/645) Fixed confusion around Loader Settings and Analyze database settings

## 0.24.0 - (2019-05-06)

---

### New

- [#622](https://gitlab.com/meltano/meltano/issues/622) Added ELT flow UI Routes & Deep Linking to advance user through next steps after each step's save condition vs. requiring them to manually click the next step to advance
- [#598](https://gitlab.com/meltano/meltano/issues/598) Updated color and greyscale use in the context of navigation and interactive elements to better communicate UI hierarchy
- [#607](https://gitlab.com/meltano/meltano/issues/607) Add "All/Default/Custom" button bar UI for improved entities selection UX
- [#32](https://gitlab.com/meltano/meltano-marketing/issues/32) Integrate Algolia Search for docs
- [#590](https://gitlab.com/meltano/meltano/issues/590) Add documentation for deploying Meltano in ECS
- [#628](https://gitlab.com/meltano/meltano/issues/628) Add documentation for tap-mongodb
- [!605](https://gitlab.com/meltano/meltano/merge_requests/605) Added tooltips for areas of UI that are WIP for better communication of a feature's status

### Changes

- [375](https://gitlab.com/meltano/meltano/issues/375) Meltano can now run on any host/port

### Fixes

- [#595](https://gitlab.com/meltano/meltano/issues/595) Fix `meltano invoke` not working properly with `dbt`
- [#606](https://gitlab.com/meltano/meltano/issues/606) Fix `SingerRunner.bookmark_state()` to properly handle and store the state output from Targets as defined in the Singer.io Spec.

## 0.23.0 - (2019-04-29)

---

### New

- [#32](https://gitlab.com/meltano/meltano-marketing/issues/32) Integrate Algolia Search for docs

### Changes

- [#522](https://gitlab.com/meltano/meltano/issues/522) Update Carbon tutorial with new instructions and screenshots

## 0.22.0 - (2019-04-24)

---

### New

- [#477](https://gitlab.com/meltano/meltano/issues/477) Add ability for users to sign up for email newsletters
- [!580](https://gitlab.com/meltano/meltano/merge_requests/580) Add sorting to plugins for improved UX, both UI via extractors/loaders/etc. and `meltano discover all` benefit from sorted results
- [!528](https://gitlab.com/meltano/meltano/issues/528) Add documentation for RBAC alpha feature and environment variables

### Changes

- [#588](https://gitlab.com/meltano/meltano/issues/588) Updated core navigation and depth hierarchy styling to facilitate main user flow and improved information architecture
- [#591](https://gitlab.com/meltano/meltano/issues/591) Revert #484: remove `meltano ui` being run outside a Meltano project.
- [#584](https://gitlab.com/meltano/meltano/issues/584) Initial v1 for enabling user to setup ELT linearly through the UI via a guided sequence of steps

### Fixes

- [#600](https://gitlab.com/meltano/meltano/issues/600) Fix a bug with meltano select when the extractor would output an invalid schema
- [#597](https://gitlab.com/meltano/meltano/issues/597) Automatically open the browser when `meltano ui` is run

## 0.21.0 - (2019-04-23)

---

### New

- [#477](https://gitlab.com/meltano/meltano/issues/477) Add ability for users to sign up for email newsletters

### Changes

- [#591](https://gitlab.com/meltano/meltano/issues/591) Revert #484: remove `meltano ui` being run outside a Meltano project.

## 0.20.0 - (2019-04-15)

---

### New

- Add documentation on custom transformations and models. Link to Tutorial: https://www.meltano.com/tutorials/create-custom-transforms-and-models.html

## 0.19.1 - (2019-04-10)

---

### New

- [#539](https://gitlab.com/meltano/meltano/issues/539) Add Tutorial for "Using Jupyter Notebooks" with Meltano
- [#534](https://gitlab.com/meltano/meltano/issues/534) Add UI entity selection for a given extractor
- [#520](https://gitlab.com/meltano/meltano/issues/520) Add v1 UI for extractor connector settings
- [#486](https://gitlab.com/meltano/meltano/issues/486) Add the `model-gitlab` plugin to Meltano. It includes .m5o files for analyzing data fetched using the Gitlab API. Repository used: https://gitlab.com/meltano/model-gitlab
- [#500](https://gitlab.com/meltano/meltano/issues/500) Add the `model-stripe` plugin to Meltano. It includes .m5o files for analyzing data fetched using the Stripe API. Repository used: https://gitlab.com/meltano/model-stripe
- [#440](https://gitlab.com/meltano/meltano/issues/440) Add the `model-zuora` plugin to Meltano. It includes .m5o files for analyzing data fetched using the Zuora API. Repository used: https://gitlab.com/meltano/model-zuora
- [#541](https://gitlab.com/meltano/meltano/issues/541) Add a 404 page for missing routes on the web app

### Fixes

- [#576](https://gitlab.com/meltano/meltano/issues/576) Fix switching between designs now works
- [#555](https://gitlab.com/meltano/meltano/issues/555) Fix `meltano discover` improperly displaying plugins
- [#530](https://gitlab.com/meltano/meltano/issues/530) Fix query generation for star schemas
- [#575](https://gitlab.com/meltano/meltano/issues/575) Move Airflow configuration to .meltano/run/airflow
- [#571](https://gitlab.com/meltano/meltano/issues/571) Fix various routing and API endpoint issues related to recent `projects` addition

## 0.19.0 - (2019-04-08)

---

### New

- [#513](https://gitlab.com/meltano/meltano/issues/513) Added initial e2e tests for the UI
- [#431](https://gitlab.com/meltano/meltano/issues/431) Add the `tap-zendesk` transform to Meltano. It is using the dbt package defined in https://gitlab.com/meltano/dbt-tap-zendesk
- [484](https://gitlab.com/meltano/meltano/issues/484) Updated `meltano ui` to automatically launch the UI, and projects from the UI (previously only an option in the CLI)
- [#327](https://gitlab.com/meltano/meltano/issues/327) Add `meltano add --custom` switch to enable integration of custom plugins
- [#540](https://gitlab.com/meltano/meltano/issues/540) Add CHANGELOG link in intro section of the docs
- [#431](https://gitlab.com/meltano/meltano/issues/431) Add the `model-zendesk` plugin to Meltano. It includes .m5o files for analyzing data fetched using the Zendesk API. Repository used: https://gitlab.com/meltano/model-zendesk
- [!544](https://gitlab.com/meltano/meltano/merge_requests/544) Add support for extracting data from CSV files by adding [tap-csv](https://gitlab.com/meltano/tap-csv) to Meltano
- [#514](https://gitlab.com/meltano/meltano/issues/514) Add 'airflow' orchestrators plugin to enable scheduling
- Add the `tap-zuora` transform to Meltano. It is using the dbt package defined in https://gitlab.com/meltano/dbt-tap-zuora

### Changes

- [#455](https://gitlab.com/meltano/meltano/issues/455) Add documentation about `target-snowflake`

### Fixes

- [#507](https://gitlab.com/meltano/meltano/issues/507) Ensure design name and table name don't need to match so multiple designs can leverage a single base table
- [#551](https://gitlab.com/meltano/meltano/issues/551) Fix HDA queries generated when an attribute is used both as a column and as an aggregate.
- [#559](https://gitlab.com/meltano/meltano/issues/559) Add support for running custom transforms for taps without default dbt transforms.

## 0.18.0 - (2019-04-02)

---

### New

- [#432](https://gitlab.com/meltano/meltano/issues/432) Add the `tap-zuora` transform to Meltano. It is using the dbt package defined in https://gitlab.com/meltano/dbt-tap-zuora

### Changes

- Remove Snowflake references from advanced tutorial.
- [#2 dbt-tap-zuora](https://gitlab.com/meltano/dbt-tap-zuora/issues/2) Remove custom SFDC related attributes from Zuora Account and Subscription Models
- Update [Contributing - Code Style](https://meltano.com/docs/contributing.html#code-style) documentation to including **pycache** troubleshooting

### Fixes

- [#529](https://gitlab.com/meltano/meltano/issues/529) Resolve "SFDC Tutorial - ELT Fails due to invalid schema.yml" by [#4 dbt-tap-salesforce](https://gitlab.com/meltano/dbt-tap-salesforce/issues/4) removing the schema.yml files from the dbt models for tap-salesforce.
- [#502](https://gitlab.com/meltano/meltano/issues/502) Fix the situation where an m5o has no joins, the design still will work.

## 0.17.0 - (2019-03-25)

---

### New

- [#485](https://gitlab.com/meltano/meltano/issues/485) Added various UI unit tests to the Analyze page
- [#370](https://gitlab.com/meltano/meltano/issues/370) Enabled authorization using role-based access control for Designs and Reports

### Changes

- [#283](https://gitlab.com/meltano/meltano/issues/283) Silence pip's output when there is not error
- [#468](https://gitlab.com/meltano/meltano/issues/468) Added reminder in docs regarding the need for `source venv/bin/activate` in various situations and added minor copy updates

### Fixes

- [#433](https://gitlab.com/meltano/meltano/issues/433) Add the `sandbox` configuration to `tap-zuora`.
- [#501](https://gitlab.com/meltano/meltano/issues/501) Fix `meltano ui` crashing when the OS ran out of file watcher.
- [#510](https://gitlab.com/meltano/meltano/issues/510) Fix an issue when finding the current Meltano project in a multi-threaded environment.
- [#494](https://gitlab.com/meltano/meltano/issues/494) Improved documentation around tutorials and Meltano requirements
- [#492](https://gitlab.com/meltano/meltano/issues/492) A few small contextual additions to help streamline the release process
- [#503](https://gitlab.com/meltano/meltano/issues/503) Fix a frontend sorting issue so the backend can properly generate an up-to-date query

## 0.16.0 - (2019-03-18)

---

### New

- Add support for extracting data from Gitlab through the updated tap-gitlab (https://gitlab.com/meltano/tap-gitlab)
- Add the `tap-gitlab` transform to Meltano. It is using the dbt package defined in https://gitlab.com/meltano/dbt-tap-gitlab
- Add "Copy to Clipboard" functionality to code block snippets in the documentation
- Add the `tap-stripe` transform to Meltano. It is using the dbt package defined in https://gitlab.com/meltano/dbt-tap-stripe
- Add new command `meltano add model [name_of_model]`
- Add models to the available plugins

### Changes

- Various documentation [installation and tutorial improvements](https://gitlab.com/meltano/meltano/issues/467#note_149858308)
- Added troubleshooting button to help users add context to a pre-filled bug issue

### Fixes

- Fix the API database being mislocated
- Replaced the stale Meltano UI example image in the Carbon Emissions tutorial
- 473: Fix the docker image (meltano/meltano) from failing to expose the API

## 0.15.1 - (2019-03-12)

---

### Fixes

- locks down dependencies for issues with sqlalchemy snowflake connector

## 0.15.0 - (2019-03-11)

---

### New

- Add Salesforce Tutorial to the docs
- Add documentation for the permissions command
- Add tracking for the `meltano ui` command

### Fixes

- Updated analytics to properly recognize SPA route changes as pageview changes

## 0.14.0 - (2019-03-04)

---

### New

- Update stages table style in docs
- Add custom transforms and models tutorial to the docs

### Changes

- Add api/v1 to every route
- Update DbtService to always include the my_meltano_project model when transform runs

### Fixes

- Resolved duplicate display issue of Dashboards and Reports on the Files page
- Removed legacy `carbon.dashboard.m5o` (regression from merge)
- Updated dashboards and reports to use UI-friendly name vs slugified name
- Fix minor clipped display issue of right panel on `/settings/database`
- Fix minor display spacing in left panel of Settings
- Fix dashboard page to properly display a previously active dashboard's updated reports
- Fix pre-selected selections for join aggregates when loading a report
- Fix charts to display multiple aggregates (v1)
- Fix 404 errors when refreshing the frontend
- Fix a regression where the Topics would not be shown in the Files page

## 0.13.0 - (2019-02-25)

---

### New

- Add the `tap-salesforce` transform to Meltano. It is using the dbt package defined in https://gitlab.com/meltano/dbt-tap-salesforce
- Add m5o model and tables for tap-salesforce
- Updated the deep-link icon (for Dashboards/Reports on the Files page)

### Changes

- Polished the RBAC view, making it clearer the feature is experimental.
- Rename "Models" to "Topics"
- Use the current connection's schema when generating queries at run time for Postgres Connections.
- Add support for multiple Aggregates over the same attribute when generating HDA queries.

## 0.12.0 - (2019-02-21)

---

### New

- UI cleanup across routes (Analyze focus) and baseline polish to mitigate "that looks off comments"
- Update installation and contributing docs
- Meltano implement role-based access control - [!368](https://gitlab.com/meltano/meltano/merge_requests/368)
- Add version CLI commands for checking current Meltano version
- Add deep linking to dashboards
- Add deep linking to reports

### Fixes

- Fixed a problem when environment variables where used as default values for the CLI - [!390](https://gitlab.com/meltano/meltano/merge_requests/390)
- Fixed dashboards initial load issue due to legacy (and empty) `carbon.dashboard.m5o` file
- New standardized approach for `.m5o` id generation (will need to remove any dashboard.m5o and report.m5o)

## 0.11.0 - (2019-02-19)

---

### New

- Update installation and contributing docs
- Add support for generating Hyper Dimensional Aggregates (HDA)
- Add internal Meltano classes for representing and managing Designs, Table, Column, Aggregate, Definitions, and Query definitions

### Changes

- Move core functionality out of `api/controllers` to `/core/m5o` (for m5o and m5oc management) and `/core/sql` (for anything related to sql generation)

### Fixes

- Fixed a problem when environment variables where used as default values for the CLI - [!390](https://gitlab.com/meltano/meltano/merge_requests/390)

## 0.10.0 - (2019-02-12)

---

### New

- Add gunicorn support for Meltano UI as a WSGI application - [!377](https://gitlab.com/meltano/meltano/merge_requests/377)
- Meltano will now generate the minimal joins when building SQL queries - [!382](https://gitlab.com/meltano/meltano/merge_requests/382)

### Changes

- Add analytics to authentication page
- Meltano will now use SQLite for the job log. See https://meltano.com/docs/architecture.html#job-logging for more details.
- Removed manual `source .env` step in favor of it running automatically

### Fixes

- Meltano will correctly source the `.env`
- fixed charts to render as previously they were blank
- Fixed Analyze button groupd CSS to align as a single row

### Breaks

- Meltano will now use SQLite for the job log. See https://meltano.com/docs/architecture.html#job-logging for more details.
- URL routing updates ('/model' to '/files', removed currently unused '/extract', '/load', '/transform' and '/project/new')

## 0.9.0 - (2019-02-05)

---

### New

- add ability to save reports
- add ability to update an active report during analysis
- add ability to load reports
- add dashboards page and related add/remove report functionality

### Changes

- Generate default `Meltano UI` connection for the `meltano.db` SQLite DB when a new project is created with `meltano init`
- updated main navigation to Files, Analysis, and Dashboards
- Update the `meltano permissions grant` command to fetch the existing permissions from the Snowflake server and only return sql commands for permissions not already assigned
- Add `--diff` option to the `meltano permissions grant` command to get a full diff with the permissions already assigned and new ones that must be assigned

### Fixes

- Entry model definition correctly defines `region_id`.
- Updated the Fundamentals documentation section regarding reports
- Fixed Files page for empty state of Dashboards and Reports
- Fixed Analyze page's left column to accurately preselect columns and aggregates after loading a report

## 0.8.0 - (2019-01-29)

---

### New

- Add tracking of anonymous `meltano cli` usage stats to Meltano's Google Analytics Account
- Add `project_config.yml` to all meltano projects to store concent for anonymous usage tracking and the project's UUID

### Changes

- Add `--no_usage_stats` option to `meltano init <project_name>` to allow users to opt-out from anonymous usage stats tracking
- Bundled Meltano models are now SQLite compatible.

## 0.7.0 - (2019-01-22)

---

### New

- Added basic authentication support for meltano ui.
- Meltano will now automatically source the .env
- Updated docs with `.m5o` authoring requirements and examples
- add support for timeframes in tables
- add basic analytics to understand usage
- add disabled UI for the lack of timeframes support in sqlite
- update Results vs. SQL UI focus based on a results response or query update respectively

### Changes

- Meltano will now discover components based on `https://meltano.com/discovery.yml`
- sample designs are now packaged with meltano

### Fixes

- Updated mobile menu to work as expected
- Updated tutorial docs with improved CLI commands and fixed the host setting to `localhost`

## 0.6.1 - (2019-01-15)

---

## 0.6.0 - (2019-01-15)

---

### New

- add new command `meltano add transform [name_of_dbt_transformation]`
- add transforms to the available plugins

### Changes

- Auto install missing plugins when `meltano elt` runs
- Terminology updates for simpler understanding

### Fixes

- Edit links on the bottom of doc pages are working now

### Breaks

- Updated docs tutorial bullet regarding inaccurate "Validate" button

## 0.5.0 - (2019-01-09)

---

### New

- ensure `meltano init <project-name>` runs on windows
- settings ui now provides sqlite-specific controls for sqlite dialect
- add `target-sqlite` to available loaders for meltano projects
- add new command `meltano add transformer [name_of_plugin]`
- add transformers (dbt) to the available plugins

### Changes

- extractors and loaders are arguments in the elt command instead of options
- `meltano www` is now `meltano ui`
- remove dbt installation from `meltano init`
- move everything dbt related under `transform/`
- update `meltano elt` to not run transforms by default
- update `meltano elt` to auto generate the job_id (job_id has been converted to an optional argument)

### Fixes

- left joins now work correctly in analyze.
- fixed broken sql toggles in analyze view
- fixed sql output based on sql toggles in analyze view

## 0.4.0 - (2019-01-03)

---

### New

- add Using Superset with Meltano documentation

## 0.3.3 - (2018-12-21)

---

## 0.3.2 - (2018-12-21)

---

## 0.3.1 - (2018-12-21)

---

### Changes

- add default models for 'tap-carbon-intensity'.
- Meltano Analyze is now part of the package.
- removes database dependency from Meltano Analyze and uses .ma files
- update the error message when using Meltano from outside a project - [!238](https://gitlab.com/meltano/meltano/merge_requests/238)

## 0.3.0 - (2018-12-18)

---

### New

- updated Settings view so each database connection can be independently disconnected
- add `meltano select` to manage what is extracted by a tap.

### Changes

- documentation site will utilize a new static site generation tool called VuePress

- meltano.com will be deployed from the meltano repo

### Fixes

- model dropdown now updates when updating database (no longer requires page refresh)
- prevent model duplication that previously occurred after subsequent "Update Database" clicks

## 0.2.2 - (2018-12-11)

---

### Changes

- documentation site will utilize a new static site generation tool called VuePress
- first iteration of joins (working on a small scale)

## 0.2.1 - (2018-12-06)

---

### Fixes

- resolve version conflict for `idna==2.7`
- fix the `discover` command in the docker images
- fix the `add` command in the docker images
- fix module not found for meltano.core.permissions.utils

## 0.2.0 - (2018-12-04)

---

### New

- add `meltano permissions grant` command for generating permission queries for Postgres and Snowflake - [!90](https://gitlab.com/meltano/meltano/merge_requests/90)
- add 'tap-stripe' to the discovery

### Changes

- demo with [carbon intensity](https://gitlab.com/meltano/tap-carbon-intensity), no API keys needed
- .ma file extension WIP as alternative to lkml

### Fixes

- fix order in Meltano Analyze

## 0.1.4 - (2018-11-27)

### Fixes

- add default values for the 'www' command - [!185](https://gitlab.com/meltano/meltano/merge_requests/185)
- add CHANGELOG.md
- fix a problem with autodiscovery on taps - [!180](https://gitlab.com/meltano/meltano/merge_requests/180)

### Changes

- move the 'api' extra package into the default package
- add 'tap-fastly' to the discovery

---

## 0.1.3

### Changes

- remove `setuptools>=40` dependency
- `meltano` CLI is now in the `meltano` package

## 0.1.2

### Fixes

- target output state is now saved asynchronously

## 0.1.1

### Changes

- initial release<|MERGE_RESOLUTION|>--- conflicted
+++ resolved
@@ -9,11 +9,8 @@
 
 ### New
 
-<<<<<<< HEAD
 - [#3146](https://gitlab.com/meltano/meltano/-/issues/3146) Add `--dry-run` option to `meltano run`.
-=======
 - [#2754](https://gitlab.com/meltano/meltano/-/issues/2754) New `meltano state` command to manage job states.
->>>>>>> 2d42ee98
 
 ### Changes
 
