# CHANGELOG

All notable changes to this project will be documented in this file.
This project adheres to [Semantic Versioning](http://semver.org/) and [Keep a Changelog](http://keepachangelog.com/).



## Unreleased
---

### New

- [#2814](https://gitlab.com/meltano/meltano/-/issues/2814) Add `mashey` variant of `tap-ask-nicely`
- [#2815](https://gitlab.com/meltano/meltano/-/issues/2815) Add `singer-io` variant of `tap-github`
- [#2816](https://gitlab.com/meltano/meltano/-/issues/2816) Add `singer-io` variant of `tap-google-sheets`
- [#2817](https://gitlab.com/meltano/meltano/-/issues/2817) Add `singer-io` variant of `tap-pendo`
- [#2818](https://gitlab.com/meltano/meltano/-/issues/2818) Add `singer-io` variant of `tap-hubspot`
- [#2821](https://gitlab.com/meltano/meltano/-/issues/2821) Add `singer-io` variant of `tap-jira`
- [#2823](https://gitlab.com/meltano/meltano/-/issues/2823) Add `transferwise` variant of `tap-twilio`

### Changes

### Fixes

<<<<<<< HEAD
- [#2951](https://gitlab.com/meltano/meltano/-/issues/2851) Default to skipping transforms in Meltano UI pipeline creation
=======
- [#2758](https://gitlab.com/meltano/meltano/-/issues/2758) Fix misleading error message when calling `meltano invoke airflow <args>`
>>>>>>> f8e959d1

### Breaks


## 1.77.0 - (2021-06-17)
---

### Changes

- [#2694](https://gitlab.com/meltano/meltano/-/issues/2694) Use dbt [`v0.19.1`](https://github.com/fishtown-analytics/dbt/releases/tag/v0.19.1) by default for new dbt installs
- [#2694](https://gitlab.com/meltano/meltano/-/issues/2694) Add support for dbt [`config-version: 2`](https://docs.getdbt.com/docs/guides/migration-guide/upgrading-to-0-17-0)
- [#2622](https://gitlab.com/meltano/meltano/-/issues/2622) Make `hotgluexyz` the default variant for the CSV loader

### Fixes

- [#2741](https://gitlab.com/meltano/meltano/-/issues/2741) Fix duplication of config values when complex settings are applied to Singer plugins.


## 1.76.0 - (2021-06-10)
---

### Fixes

- [#2755](https://gitlab.com/meltano/meltano/-/issues/2755) Fix SQLAlchemy `cache_ok` warning messages when running `meltano elt`
- [#2773](https://gitlab.com/meltano/meltano/-/issues/2773) Fix `tap-chargebee`, `tap-intacct` and `tap-quickbooks` definitions that had `properties` capability instead of `catalog`
- [#2784](https://gitlab.com/meltano/meltano/-/issues/2784) Fix catalog discovery error when using custom plugins with no `pip_url` set


## 1.75.0 - (2021-05-28)
---

### Changes

- [#2745](https://gitlab.com/meltano/meltano/-/issues/2745) Allow `meltano` commands to be used from a subdirectory of a project
- [#2341](https://gitlab.com/meltano/meltano/-/issues/2341) Add support for already-installed plugins by making `pip_url` optional in custom plugin definitions
- [#2341](https://gitlab.com/meltano/meltano/-/issues/2341) Allow non-pip plugins to be declared using relative `executable` paths and `executable` programs already on the PATH


## 1.74.0 - (2021-05-10)
---

### New
- [#2353](https://gitlab.com/meltano/meltano/-/issues/2353) Add `meltano remove` command


## 1.73.0 - (2021-04-29)
---

### New

- [#2621](https://gitlab.com/meltano/meltano/-/issues/2621) Add `twilio-labs` variant of `tap-zendesk`

### Changes

- [#2705](https://gitlab.com/meltano/meltano/-/issues/2705) Speed up `meltano install` by installing plugins in parallel
- [#2709](https://gitlab.com/meltano/meltano/-/issues/2709) Add support for setting `kind` in settings prompt when using `meltano add --custom`


## 1.72.0 - (2021-04-22)
---

### New

- [#2560](https://gitlab.com/meltano/meltano/-/issues/2560) Add support for shortcut commands to `invoke`
- [#2560](https://gitlab.com/meltano/meltano/-/issues/2560) Add support for `sqlfluff` utility for linting SQL transforms
- [#2613](https://gitlab.com/meltano/meltano/-/issues/2613) Add `mashey` variant of `tap-slack`
- [#2689](https://gitlab.com/meltano/meltano/-/issues/2689) Add documentation for using a custom Python Package Index (PyPi)
- [#2426](https://gitlab.com/meltano/meltano/-/issues/2426) Add `transferwise` variant of `target-redshift`

### Changes
- [#2082](https://gitlab.com/meltano/meltano/-/issues/2082) Updated database_uri documentation to show how to target a PostgreSQL schema
- [#2107](https://gitlab.com/meltano/meltano/-/issues/2107) Updated 'create a custom extractor' tutorial to use the new SDK

### Fixes

- [#2526](https://gitlab.com/meltano/meltano/-/issues/2526) When target process fails before tap, report target output instead of `BrokenPipeError` or `ConnectionResetError`


## 1.71.0 - (2021-03-23)
---

### New

- [#2544](https://gitlab.com/meltano/meltano/-/issues/2544) Add support for `utility` plugin type
- [#2614](https://gitlab.com/meltano/meltano/-/issues/2614) Add `mashey` variant of `tap-zoom`


### Fixes

- [#2581](https://gitlab.com/meltano/meltano/-/issues/2581) Only expand `$ALL_CAPS` env vars in `meltano.yml` config values to prevent false positive matches in passwords


## 1.70.0 - (2021-02-23)
---

### New

- [#2590](https://gitlab.com/meltano/meltano/-/issues/2590) Add `hotgluexyz` variant of `tap-chargebee`
- [#2593](https://gitlab.com/meltano/meltano/-/issues/2593) Add `hotgluexyz` variant of `tap-intacct`

### Changes

- [#2356](https://gitlab.com/meltano/meltano/-/issues/2356) Disallow two pipelines with the same job ID to run at the same time by default

### Fixes

- [#2585](https://gitlab.com/meltano/meltano/-/issues/2585) Fix bug with finding a schedule based on namespace for a custom plugin


## 1.69.0 - (2021-02-16)
---

### New

- [#2558](https://gitlab.com/meltano/meltano/-/issues/2558) Add support for Airflow 2.0
- [#2577](https://gitlab.com/meltano/meltano/-/issues/2577) Add `hotgluexyz` variant of `tap-quickbooks`


## 1.68.0 - (2021-02-11)
---

### New

- [#2557](https://gitlab.com/meltano/meltano/-/issues/2557) Add support for entity and attribute selection to tap-gitlab

### Changes

- [#2559](https://gitlab.com/meltano/meltano/-/issues/2559) Bump Airflow version to 1.10.14

### Fixes

- [#2543](https://gitlab.com/meltano/meltano/-/issues/2543) Fix packages dependencies that claim Python 3.9 is supported when it actually isn't.


## 1.67.0 - (2021-01-26)
---

### Fixes

- [#2540](https://gitlab.com/meltano/meltano/-/issues/2540) `meltano schedule run` exit code now matches exit code of wrapped `meltano elt`
- [#2525](https://gitlab.com/meltano/meltano/-/issues/2525) `meltano schedule run` no longer requires `meltano` to be in the `PATH`


## 1.66.0 - (2021-01-18)
---

### New

- [#2483](https://gitlab.com/meltano/meltano/-/issues/2483) Every second, `meltano elt` records a heartbeat timestamp on the pipeline run row in the system database as long as the pipeline is running.
- [#2483](https://gitlab.com/meltano/meltano/-/issues/2483) Before running the new pipeline, `meltano elt` automatically marks runs with the same Job ID that have become stale as failed. A run is considered stale when 5 minutes have elapsed since the last recorded heartbeat. Older runs without a heartbeat are considered stale if they are still in the running state 24 hours after starting.
- [#2483](https://gitlab.com/meltano/meltano/-/issues/2483) `meltano schedule list` (which is run periodically by `meltano invoke airflow scheduler`) automatically marks any stale run as failed.
- [#2502](https://gitlab.com/meltano/meltano/-/issues/2502) Add `User-Agent` header with Meltano version to request for remote `discovery.yml` manifest (typically https://www.meltano.com/discovery.yml)
- [#2503](https://gitlab.com/meltano/meltano/-/issues/2503) Include project ID in `X-Project-ID` header and `project_id` query param in request for remote `discovery.yml` manifest when `send_anonymous_usage_stats` setting is enabled.


## 1.65.0 - (2021-01-12)
---

### New

- [#2392](https://gitlab.com/meltano/meltano/-/issues/2392) Add 'elt.buffer_size' setting with default value of 10MiB to let extractor output buffer size and line length limit (maximum message size) be configured as appropriate for the extractor and loader in question.


### Fixes

- [#2501](https://gitlab.com/meltano/meltano/-/issues/2501) Don't lose `version` when caching `discovery.yml`.


## 1.64.1 - (2021-01-08)
---

### Fixes

- [#2500](https://gitlab.com/meltano/meltano/-/issues/2500) Ensure all buffered messages (records) output by extractor make it to loader when extractor finishes early.


## 1.64.0 - (2021-01-07)
---

### Fixes

- [#2478](https://gitlab.com/meltano/meltano/-/issues/2478) Fix runaway memory usage (and possible out-of-memory error) when extractor outputs messages at higher rate than loader can process them, by enabling flow control with a 64KB buffer size limit


## 1.63.0 - (2021-01-04)
---

### New
- [#2308](https://gitlab.com/meltano/meltano/-/issues/2308) Verify that system database connection is still viable when checking it out of connection pool.
- [#2308](https://gitlab.com/meltano/meltano/-/issues/2308) Add `database_max_retries` and `database_retry_timeout` settings to configure retry attempts when the first connection to the DB fails.


### Fixes

- [#2486](https://gitlab.com/meltano/meltano/-/issues/2486) Remove `state` capability from `tap-google-analytics` because it's not actually currently supported yet


## 1.62.0 - (2020-12-23)
---

### New

- [#2390](https://gitlab.com/meltano/meltano/-/issues/2390) Let a plugin inherit its base plugin (package) description and configuration from another one using `--inherit-from=<name>` on `meltano add` or `inherit_from: <name>` in `meltano.yml`, so that the same package can be used in a project multiple times with different configurations.

### Changes

- [#2479](https://gitlab.com/meltano/meltano/-/issues/2479) Use extractor `load_schema` (usually its namespace) as default for target-bigquery `dataset_id` setting, as it already is for target-snowflake and target-postgres `schema`


## 1.61.0 - (2020-12-09)
---

### New

- [#2476](https://gitlab.com/meltano/meltano/-/issues/2476) Add missing tap-salesforce `is_sandbox` setting
- [#2471](https://gitlab.com/meltano/meltano/-/issues/2471) Make tap-bigquery discoverable
- [#2227](https://gitlab.com/meltano/meltano/-/issues/2227) Add `meltano schedule run <name>` command to run scheduled pipeline by name

### Changes

- [#2477](https://gitlab.com/meltano/meltano/-/issues/2477) Show array and object settings in configuration UI as unsupported instead of hiding them entirely
- [#2477](https://gitlab.com/meltano/meltano/-/issues/2477) Unhide tap-csv and tap-spreadsheets-anywhere in UI

### Fixes

- [#2379](https://gitlab.com/meltano/meltano/-/issues/2379) Take into account schedule `env` when running pipeline from UI using "Run" button


## 1.60.1 - (2020-12-07)
---

### Fixes

- [#2473](https://gitlab.com/meltano/meltano/-/issues/2473) Fix meltano/meltano Docker image entrypoint


## 1.60.0 - (2020-12-02)
---

### New
- [#2367](https://gitlab.com/meltano/meltano/-/issues/2367) Adopt Poetry for dependency and build management

### Changes

- [#2457](https://gitlab.com/meltano/meltano/-/issues/2457) Hide settings of kind `object` or `array` in UI

### Fixes

- [#2457](https://gitlab.com/meltano/meltano/-/issues/2457) Fix configuration of tap-adwords `primary_keys` and target-snowflake and target-postgres (transferwise variants) `schema_mapping`
- [#2463](https://gitlab.com/meltano/meltano/-/issues/2463) Fix casting of tap-postgres `max_run_seconds`, `logical_poll_total_seconds`, and `break_at_end_lsn` setting values
- [#2466](https://gitlab.com/meltano/meltano/-/issues/2466) Stop requiring specific version of `cryptography` that's incompatible with latest `pyOpenSSL`


## 1.59.0 - (2020-11-23)
---

### Changes

- [#2450](https://gitlab.com/meltano/meltano/-/issues/2450) Remove undocumented plugin configuration profile functionality

### Fixes
- [#2451](https://gitlab.com/meltano/meltano/-/issues/2451) Correctly show CLI error messages in log output
- [#2453](https://gitlab.com/meltano/meltano/-/issues/2453) Correctly pass value of `tap-facebook`'s `insights_buffer_days` setting to tap as integer instead of boolean
- [#2387](https://gitlab.com/meltano/meltano/-/issues/2387) Order of attributes in `meltano select --list --all` is set to alphabetical order.
- [#2458](https://gitlab.com/meltano/meltano/-/issues/2458) Adds missing `mysql-logo.png`


## 1.58.0 - (2020-11-12)
---

### New

- [#2438](https://gitlab.com/meltano/meltano/-/issues/2438) Add missing `replica_set`, `ssl`, `verify_mode`, and `include_schemas_in_destination_stream_name` settings to `tap-mongodb`
- [#2389](https://gitlab.com/meltano/meltano/-/issues/2389) Let user disable autoscrolling in UI job log modal
- [#2307](https://gitlab.com/meltano/meltano/-/issues/2307) Add `ui.session_cookie_secure` setting to let `Secure` flag be enabled on session cookies when Meltano UI is served over HTTPS

### Changes

- [#2307](https://gitlab.com/meltano/meltano/-/issues/2307) The `Secure` flag is no longer enabled on Meltano UI session cookies unconditionally and by default

### Fixes

- [#2396](https://gitlab.com/meltano/meltano/-/issues/2396) Support unquoted `YYYY-MM-DD` date values in `meltano.yml` by converting them to ISO8601 strings before passing them to plugins
- [#2445](https://gitlab.com/meltano/meltano/-/issues/2445) Fix 'Test Connection' and 'Save' buttons being disabled in UI Configuration modal despite required fields being populated
- [#2307](https://gitlab.com/meltano/meltano/-/issues/2307) Fix logging into Meltano UI in Google Chrome when running without HTTPS


## 1.57.0 - (2020-11-10)
---

### New

- [#2433](https://gitlab.com/meltano/meltano/-/issues/2433) Add `datamill-co` variant of `target-postgres`
- [#2425](https://gitlab.com/meltano/meltano/-/issues/2425) Add `transferwise` variant of `target-postgres`
- [#2404](https://gitlab.com/meltano/meltano/-/issues/2404) Add `singer-io` variant of `tap-recharge`
- [#2410](https://gitlab.com/meltano/meltano/-/issues/2410) Add `transferwise` variant of `tap-postgres`
- [#2411](https://gitlab.com/meltano/meltano/-/issues/2411) Add `transferwise` variant of `tap-mysql`
- [#2407](https://gitlab.com/meltano/meltano/-/issues/2407) Refactor discovery.yaml to keep things in lexicographically ascending order and in correct format
- [#2435](https://gitlab.com/meltano/meltano/-/issues/2435) Add new `stringify` setting `value_post_processor` that will convert values to their JSON string representation
- [#2437](https://gitlab.com/meltano/meltano/-/issues/2437) Add `meltano invoke` `--dump` option with possible values `config` and `catalog` (for extractors) to dump content of plugin-specific generated file

### Changes

- [#2368](https://gitlab.com/meltano/meltano/-/issues/2433) Make `datamill-co` variant of `target-postgres` the default instead of `meltano`

### Fixes


### Breaks


## 1.56.0 - (2020-11-02)
---

### New

- [#2374](https://gitlab.com/meltano/meltano/-/issues/2374) Add `target-bigquery` discoverable plugin definition
- [#1956](https://gitlab.com/meltano/meltano/-/issues/1956) Add support for Python 3.8


## 1.55.0 - (2020-10-30)
---

### New

- [#2368](https://gitlab.com/meltano/meltano/-/issues/2368) Add `transferwise` and `datamill-co` variants of `target-snowflake`

### Changes

- [#2368](https://gitlab.com/meltano/meltano/-/issues/2368) Make `datamill-co` variant of `target-snowflake` the default instead of `meltano`
- [#2380](https://gitlab.com/meltano/meltano/-/issues/2380) Add `target_` prefix to `namespace`s of discoverable loaders target-postgres, target-snowflake, and target-sqlite

### Fixes

- [#2373](https://gitlab.com/meltano/meltano/-/issues/2373) `meltano init` emits warning instead of failing when underlying filesystem doesn't support symlinks
- [#2391](https://gitlab.com/meltano/meltano/-/issues/2391) Add missing `max_workers` setting to `tap-salesforce` discoverable plugin definition
- [#2400](https://gitlab.com/meltano/meltano/-/issues/2400) Constrain Airflow installation to specific set of known-to-work requirements to prevent it from breaking unexpectedly


## 1.54.0 - (2020-10-08)
---

### Changes

- [#2057](https://gitlab.com/meltano/meltano/-/issues/2057) Bump Airflow version to 1.10.12
- [#2224](https://gitlab.com/meltano/meltano/-/issues/2224) Delete (if present) and recreate virtual environments for all plugins when running meltano install.

### Fixes

- [#2334](https://gitlab.com/meltano/meltano/-/issues/2334) Omit keys for settings with `null` values from `config.json` files generated for taps and targets, to support plugins that check if a config key is present instead of checking if the value is non-null.
- [#2376](https://gitlab.com/meltano/meltano/-/issues/2376) Fix `meltano elt ... --transform={run,only}` raising `PluginMissingError` when a default transform for the extractor is discoverable but not installed
- [#2377](https://gitlab.com/meltano/meltano/-/issues/2377) Ensure arbitrary env vars defined in `.env` are passed to invoked plugins


## 1.53.0 - (2020-10-06)
---

### New

- [#2134](https://gitlab.com/meltano/meltano/-/issues/2134) Let different variants of plugins be discovered and let users choose which to add to their project

### Changes

- [#2112](https://gitlab.com/meltano/meltano/-/issues/2112) Stop inheriting Meltano venv when invoking Airflow

### Fixes

- [#2372](https://gitlab.com/meltano/meltano/-/issues/2372) Upgrade `pip` and related tools to the latest version in plugin venvs


## 1.52.0 - (2020-09-28)
---

### Fixes

- [#2360](https://gitlab.com/meltano/meltano/-/issues/2360) Remove automatic install of extractors, loaders, and transforms if they are not present.

- [#2348](https://gitlab.com/meltano/meltano/-/issues/2348) Invalidate `meltano select` catalog discovery cache when extractor configuration is changed


## 1.51.0 - (2020-09-21)
---

### New

- [#2355](https://gitlab.com/meltano/meltano/-/issues/2355) Add `meltano elt` `--dump` option with possible values `catalog`, `state`, `extractor-config`, and `loader-config` to dump content of pipeline-specific generated file


### Fixes

- [#2358](https://gitlab.com/meltano/meltano/-/issues/2358) Don't unintentionally deselect all attributes other than those marked `inclusion: automatic` when using extractor `select_filter` extra or `meltano elt`'s `--select <entity>` option


## 1.50.0 - (2020-09-17)
---

### New

- [#2291](https://gitlab.com/meltano/meltano/-/issues/2291) Add `catalog` extractor extra to allow a catalog to be provided manually
- [#2291](https://gitlab.com/meltano/meltano/-/issues/2291) Add `--catalog` option to `meltano elt` to allow a catalog to be provided manually
- [#2289](https://gitlab.com/meltano/meltano/-/issues/2289) Add `state` extractor extra to allow state file to be provided manually
- [#2289](https://gitlab.com/meltano/meltano/-/issues/2289) Add `--state` option to `meltano elt` to allow state file to be provided manually

### Fixes

- [#2352](https://gitlab.com/meltano/meltano/-/issues/2352) `meltano elt` `--select` and `--exclude` no longer unexpectedly select entities for extraction that match the wildcard pattern but weren't selected originally.


## 1.49.0 - (2020-09-15)
---

### New

- [#2279](https://gitlab.com/meltano/meltano/-/issues/2279) Populate primary setting env var and aliases when invoking plugin or expanding env vars
- [#2349](https://gitlab.com/meltano/meltano/-/issues/2349) Allow plugin setting (default) values to reference pipeline plugin extras using generic env vars, e.g. `MELTANO_EXTRACT__<EXTRA>`
- [#2281](https://gitlab.com/meltano/meltano/-/issues/2281) Allow plugin extra (default) values to reference plugin name, namespace, profile using generic env vars, e.g. `MELTANO_EXTRACTOR_NAMESPACE`
- [#2280](https://gitlab.com/meltano/meltano/-/issues/2280) Allow plugin extra (default) values to reference plugin settings using env vars, e.g. `target_schema: $PG_SCHEMA`
- [#2278](https://gitlab.com/meltano/meltano/-/issues/2278) Read setting values from `<PLUGIN_NAME>_<SETTING_NAME>` env vars, taking precedence over `<PLUGIN_NAMESPACE>_<SETTING_NAME>` but not custom `env`
- [#2350](https://gitlab.com/meltano/meltano/-/issues/2350) Add `MELTANO_TRANSFORM_*` transform pipeline env vars for transformer (configuration) to access
- [#2282](https://gitlab.com/meltano/meltano/-/issues/2282) Add new extractor extra `load_schema` and use it as default loader `schema` instead of namespace
- [#2284](https://gitlab.com/meltano/meltano/-/issues/2284) Add new loader extra `dialect` and use it as default dbt `target` and Meltano UI SQL dialect instead of namespace
- [#2283](https://gitlab.com/meltano/meltano/-/issues/2283) Add new loader extra `target_schema` and use it as default dbt `source_schema` instead of loader `schema`
- [#2285](https://gitlab.com/meltano/meltano/-/issues/2285) Add new transform extra `package_name` and use it in dbt's `dbt_project.yml` and `--models` argument instead of namespace

### Changes

- [#2279](https://gitlab.com/meltano/meltano/-/issues/2279) Fall back on setting values from `<PLUGIN_NAME>_<SETTING_NAME>` and `<PLUGIN_NAMESPACE>_<SETTING_NAME>` env vars if a custom `env` is defined but not used
- [#2278](https://gitlab.com/meltano/meltano/-/issues/2278) Stop unnecessarily prepopulating `env` on a newly added custom plugin's settings definitions
- [#2208](https://gitlab.com/meltano/meltano/-/issues/2208) Standardize on setting env vars prefixed with plugin name, not namespace or custom `env`


## 1.48.0 - (2020-09-07)
---

### New

- [#2340](https://gitlab.com/meltano/meltano/-/issues/2340) Print full error message when extractor catalog discovery fails
- [#2223](https://gitlab.com/meltano/meltano/-/issues/2223) Print clear error message when `meltano invoke` or `meltano elt` attempts to execute a plugin that hasn't been installed yet
- [#2345](https://gitlab.com/meltano/meltano/-/issues/2345) Make `tap-csv` `files` a known setting
- [#2155](https://gitlab.com/meltano/meltano/-/issues/2155) Add `select_filter` extractor extra to allow extracting a subset of selected entities
- [#2155](https://gitlab.com/meltano/meltano/-/issues/2155) Add `--select` and `--exclude` options to `meltano elt` to allow extracting a subset of selected entities

### Changes

- [#2167](https://gitlab.com/meltano/meltano/-/issues/2167) Include extractor and loader name in autogenerated `meltano elt` job ID
- [#2343](https://gitlab.com/meltano/meltano/-/issues/2343) Automatically delete generated plugin config files at end of `meltano elt` and `meltano invoke`

### Fixes

- [#2167](https://gitlab.com/meltano/meltano/-/issues/2167) Make sure autogenerated `meltano elt` job ID matches in system database and `.meltano/{run,logs}/elt`
- [#2347](https://gitlab.com/meltano/meltano/-/issues/2347) Have `meltano config <plugin> set --store=dotenv` store valid JSON values for arrays and objects
- [#2346](https://gitlab.com/meltano/meltano/-/issues/2346) Correctly cast environment variable string value when overriding custom array and object settings

### Breaks

- [#2344](https://gitlab.com/meltano/meltano/-/issues/2344) Move `meltano elt` output logs from `.meltano/run/elt` to `.meltano/logs/elt`
- [#2342](https://gitlab.com/meltano/meltano/-/issues/2342) Store pipeline-specific generated plugin config files (`tap.config.json`, `tap.properties.json`, etc) under `.meltano/run/elt/<job_id>/<run_id>` instead of `.meltano/run/<plugin_name>`. Users who were explicitly putting a catalog file at `.meltano/run/<plugin_name>/tap.properties.json` should use `.meltano/extractors/<plugin_name>/tap.properties.json` instead.


## 1.47.0 - (2020-09-03)
---

### New

- [#2210](https://gitlab.com/meltano/meltano/-/issues/2210) Print documentation and repository URLs when adding a new plugin to the project
- [#2277](https://gitlab.com/meltano/meltano/-/issues/2277) Add `tap-bing-ads` as a known extractor
- [#2328](https://gitlab.com/meltano/meltano/-/issues/2328) Add new `upcase_string` setting `value_processor` that will convert string values to uppercase

### Changes

- [#2216](https://gitlab.com/meltano/meltano/-/issues/2216) Add stream properties defined in an extractor's `schema` extra to catalog if they do not exist in the discovered stream schema yet

### Fixes

- [#2338](https://gitlab.com/meltano/meltano/-/issues/2338) Once again change `target-csv` to use `singer-io/target-csv` instead of the Meltano fork
- [#2235](https://gitlab.com/meltano/meltano/-/issues/2235) Make embed links accessible when not authenticated
- [#2328](https://gitlab.com/meltano/meltano/-/issues/2328) Always convert `target-snowflake` `schema` setting value to uppercase before passing it to plugin


## 1.46.0 - (2020-08-27)
---

### New

- [!1820](https://gitlab.com/meltano/meltano/-/merge_requests/1820) Add 'tap-spreadsheets-anywhere' as an extractor

### Changes

- [#2309](https://gitlab.com/meltano/meltano/-/issues/2309) Pretty print `meltano schedule list --format=json` output
- [#2312](https://gitlab.com/meltano/meltano/-/issues/2312) Don't unnecessarily run discovery and generate catalog when running `meltano invoke <extractor> --help`, making it less likely to fail


## 1.45.0 - (2020-08-17)
---

### New

- [#2071](https://gitlab.com/meltano/meltano/-/issues/2071) Add new "Loaders" page to UI
- [#2222](https://gitlab.com/meltano/meltano/-/issues/2222) Add OAuth credentials settings to `tap-google-analytics`

### Changes

- [#2197](https://gitlab.com/meltano/meltano/-/issues/2197) Change `target-csv` to use `singer-io/target-csv` instead of the Meltano fork

### Fixes

- [#2268](https://gitlab.com/meltano/meltano/-/issues/2268) Fix bug causing custom plugins not to show up in `meltano discover` and have "Unknown" label in UI


## 1.44.0 - (2020-08-11)
---

### Fixes

- [#2219](https://gitlab.com/meltano/meltano/-/issues/2219) Don't fail on large (record) messages output by extractors (Singer taps) by increasing subprocess output buffer size from 64KB to 1MB.
- [#2215](https://gitlab.com/meltano/meltano/-/issues/2215) Have `meltano invoke <plugin> --help` pass `--help` flag to plugin, instead of showing `meltano invoke` help message


## 1.43.0 - (2020-08-04)
---

### New

- [#2116](https://gitlab.com/meltano/meltano/-/issues/2116) Prefix `meltano elt` output with `meltano`, `tap-foo`, `target-bar` and `dbt` labels as appropriate
- [!1778](https://gitlab.com/meltano/meltano/-/merge_requests/1788) Clearly print reason that tap, target or dbt failed by repeating last output line
- [#2214](https://gitlab.com/meltano/meltano/-/issues/2214) Log Singer messages output by tap and target when `meltano elt` is run with `--log-level` flag (or `cli.log_level` setting) set to `debug`

### Changes

- [!1778](https://gitlab.com/meltano/meltano/-/merge_requests/1788) Change stored error message when job was interrupted by KeyboardInterrupt from 'KeyboardInterrupt()' to 'The process was interrupted'
- [!1778](https://gitlab.com/meltano/meltano/-/merge_requests/1788) Disable noisy SettingsService logging when `cli.log_level` setting (or `--log-level` flag) is set to `debug`

### Fixes

- [#2212](https://gitlab.com/meltano/meltano/-/issues/2212) Don't show extractor extras `_select`, `_metadata`, and `_schema` as required in UI configuration form
- [#2213](https://gitlab.com/meltano/meltano/-/issues/2213) Provide extra context when `meltano invoke airflow` fails because of `airflow initdb` failing
- [!1778](https://gitlab.com/meltano/meltano/-/merge_requests/1788) Fail gracefully when `meltano install` fails to install plugin(s)


## 1.42.0 - (2020-07-28)
---

### New

- [#2162](https://gitlab.com/meltano/meltano/-/issues/2162) Print link to plugin documentation in `meltano add <plugin>` and `meltano config <plugin> list` output

### Changes

- [#2200](https://gitlab.com/meltano/meltano/-/issues/2200) Consistently handle CLI errors
- [#2147](https://gitlab.com/meltano/meltano/-/issues/2147) Continuously persist state messages output by loader (forwarded from extractor) so that subsequent runs can pick up where a failed run left off
- [#2198](https://gitlab.com/meltano/meltano/-/issues/2198) Don't touch project files that may be readonly when installing transform or dashboard plugins.

### Fixes

- [#2199](https://gitlab.com/meltano/meltano/-/issues/2199) Fix `meltano discover` only listing custom plugins, not known (discovered) ones
- [#2166](https://gitlab.com/meltano/meltano/-/issues/2166) Don't fail on large extractor state messages by increasing loader output buffer size from 64 to 128KB
- [#2180](https://gitlab.com/meltano/meltano/-/issues/2180) Mark pipeline job as failed when process is interrupted (SIGINT) or terminated (SIGTERM).


## 1.41.1 - (2020-07-23)
---

### New

- [#2196](https://gitlab.com/meltano/meltano/-/issues/2196) Pretty print and apply appropriate nesting to `meltano config` output
- [#2003](https://gitlab.com/meltano/meltano/-/issues/2003) Let extractor extra `select` be interacted with as `_select` setting
- [!1774](https://gitlab.com/meltano/meltano/-/merge_requests/1774) Let transform extra `vars` be interacted with as `_vars` setting
- [!1774](https://gitlab.com/meltano/meltano/-/merge_requests/1774) Add support for `kind: object` settings, which can gather nested values from across setting stores
- [!1774](https://gitlab.com/meltano/meltano/-/merge_requests/1774) Add support for `aliases: [...]` on setting definitions
- [!1774](https://gitlab.com/meltano/meltano/-/merge_requests/1774) Add support for `value_processor: 'nest_object'` on setting definitions
- [#2145](https://gitlab.com/meltano/meltano/-/issues/2145) Let discovered catalog schema be modified using schema rules stored in extractor `schema` extra (aka `_schema` setting)

### Changes

- [#2070](https://gitlab.com/meltano/meltano/issues/2070) List installed and available extractors separately on Extractors page
- [!1774](https://gitlab.com/meltano/meltano/-/merge_requests/1774) Replace `update.*` file bundle settings with `update` extra (aka `_update` setting)
- [!1774](https://gitlab.com/meltano/meltano/-/merge_requests/1774) Replace `metadata.*` extractor settings with `metadata` extra (aka `_metadata` setting)
- [#1764](https://gitlab.com/meltano/meltano/-/merge_requests/1764) Interpret `meltano config <plugin> set` value as JSON to allow non-string values to be set more easily

### Fixes

- [!1774](https://gitlab.com/meltano/meltano/-/merge_requests/1774) Fix poor performance of setting lookups using more memoization


## 1.41.0 - (2020-07-20)
---

### New

- [#2174](https://gitlab.com/meltano/meltano/-/issues/2174) Add `/api/health` health check route
- [#2125](https://gitlab.com/meltano/meltano/-/issues/2125) Add `--full-refresh` flag to `meltano elt` to perform a full refresh, ignoring the state left behind by any previous runs with the same job ID.
- [#2181](https://gitlab.com/meltano/meltano/-/issues/2181) Show custom Meltano UI logo (`ui.logo_url` setting) on sign-in page when authentication is enabled.

### Changes

- [#2175](https://gitlab.com/meltano/meltano/-/issues/2175) Clarify that not supporting discovery mode means that the `state` capability is not advertised
- [#2195](https://gitlab.com/meltano/meltano/-/issues/2195) Slightly increase size of custom Meltano UI logo (`ui.logo_url`) in navbar

### Fixes

- [#2168](https://gitlab.com/meltano/meltano/-/issues/2168) Don't select entity attributes marked as unsupported


## 1.40.1 - (2020-07-16)
---

### New

- [#2171](https://gitlab.com/meltano/meltano/-/issues/2171) Add better logging and error handling to `meltano config`
- [#2154](https://gitlab.com/meltano/meltano/-/issues/2154) Add 'project_readonly' setting to block changes to containerized project files, but still allow UI and CLI to store configuration in system database
- [#2157](https://gitlab.com/meltano/meltano/-/issues/2157) Add `ui.analysis` setting which can be disabled to hide all functionality related to Analysis from the UI
- [#2169](https://gitlab.com/meltano/meltano/-/issues/2169) Log warning when pipeline state was found but extractor does not advertise `state` capability

### Changes

- [#2171](https://gitlab.com/meltano/meltano/-/issues/2171) `meltano config <plugin> set` will now automatically store settings in `meltano.yml` or `.env` as appropriate.
- [#2127](https://gitlab.com/meltano/meltano/-/issues/2127) Config stored in `meltano.yml` or `.env` can now be edited in the UI when read-only mode is not enabled

### Fixes

- [#2109](https://gitlab.com/meltano/meltano/-/issues/2109) Fix bug causing adding extractor with related transform plugin to project in UI to fail when dbt hasn't yet been installed
- [#2170](https://gitlab.com/meltano/meltano/-/issues/2170) Restore support for referencing arbitrary env vars defined in `.env` from `meltano.yml` using env var expansion
- [#2115](https://gitlab.com/meltano/meltano/-/issues/2115) Stop `meltano` commands from leaving empty `.meltano/run` directory behind when run in non-project dir


## 1.40.0 - (2020-07-14)
---

### New

- [#2153](https://gitlab.com/meltano/meltano/-/issues/2153) Add `logo_url` property to custom extractor and loader definitions to show a custom logo in Meltano UI


## 1.39.1 - (2020-07-09)
---

### New

- [#2141](https://gitlab.com/meltano/meltano/-/issues/2141) Add `ui.session_cookie_domain` setting, to be used instead of `ui.server_name` when hostname matching is not desirable.
- [#2142](https://gitlab.com/meltano/meltano/-/issues/2142) Let `discovery.yml` manifest URL be overwritten using `discovery_url` setting.
- [#2083](https://gitlab.com/meltano/meltano/-/issues/2083) Add `ui.anonymous_readonly` setting to allow anonymous users read-only access when `ui.authentication` is enabled.
- [#2108](https://gitlab.com/meltano/meltano/-/issues/2108) Show icon with tooltip in UI when read-only mode is enabled
- [#2120](https://gitlab.com/meltano/meltano/-/issues/2120) Add `ui.logo_url` setting to allow the customization of the logo shown in the top left of the Meltano UI interface.

### Changes

- [#2140](https://gitlab.com/meltano/meltano/-/issues/2140) Only have `meltano ui` complain about missing `ui.server_name`, `ui.secret_key` and `ui.password_salt` settings when `ui.authentication` is enabled
- [#2083](https://gitlab.com/meltano/meltano/-/issues/2083) Stop allowing anonymous users read-only access when `ui.authentication` and `ui.readonly` are both enabled.

### Fixes

- [#2151](https://gitlab.com/meltano/meltano/-/issues/2151) Fix `meltano ui` never printing `Meltano UI is now available at [URL]` if `ui.server_name` is set
- [#2152](https://gitlab.com/meltano/meltano/-/issues/2152) Fix `meltano ui` printing all `gunicorn.error` logs twice


## 1.39.0 - (2020-07-07)
---

### New

- [#2100](https://gitlab.com/meltano/meltano/-/issues/2100) Let settings be stored directly in `.env` using `meltano config set --store=dotenv`
- [#2099](https://gitlab.com/meltano/meltano/-/issues/2099) Let Meltano settings be configured using `meltano config meltano {list,set,unset,reset}`

### Changes

- [#2100](https://gitlab.com/meltano/meltano/-/issues/2100) Have `meltano ui setup` store secrets in `.env` instead of `ui.cfg`

### Fixes

- [#2135](https://gitlab.com/meltano/meltano/-/issues/2135) Fix UI "Explore" page for custom (as opposed to plugin-based) topics and models
- [#2136](https://gitlab.com/meltano/meltano/-/issues/2136) Show error message in Analyze UI when pipeline for extractor is missing, even if extractor is installed
- [#2131](https://gitlab.com/meltano/meltano/-/issues/2131) Have "true" environment variables take precedence over those defined in `.env`


## 1.38.1 - (2020-07-03)
---

### New

- [#2128](https://gitlab.com/meltano/meltano/-/issues/2128) Allow alternative env vars to be specified for settings using `env_aliases` array
- [#2128](https://gitlab.com/meltano/meltano/-/issues/2128) Allow negated env var to be defined for boolean settings using `!` prefix in `env_aliases` array
- [#2129](https://gitlab.com/meltano/meltano/-/issues/2129) Cast values of `kind: integer` settings set through environment variables
- [#2132](https://gitlab.com/meltano/meltano/-/issues/2132) Support common `WEB_CONCURRENCY` env var to set `meltano ui` concurrency (workers)
- [#2091](https://gitlab.com/meltano/meltano/-/issues/2091) Support common `PORT` env var to set `meltano ui` bind port

### Changes

- [#2094](https://gitlab.com/meltano/meltano/-/issues/2069) Turn "Connections" page into "Extractors" management UI
- [#2130](https://gitlab.com/meltano/meltano/-/issues/2130) Have CLI respect `MELTANO_PROJECT_ROOT` env var when set instead of looking at current directory


## 1.38.0 - (2020-06-30)
---

### New

- [#2122](https://gitlab.com/meltano/meltano/-/issues/2122) Allow custom (`meltano.yml`-`config`-defined) settings to be overridden using environment
- [#2123](https://gitlab.com/meltano/meltano/-/issues/2123) Show current values and their source in `meltano config <plugin> list`

### Changes

- [#2102](https://gitlab.com/meltano/meltano/-/issues/2101) Improve `discovery.yml` incompatibility handling and error messages

### Fixes

- [#2121](https://gitlab.com/meltano/meltano/-/issues/2121) Don't include empty `plugins` object in new project `meltano.yml`

### Breaks

- [#2105](https://gitlab.com/meltano/meltano/-/issues/2105) Stop automatically running Airflow scheduler as part of Meltano UI


## 1.37.1 - (2020-06-26)
---

### Fixes

- [#2113](https://gitlab.com/meltano/meltano/-/issues/2113) Fix bug causing `meltano invoke airflow` to fail because `AIRFLOW_HOME` was not set correctly.


## 1.37.0 - (2020-06-25)
---

### New

- [#2048](https://gitlab.com/meltano/meltano/-/issues/2048) Add `docker` and `gitlab-ci` file bundles to allow instant containerization
- [#2068](https://gitlab.com/meltano/meltano/-/issues/2068) Add interface to schedule new pipelines to Pipelines page
- [#2081](https://gitlab.com/meltano/meltano/-/issues/2081) Add `url` config option to `target-postgres`
- [#2060](https://gitlab.com/meltano/meltano/-/issues/2060) Add `--format=json` option to `meltano schedule list` so that a project's schedules can be processed programmatically


## 1.36.1 - (2020-06-19)

### New

- [#2067](https://gitlab.com/meltano/meltano/-/issues/2067) Add pipeline name, loader, and transform columns to Pipelines table
- [#2103](https://gitlab.com/meltano/meltano/-/issues/2103) Support nested objects in `meltano.yml` `config` objects
- [#2103](https://gitlab.com/meltano/meltano/-/issues/2103) Allow nested properties to be set using `meltano config` by specifying a list of property names: `meltano config <plugin_name> set <property> <subproperty> <value>`
- [#2026](https://gitlab.com/meltano/meltano/-/issues/2026) Allow Singer stream and property metadata to be configured using special nested `config` properties `metadata.<entity>.<key>` and `metadata.<entity>.<attribute>.<key>`.


### Fixes

- [#2102](https://gitlab.com/meltano/meltano/-/issues/2102) Fix potential `meltano upgrade` failures by having it invoke itself with `--skip-package` after upgrading the package to ensure it always uses the latest code.


## 1.36.0 - (2020-06-15)
---

### New

- [#2095](https://gitlab.com/meltano/meltano/-/issues/2089) Support singular and plural plugin types in CLI arguments
- [#2095](https://gitlab.com/meltano/meltano/-/issues/2089) Allow list of plugin names of same type to be provided to `meltano add` and `meltano install`
- [#2089](https://gitlab.com/meltano/meltano/-/issues/2089) Add new 'files' plugin type to allow plugin-specific files to be added to a Meltano project automatically
- [#2090](https://gitlab.com/meltano/meltano/-/issues/2090) Allow SERVER_NAME, SECRET_KEY, and SECURITY_PASSWORD_SALT to be set using environment instead of ui.cfg


### Fixes

- [#2096](https://gitlab.com/meltano/meltano/-/issues/2096) Remove noisy migration-related logging from CLI command output
- [#2089](https://gitlab.com/meltano/meltano/-/issues/2089) Don't add Airflow and dbt-specific files to Meltano project until plugins are added explicitly
- [#2089](https://gitlab.com/meltano/meltano/-/issues/2089) Don't add docker-compose.yml to Meltano project by default


## 1.35.1 - (2020-06-11)
---

### Changes

- [#2094](https://gitlab.com/meltano/meltano/-/issues/2094) Consistently refer to plugin types and names in CLI output

### Fixes

- [#2092](https://gitlab.com/meltano/meltano/-/issues/2092) Only install plugins related to plugins of the specified type when running `meltano install <plugin_type> --include-related`
- [#2093](https://gitlab.com/meltano/meltano/-/issues/2093) Print error when transform plugin is installed before dbt


## 1.35.0 - (2020-06-09)
---

### New

- [#2013](https://gitlab.com/meltano/meltano/-/issues/2013) Add `--store` option to `meltano config` with possible values `db` and `meltano_yml`
- [#2087](https://gitlab.com/meltano/meltano/-/issues/2087) Add `--plugin-type` option to `meltano config` and `meltano invoke`
- [#2088](https://gitlab.com/meltano/meltano/-/issues/2088) Add `meltano upgrade` subcommands `package`, `files`, `database`, and `models`

### Changes

- [#2064](https://gitlab.com/meltano/meltano/-/issues/2064) Print environment-specific instructions when `meltano upgrade` is run from inside Docker
- [#2013](https://gitlab.com/meltano/meltano/-/issues/2013) Have `meltano config` store in meltano.yml instead of system database by default
- [#2087](https://gitlab.com/meltano/meltano/-/issues/2087) Skip plugins that are not configurable or invokable when finding plugin by name in `meltano config` and `meltano invoke`

### Fixes

- [#2080](https://gitlab.com/meltano/meltano/-/issues/2080) Don't try to overwrite .gitignore when upgrading Meltano and project
- [#2065](https://gitlab.com/meltano/meltano/-/issues/2065) Don't have `meltano upgrade` complain when `meltano ui`'s `gunicorn` isn't running
- [#2085](https://gitlab.com/meltano/meltano/-/issues/2085) Don't change order of object and set values when meltano.yml is updated programatically
- [#2086](https://gitlab.com/meltano/meltano/-/issues/2086) Ensure "meltano config --format=json" prints actual JSON instead of Python object


## 1.34.2 - (2020-05-29)
---

### Fixes

- [#2076](https://gitlab.com/meltano/meltano/-/issues/2076) Fix bug that caused Airflow to look for DAGs in plugins dir instead of dags dir
- [#2077](https://gitlab.com/meltano/meltano/-/issues/2077) Fix potential dependency version conflicts by ensuring Meltano venv is not inherited by invoked plugins other than Airflow
- [#2075](https://gitlab.com/meltano/meltano/-/issues/2075) Update Airflow configand run `initdb` every time it is invoked
- [#2078](https://gitlab.com/meltano/meltano/-/issues/2078) Have Airflow DAG respect non-default system database URI set through `MELTANO_DATABASE_URI` env var or `--database-uri` option


## 1.34.1 - (2020-05-26)
---

### Fixes

- [#2063](https://gitlab.com/meltano/meltano/-/merge_requests/2063) Require `psycopg2-binary` instead of `psycopg2` so that build dependency `pg_config` doesn't need to be present on system


## 1.34.0 - (2020-05-26)
---

### New

- [!1664](https://gitlab.com/meltano/meltano/-/merge_requests/1664) Automatically populate `env` properties on newly added custom plugin `settings` in `meltano.yml`
- [!1664](https://gitlab.com/meltano/meltano/-/merge_requests/1664) Have `meltano config <plugin> list` print default value along with setting name and env var
- [!1664](https://gitlab.com/meltano/meltano/-/merge_requests/1664) Pass configuration environment variables when invoking plugins
- [!1664](https://gitlab.com/meltano/meltano/-/merge_requests/1664) Set `MELTANO_EXTRACTOR_NAME`, `MELTANO_EXTRACTOR_NAMESPACE`, and `MELTANO_EXTRACT_{SETTING...}` environment variables when invoking loader or transformer
- [!1664](https://gitlab.com/meltano/meltano/-/merge_requests/1664) Set `MELTANO_LOADER_NAME`, `MELTANO_LOADER_NAMESPACE`, and `MELTANO_LOAD_{SETTING...}` environment variables when invoking transformer
- [!1664](https://gitlab.com/meltano/meltano/-/merge_requests/1664) Allow dbt project dir, profiles dir, target, source schema, target schema, and models to be configured like any other plugin, with defaults based on pipeline-specific environment variables
- [#2029](https://gitlab.com/meltano/meltano/-/issues/2029) Allow target-postgres and target-snowflake schema to be overridden through config, with default based on pipeline's extractor's namespace
- [#2062](https://gitlab.com/meltano/meltano/-/issues/2062) Support `--database-uri` option and `MELTANO_DATABASE_URI` env var on `meltano init`
- [#2062](https://gitlab.com/meltano/meltano/-/issues/2062) Add support for PostgreSQL 12 as a system database by updating SQLAlchemy

### Changes

- [!1664](https://gitlab.com/meltano/meltano/-/merge_requests/1664) Infer compatibility between extractor and transform based on namespace rather than name
- [!1664](https://gitlab.com/meltano/meltano/-/merge_requests/1664) Determine transform dbt model name based on namespace instead of than replacing `-` with `_` in name
- [!1664](https://gitlab.com/meltano/meltano/-/merge_requests/1664) Don't pass environment variables with "None" values to plugins if variables were unset
- [!1664](https://gitlab.com/meltano/meltano/-/merge_requests/1664) Determine Meltano Analyze schema based on transformer's `target_schema` or loader's `schema` instead of `MELTANO_ANALYZE_SCHEMA` env var
- [#2053](https://gitlab.com/meltano/meltano/-/issues/2053) Bump dbt version to 0.16.1

### Fixes

- [#2059](https://gitlab.com/meltano/meltano/-/issues/2059) Properly handle errors in before/after install hooks


## 1.33.0 - (2020-05-21)
---

### Changes

- [#2028](https://gitlab.com/meltano/meltano/-/issues/2028) Improve descriptions and default values of `meltano add --custom` prompts

### Fixes

- [#2042](https://gitlab.com/meltano/meltano/-/issues/2042) Fix bug causing Connection Setup UI to fail when plugin docs URL is not set
- [#2045](https://gitlab.com/meltano/meltano/-/issues/2045) Hide plugin logo in UI if image file could not be found
- [#2043](https://gitlab.com/meltano/meltano/-/issues/2043) Use plugin name in UI when label is not set, instead of not showing anything
- [#2044](https://gitlab.com/meltano/meltano/-/issues/2044) Don't show button to open Log Modal on Pipelines page if pipeline has never run


## 1.32.1 - (2020-05-15)
---

### Fixes

- [#2024](https://gitlab.com/meltano/meltano/-/issues/2024) Have plugin venvs not inherit Meltano venv to prevent wrong versions of modules from being loaded


## 1.32.0 - (2020-05-11)
---

### New

- [#2019](https://gitlab.com/meltano/meltano/-/issues/2019) Ask for setting names when adding a new custom plugin

### Changes

- [#2011](https://gitlab.com/meltano/meltano/-/issues/2011) Make tap-gitlab private_token setting optional for easier extraction of public groups and projects
- [#2012](https://gitlab.com/meltano/meltano/-/issues/2012) Add target-jsonl loader

### Fixes

- [#2010](https://gitlab.com/meltano/meltano/-/issues/2010) Fix bug causing dot-separated config keys to not be nested in generated tap or target config
- [#2020](https://gitlab.com/meltano/meltano/-/issues/2020) Fix bug that caused `meltano select` to add `select` option to every plugin in `meltano.yml` instead of just the specified one
- [#2021](https://gitlab.com/meltano/meltano/-/issues/2021) Only ask for capabilities when adding a custom extractor, not a loader or other plugin


## 1.31.0 - (2020-05-04)
---

### Changes

- [#1987](https://gitlab.com/meltano/meltano/-/issues/1987) Restore GitLab and Zendesk data sources in UI
- [#2005](https://gitlab.com/meltano/meltano/-/issues/2005) Add "Don't see your data source here?" option in UI
- [#2008](https://gitlab.com/meltano/meltano/-/issues/2008) Clarify that pipelines UI only supports target-postgres
- [#2007](https://gitlab.com/meltano/meltano/-/issues/2007) Don't install airflow, dbt and target-postgres by default as part of 'meltano init'
- [#2007](https://gitlab.com/meltano/meltano/-/issues/2007) Only run 'airflow scheduler' as part of 'meltano ui' when airflow is installed
- [#2007](https://gitlab.com/meltano/meltano/-/issues/2007) Install airflow, dbt, and target-postgres on DigitalOcean images


## 1.30.1 - (2020-04-23)
---

### Fixes
- [#1985](https://gitlab.com/meltano/meltano/-/issues/1985) Fixed bug with Airflow installs WTForms 2.3.0 instead of 2.2.1, which is incompatible


## 1.30.0 - (2020-04-20)
---

### New

- [#1953](https://gitlab.com/meltano/meltano/-/issues/1953) Show design attribute descriptions in tooltips in report builder
- [#1787](https://gitlab.com/meltano/meltano/-/issues/1787) Show Shopify extractor in UI

### Changes

- [!1611](https://gitlab.com/meltano/meltano/-/merge_requests/1611) Only show design description if it is different from design label


## 1.29.1 - (2020-04-16)
---

### New

- [#1948](https://gitlab.com/meltano/meltano/-/issues/1948) Show Intercom button in bottom right on MeltanoData.com instances
- [#1930](https://gitlab.com/meltano/meltano/-/issues/1930) Add button to remove report from dashboard when editing dashboard
- [#1845](https://gitlab.com/meltano/meltano/-/issues/1845) Add button to delete report to report builder interface
- [#1849](https://gitlab.com/meltano/meltano/-/issues/1849) Add button to rename report to report builder interface
- [#1951](https://gitlab.com/meltano/meltano/-/issues/1951) Add button to edit dashboard name and description to dashboard page

### Changes

- [!1607](https://gitlab.com/meltano/meltano/-/merge_requests/1607) Move date range picker into results area of report builder interface
- [!1608](https://gitlab.com/meltano/meltano/-/merge_requests/1608) Make report title more prominent in report builder


## 1.29.0 - (2020-04-13)
---

## 1.28.1 - (2020-04-09)
---

### New

- [#1940](https://gitlab.com/meltano/meltano/-/issues/1940) Show Google Ads extractor in UI

### Changes

- [#1941](https://gitlab.com/meltano/meltano/-/issues/1941) Suggest disabling ad blocker if inline docs iframe for an Ads or Analytics extractor failed to load
- [#1667](https://gitlab.com/meltano/meltano/-/issues/1667) Have 'meltano init' create system database and install airflow, dbt, and target-postgres plugins

### Fixes

- [#1942](https://gitlab.com/meltano/meltano/-/issues/1942) Ensure navigation bar is hidden in production when docs are viewed inline


## 1.28.0 - (2020-04-06)
---

### New

- [#1937](https://gitlab.com/meltano/meltano/-/issues/1937) Add optional `plugin_type` argument to `meltano install` to only (re)install plugins of a certain type


### Fixes

- [#1938](https://gitlab.com/meltano/meltano/-/issues/1938) Display error message when viewing dashboard before pipeline has run


## 1.27.3 - (2020-04-02)
---

### Fixes

- [#1938](https://gitlab.com/meltano/meltano/-/issues/1938) Fix regression causing dashboards and reports not to load when readonly mode is enabled (like on the demo instance)


## 1.27.2 - (2020-04-02)
---

### Fixes

- [#1936](https://gitlab.com/meltano/meltano/-/issues/1936) Fix regression causing UI to fail when analytics/tracking is enabled


## 1.27.1 - (2020-04-02)
---

### New

- [#1477](https://gitlab.com/meltano/meltano/-/issues/1477) Allow read-only mode and authentication to be used at the same time, to allow anonymous read-only access and only require authentication for write actions.
- [#1914](https://gitlab.com/meltano/meltano/-/issues/1914) Allow default dashboards and reports to be updated in place if package contains snapshots of older versions
- [#1933](https://gitlab.com/meltano/meltano/-/issues/1933) Allow Meltano UI Google Analytics ID to be overridden using environment variable

### Changes

- [#1896](https://gitlab.com/meltano/meltano/-/issues/1896) Set pipeline update interval to daily by default, to start after first successful manual run
- [#1888](https://gitlab.com/meltano/meltano/-/issues/1888) Explain in "Edit Connection" button tooltip why it may be disabled
- [#1890](https://gitlab.com/meltano/meltano/-/issues/1890) Clarify that changing Start Date requires a new pipeline to be set up
- [#1892](https://gitlab.com/meltano/meltano/-/issues/1892) Clarify in Run Log modal that the "Explore" button can also be found on the Connections page
- [#1891](https://gitlab.com/meltano/meltano/-/issues/1891) Show data source logo and label in Run Log modal header insteadof pipeline ID
- [#1893](https://gitlab.com/meltano/meltano/-/issues/1893) Hide "Download Log" button while pipeline is running instead of disabling it
- [#1894](https://gitlab.com/meltano/meltano/-/issues/1894) Suggest connecting a data source on Pipelines page when there are no pipelines yet
- [#1912](https://gitlab.com/meltano/meltano/-/issues/1912) Suggest user gets in touch if the report they're looking for is not included by default

### Fixes

- [#1911](https://gitlab.com/meltano/meltano/-/issues/1911) Display "Last updated: Updating..." instead of "Last updated: 1969-12-31" on reports while pipeline is running
- [#1910](https://gitlab.com/meltano/meltano/-/issues/1910) Fix pipeline "Start date" and report "Data starting from" off-by-1 errors caused by timezone differences


## 1.27.0 - (2020-03-30)
---

### Changes

- [#1909](https://gitlab.com/meltano/meltano/-/issues/1909) Suggest disabling ad blocker if request related to an Ads or Analytics extractor was blocked by browser
- [#1886](https://gitlab.com/meltano/meltano/-/issues/1886) Don't prepopulate date fields that are not required and are better left blank
- [#1887](https://gitlab.com/meltano/meltano/-/issues/1887) Hide End Date fields in connection setup since our end-users will want to import everything
- [#1905](https://gitlab.com/meltano/meltano/-/issues/1905) Hide Google Analytics Reports field from UI since startup founder end-users will stick with default

### Fixes

- [#1920](https://gitlab.com/meltano/meltano/-/issues/1920) Fix extractor logo on Google Analytics Explore page
- [#1895](https://gitlab.com/meltano/meltano/-/issues/1895) Fix bug causing newly created pipeline not to show as running when it is
- [#1906](https://gitlab.com/meltano/meltano/-/issues/1906) Fix "Test Connection" for extractors that require a file to be uploaded, like Google Analytics
- [#1931](https://gitlab.com/meltano/meltano/-/issues/1931) Validate uploaded file path when saving or testing connection settings


## 1.26.2 - (2020-03-26)
---

### Fixes

- [#1883](https://gitlab.com/meltano/meltano/-/issues/1883) Fix dashboard and embedded reports failing to load when design has no joins


## 1.26.1 - (2020-03-26)
---

### Changes

- [#1854](https://gitlab.com/meltano/meltano/-/issues/1854) Remove non-marketing-sales data sources from UI
- [#1881](https://gitlab.com/meltano/meltano/-/issues/1881) Store in system database when user was last active
- [#1846](https://gitlab.com/meltano/meltano/-/issues/1846) Freeze reports with relative date filters in time when shared or embedded
- [#1847](https://gitlab.com/meltano/meltano/-/issues/1847) Show date range on embedded reports and dashboards
- [#1847](https://gitlab.com/meltano/meltano/-/issues/1847) Show date range on reports on dashboards


## 1.26.0 - (2020-03-23)
---

### Changes

- [#1188](https://gitlab.com/meltano/meltano/-/issues/1188) Allow sorting by timeframe period columns (e.g. "Creation Date: Month", "Creation Date: Year")
- [#1873](https://gitlab.com/meltano/meltano/-/issues/1873) Display error message when viewing model/design/report before pipeline has run
- [#1874](https://gitlab.com/meltano/meltano/-/issues/1874) Print full error when initial model compilation fails
- [#1875](https://gitlab.com/meltano/meltano/-/issues/1875) Automatically run query when sorting is changed
- [#1876](https://gitlab.com/meltano/meltano/-/issues/1876) Don't store Analyze UI state in report file
- [#1877](https://gitlab.com/meltano/meltano/-/issues/1877) Allow designs to reference the same table more than once
- [#1878](https://gitlab.com/meltano/meltano/-/issues/1878) Recompile models when meltano is upgraded


## 1.25.1 - (2020-03-19)

---

### New

- [#1799](https://gitlab.com/meltano/meltano/issues/1799) Improve date range UX by displaying the date range associated with each attribute in the `<select>` (previously the user had to manually check each one-by-one to see if it had an associated date range filter)

### Changes

- [#1799](https://gitlab.com/meltano/meltano/issues/1799) Update "Date Range(s)" button label to account for pluralization
- [#1799](https://gitlab.com/meltano/meltano/issues/1799) Fallback to inline text and only display the date range `<select>` if there are two or more date ranges to filter on
- [#1799](https://gitlab.com/meltano/meltano/issues/1799) Update date range picker to initialize at the first attribute with a valid date range
- [#1799](https://gitlab.com/meltano/meltano/issues/1799) Update the Report Builder's "jump to date range dropdown" buttons (small calendar icon button associated with the left pane's attribute items) to automatically focus the date range that's associated

### Fixes

- [#1872](https://gitlab.com/meltano/meltano/-/issues/1872) Delete state left over from different pipeline run for same extractor
- [#1779](https://gitlab.com/meltano/meltano/-/issues/1779) Fix loading report directly by URL when design request completes before reports request


## 1.25.0 - (2020-03-16)

---

### New

- [#1843](https://gitlab.com/meltano/meltano/issues/1843) Update the Google Ads Extractor selected attributes definition to also extract the Ad Network and Device segments for the Ads Performance Reports.

### Changes

- [#1852](https://gitlab.com/meltano/meltano/-/issues/1852) Move Pipelines after Connections in navbar
- [#1850](https://gitlab.com/meltano/meltano/-/issues/1850) Rename Connections tab "Connection" and "Pipeline" buttons to "Edit Connection", and "View Pipeline"
- [#1856](https://gitlab.com/meltano/meltano/-/issues/1856) Remove "Custom" data source option from UI
- [#1867](https://gitlab.com/meltano/meltano/-/issues/1867) Make timeframe table headings more human-friendly

### Fixes

- [#1848](https://gitlab.com/meltano/meltano/-/issues/1848) Fix Explore page "Report Builder" column loading when model name and model topic name do not match

## 1.24.1 - (2020-03-12)

---

### New

- [!1523](https://gitlab.com/meltano/meltano/merge_requests/1523) Add support for relative date filter definitions to Meltano Filters. That means that filters over dates and times can have a `[+-]N[dmy]` format instead of a fixed date. That allows Meltano to generate a date relative to a pivot date provided by in the query definition or `NOW()`.
- [#1830](https://gitlab.com/meltano/meltano/issues/1830) Add relative vs. absolute date ranges to date range picker of Report Builder

### Changes

- [#1830](https://gitlab.com/meltano/meltano/issues/1830) Update date ranges calendars with "Today" marker for improved UX

## 1.24.0 - (2020-03-09)

---

### Changes

- [#1831](https://gitlab.com/meltano/meltano/issues/1831) Change main navigation "Reports" to "Explore" and update its nested CTAs to link to a landing page per data source
- [#1705](https://gitlab.com/meltano/meltano/issues/1705) Remove `meltano permissions` feature now that it has been extracted into https://gitlab.com/gitlab-data/permifrost.
- Updated "Report Builder" page with a header to better communicate what the page is for.

### Fixes

- [#1840](https://gitlab.com/meltano/meltano/-/issues/1840) Format InputDateIso8601 value as YYYY-MM-DD since a full timestamp value could represent a different date in UTC and local timezone
- [#1842](https://gitlab.com/meltano/meltano/issues/1842) Fix empty filter attributes bug for non-join designs

## 1.23.2 - (2020-03-05)

---

### New

- [#1820](https://gitlab.com/meltano/meltano/issues/1820) Add Vertical Bar chart type to Report chart options

### Changes

- [#1820](https://gitlab.com/meltano/meltano/issues/1820) Updated chart type selection as a dropdown for improved UX (ensures the chart icon is adorned with its label)

### Fixes

- [#1837](https://gitlab.com/meltano/meltano/issues/1837) Fix tap-mongodb database name setting
- [#1838](https://gitlab.com/meltano/meltano/issues/1838) Properly handle dates and timezones in date range picker
- [#1838](https://gitlab.com/meltano/meltano/issues/1838) Ensure records on boundary dates are included when using date range picker with column of type "time"

## 1.23.1 - (2020-03-04)

---

### Fixes

- [#1836](https://gitlab.com/meltano/meltano/issues/1820) Don't crash when gunicorn is sent HUP signal to reload Meltano service

## 1.23.0 - (2020-03-02)

---

### New

- [#1601](https://gitlab.com/meltano/meltano/issues/1601) Add Explore landing pages per data source to act as an aggregate jump-off point to related dashboards, reports, report templates, and more

### Changes

- [#1601](https://gitlab.com/meltano/meltano/issues/1601) Change "Reports" CTA in each Pipeline and the JobLog modal to link to its corresponding and newly added Explore page
- [#1698](https://gitlab.com/meltano/meltano/issues/1698) Change information architecture to separate Connections and Pipelines into distinct pages

### Fixes

- [#1811](https://gitlab.com/meltano/meltano/issues/1811) Fix an issue when installing a custom plugin.
- [#1794](https://gitlab.com/meltano/meltano/issues/1794) Remove the notification field when notifications are disabled.
- [#1815](https://gitlab.com/meltano/meltano/issues/1815) Fix `mapActions` misplacement in `computed` vs. `methods`
- [#1468](https://gitlab.com/meltano/meltano/issues/1468) Update asn1crypto to get Meltano to work on macOS Catalina

## 1.22.2 - (2020-02-27)

---

### Fixes

- [#1809](https://gitlab.com/meltano/meltano/issues/1809) Fix LogModal padding render issue and `TypeError` with proper conditional check prior to dereferencing
- [#1810](https://gitlab.com/meltano/meltano/issues/1810) Fix an issue where Notifications would not be sent when the application used multiple workers

## 1.22.1 - (2020-02-26)

---

### New

- [#1783](https://gitlab.com/meltano/meltano/issues/1873) Add Shopify extractor as a hidden plugin
- [#1499](https://gitlab.com/meltano/meltano/issues/1499) Add date range selector to Analyze UI (requires a `type=date` or `type=time` in each model needing this functionality)

### Changes

- [#1777](https://gitlab.com/meltano/meltano/issues/1777) Update Meltano Analyze to only preselect the first column and aggregate attributes when no attributes have a `require`d setting
- [#1796](https://gitlab.com/meltano/meltano/issues/1796) Update date range and filter changes to trigger autorun if enabled

### Fixes

- [#1798](https://gitlab.com/meltano/meltano/issues/1798) Add OK button to toasts that couldn't be dismissed previously, to prevent them from getting in the way of modal buttons
- [#1803](https://gitlab.com/meltano/meltano/issues/1803) Ensure SMTP credentials can be set via environment variables
- [#1778](https://gitlab.com/meltano/meltano/issues/1778) Fix missing pipeline date when visiting page directly from URL

## 1.22.0 - (2020-02-24)

---

### New

- [#1646](https://gitlab.com/meltano/meltano/issues/1646) Add default Stripe dashboard
- [#1759](https://gitlab.com/meltano/meltano/issues/1759) Add default reports and dashboard for Google Ads data
- [#1775](https://gitlab.com/meltano/meltano/issues/1775) Add default dashboard for GitLab extractor
- [#1714](https://gitlab.com/meltano/meltano/issues/1714) Add support for a `required` setting in Models so Analyze can still work with more complex reporting scenarios (Facebook and Google Adwords need this)
- [#1780](https://gitlab.com/meltano/meltano/issues/1780) Add default reports and dashboard for Facebook Ads data

## 1.21.2 - (2020-02-18)

---

### New

- [#1740](https://gitlab.com/meltano/meltano/issues/1740) Add "Sharing Reports and Dashboards" section to Getting Started guide
- [#1484](https://gitlab.com/meltano/meltano/issues/1484) Add a subscription field to be notified when a Pipeline will be completed.

### Changes

- [#1740](https://gitlab.com/meltano/meltano/issues/1740) Update Getting Started guide screenshots with up-to-date UI

### Fixes

- [#1751](https://gitlab.com/meltano/meltano/issues/1751) Custom report ordering now works based on user customization
- [#1756](https://gitlab.com/meltano/meltano/issues/1756) Fix embed app to properly render based on `report` or `dashboard` type

## 1.21.1 - (2020-02-17)

---

### Fixes

- [#1754](https://gitlab.com/meltano/meltano/issues/1754) Fix duplicate "Share" button and Reports dropdown clipping issue

## 1.21.0 - (2020-02-17)

---

### New

- [#609](https://gitlab.com/meltano/meltano/issues/609) Add the Google Ads Extractor to Meltano as a hidden plugin. It will be fully enabled on Meltano UI once OAuth support is added. It uses the tap defined in https://gitlab.com/meltano/tap-adwords/
- [#1693](https://gitlab.com/meltano/meltano/issues/1693) Add default transformations for the Google Ads Extractor. They are using the dbt package defined in https://gitlab.com/meltano/dbt-tap-adwords
- [#1694](https://gitlab.com/meltano/meltano/issues/1694) Add default Meltano Models for the Google Ads Extractor. They are defined in https://gitlab.com/meltano/model-adwords
- [#1695](https://gitlab.com/meltano/meltano/issues/1695) Add documentation for the Google Ads Extractor
- [#1723](https://gitlab.com/meltano/meltano/issues/1723) Add various mobile and widescreen related style tweaks to improve base layout at mobile and widescreen widths

### Changes

- [!1460](https://gitlab.com/meltano/meltano/merge_requests/1460) Remove the FTP access from Meltano hosted instances
- [#1629](https://gitlab.com/meltano/meltano/issues/1629) Add "Share Dashboard" functionality
- [#1629](https://gitlab.com/meltano/meltano/issues/1629) Update report "Embed" button to "Share" and include a share link to accompany the embed snippet

### Fixes

- [#1680](https://gitlab.com/meltano/meltano/issues/1680) Fix initial "Last Run" button of a pipeline run to properly open the corresponding job log

## 1.20.1 - (2020-02-13)

---

### New

- [#1650](https://gitlab.com/meltano/meltano/issues/1650) create TOS page and add TOS link to website footer

### Changes

- [#1681](https://gitlab.com/meltano/meltano/issues/1681) Update `transform` during pipeline save to conditionally set `skip` vs. `run` to prevent wasted cycles for extractors that lack transformations
- [#1696](https://gitlab.com/meltano/meltano/issues/1696) Update dashboards list to be alphabetically sorted
- [#1710](https://gitlab.com/meltano/meltano/issues/1710) Hide `tap-fastly` in UI

### Fixes

- [#1696](https://gitlab.com/meltano/meltano/issues/1696) Fix duplicate chart renders when dashboard is loaded
- [#1696](https://gitlab.com/meltano/meltano/issues/1696) Fix "Add to Dashboards" button when loading an existing report (additionally updated `disabled` button states)
- [#1711](https://gitlab.com/meltano/meltano/issues/1711) Disable fields of all kinds when a plugin setting is protected or set in env or meltano.yml
- [#1712](https://gitlab.com/meltano/meltano/issues/1712) Fix lock icon tooltip message on plugin settings that were set in env or meltano.yml
- [#1677](https://gitlab.com/meltano/meltano/issues/1677) Properly represent values of boolean settings that were set using environment verariables in UI

## 1.20.0 - (2020-02-10)

---

### New

- [#1682](https://gitlab.com/meltano/meltano/issues/1682) Use human-readable update interval labels

### Changes

- [#1514](https://gitlab.com/meltano/meltano/issues/1514) Remove DBT docs integration
- [#1679](https://gitlab.com/meltano/meltano/issues/1679) Prevent the `hidden` settings from being sent to the front-end, potentially causing configuration failure

### Fixes

- [#1675](https://gitlab.com/meltano/meltano/issues/1675) Fix future grant diffing for databases and schemas
- [#1674](https://gitlab.com/meltano/meltano/issues/1674) Fix duplicate pipelines bug resulting from recent addition to view and update existing connections

## 1.19.2 - (2020-02-06)

---

### Fixes

- [#1672](https://gitlab.com/meltano/meltano/issues/1672) Pin Werkzeug version to 0.16.1 since 1.0.0 is unsupported by Flask-BabelEx

## 1.19.1 - (2020-02-06)

---

### Fixes

- [#1671](https://gitlab.com/meltano/meltano/issues/1671) Fix error handling bug that caused a console error that impacted further UI interaction

## 1.19.0 - (2020-02-06)

---

### New

- [#1545](https://gitlab.com/meltano/meltano/issues/1545) Add read-only report embed functionality via embeddable `iframe` copy-to-clipboard snippet
- [#1606](https://gitlab.com/meltano/meltano/issues/1606) Update UI after successful plugin configuration with auto installed reports and dashboards
- [#1614](https://gitlab.com/meltano/meltano/issues/1614) Add 'Fix Connection' and 'View Connection' CTAs to Integrations with corresponding pipelines
- [#1550](https://gitlab.com/meltano/meltano/issues/1550) Add the Meltano OAuth Service integration to manage the OAuth flow in the plugin configuration

### Changes

- [#1594](https://gitlab.com/meltano/meltano/issues/1594) Improve onboarding UX by moving the "Update Interval" selection to a post-successful-pipeline action
- [#1594](https://gitlab.com/meltano/meltano/issues/1594) Update pipelines to be sorted alphabetically to match data sources organization
- [#1659](https://gitlab.com/meltano/meltano/issues/1659) Update query attribute toggling and results UX when autorun query is on (via 500ms debounce)
- [#1475](https://gitlab.com/meltano/meltano/issues/1475) GitLab extractor in the UI steers user towards a single data source

### Fixes

- [#1657](https://gitlab.com/meltano/meltano/issues/1657) Fix `update_dashboard` error when payload lacked a `new_settings` key
- [#1602](https://gitlab.com/meltano/meltano/issues/1602) Fix instances where `<a disabled='...'>` vs. `<button disabled='...'>` didn't functionally disable the button (previously they were only disabled visually)
- [#1656](https://gitlab.com/meltano/meltano/issues/1656) Fix conditional header in docs to support Meltano.com and inline docs within the Meltano app

## 1.18.0 - (2020-02-03)

---

### New

- [#1154](https://gitlab.com/meltano/meltano/issues/1154) Adds non-dry mode to `meltano permissions` on Snowflake so that queries can be executed
- [#1578](https://gitlab.com/meltano/meltano/issues/1578) User can request help to delete their data from their MeltanoData instance

### Changes

- [#1516](https://gitlab.com/meltano/meltano/issues/1516) Pipelines now show extractor label rather than name
- [#1652](https://gitlab.com/meltano/meltano/issues/1652) Removes the `--full-refresh` command from `meltano permissions`

### Fixes

- [#1595](https://gitlab.com/meltano/meltano/issues/1595) Updates `meltano permissions` to only revoke permissions on databases defined in the spec
- [#1588](https://gitlab.com/meltano/meltano/issues/1588) Update `scrollTo` behavior in Job Log to work across browsers
- [#1660](https://gitlab.com/meltano/meltano/issues/1660) Fix minor action/mutation bug when loading a report in Analyze
- [#1607](https://gitlab.com/meltano/meltano/issues/1607) Fix inaccurate error during report additions/removal from dashboards (via refactor SSOT reports store)

## 1.17.1 - (2020-01-29)

---

### Changes

- [#1625](https://gitlab.com/meltano/meltano/issues/1625) Update docs on meltano.com to only include extractors and loaders provided in the hosted version of Meltano.
- [#1590](https://gitlab.com/meltano/meltano/issues/1590) Add additional targets to `dbt clean`
- [#1655](https://gitlab.com/meltano/meltano/issues/1655) Add UX message to close buttons in Job Log Modal to reinforce that the pipeline still runs after closing (Ben's hover idea)

### Fixes

- [#1618](https://gitlab.com/meltano/meltano/issues/1618) Fix an issue where an expired session would not redirect to the Login page
- [#1630](https://gitlab.com/meltano/meltano/issues/1630) Fix an integrations setup bug that prevented subsequent pipelines to be created unless a full page refresh occurred

## 1.17.0 - (2020-01-27)

---

### New

- [#1462](https://gitlab.com/meltano/meltano/issues/1462) User will be able to reorder dashboard reports
- [#1482](https://gitlab.com/meltano/meltano/issues/1482) Add future grants and revocations for schemas, tables, and views for roles in the `meltano permissions` command
- [#1376](https://gitlab.com/meltano/meltano/issues/1376) Add last updated date to reports
- [#1409](https://gitlab.com/meltano/meltano/issues/1409) Add data start date to Analysis page

- [#1241](https://gitlab.com/meltano/meltano/issues/1241) Add `dashboard` plugin type to enable bundling curated reports and dashboards for data sources
- [#1241](https://gitlab.com/meltano/meltano/issues/1241) Add `--include-related` flag to `meltano add` and `meltano install` to automatically install related plugins based on namespace
- [#1241](https://gitlab.com/meltano/meltano/issues/1241) Add default dashboard and reports for Google Analytics

### Changes

- [#1481](https://gitlab.com/meltano/meltano/issues/1481) Add table and view revocations for roles in the `meltano permissions` command
- [#1459](https://gitlab.com/meltano/meltano/issues/1459) Users can no longer install tap-carbon-intensity from the UI

### Fixes

- [#1600](https://gitlab.com/meltano/meltano/issues/1600) Fix tooltip for Data Source "Connect" buttons
- [#1605](https://gitlab.com/meltano/meltano/issues/1605) Fix an infinite loop causing extraneous API calls to the configuration endpoint
- [#1561](https://gitlab.com/meltano/meltano/issues/1561) Fix `onFocusInput()` to properly focus-and-auto-scroll to `<input type='file'>`s in the data source docs UI
- [#1561](https://gitlab.com/meltano/meltano/issues/1561) Fix `<input type='file'>` styling to better accommodate flexible widths

## 1.16.1 - (2020-01-23)

---

### New

- [#1592](https://gitlab.com/meltano/meltano/issues/1592) Add MAX and MIN aggregate functions to Meltano Models
- [#1552](https://gitlab.com/meltano/meltano/issues/1552) Add "Custom" data source CTA to link to the create custom data source docs
- [#1462](https://gitlab.com/meltano/meltano/issues/1462) User will be able to reorder dashboard reports

### Changes

- [#1510](https://gitlab.com/meltano/meltano/issues/1510) Remove breadcrumbs (not currently useful)
- [#1589](https://gitlab.com/meltano/meltano/issues/1589) Add dbt-specific files to a .gitignore
- [#1402](https://gitlab.com/meltano/meltano/issues/1402) Onboarding redesign to minimize steps and friction ('Extractors' as 'Data Sources', pipelines are secondary to 'Data Source' integrations, and removed loader, transform, and pipeline name as editable in favor of preselected values in accordance with our hosted solution)
- [#1402](https://gitlab.com/meltano/meltano/issues/1402) Local development now requires `.env` to connect a `target-postgres` loader (docs update to follow in [#1586](https://gitlab.com/meltano/meltano/issues/1586) )
- [#1410](https://gitlab.com/meltano/meltano/issues/1410) Update the Design UI to expose timeframes explicitly

### Fixes

- [#1573](https://gitlab.com/meltano/meltano/issues/1573) Fix docs `shouldShowNavbar` conditional and improve query string `embed=true` parsing
- [#1579](https://gitlab.com/meltano/meltano/issues/1579) Make color contrast for CTA buttons accessible
- [#1410](https://gitlab.com/meltano/meltano/issues/1410) Fix a problem with Report that has timeframes selections

### Breaks

## 1.16.0 - (2020-01-20)

---

### New

- [#1556](https://gitlab.com/meltano/meltano/issues/1556) Add default transformations for the Facebook Ads Extractor. They are using the dbt package defined in https://gitlab.com/meltano/dbt-tap-facebook
- [#1557](https://gitlab.com/meltano/meltano/issues/1557) Add default Meltano Models for the Facebook Ads Extractor. They are defined in https://gitlab.com/meltano/model-facebook
- [#1560](https://gitlab.com/meltano/meltano/issues/1560) Make the Facebook Ads Extractor available by default on Meltano UI

### Changes

- [#1541](https://gitlab.com/meltano/meltano/issues/1541) Revert `tap-csv`'s `kind: file` to text input for `csv_files_definition` as we don't fully support `tap-csv` via the UI with single (definition json) and multiple (csv files) file uploading
- [#1477](https://gitlab.com/meltano/meltano/issues/1477) Add a `read-only` mode to Meltano to disable all modifications from the UI

### Fixes

### Breaks

## 1.15.1 - (2020-01-16)

---

### New

- [#608](https://gitlab.com/meltano/meltano/issues/608) Add the Facebook Ads Extractor to Meltano as a hidden plugin. It will be fully enabled on Meltano UI once bundled Transformations and Models are added. It uses the tap defined in https://gitlab.com/meltano/tap-facebook/
- [meltano/model-stripe#2](https://gitlab.com/meltano/model-stripe/issues/2) Add timeframes to the Stripe models
- [#1533](https://gitlab.com/meltano/meltano/issues/1533) Add documentation for the Facebook Ads Extractor

### Changes

- [#1527](https://gitlab.com/meltano/meltano/issues/1527) Update the dashboard modal header to properly differentiate between "Create" and "Edit"
- [#1456](https://gitlab.com/meltano/meltano/issues/1456) 404 Error page now has better back functionality and ability to file new issues directly from the page

### Fixes

- [#1538](https://gitlab.com/meltano/meltano/issues/1538) Fix timeframes not properly displaying on the base table
- [#1574](https://gitlab.com/meltano/meltano/issues/1574) Fix an issue with Meltano crashing after a succesful login
- [#1568](https://gitlab.com/meltano/meltano/issues/1568) Restore support for custom plugins that don't have their available settings defined in discovery.yml

## 1.15.0 - (2020-01-13)

---

### New

- [#1483](https://gitlab.com/meltano/meltano/issues/1483) Add login audit columns to track last login time
- [#1480](https://gitlab.com/meltano/meltano/issues/1480) Add tests to `meltano permissions` command for Snowflake
- [#1392](https://gitlab.com/meltano/meltano/issues/1392) Add inline docs to Extractor configurations in iteration toward improving data setup onboarding

### Changes

- [#1480](https://gitlab.com/meltano/meltano/issues/1480) Add schema revocations for roles in the `meltano permissions` command
- [#1458](https://gitlab.com/meltano/meltano/issues/1458) Remove tap-carbon-intensity-sqlite model from default installation
- [#1458](https://gitlab.com/meltano/meltano/issues/1458) Update docs to reflect new getting started path and updated screenshots
- [#1513](https://gitlab.com/meltano/meltano/issues/1513) Remove dead code related to `/model` route that we no longer link to in favor of the contextual Analyze CTAs and the `MainNav.vue`'s Analyze dropdown
- [#1542](https://gitlab.com/meltano/meltano/issues/1542) Update version, logout, and help UI partial (upper right) to have less prominence and more clearly communicate the "Sign Out" action

### Fixes

- [#1480](https://gitlab.com/meltano/meltano/issues/1480) Fix database revocations corner case for roles in the `meltano permissions` command
- [#1553](https://gitlab.com/meltano/meltano/issues/1553) Fix bug occurring when loading a report that lacks join tables
- [#1540](https://gitlab.com/meltano/meltano/issues/1540) Meltano Analyze will now leverage Pipelines instead of Loaders in the connection dropdown
- [#1540](https://gitlab.com/meltano/meltano/issues/1540) Meltano Analyze will now infer the connection to use instead of it being provided by the user

### Breaks

## 1.14.3 - (2020-01-09)

---

### Fixes

- [#1521](https://gitlab.com/meltano/meltano/issues/1521) Sanitize user-submitted string before using it in file path

## 1.14.2 - (2020-01-09)

---

### New

- [#1391](https://gitlab.com/meltano/meltano/issues/1391) Lock all settings that are controlled through environment variables
- [#1393](https://gitlab.com/meltano/meltano/issues/1393) Add contextual Analyze CTAs for each Pipeline in the Pipelines list
- [#1551](https://gitlab.com/meltano/meltano/issues/1551) Add dbt clean before compile and runs

### Changes

- [#1424](https://gitlab.com/meltano/meltano/issues/1424) Update pipeline elapsed time display to be more human friendly

### Fixes

- [#1430](https://gitlab.com/meltano/meltano/issues/1430) Fix the state not stored for pipelines when Transforms run
- [#1448](https://gitlab.com/meltano/meltano/issues/1448) Fix `AnalyzeList.vue` to display message and link when lacking contextual models

### Breaks

## 1.14.1 - (2020-01-06)

---

### Fixes

- [#1520](https://gitlab.com/meltano/meltano/issues/1520) Fix bug when updating a dashboard that could undesirably overwrite another existing dashboard

### Breaks

## 1.14.0 - (2019-12-30)

---

### New

- [#1461](https://gitlab.com/meltano/meltano/issues/1461) Display toasted notification for report adding to dashboard
- [#1419](https://gitlab.com/meltano/meltano/issues/1419) Add ability to edit and delete dashboards
- [#1411](https://gitlab.com/meltano/meltano/issues/1411) Add download log button to Job Log Modal

### Changes

- [#1311](https://gitlab.com/meltano/meltano/issues/1311) Remove unused meltano/meltano/runner docker image
- [#1502](https://gitlab.com/meltano/meltano/issues/1502) Update configuration file uploads to occur on save vs. file picker completion

### Fixes

- [#1518](https://gitlab.com/meltano/meltano/issues/1518) Fix bug that caused all text fields to show up as required in configuration modals
- [#1446](https://gitlab.com/meltano/meltano/issues/1446) Fix bug that could result in a broken report when the report URL was manually modified
- [#1411](https://gitlab.com/meltano/meltano/issues/1411) Fix bug when reading too large a job log file

## 1.13.0 - (2019-12-23)

---

### New

- [#1269](https://gitlab.com/meltano/meltano/issues/1269) Add `kind: file` so single file uploads can be used with extractors (`tap-google-analytics`'s `key_file_location` is the first user)
- [#1494](https://gitlab.com/meltano/meltano/issues/1494) Add `LIKE` options to Analyze Filter UI so users better understand what filtering patterns are available

### Changes

- [#1399](https://gitlab.com/meltano/meltano/issues/1399) Log Modal now has a prompt to explain potential factors in required time for pipelines to complete
- [#1433](https://gitlab.com/meltano/meltano/issues/1433) Remove `/orchestrate` route and thus the Airflow iframe as this is overkill for our current target users

### Fixes

- [#1434](https://gitlab.com/meltano/meltano/issues/1434) Fix Analyze CTAs to only enable if at least one related pipeline has succeeded
- [#1447](https://gitlab.com/meltano/meltano/issues/1447) Various fixes around loading and reloading reports to mitigate false positive `sqlErrorMessage` conditions
- [#1509](https://gitlab.com/meltano/meltano/issues/1509) Allow plugin profile config to be set through meltano.yml

## 1.12.2 - (2019-12-20)

---

### New

- [#1437](https://gitlab.com/meltano/meltano/issues/1437) Users can now share their dashboards with an automatically generated email

### Changes

- [#1466](https://gitlab.com/meltano/meltano/issues/1466) Filters now have clear language and indiciation that they use AND for chaining
- [#1464](https://gitlab.com/meltano/meltano/issues/1464) Remove the "only" option for transforms in Create Pipeline form

- [#1399](https://gitlab.com/meltano/meltano/issues/1399) Log Modal now has a prompt to explain potential factors in required time for pipelines to complete
- [#1431](https://gitlab.com/meltano/meltano/issues/1431) Add "pipeline will still run if modal is closed" message in the Job Log Modal

### Changes

- [#1422](https://gitlab.com/meltano/meltano/issues/1422) Update start date field to have a recommendation

### Fixes

- [#1447](https://gitlab.com/meltano/meltano/issues/1447) Various fixes around loading and reloading reports to mitigate false positive `sqlErrorMessage` conditions
- [#1443](https://gitlab.com/meltano/meltano/issues/1443) Fix tooltip clipping in modals
- [#1500](https://gitlab.com/meltano/meltano/issues/1500) Fix `meltano install` not running the migrations.

## 1.12.1 - (2019-12-18)

---

### Changes

- [#1403](https://gitlab.com/meltano/meltano/issues/1403) Remove "Orchestrate", "Model", and "Notebook" from the main navigation until each respective UI is more useful (the `/orchestrate` and `/model` routes still exist)
- [#1476](https://gitlab.com/meltano/meltano/issues/1476) Add database and warehouse revocations for roles in the `meltano permissions` command
- [#1473](https://gitlab.com/meltano/meltano/issues/1473) Update Release issue template to recent guidelines

## 1.12.0 - (2019-12-16)

---

### New

- [#1374](https://gitlab.com/meltano/meltano/issues/1374) Add role revocation for users and roles in the `meltano permissions` command
- [#1377](https://gitlab.com/meltano/meltano/issues/1377) Document cleanup steps after MeltanoData testing
- [#1438](https://gitlab.com/meltano/meltano/issues/1438) Add documentation for DNS spoofing error
- [#1436](https://gitlab.com/meltano/meltano/issues/1436) Add video walkthrough on how to setup Google Analytics so that the Meltano Extractor can be able to access the Google APIs and the Google Analytics data.

### Changes

- [#1350](https://gitlab.com/meltano/meltano/issues/1350) Switch to all lower case for Snowflake permission comparisons in the `meltano permissions` command
- [#1449](https://gitlab.com/meltano/meltano/issues/1449) Hide the Marketo Extractor form Meltano UI
- [#1397](https://gitlab.com/meltano/meltano/issues/1397) Optimize workflow for MeltanoData setup
- [#1423](https://gitlab.com/meltano/meltano/issues/1423) Update sidebar and docs to include Ansible

## 1.11.2 - (2019-12-13)

---

### Changes

- [#1435](https://gitlab.com/meltano/meltano/issues/1435) Change "Model" to "Analyze" so the Pipeline CTA is actionable and less abstract
- [#1432](https://gitlab.com/meltano/meltano/issues/1432) Changed "Close" to "Back" in Log Modal to help mitigate "Am I ending the pipeline?" concerns

### Fixes

- [#1439](https://gitlab.com/meltano/meltano/issues/1439) Fix relative elapsed time since last run time display in the Pipelines UI
- [#1441](https://gitlab.com/meltano/meltano/issues/1441) Fix auto advance to "Create Pipeline" when coming from "Load" step (previously "Transform" step, but this has been removed from the UI)
- [#1440](https://gitlab.com/meltano/meltano/issues/1440) Allow installed plugins to appear in UI even if hidden in configuration

## 1.11.1 - (2019-12-12)

---

### New

- [#1351](https://gitlab.com/meltano/meltano/issues/1351) Add "Create Meltano Account" promo for `meltano.meltanodata.com`
- [#1055](https://gitlab.com/meltano/meltano/issues/1055) Add "Disable" button to Tracking Acknowledgment toast so user's can opt-out from the UI
- [#1408](https://gitlab.com/meltano/meltano/issues/1408) Add "Last Run" context to each pipeline
- [#1408](https://gitlab.com/meltano/meltano/issues/1408) Add "Started At", "Ended At", and "Elapsed" to Job Log modal
- [#1390](https://gitlab.com/meltano/meltano/issues/1390) Display of extractors and loaders can now be configured through the `hidden` property in `discovery.yml`

### Changes

- [#1398](https://gitlab.com/meltano/meltano/issues/1398) Update default Transform from "Skip" to "Run"
- [#1406](https://gitlab.com/meltano/meltano/issues/1406) Update Analyze Query section CSS for improved UX (visually improved organization and scanability)
- [#1417](https://gitlab.com/meltano/meltano/issues/1417) Update SCSS variable usage in components for SSOT styling
- [#1408](https://gitlab.com/meltano/meltano/issues/1408) Updated date and time displays to be human-friendly (`moment.js`)
- [#1268](https://gitlab.com/meltano/meltano/issues/1268) Remove Transform step from UI (Create Schedule still allows choosing "Skip" or "Only" but will intelligently default to "Skip" or "Run")

## 1.11.0 - (2019-12-09)

---

### New

- [#1361](https://gitlab.com/meltano/meltano/issues/1361) Add `kind: hidden` to `discovery.yml` so certain connector settings can validate with a default `value` but remain hidden from the user for improved UX

### Changes

- [#1389](https://gitlab.com/meltano/meltano/issues/1389) Temporary Profiles feature removal (conditionally removed if 2+ profiles not already created so existing users can continue using multiple profiles if created)
- [#1373](https://gitlab.com/meltano/meltano/issues/1373) Update MeltanoData deletion process with 1Password

### Fixes

- [#1401](https://gitlab.com/meltano/meltano/issues/1401) Fix double instance of self hosted CTA on desktop sites

## 1.10.2 - (2019-12-06)

---

### Changes

- [#1371](https://gitlab.com/meltano/meltano/issues/1371) Provide more specific instructions for Google Analytics configuration
- [#1381](https://gitlab.com/meltano/meltano/issues/1381) Update the default directory for client_secrets.json for the Google Analytics Extractor to be located under the extract/ directory and not the project's root.
- [#1345](https://gitlab.com/meltano/meltano/issues/1345) Update the documentation for the [Salesforce Extractor](https://www.meltano.com/plugins/extractors/salesforce.html) to contain additional information on Security Tokens
- [#1383](https://gitlab.com/meltano/meltano/issues/1383) Add CTA for hosted solution signup to navigation

### Fixes

- [#1379](https://gitlab.com/meltano/meltano/issues/1379) Fix an issue with Airflow scheduling too many jobs.
- [#1386](https://gitlab.com/meltano/meltano/issues/1386) Fix connector modal clipping issue where small browser heights prevented accessing the "Save" area

### Breaks

## 1.10.1 - (2019-12-05)

---

### Changes

- [#1373](https://gitlab.com/meltano/meltano/issues/1373) Update MeltanoData deletion process with 1Password
- [#1373](https://gitlab.com/meltano/meltano/issues/1373) Update Analyze dropdown as scrollable to better display model CTAs (scrollable dropdown vs. scrolling entire page)

### Fixes

- [#1373](https://gitlab.com/meltano/meltano/issues/1373) Fix formatting on custom containers in MeltanoData guide

## 1.10.0 - (2019-12-04)

---

### New

- [#1343](https://gitlab.com/meltano/meltano/issues/1343) Add current Meltano version to main navigation

### Changes

- [#1358](https://gitlab.com/meltano/meltano/issues/1358) Update MeltanoData guide with maintenance and debugging instructions
- [#1337](https://gitlab.com/meltano/meltano/issues/1337) Add CTA to installations for free hosted dashboards
- [#1365](https://gitlab.com/meltano/meltano/issues/1365) Add process for deleting meltanodata instances
- [#1340](https://gitlab.com/meltano/meltano/issues/1340) Update connector settings UI to communicate the required status of each setting
- [#1357](https://gitlab.com/meltano/meltano/issues/1357) Update LogModal Analyze CTAs so Analyze can preselect the correct loader for a given analysis

### Fixes

- [#1364](https://gitlab.com/meltano/meltano/issues/1364) Fix instructions to SSH into MeltanoData.com instance

## 1.9.1 - (2019-12-04)

---

### Fixes

- [#1355](https://gitlab.com/meltano/meltano/issues/1355) Upgrade version of `discovery.yml` so that not upgraded Meltano instances with a pre v1.9.0 Meltano version do not break.

## 1.9.0 - (2019-12-03)

---

### New

- [marketing#103](https://gitlab.com/meltano/meltano-marketing/issues/103) Add Google Site Verification token to site
- [#1346](https://gitlab.com/meltano/meltano/issues/1346) Add new tutorial for using FileZilla with a Meltano project
- [#1292](https://gitlab.com/meltano/meltano/issues/1292) Add guide for setting up Meltano projects on meltanodata.com

### Changes

- [#1341](https://gitlab.com/meltano/meltano/issues/1341) Various `discovery.yml` and connector configuration UI updates to improve UX.
- [#1341](https://gitlab.com/meltano/meltano/issues/1341) Updated documentation to communicate the various optional settings of a connector

### Fixes

- [#1334](https://gitlab.com/meltano/meltano/issues/1334) Fix automatic population of airflow.cfg after installation
- [#1344](https://gitlab.com/meltano/meltano/issues/1344) Fix an ELT automatic discovery error when running Meltano on Python3.6

## 1.8.0 - (2019-12-02)

---

### New

- [#764](https://gitlab.com/meltano/meltano/issues/764) Add plugin profiles to enable multiple configurations for extractors
- [#1081](https://gitlab.com/meltano/meltano/issues/1081) Add ability to delete data pipelines
- [#1217](https://gitlab.com/meltano/meltano/issues/1217) Add "Test Connection" button to validate connection settings prior to ELT runs
- [#1236](https://gitlab.com/meltano/meltano/issues/1236) Add contextual Analyze CTAs in the Job Log UI
- [#1271](https://gitlab.com/meltano/meltano/issues/1271) Add labels in discovery.yml for easy brand definition

### Changes

- [#1323](https://gitlab.com/meltano/meltano/issues/1323) Add CTA to send users to Typeform to provide info for setting up a hosted dashboard

- [#1323](https://gitlab.com/meltano/meltano/issues/1323) Add CTA to send users to Typeform to provide info for setting up a hosted dashboard
- [#1271](https://gitlab.com/meltano/meltano/issues/1271) Improve messaging on tap and target settings modals
- [#1226](https://gitlab.com/meltano/meltano/issues/1226) Update Pipelines main navigation link to show all data pipeline schedules if that step has been reached
- [#1323](https://gitlab.com/meltano/meltano/issues/1323) Add CTA to send users to Typeform to provide info for setting up a hosted dashboard
- [#1271](https://gitlab.com/meltano/meltano/issues/1271) Improve messaging on tap and target settings modals
- [#1246](https://gitlab.com/meltano/meltano/issues/1246) Update the [Salesforce API + Postgres](https://www.meltano.com/tutorials/salesforce-and-postgres.html) Tutorial to use Meltano UI for setting up the Extractor and Loader, running the ELT pipeline and analyzing the results.

- [#1225](https://gitlab.com/meltano/meltano/issues/1225) Update dbt docs link to be conditional so the user doesn't experience 404s

## 1.7.2 - (2019-11-26)

---

### Fixes

- [#1318](https://gitlab.com/meltano/meltano/merge_requests/1318/) Pin dbt version to `v0.14.4` to address Meltano Transformation failing when using dbt `v0.15.0`

## 1.7.1 - (2019-11-25)

---

### Fixes

- [#1184](https://gitlab.com/meltano/meltano/merge_requests/1184/) Fix `contextualModels` implementation for contextual CTAs in Job Log modal

## 1.7.0 - (2019-11-25)

---

### New

- [#1236](https://gitlab.com/meltano/meltano/issues/1236) Add contextual Analyze CTAs in the Job Log UI

### Fixes

- [#1298](https://gitlab.com/meltano/meltano/issues/1298) Let default entity selection be configured in discovery.yml under `select`
- [#1298](https://gitlab.com/meltano/meltano/issues/1298) Define default entity selection for tap-salesforce
- [#1304](https://gitlab.com/meltano/meltano/issues/1304) Fix Meltano subprocess fetching large catalogs (e.g. for Salesforce) getting stuck do to the subprocess' stderr buffer filling and the process getting deadlocked.

## 1.6.0 - (2019-11-18)

---

### New

- [#1235](https://gitlab.com/meltano/meltano/issues/1235) Add help link button in the app
- [#1285](https://gitlab.com/meltano/meltano/issues/1285) Add link to YouTube guidelines for release instructions
- [#1277](https://gitlab.com/meltano/meltano/issues/1277) Move sections that don't apply to outside contributors from Contributing and Roadmap docs to Handbook: Release Process, Release Schedule, Demo Day, Speedruns, DigitalOcean Marketplace

### Changes

- [#1257](https://gitlab.com/meltano/meltano/issues/1257) Prevent modified logo file upon each build
- [#1289](https://gitlab.com/meltano/meltano/issues/1289) Dismiss all modals when using the escape key
- [#1282](https://gitlab.com/meltano/meltano/issues/1282) Remove Entity Selection from the UI (still available in CLI) and default to "All" entities for a given data source
- [#1303](https://gitlab.com/meltano/meltano/issues/1303) Update the configuration options for the Salesforce Extractor to only include relevant properties. Remove properties like the client_id that were not used for username/password authentication.
- [#1308](https://gitlab.com/meltano/meltano/issues/1308) Update the configuration options for the Marketo Extractor to use a Start Date instead of a Start Time.

### Fixes

- [#1297](https://gitlab.com/meltano/meltano/issues/1297) Get actual latest ELT job log by sorting matches by creation time with nanosecond resolution
- [#1297](https://gitlab.com/meltano/meltano/issues/1297) Fix pipeline failure caused by jobs that require true concurrency being executed on CI runners that don't

## 1.5.0 - (2019-11-11)

---

### New

- [#1222](https://gitlab.com/meltano/meltano/issues/1222) Include static application security testing (SAST) in the pipeline
- [#1164](https://gitlab.com/meltano/meltano/issues/1164) Add "transform limitations" message to Transform UI
- [#1272](https://gitlab.com/meltano/meltano/issues/1272) Add Vuepress plugin to generate a sitemap on website build
- [meltano-marketing#89](https://gitlab.com/meltano/meltano-marketing/issues/89) Adds basic title and meta descriptions to all public-facing website & documentation pages.

### Changes

- [#1239](https://gitlab.com/meltano/meltano/issues/1239) Update header buttons layout on small viewports
- [#1019](https://gitlab.com/meltano/meltano/issues/1019) Automatically update package.json file versions
- [#1253](https://gitlab.com/meltano/meltano/issues/1253) Do not allow `meltano` command invocation without any argument
- [#1192](https://gitlab.com/meltano/meltano/issues/1192) Improve helper notes associated with each Extract, Load, and Transform step to better communicate the purpose of each
- [#1201](https://gitlab.com/meltano/meltano/issues/1201) Improved "Auto Advance" messaging regarding Entity Selection. We also doubled the default toast time to improve likelihood of reading feedback.
- [#1191](https://gitlab.com/meltano/meltano/issues/1191) update Google Analytics extractor documentation to explain how to set up the Google Analytics API, and remove duplicate instructions from the [Google Analytics API + Postgres tutorial](http://meltano.com/tutorials/google-analytics-with-postgres.html#prerequisites)
- [#1199](https://gitlab.com/meltano/meltano/issues/1199) Add example and sample CSV files to the CSV extractor documentation
- [#1247](https://gitlab.com/meltano/meltano/issues/1247) Update the [Loading CSV Files to a Postgres Database](https://www.meltano.com/tutorials/csv-with-postgres.html) Tutorial to use Meltano UI for setting up the Extractor and Loader, running the ELT pipeline and analyzing the results. Also provide all the files used in the tutorial (transformations, models, etc) as downloadable files.
- [#1279] Revise ["Roadmap" section](https://meltano.com/docs/roadmap.html) of the docs with clarified persona, mission, vision, and re-order content
- [#1134](https://gitlab.com/meltano/meltano/issues/1134) Update the [GitLab API + Postgres](https://www.meltano.com/tutorials/gitlab-and-postgres.html). Include video walk-through and update the end to end flow to only use Meltano UI.
- [#95](https://gitlab.com/meltano/meltano-marketing/issues/95) Update the DigitalOcean CTA to go to the public directory page for the Meltano droplet
- [#1270](https://gitlab.com/meltano/meltano/issues/1270) Main navigation "Pipeline" to "Pipelines" to reinforce multiple vs. singular (conflicts a bit with the verb approach of the other navigation items but we think it's worth it for now)
- [#1240](https://gitlab.com/meltano/meltano/issues/1240) Provide clarity around how Airflow can be used directly in documentation and UI
- [#1263](https://gitlab.com/meltano/meltano/issues/1263) Document lack of Windows support and suggest WSL, Docker

### Fixes

- [#1259](https://gitlab.com/meltano/meltano/issues/1259) Fix `meltano elt` not properly logging errors happening in the ELT process
- [#1183](https://gitlab.com/meltano/meltano/issues/1183) Fix a race condition causing the `meltano.yml` to be empty in some occurence
- [#1258](https://gitlab.com/meltano/meltano/issues/1258) Fix format of custom extractor's capabilities in meltano.yml
- [#1215](https://gitlab.com/meltano/meltano/issues/1215) Fix intercom documentation footer overlap issue.
- [#1215](https://gitlab.com/meltano/meltano/issues/1215) Fix YouTube iframes to be responsive (resolves unwanted side-effect of horizontal scrollbar at mobile/tablet media queries)

## 1.4.0 - (2019-11-04)

---

### New

- [#1208](https://gitlab.com/meltano/meltano/issues/1208) Add description to `Plugin` definition and updated `discovery.yml` and UI to consume it
- [#1195](https://gitlab.com/meltano/meltano/issues/1195) Add temporary message in configuration communicating their global nature until "Profiles" are implemented
- [#1245](https://gitlab.com/meltano/meltano/issues/1245) Add detailed information on the documentation about events tracked by Meltano when Anonymous Usage Data tracking is enabled.
- [#1228](https://gitlab.com/meltano/meltano/issues/1228) Add preselections of the first column and aggregate of base table to initialize Analyze with data by default.

### Changes

- [#1244](https://gitlab.com/meltano/meltano/issues/1244) Add instructions on how to deactivate a virtual environment
- [#1082](https://gitlab.com/meltano/meltano/issues/1082) Meltano will now enable automatically DAGs created in Airflow
- [#1231](https://gitlab.com/meltano/meltano/issues/1231) Update CLI output during project initialization
- [#1126](https://gitlab.com/meltano/meltano/issues/1126) Minor UI updates to improve clarity around Schedule step and Manual vs Orchestrated runs
- [#1210](https://gitlab.com/meltano/meltano/issues/1210) Improved SQLite loader configuration context (name and description)
- [#1185](https://gitlab.com/meltano/meltano/issues/1185) Remove majority of unimplemented placeholder UI buttons
- [#1166](https://gitlab.com/meltano/meltano/issues/1166) Clarify in documentation that plugin configuration is stored in the `.meltano` directory, which is in `.gitignore`.
- [#1200](https://gitlab.com/meltano/meltano/issues/1200) Link to new Getting Help documentation section instead of issue tracker where appropriate

- [#1227](https://gitlab.com/meltano/meltano/issues/1227) Update Notebook `MainNav` link to jump to our Jupyter Notebook docs

### Fixes

- [#1075](https://gitlab.com/meltano/meltano/issues/1075) Fix a bug that caused `target-csv` to fail.
- [#1233](https://gitlab.com/meltano/meltano/issues/1233) Fix the Design page failing to load a Design that has timeframes on the base table
- [#1187](https://gitlab.com/meltano/meltano/issues/1187) Updated configuration to support `readonly` kind to prevent unwanted editing
- [#1187](https://gitlab.com/meltano/meltano/issues/1187) Updated configuration to setting resets to prevent unwanted editing
- [#1187](https://gitlab.com/meltano/meltano/issues/1187) Updated configuration to conditionally reset certain settings to prevent unwanted editing
- [#1187](https://gitlab.com/meltano/meltano/issues/1187) Updated configuration to prevent unwanted editing until we handle this properly with role-based access control
- [#1187](https://gitlab.com/meltano/meltano/issues/1187) Updated certain connector configuration settings with a `readonly` flag to prevent unwanted editing in the UI. This is temporary and will be removed when we handle this properly with role-based access control.
- [#1198](https://gitlab.com/meltano/meltano/issues/1198) Fix "More Info." link in configuration to properly open a new tab via `target="_blank"`

- [#1229](https://gitlab.com/meltano/meltano/issues/1229) Improve extractor schema autodiscovery error messages and don't attempt autodiscovery when it is known to not be supported, like in the case of tap-gitlab
- [#1207](https://gitlab.com/meltano/meltano/issues/1207) Updated all screenshots in Getting Started Guide to reflect the most current UI

## 1.3.0 - (2019-10-28)

---

### New

- [#991](https://gitlab.com/meltano/meltano/issues/991) Add e2e tests for simple sqlite-carbon workflow
- [#1103](https://gitlab.com/meltano/meltano/issues/1103) Add Intercom to Meltano.com to interact with our users in real-time
- [#1130](https://gitlab.com/meltano/meltano/issues/1130) Add Tutorial for extracting data from Google Analytics and loading the extracted data to Postgres
- [#1168](https://gitlab.com/meltano/meltano/issues/1168) Speedrun video added to home page and new release issue template
- [#1182](https://gitlab.com/meltano/meltano/issues/1182) Add `null`able date inputs so optional dates aren't incorrectly required in validation
- [#1169](https://gitlab.com/meltano/meltano/issues/1169) Meltano now generates the dbt documentation automatically

### Changes

- [!1061](https://gitlab.com/meltano/meltano/merge_requests/1061) Update the Getting Started Guide and the Meltano.com documentation with the new UI and information about job logging and how to find the most recent run log of a pipeline.
- [#1213](https://gitlab.com/meltano/meltano/issues/1213) Add VuePress use and benefits to documentation
- [#922](https://gitlab.com/meltano/meltano/issues/922) Document the importance of transformations and how to get started
- [#1167](https://gitlab.com/meltano/meltano/issues/1167) Iterate on docs to improve readability and content updates

### Fixes

- [#1173](https://gitlab.com/meltano/meltano/issues/1173) Fix `sortBy` drag-and-drop bug in Analyze by properly using `tryAutoRun` vs. `runQuery`
- [#1079](https://gitlab.com/meltano/meltano/issues/1079) `meltano elt` will now run in isolation under `.meltano/run/elt`
- [#1204](https://gitlab.com/meltano/meltano/issues/1204) move project creation steps out of the local installation section of the docs and into the Getting Started Guide
- [#782](https://gitlab.com/meltano/meltano/issues/782) Update timeframe label and fix timeframe attributes to properly display in the Result Table

## 1.2.1 - (2019-10-22)

---

### New

- [#1123](https://gitlab.com/meltano/meltano/issues/1123) Add first-class "Submit Issue" CTA to help expedite resolution when a running job fails. Also updated the "Log" CTA in the Pipelines UI to reflect a failed state.

### Fixes

- [#1172](https://gitlab.com/meltano/meltano/issues/1172) Fix analytics issue related to app version

## 1.2.0 - (2019-10-21)

---

### New

- [#1121](https://gitlab.com/meltano/meltano/issues/1121) Add ability to configure listen address of Meltano and Airflow
- [#1022](https://gitlab.com/meltano/meltano/issues/1022) Add "Autorun Query" toggle and persist the user's choice across sessions
- [#1060](https://gitlab.com/meltano/meltano/issues/1060) Auto advance to Job Log from Pipeline Schedule creation
- [#1111](https://gitlab.com/meltano/meltano/issues/1111) Auto advance to Loader installation step when an extractor lacks entity selection

### Changes

- [#1013](https://gitlab.com/meltano/meltano/issues/1013) Toast initialization and analytics initialization cleanup

### Fixes

- [#1050](https://gitlab.com/meltano/meltano/issues/1050) Fix a bug where the Job log would be created before the `transform` are run.
- [#1122](https://gitlab.com/meltano/meltano/issues/1122) `meltano elt` will now properly run when using `target-snowflake`.
- [#1159](https://gitlab.com/meltano/meltano/issues/1159) Minor UI fixes (proper `MainNav` Model icon active color during Analyze route match & "Run" auto query related cleanup) and `...NameFromRoute` refactor renaming cleanup

## 1.1.0 - (2019-10-16)

---

### New

- [#1106](https://gitlab.com/meltano/meltano/issues/1106) Add description metadata to the GitLab extractor's Ultimate License configuration setting
- [#1057](https://gitlab.com/meltano/meltano/issues/1057) Auto advance to Entity Selection when an extractor lacks configuration settings
- [#51](https://gitlab.com/meltano/meltano-marketing/issues/51) Update Google Analytics to track `appVersion`, custom `projectId`, and to properly use the default `clientId`. The CLI also now uses `client_id` to differentiate between a CLI client id (not versioned) and the project id (versioned).
- [#1012](https://gitlab.com/meltano/meltano/issues/1012) Add intelligent autofocus for improved UX in both Extractor and Loader configuration
- [#758](https://gitlab.com/meltano/meltano/issues/758) Update 'meltano permissions' to add --full-refresh command to revoke all privileges prior to granting
- [#1113](https://gitlab.com/meltano/meltano/issues/1113) Update 'meltano permissions' to have the ability to find all schemas matching a partial name such as `snowplow_*`
- [#1114](https://gitlab.com/meltano/meltano/issues/1114) Update 'meltano permissions' to include the OPERATE privilege for Snowflake warehouse

### Changes

- Compress meltano-logo.png
- [#1080](https://gitlab.com/meltano/meltano/issues/1080) Temporarily disable Intercom until userId strategy is determined
- [#1058](https://gitlab.com/meltano/meltano/issues/1058) Updated the selected state of grouped buttons to fill vs. stroke. Updated the docs to reflect the reasoning to ensure consistency in Meltano's UI visual language
- [#1068](https://gitlab.com/meltano/meltano/issues/1068) Replace dogfooding term in docs to speedrun
- [#1101](https://gitlab.com/meltano/meltano/issues/1101) Add new tour video to home page
- [#1101](https://gitlab.com/meltano/meltano/issues/1101) Update design to improve readability and contrast
- [#1115](https://gitlab.com/meltano/meltano/issues/1115) Update 'meltano permissions' to not require an identially named role for a given user

### Fixes

- [#1120](https://gitlab.com/meltano/meltano/issues/1120) Fix a concurrency bug causing `meltano select` to crash.
- [#1086](https://gitlab.com/meltano/meltano/issues/1086) Fix a concurrency issue when the `meltano.yml` file was updated.
- [#1112](https://gitlab.com/meltano/meltano/issues/1112) Fix the "Run" button to improve UX by properly reflecting the running state for auto-running queries
- [#1023](https://gitlab.com/meltano/meltano/issues/1023) Fix last vuex mutation warning with editable `localConfiguration` clone approach

### Breaks

## 1.0.1 - (2019-10-07)

---

### Fixes

- Patch technicality due to PyPi limitation (v1 already existed from a publish mistake seven+ months ago) with needed changelog New/Changes/Fixes section headers

## 1.0.0 - (2019-10-07)

---

### New

- [#1020](https://gitlab.com/meltano/meltano/issues/1020) Update Command Line Tools documentation to reflect a standard format with opportunities for improvement in the future
- [#524](https://gitlab.com/meltano/meltano/issues/524) There is a new Plugins section on the site to contain all ecosystem related libraries (i.e., extractors, loaders, etc.)

### Changes

- [#1087](https://gitlab.com/meltano/meltano/issues/1087) Fix `meltano select` not seeding the database when run as the first command.
- [#1090](https://gitlab.com/meltano/meltano/issues/1090) Update the namespace for all plugins. Also the default schema used will go back to including the `tap_` prefix to avoid conflicts with existing schemas (e.g. a local `gitlab` or `salesforce` schema). This also fixes `tap-csv` and `tap-google-analytics` not properly working after the latest Meltano release.
- [#1047](https://gitlab.com/meltano/meltano-marketing/issues/1047) Fix a bug where some configuration values were not redacted

### Fixes

### Breaks

- [#1085](https://gitlab.com/meltano/meltano/issues/1085) Fix Analyze model dropdown to properly reflect installed `models`
- [#1089](https://gitlab.com/meltano/meltano/issues/1089) Properly re-initialize the Analyze page after a new analysis is selected during an existing analysis (this issue surfaced due to the recent Analyze dropdown CTAs addition which enables an analysis change during an existing one)
- [#1092](https://gitlab.com/meltano/meltano/issues/1092) Fix async condition so the design store's `defaultState` is properly applied before loading a new design via `initializeDesign`

## 0.44.1 - (2019-10-03)

---

### New

- [#51](https://gitlab.com/meltano/meltano-marketing/issues/51) Add Google Analytics tracking acknowledgment in the UI
- [#926](https://gitlab.com/meltano/meltano/issues/926) Add step-by-step intructions for using the DigitalOcean one-click installer
- [#1076](https://gitlab.com/meltano/meltano/issues/1076) Enable Log button in pipelines UI after route change or hard refresh if a matching log exists
- [#1067](https://gitlab.com/meltano/meltano/issues/1067) Add Model landing page and update Analyze main navigation to a dropdown displaying the various analysis CTAs associated with each model
- [#1080](https://gitlab.com/meltano/meltano/issues/1080) Add live chat support on Meltano.com website using Intercom.io

### Changes

- [#1069](https://gitlab.com/meltano/meltano/issues/1069) Meltano will now use the schedule's name to run incremental jobs
- [#926](https://gitlab.com/meltano/meltano/issues/926) Move manual DigitalOcean Droplet configuration instructions to advanced tutorials
- Collapse Installation docs into a single section

### Fixes

- [#1071](https://gitlab.com/meltano/meltano/issues/1071) Fix `rehydratePollers` so the UI reflects running jobs after a hard refresh or route change (this surfaced from the recent [!963](https://gitlab.com/meltano/meltano/merge_requests/963) change)
- [#1075](https://gitlab.com/meltano/meltano/issues/1075) Fix an issue where `meltano elt` would fail when a previous job was found

## 0.44.0 - (2019-09-30)

---

### New

- [#950](https://gitlab.com/meltano/meltano/issues/950) Removed the Analyze connection configuration: Meltano will now infer connections out of each loader configuration.
- [#1002](https://gitlab.com/meltano/meltano/issues/1002) Analyze UI now displays the Topic's (analysis model's) description text if applicable
- [#1032](https://gitlab.com/meltano/meltano/issues/1032) Add 'Model' and 'Notebook' to main navigation to communicate that Meltano plans to empower users with modeling and notebooking functionality
- [#949](https://gitlab.com/meltano/meltano/issues/949) Add "Log" button and dedicated sub-UI for tracking an ELT run's status more granularly

- [#932](https://gitlab.com/meltano/meltano/issues/932) Meltano can now be upgraded from the UI directly.

### Changes

- [#1045](https://gitlab.com/meltano/meltano/issues/1045) Make it clear that 'meltano add' is not hanging while installing plugins
- [#1000](https://gitlab.com/meltano/meltano/issues/1000) Update Getting Started guide with updated screenshots and content
- [#854](https://gitlab.com/meltano/meltano/issues/854) Charts now use pretty labels rather than the ID
- [#1011](https://gitlab.com/meltano/meltano/issues/1011) Removed "Catch-up Date" in favor of default "Start Date" of extractor
- [#578](https://gitlab.com/meltano/meltano/issues/578) Remove support for `tap-zuora`.
- [#1002](https://gitlab.com/meltano/meltano/issues/1002) Update `discovery.yml` with explicit `kind: password` metadata (we infer and set input types of `password` as a safeguard, but the explicit setting is preferred)
- [#1049](https://gitlab.com/meltano/meltano/issues/1049) Change default `target-sqlite` database name to `warehouse` to not conflict with system database
- [#949](https://gitlab.com/meltano/meltano/issues/949) Update the way Meltano handles logs for ELT runs: Every elt run is logged in `.meltano/run/logs/{job_id}/elt_{timestamp}.log`. That allows Meltano to keep logs for multiple, or even concurrent, elt runs with the same `job_id`.
- [#949](https://gitlab.com/meltano/meltano/issues/949) Update "Create Pipeline" redirect logic based on the previous route being 'transforms' (this is a UX win setting up the user with the sub-UI for the next logical step vs. requiring a manual "Create" click)
- [#1051](https://gitlab.com/meltano/meltano/issues/1051) Automatically set SQLALCHEMY_DATABASE_URI config to system database URI

### Fixes

- [#1004](https://gitlab.com/meltano/meltano/issues/1004) Fix error when deselecting last attribute in Analyze
- [#1048](https://gitlab.com/meltano/meltano/issues/1048) Fix various actions that should have been mutations and did minor code convention cleanup
- [#1063](https://gitlab.com/meltano/meltano/issues/1063) Fix the "Explore" button link in Dashboards to properly account for the `namespace`

### Breaks

- [#1051](https://gitlab.com/meltano/meltano/issues/1051) Remove MELTANO_BACKEND e.a. in favor of --uri CLI option and MELTANO_DATABASE_URI env var
- [#1052](https://gitlab.com/meltano/meltano/issues/1052) Move system database into `.meltano` directory to indicate it is owned by the app and not supposed to be messed with directly by users

## 0.43.0 - (2019-09-23)

---

### New

- [#1014](https://gitlab.com/meltano/meltano/issues/1014) Meltano now logs all output from each `meltano elt` run in a log file that uses the unique job*id of the run. It can be found in `.meltano/run/logs/elt*{job_id}.log`.
- [#1014](https://gitlab.com/meltano/meltano/issues/1014) Meltano now logs all output from each `meltano elt` run in a log file that uses the unique job*id of the run. It can be found in `.meltano/run/logs/elt*{job_id}.log`.
- [#1014](https://gitlab.com/meltano/meltano/issues/1014) Meltano now logs all output from each `meltano elt` run in a log file that uses the unique `job_id` of the run. It can be found in `.meltano/run/logs/elt*{job_id}.log`.
- [#955](https://gitlab.com/meltano/meltano/issues/955) Establish baseline for demo day and how they should be run

### Changes

- [#891](https://gitlab.com/meltano/meltano/issues/891) Contributors can run webapp from root directory

### Fixes

- [#1005](https://gitlab.com/meltano/meltano/issues/1005) Fix installed plugins endpoints listing identically named plugins of different types under wrong type

## 0.42.1 - (2019-09-19)

---

### Changes

- [#987](https://gitlab.com/meltano/meltano/issues/987) Update routing to match labels (verbs vs. nouns) in effort to subtly reinforce action taking vs. solely "thing" management
- [#960](https://gitlab.com/meltano/meltano/issues/960) Improve UX by instantly displaying extractor and loader configuration UIs based on "Install" or "Configure" interaction as opposed to the prior delay (side effect of async `addPlugin`)
- [#996](https://gitlab.com/meltano/meltano/issues/996) Update conditional UI analytics stats tracking at runtime vs. build-time by sourcing state from the same backend `send_anonymous_usage_stats` flag

### Fixes

- [#992](https://gitlab.com/meltano/meltano/issues/992) Fix missing GA scripts
- [#989](https://gitlab.com/meltano/meltano/issues/989) Fix UI/UX documentation regarding recent removal of `view-header`
- [#994](https://gitlab.com/meltano/meltano/issues/994) Fix stale Pipelines Count in main navigation Pipeline badge
- [#999](https://gitlab.com/meltano/meltano/issues/999) Update yarn dependencies to resolve peer dependency warning
- [#1008](https://gitlab.com/meltano/meltano/issues/1008) Fix error on "Create Pipeline Schedule" modal when no plugins have been installed
- [#1015](https://gitlab.com/meltano/meltano/issues/1008) Support SQLite database name with and without '.db' extension
- [#1007](https://gitlab.com/meltano/meltano/issues/1007) Fix pipeline with failed job not being regarded as having completed
- [#998](https://gitlab.com/meltano/meltano/issues/998) Update Analyze UI with conditional loading indicator to prevent query generation prior to connection dialects being loaded (this solution is still useful for when inference supercedes our current manual dialect selection solution)
- [#1009](https://gitlab.com/meltano/meltano/issues/1009) Fix default ConnectorSettings validation to account for `false` (unchecked) checkbox values

### Breaks

## 0.42.0 - (2019-09-16)

---

### New

- [#976](https://gitlab.com/meltano/meltano/issues/976) Route changes will update page title in the web app

### Changes

- [Marketing #48](https://gitlab.com/meltano/meltano-marketing/issues/48) Update newsletter subscription links to redirect to our new newsletter [hosted by Substack](https://meltano.substack.com)

### Fixes

- [#965](https://gitlab.com/meltano/meltano/issues/965) Fix a regression that prevented the Meltano UI to reach the Meltano API when using an external hostname.
- [#986](https://gitlab.com/meltano/meltano/issues/986) Fix an issue where the Orchestration page would not show Airflow even when it was installed.
- [#969](https://gitlab.com/meltano/meltano/issues/969) Fix an issue where the Meltano Analyze connection would not respect the `port` configuration.
- [#964](https://gitlab.com/meltano/meltano/issues/964) Fix copy button overlap issue with top navigation
- [#970](https://gitlab.com/meltano/meltano/issues/970) Fix Meltano's m5o parser and compiler to properly namespace and isolate the definitions of different custom and packaged Topics.

## 0.41.0 - (2019-09-09)

---

### New

- [#980](https://gitlab.com/meltano/meltano/issues/980) Add Cypress for e2e testing pipeline
- [#579](https://gitlab.com/meltano/meltano/issues/579) Add `meltano schedule list` to show a project's schedules
- [#942](https://gitlab.com/meltano/meltano/issues/942) Add progress bars on various routes to improve UX feedback
- [#779](https://gitlab.com/meltano/meltano/issues/779) Add various UI polish details regarding iconography use, preloading feedback, breadcrumbs, container styling, navigation, and sub-navigation

### Changes

- [#906](https://gitlab.com/meltano/meltano/issues/906) `meltano ui` will now run in `production` per default

- [#942](https://gitlab.com/meltano/meltano/issues/942) Update Analyze Connections UI to match configuration-as-modal pattern for UX consistency regarding configuration
- [#779](https://gitlab.com/meltano/meltano/issues/779) Update all "This feature is queued..." temporary UI buttons to link to the Meltano repo issues page with a contextual search term

## 0.40.0 - (2019-09-04)

---

### New

- [#927](https://gitlab.com/meltano/meltano/issues/927) Document how to manually set up a Meltano Droplet on DigitalOcean

- [#916](https://gitlab.com/meltano/meltano/issues/916) Add Transform step as first-class and adjacent step to Extract and Load
- [#916](https://gitlab.com/meltano/meltano/issues/916) Improve Create Pipeline Schedule default selection UX by leveraging "ELT recents" concept
- [#936](https://gitlab.com/meltano/meltano/issues/936) Add "Refresh Airflow" button in Orchestrate to bypass route change or full-page refresh when iframe doesn't initially inflate as expected (this will likely be automated once the root cause is determined)
- [#899](https://gitlab.com/meltano/meltano/issues/899) Add deep linking improvements to reports and dashboards to better facilitate sharing
- [#899](https://gitlab.com/meltano/meltano/issues/899) Add "Edit" and "Explore" buttons to each report instance displayed in a dashboard to enable editing said report and exploring a fresh and unselected analysis of the same model and design
- [!546](https://gitlab.com/meltano/meltano/merge_requests/546) Add new Advanced Tutorial on how to Load CSV files to Postgres

### Changes

- [#909](https://gitlab.com/meltano/meltano/issues/909) Default names will be generated for Reports and Dashboards
- [#892](https://gitlab.com/meltano/meltano/issues/892) Improve experience for parsing Snowflake URL for ID by showing processing step
- [#935](https://gitlab.com/meltano/meltano/issues/935) Update Entity Selection to be nested in the Extract step so each ELT step is consecutive
- [#886](https://gitlab.com/meltano/meltano/issues/886) Add validation for grouping settings as the next iteration of improved form validation for generated connector settings

### Fixes

- [#931](https://gitlab.com/meltano/meltano/issues/931) Fix Analyze Connections identifier mismatch resulting from recent linting refactor
- [#919](https://gitlab.com/meltano/meltano/issues/919) Fix Airflow iframe automatic UI refresh
- [#937](https://gitlab.com/meltano/meltano/issues/937) Fix Chart.vue prop type error

## 0.39.0 - (2019-08-26)

---

### New

- [#838](https://gitlab.com/meltano/meltano/issues/838) Add indicator for speed run plugins
- [#870](https://gitlab.com/meltano/meltano/issues/870) Add global footer component in docs
- [#871](https://gitlab.com/meltano/meltano/issues/871) Add contributing link in footer of docs
- [#908](https://gitlab.com/meltano/meltano/issues/908) Add auto installation for Airflow Orchestrator for improved UX
- [#912](https://gitlab.com/meltano/meltano/issues/912) Auto run the ELT of a saved Pipeline Schedule by default
- [#907](https://gitlab.com/meltano/meltano/issues/907) Add auto select of "All" for Entities Selection step and removed the performance warning (a future iteration will address the "Recommended" implementation and the display of a resulting performance warning when "All" is selected and "Recommended" ignored)
- [#799](https://gitlab.com/meltano/meltano/issues/799) Standardized code conventions on the frontend and updated related documentation (issues related to further linting enforcement will soon follow)

### Changes

- [#838](https://gitlab.com/meltano/meltano/issues/838) Speed run plugins prioritized to top of the list
- [#896](https://gitlab.com/meltano/meltano/issues/896) Add documentation for how to do patch releases
- [#910](https://gitlab.com/meltano/meltano/issues/910) Update linting rules to enforce better standards for the frontend code base
- [#885](https://gitlab.com/meltano/meltano/issues/885) Add docs for all extractors and loaders
- [#885](https://gitlab.com/meltano/meltano/issues/885) All plugin modal cards show docs text if they have docs
- [#733](https://gitlab.com/meltano/meltano/issues/733) Improve error feedback to be more specific when plugin installation errors occur

### Fixes

- [#923](https://gitlab.com/meltano/meltano/issues/923) Fix contributing release docs merge conflict issue

## 0.38.0 - (2019-08-21)

---

### New

- [#746](https://gitlab.com/meltano/meltano/issues/746) Add CTA to specific dashboard in "Add to Dashboard" sub-UI
- [#746](https://gitlab.com/meltano/meltano/issues/746) Add toast feedback on success, update, or error for schedules, reports, and dashboards
- [#814](https://gitlab.com/meltano/meltano/issues/814) Install Airflow via the Orchestration UI (we may do this in the background automatically in the future)

### Changes

- [#901](https://gitlab.com/meltano/meltano/issues/901) Update entities plugins to be alphabetically sorted for consistency with extractors ordering

### Fixes

- [#746](https://gitlab.com/meltano/meltano/issues/746) Prevent duplicate schedule, report, and dashboard creation if there is an existing item
- [#976](https://gitlab.com/meltano/meltano/issues/900) Fix fallback v976e Route changes will update page title in the web appfor Iso8601 dates/times
- [#903](https://gitlab.com/meltano/meltano/issues/903) Fix columns display issue for the base table in Analyze

### Breaks

## 0.37.2 - (2019-08-19)

---

### Fixes

- [#894](https://gitlab.com/meltano/meltano/issues/894) Fix issue with static asset paths

## 0.37.1 - (2019-08-19)

---

### Fixes

- [#894](https://gitlab.com/meltano/meltano/issues/894) Fix build issues with new Vue CLI 3 build process

## 0.37.0 - (2019-08-19)

---

### New

- [#763](https://gitlab.com/meltano/meltano/issues/763) Add inference to auto install related plugins after a user installs a specific extractor
- [#867](https://gitlab.com/meltano/meltano/issues/867) Add fallback values (if they aren't set in the `discovery.yml`) for `start date`, `start time`, and `end date` for all connectors so the user has potentially one less interaction to make per connector configuration

### Changes

- [#342](https://gitlab.com/meltano/meltano/issues/342) Swap UI app directory "webapp" and upgrade to Vue CLI 3
- [#882](https://gitlab.com/meltano/meltano/issues/882) Update navigation and subnavigation labels to verbs vs. nouns to inspire action and productivity when using the UI
- [#700](https://gitlab.com/meltano/meltano/issues/700) Update documentation to remove "\$" and trim spaces to make CLI command copy/paste easier
- [#878](https://gitlab.com/meltano/meltano/issues/878) Write a [tutorial to help users get started with PostgreSQL](http://www.meltano.com/docs/loaders.html#postgresql-database)
- [#883](https://gitlab.com/meltano/meltano/issues/883) Break Extractors and Loaders sections out in the docs
- [#889](https://gitlab.com/meltano/meltano/issues/889) Allow for githooks to lint on commit
- [#835](https://gitlab.com/meltano/meltano/issues/835) Pipeline name in Schedule creation will have an automatic default

### Fixes

- [#872](https://gitlab.com/meltano/meltano/issues/872) Updated `tap-marketo` and `tap-stripe` to leverage password input type while also improving the input type password fallback
- [#882](https://gitlab.com/meltano/meltano/issues/882) Fix recent minor regression regarding `Dashboard` routing
- [#858](https://gitlab.com/meltano/meltano/issues/858) Fix `job_state` bug so that ELT run status polling can properly resume as expected
- [#890](https://gitlab.com/meltano/meltano/issues/890) Fix implementation of default configuration setting to use less code

## 0.36.0 - (2019-08-12)

---

### New

- [#793](https://gitlab.com/meltano/meltano/issues/793) Add introduction module to Connector Settings to allow for helper text as far as signup and documentation links
- [#796](https://gitlab.com/meltano/meltano/issues/796) Add dropdown option to Connector Settings to allow for more defined UI interactions
- [#802](https://gitlab.com/meltano/meltano/issues/802) Add support for Query Filters over columns that are not selected
- [#855](https://gitlab.com/meltano/meltano/issues/855) Add empty state to Dashboards and cleaned up styling for consistency with Analyze's layout
- [#856](https://gitlab.com/meltano/meltano/issues/856) Add contextual information to the Analyze Connection UI to aid user understanding
- [#800](https://gitlab.com/meltano/meltano/issues/800) Add save success feedback for connectors, entities, and connections
- [#817](https://gitlab.com/meltano/meltano/issues/817) Add [Meltano explainer video](https://www.youtube.com/watch?v=2Glsf89WQ5w) to the front page of Meltano.com

### Changes

- [#794](https://gitlab.com/meltano/meltano/issues/794) Update Snowflake fields to have descriptions and utilize tooltip UI
- [#853](https://gitlab.com/meltano/meltano/issues/853) Improve UX for multi-attribute ordering (wider sub-UI for easier reading, clear drop target, and clearer drag animation for reenforcing sorting interaction)
- [#735](https://gitlab.com/meltano/meltano/issues/735) Update Entities UI to only display entity selection "Configure" CTAs for installed (vs. previously all) extractors
- [#548](https://gitlab.com/meltano/meltano/issues/548) Update Meltano mission, vision and path to v1 on [roadmap page](https://meltano.com/docs/roadmap.html) of Meltano.com
- [#824](https://gitlab.com/meltano/meltano/issues/824) Update `meltano select` to use the unique `tap_stream_id` instead of the `stream` property for filtering streams. This adds support for taps with multiple streams with the same name, like, for example, the ones produced by `tap-postgres` when tables with the same name are defined in different schemas.
- [#842](https://gitlab.com/meltano/meltano/issues/842) Collapse Deployment section in the docs to be under [Installation](https://meltano.com/docs/installation.html)

### Fixes

- [#855](https://gitlab.com/meltano/meltano/issues/855) Fix bug that duplicated a dashboard's `reportIds` that also prevented immediate UI feedback when reports were toggled (added or removed) from a dashboard via Analyze's "Add to Dashboard" dropdown
- [#851](https://gitlab.com/meltano/meltano/issues/851) Fix report saving and loading to work with filters and sortBy ordering
- [#852](https://gitlab.com/meltano/meltano/issues/852) Update Scheduling UI to have "Run" button at all times vs conditionally to empower users to run one-off ELT pipelines even if Airflow is installed
- [#852](https://gitlab.com/meltano/meltano/issues/852) Update Scheduling UI "Interval" column with CTA to install Airflow while communicating why via tooltip
- [#852](https://gitlab.com/meltano/meltano/issues/852) Fix initial Orchestration page hydration to properly reflect Airflow installation status
- [#831](https://gitlab.com/meltano/meltano/issues/831) Update `meltano elt` to exit with 1 and report dbt's exit code on an error message when dbt exits with a non-zero code.
- [#857](https://gitlab.com/meltano/meltano/issues/857) Update PluginDiscoveryService to use the cached `discovery.yml` when Meltano can not connect to `meltano.com` while trying to fetch a fresh version of the discovery file.
- [#850](https://gitlab.com/meltano/meltano/issues/850) Fix entities response so entities display as expected (as assumed this simple fix was due to our recent interceptor upgrade)
- [#800](https://gitlab.com/meltano/meltano/issues/800) Fix connector and connection settings to display saved settings by default while falling back and setting defaults if applicable

## 0.35.0 - (2019-08-05)

---

### New

- [!781](https://gitlab.com/meltano/meltano/merge_requests/781) Add new Advanced Tutorial on how to use tap-postgres with Meltano
- [#784](https://gitlab.com/meltano/meltano/issues/784) Add multiple attribute ordering with drag and drop ordering in the UI

### Changes

- [#784](https://gitlab.com/meltano/meltano/issues/784) As part of multiple attribute sorting and keeping the attributes and results sub-UIs in sync, we know autorun queries based on user interaction after the initial explicit "Run" button interaction

## 0.34.2 - (2019-08-01)

---

### Fixes

- [#821](https://gitlab.com/meltano/meltano/issues/821) Fix `meltano config` not properly loading settings defined in the `meltano.yml`
- [#841](https://gitlab.com/meltano/meltano/issues/841) Fix a problem when model names were mangled by the API

## 0.34.1 - (2019-07-30)

---

### Fixes

- [#834](https://gitlab.com/meltano/meltano/issues/834) Fixed a problem with the Meltano UI not having the proper API URL set

## 0.34.0 - (2019-07-29)

---

### New

- [#757](https://gitlab.com/meltano/meltano/issues/757) Update 'meltano permissions' to add support for GRANT ALL and FUTURE GRANTS on tables in schemas
- [#760](https://gitlab.com/meltano/meltano/issues/760) Update 'meltano permissions' to add support for granting permissions on VIEWs
- [#812](https://gitlab.com/meltano/meltano/issues/812) `meltano ui` will now stop stale Airflow workers when starting
- [#762](https://gitlab.com/meltano/meltano/issues/762) Added run ELT via the UI (manages multiple and simultaneous runs)
- [#232](https://gitlab.com/meltano/meltano/issues/232) Meltano now bundles Alembic migrations to support graceful database upgrades

### Changes

- [#828](https://gitlab.com/meltano/meltano/issues/828) Docker installation instructions have been dogfooded, clarified, and moved to Installation section
- [#944](https://gitlab.com/meltano/meltano/issues/944) Update the Transform step's default to "Skip"

### Fixes

- [#807](https://gitlab.com/meltano/meltano/issues/807) Fix filter input validation when editing saved filters
- [#822](https://gitlab.com/meltano/meltano/issues/822) Fix pipeline schedule naming via slugify to align with Airflow DAG naming requirements
- [#820](https://gitlab.com/meltano/meltano/issues/820) Fix `meltano select` not properly connecting to the system database
- [#787](https://gitlab.com/meltano/meltano/issues/787) Fix results sorting to support join tables
- [#832](https://gitlab.com/meltano/meltano/issues/832) Fix schedule creation endpoint to return properly typed response (this became an issue as a result of our recent case conversion interceptor)
- [#819](https://gitlab.com/meltano/meltano/issues/819) Running the Meltano UI using gunicorn will properly update the system database

## 0.33.0 - (2019-07-22)

---

### New

- [#788](https://gitlab.com/meltano/meltano/issues/788) Reydrate filters in Analyze UI after loading a saved report containing filters

### Changes

- [#804](https://gitlab.com/meltano/meltano/issues/804) Connection set in the Design view are now persistent by Design

### Fixes

- [#788](https://gitlab.com/meltano/meltano/issues/788) Properly reset the default state of the Analyze UI so stale results aren't displayed during a new analysis
- [!806](https://gitlab.com/meltano/meltano/merge_requests/806) Fix filters editing to prevent input for `is_null` and `is_not_null` while also ensuring edits to existing filter expressions types adhere to the same preventitive input.
- [#582](https://gitlab.com/meltano/meltano/issues/582) Remove the `export` statements in the default `.env` initialized by `meltano init`.
- [#816](https://gitlab.com/meltano/meltano/issues/816) Fix `meltano install` failing when connections where specified in the `meltano.yml`
- [#786](https://gitlab.com/meltano/meltano/issues/786) Fixed an issue with the SQL engine would mixup table names with join/design names
- [#808](https://gitlab.com/meltano/meltano/issues/808) Fix filter aggregate value with enforced number via `getQueryPayloadFromDesign()` as `input type="number"` only informs input keyboards on mobile, and does not enforce the Number type as expected

## 0.32.2 - (2019-07-16)

---

### New

- [#759](https://gitlab.com/meltano/meltano/issues/759) Added filtering functionality to the Analyze UI while additionally cleaning it up from a UI/UX lens

## 0.32.1 - (2019-07-15)

---

### Fixes

- [#792](https://gitlab.com/meltano/meltano/issues/792) Fix an error when trying to schedule an extractor that didn't expose a `start_date`.

## 0.32.0 - (2019-07-15)

---

### New

- [!718](https://gitlab.com/meltano/meltano/merge_requests/718) Add support for filters (WHERE and HAVING clauses) to MeltanoQuery and Meltano's SQL generation engine
- [#748](https://gitlab.com/meltano/meltano/issues/748) Added the `Connections` plugin to move the Analyze connection settings to the system database
- [#748](https://gitlab.com/meltano/meltano/issues/748) Added the `meltano config` command to manipulate a plugin's configuration

### Fixes

[!726](https://gitlab.com/meltano/meltano/merge_requests/726) Fixed InputDateIso8601's default value to align with HTML's expected empty string default

## 0.31.0 - (2019-07-08)

---

### New

- [#766](https://gitlab.com/meltano/meltano/issues/766) Add Codeowners file so that the "approvers" section on MRs is more useful for contributors
- [#750](https://gitlab.com/meltano/meltano/issues/750) Various UX updates (mostly tooltips) to make the configuration UI for scheduling orchestration easier to understand
- [#739](https://gitlab.com/meltano/meltano/issues/739) Updated `discovery.yml` for better consistency of UI order within each connector's settings (authentication -> contextual -> start/end dates). Improved various settings' `kind`, `label`, and `description`. Added a `documentation` prop to provide a documentation link for involved settings (temp until we have better first class support for more complex setting types)

### Fixes

- [#737](https://gitlab.com/meltano/meltano/issues/737) Fixed UI flash for connector settings when installation is complete but `configSettings` has yet to be set
- [#751](https://gitlab.com/meltano/meltano/issues/751) Fixed the Orchestrations view by properly checking if Airflow is installed so the correct directions display to the user

## 0.30.0 - (2019-07-01)

---

### New

- [#736](https://gitlab.com/meltano/meltano/issues/736) Add "Cancel", "Next", and a message to the entities UI when an extractor doesn't support discovery and thus entity selection
- [#730](https://gitlab.com/meltano/meltano/issues/730) Updated Analyze Models page UI with improved content organization so it is easier to use
- [#710](https://gitlab.com/meltano/meltano/issues/710) Updated connector (extractor and loader) settings with specific control type (text, password, email, boolean, and date) per setting, added form validation, and added an inference by default for password and token fields as a protective measure
- [#719](https://gitlab.com/meltano/meltano/issues/719) Added InputDateIso8601.vue component to standardize date inputs in the UI while ensuring the model data remains in Iso8601 format on the frontend.
- [#643](https://gitlab.com/meltano/meltano/issues/643) Updated `minimallyValidated` computeds so that new users are intentionally funneled through the pipelines ELT setup UI (previously they could skip past required steps)
- [#752](https://gitlab.com/meltano/meltano/issues/752) Fix the schedule having no start_date when the extractor didn't expose a `start_date` setting

### Fixes

- [!703](https://gitlab.com/meltano/meltano/merge_requests/703) Fix `ScheduleService` instantiation due to signature refactor

## 0.29.0 - (2019-06-24)

---

### New

- [#724](https://gitlab.com/meltano/meltano/issues/724) Add the `model-gitlab-ultimate` plugin to Meltano. It includes .m5o files for analyzing data available for Gitlab Ultimate or Gitlab.com Gold accounts (e.g. Epics, Epic Issues, etc) fetched using the Gitlab API. Repository used: https://gitlab.com/meltano/model-gitlab-ultimate
- [#723](https://gitlab.com/meltano/meltano/issues/723) Add proper signage and dedicated sub-navigation area in views/pages. Standardized the view -> sub-view markup relationships for consistent layout. Directory refactoring for improved organization.
- [#612](https://gitlab.com/meltano/meltano/issues/612) Move the plugins' configuration to the database, enabling configuration from the UI

### Changes

- [#636](https://gitlab.com/meltano/meltano/issues/636) Refactored connector logo related logic into a ConnectorLogo component for code cleanliness, reusability, and standardization
- [#728](https://gitlab.com/meltano/meltano/issues/728) Change error notification button link to open the bugs issue template

### Fixes

- [#718](https://gitlab.com/meltano/meltano/issues/718) Fix dynamically disabled transforms always running. Transforms can now be dynamically disabled inside a dbt package and Meltano will respect that. It will also respect you and your time.
- [#684](https://gitlab.com/meltano/meltano/issues/684) Enables WAL on SQLite to handle concurrent processes gracefully
- [#732](https://gitlab.com/meltano/meltano/issues/732) Fix plugin installation progress bar that wasn't updating upon installation completion

## 0.28.0 - (2019-06-17)

---

### New

- [!683](https://gitlab.com/meltano/meltano/issues/683) Add `--start-date` to `meltano schedule` to give the control over the catch up logic to the users
- [#651](https://gitlab.com/meltano/meltano/issues/651) Added model installation in the Analyze UI to bypass an otherwise "back to the CLI step"
- [#676](https://gitlab.com/meltano/meltano/issues/676) Add pipeline schedule UI for viewing and saving pipeline schedules for downstream use by Airflow/Orchestration

### Changes

- [#708](https://gitlab.com/meltano/meltano/issues/708) Enable `tap-gitlab` to run using Gitlab Ultimate and Gitlab.com Gold accounts and extract Epics and Epic Issues.
- [#711](https://gitlab.com/meltano/meltano/issues/711) Add new call to action for submitting an issue on docs site
- [#717](https://gitlab.com/meltano/meltano/issues/717) Enable `dbt-tap-gitlab` to run using Gitlab Ultimate and Gitlab.com Gold accounts and generate transformed tables that depend on Epics and Epic Issues.

### Fixes

- [#716](https://gitlab.com/meltano/meltano/issues/716) Fix entities UI so only installed extractors can edit selections
- [#715](https://gitlab.com/meltano/meltano/issues/715) Remove reimport of Bulma in `/orchestration` route to fix borked styling

## 0.27.0 - (2019-06-10)

---

### New

- [!640](https://gitlab.com/meltano/meltano/merge_requests/640) Google Analytics logo addition for recent tap-google-analytics Extractor addition
- [#671](https://gitlab.com/meltano/meltano/issues/671) Add the `tap-google-analytics` transform to Meltano. It is using the dbt package defined in https://gitlab.com/meltano/dbt-tap-google-analytics
- [#672](https://gitlab.com/meltano/meltano/issues/672) Add the `model-google-analytics` plugin to Meltano. It includes .m5o files for analyzing data fetched from the Google Analytics Reporting API. Repository used: https://gitlab.com/meltano/model-google-analytics
- [#687](https://gitlab.com/meltano/meltano/issues/687) Implemented a killswitch to prevent undefined behaviors when a Meltano project is not compatible with the installed `meltano` version

### Fixes

- [#661](https://gitlab.com/meltano/meltano/issues/661) Fixed empty UI for extractors that lack configuration settings by providing feedback message with actionable next steps
- [#663](https://gitlab.com/meltano/meltano/issues/663) Fixed Airflow error when advancing to Orchestration step after installing and saving a Loader configuration
- [#254](https://gitlab.com/meltano/meltano/issues/254) Fixed `meltano init` not working on terminal with cp1252 encoding
- [#254](https://gitlab.com/meltano/meltano/issues/254) Fixed `meltano add/install` crashing on Windows
- [#664](https://gitlab.com/meltano/meltano/issues/664) Minor CSS fix ensuring Airflow UI height is usable (side-effect of recent reparenting)
- [#679](https://gitlab.com/meltano/meltano/issues/679) Fix an issue with `meltano select` emitting duplicate properties when the property used the `anyOf` type
- [#650](https://gitlab.com/meltano/meltano/issues/650) Add `MELTANO_DISABLE_TRACKING` environment variable to disable all tracking
- [#670](https://gitlab.com/meltano/meltano/issues/670) Update tests to not send tracking events

## 0.26.0 - (2019-06-03)

---

### New

- [#603](https://gitlab.com/meltano/meltano/issues/603) `meltano select` now supports raw JSON Schema as a valid Catalog
- [#537](https://gitlab.com/meltano/meltano/issues/537) Add Extractor for Google Analytics (`tap-google-analytics`) to Meltano. It uses the tap defined in https://gitlab.com/meltano/tap-google-analytics/

### Changes

- [#621](https://gitlab.com/meltano/meltano/issues/621) Added new tutorial for tap-gitlab
- [#657](https://gitlab.com/meltano/meltano/issues/657) Update Analyze page to have single purpose views

### Fixes

- [#645](https://gitlab.com/meltano/meltano/issues/645) Fixed confusion around Loader Settings and Analytics DB Connector Settings
- [#580](https://gitlab.com/meltano/meltano/issues/580) Fixed `project_compiler` so the Analyze page can properly display custom topics
- [#658](https://gitlab.com/meltano/meltano/issues/658) Fixed the Analyze page when no models are present
- [#603](https://gitlab.com/meltano/meltano/issues/603) Fix an issue where `meltano select` would incorrectly report properties as excluded
- [#603](https://gitlab.com/meltano/meltano/issues/603) Fix an issue where `meltano select` incorrectly flatten nested properties
- [#553](https://gitlab.com/meltano/meltano/issues/553) Fix an issue where running `meltano select --list` for the first time would incorrectly report properties

### Break

## 0.25.0 - (2019-05-28)

---

### New

- [#586](https://gitlab.com/meltano/meltano/issues/586) `meltano ui` now automatically start Airflow if installed; Airflow UI available at `Orchestration`.
- [#592](https://gitlab.com/meltano/meltano/issues/592) Added baseline UX feedback via toast for uncaught API response errors with a link to "Submit Bug"
- [#642](https://gitlab.com/meltano/meltano/issues/642) Improved UX during extractor plugin installation so settings can be configured _during_ installation as opposed to waiting for the (typically lengthy) install to complete
- [!647](https://gitlab.com/meltano/meltano/merge_requests/647) Added preloader for occasional lengthy extractor loading and added feedback for lengthy entities loading
- [#645](https://gitlab.com/meltano/meltano/issues/645) Added an Analyze landing page to facilitate future sub-UIs including the Analyze database settings; Added proper Loader Settings UI.

### Fixes

- [#645](https://gitlab.com/meltano/meltano/issues/645) Fixed confusion around Loader Settings and Analyze database settings

## 0.24.0 - (2019-05-06)

---

### New

- [#622](https://gitlab.com/meltano/meltano/issues/622) Added ELT flow UI Routes & Deep Linking to advance user through next steps after each step's save condition vs. requiring them to manually click the next step to advance
- [#598](https://gitlab.com/meltano/meltano/issues/598) Updated color and greyscale use in the context of navigation and interactive elements to better communicate UI hierarchy
- [#607](https://gitlab.com/meltano/meltano/issues/607) Add "All/Default/Custom" button bar UI for improved entities selection UX
- [#32](https://gitlab.com/meltano/meltano-marketing/issues/32) Integrate Algolia Search for docs
- [#590](https://gitlab.com/meltano/meltano/issues/590) Add documentation for deploying Meltano in ECS
- [#628](https://gitlab.com/meltano/meltano/issues/628) Add documentation for tap-mongodb
- [!605](https://gitlab.com/meltano/meltano/merge_requests/605) Added tooltips for areas of UI that are WIP for better communication of a feature's status

### Changes

- [375](https://gitlab.com/meltano/meltano/issues/375) Meltano can now run on any host/port

### Fixes

- [#595](https://gitlab.com/meltano/meltano/issues/595) Fix `meltano invoke` not working properly with `dbt`
- [#606](https://gitlab.com/meltano/meltano/issues/606) Fix `SingerRunner.bookmark_state()` to properly handle and store the state output from Targets as defined in the Singer.io Spec.

## 0.23.0 - (2019-04-29)

---

### New

- [#32](https://gitlab.com/meltano/meltano-marketing/issues/32) Integrate Algolia Search for docs

### Changes

- [#522](https://gitlab.com/meltano/meltano/issues/522) Update Carbon tutorial with new instructions and screenshots

## 0.22.0 - (2019-04-24)

---

### New

- [#477](https://gitlab.com/meltano/meltano/issues/477) Add ability for users to sign up for email newsletters
- [!580](https://gitlab.com/meltano/meltano/merge_requests/580) Add sorting to plugins for improved UX, both UI via extractors/loaders/etc. and `meltano discover all` benefit from sorted results
- [!528](https://gitlab.com/meltano/meltano/issues/528) Add documentation for RBAC alpha feature and environment variables

### Changes

- [#588](https://gitlab.com/meltano/meltano/issues/588) Updated core navigation and depth hierarchy styling to facilitate main user flow and improved information architecture
- [#591](https://gitlab.com/meltano/meltano/issues/591) Revert #484: remove `meltano ui` being run outside a Meltano project.
- [#584](https://gitlab.com/meltano/meltano/issues/584) Initial v1 for enabling user to setup ELT linearly through the UI via a guided sequence of steps

### Fixes

- [#600](https://gitlab.com/meltano/meltano/issues/600) Fix a bug with meltano select when the extractor would output an invalid schema
- [#597](https://gitlab.com/meltano/meltano/issues/597) Automatically open the browser when `meltano ui` is run

## 0.21.0 - (2019-04-23)

---

### New

- [#477](https://gitlab.com/meltano/meltano/issues/477) Add ability for users to sign up for email newsletters

### Changes

- [#591](https://gitlab.com/meltano/meltano/issues/591) Revert #484: remove `meltano ui` being run outside a Meltano project.

## 0.20.0 - (2019-04-15)

---

### New

- Add documentation on custom transformations and models. Link to Tutorial: https://www.meltano.com/tutorials/create-custom-transforms-and-models.html

## 0.19.1 - (2019-04-10)

---

### New

- [#539](https://gitlab.com/meltano/meltano/issues/539) Add Tutorial for "Using Jupyter Notebooks" with Meltano
- [#534](https://gitlab.com/meltano/meltano/issues/534) Add UI entity selection for a given extractor
- [#520](https://gitlab.com/meltano/meltano/issues/520) Add v1 UI for extractor connector settings
- [#486](https://gitlab.com/meltano/meltano/issues/486) Add the `model-gitlab` plugin to Meltano. It includes .m5o files for analyzing data fetched using the Gitlab API. Repository used: https://gitlab.com/meltano/model-gitlab
- [#500](https://gitlab.com/meltano/meltano/issues/500) Add the `model-stripe` plugin to Meltano. It includes .m5o files for analyzing data fetched using the Stripe API. Repository used: https://gitlab.com/meltano/model-stripe
- [#440](https://gitlab.com/meltano/meltano/issues/440) Add the `model-zuora` plugin to Meltano. It includes .m5o files for analyzing data fetched using the Zuora API. Repository used: https://gitlab.com/meltano/model-zuora
- [#541](https://gitlab.com/meltano/meltano/issues/541) Add a 404 page for missing routes on the web app

### Fixes

- [#576](https://gitlab.com/meltano/meltano/issues/576) Fix switching between designs now works
- [#555](https://gitlab.com/meltano/meltano/issues/555) Fix `meltano discover` improperly displaying plugins
- [#530](https://gitlab.com/meltano/meltano/issues/530) Fix query generation for star schemas
- [#575](https://gitlab.com/meltano/meltano/issues/575) Move Airflow configuration to .meltano/run/airflow
- [#571](https://gitlab.com/meltano/meltano/issues/571) Fix various routing and API endpoint issues related to recent `projects` addition

## 0.19.0 - (2019-04-08)

---

### New

- [#513](https://gitlab.com/meltano/meltano/issues/513) Added initial e2e tests for the UI
- [#431](https://gitlab.com/meltano/meltano/issues/431) Add the `tap-zendesk` transform to Meltano. It is using the dbt package defined in https://gitlab.com/meltano/dbt-tap-zendesk
- [484](https://gitlab.com/meltano/meltano/issues/484) Updated `meltano ui` to automatically launch the UI, and projects from the UI (previously only an option in the CLI)
- [#327](https://gitlab.com/meltano/meltano/issues/327) Add `meltano add --custom` switch to enable integration of custom plugins
- [#540](https://gitlab.com/meltano/meltano/issues/540) Add CHANGELOG link in intro section of the docs
- [#431](https://gitlab.com/meltano/meltano/issues/431) Add the `model-zendesk` plugin to Meltano. It includes .m5o files for analyzing data fetched using the Zendesk API. Repository used: https://gitlab.com/meltano/model-zendesk
- [!544](https://gitlab.com/meltano/meltano/merge_requests/544) Add support for extracting data from CSV files by adding [tap-csv](https://gitlab.com/meltano/tap-csv) to Meltano
- [#514](https://gitlab.com/meltano/meltano/issues/514) Add 'airflow' orchestrators plugin to enable scheduling
- Add the `tap-zuora` transform to Meltano. It is using the dbt package defined in https://gitlab.com/meltano/dbt-tap-zuora

### Changes

- [#455](https://gitlab.com/meltano/meltano/issues/455) Add documentation about `target-snowflake`

### Fixes

- [#507](https://gitlab.com/meltano/meltano/issues/507) Ensure design name and table name don't need to match so multiple designs can leverage a single base table
- [#551](https://gitlab.com/meltano/meltano/issues/551) Fix HDA queries generated when an attribute is used both as a column and as an aggregate.
- [#559](https://gitlab.com/meltano/meltano/issues/559) Add support for running custom transforms for taps without default dbt transforms.

## 0.18.0 - (2019-04-02)

---

### New

- [#432](https://gitlab.com/meltano/meltano/issues/432) Add the `tap-zuora` transform to Meltano. It is using the dbt package defined in https://gitlab.com/meltano/dbt-tap-zuora

### Changes

- Remove Snowflake references from advanced tutorial.
- [#2 dbt-tap-zuora](https://gitlab.com/meltano/dbt-tap-zuora/issues/2) Remove custom SFDC related attributes from Zuora Account and Subscription Models
- Update [Contributing - Code Style](https://meltano.com/docs/contributing.html#code-style) documentation to including **pycache** troubleshooting

### Fixes

- [#529](https://gitlab.com/meltano/meltano/issues/529) Resolve "SFDC Tutorial - ELT Fails due to invalid schema.yml" by [#4 dbt-tap-salesforce](https://gitlab.com/meltano/dbt-tap-salesforce/issues/4) removing the schema.yml files from the dbt models for tap-salesforce.
- [#502](https://gitlab.com/meltano/meltano/issues/502) Fix the situation where an m5o has no joins, the design still will work.

## 0.17.0 - (2019-03-25)

---

### New

- [#485](https://gitlab.com/meltano/meltano/issues/485) Added various UI unit tests to the Analyze page
- [#370](https://gitlab.com/meltano/meltano/issues/370) Enabled authorization using role-based access control for Designs and Reports

### Changes

- [#283](https://gitlab.com/meltano/meltano/issues/283) Silence pip's output when there is not error
- [#468](https://gitlab.com/meltano/meltano/issues/468) Added reminder in docs regarding the need for `source venv/bin/activate` in various situations and added minor copy updates

### Fixes

- [#433](https://gitlab.com/meltano/meltano/issues/433) Add the `sandbox` configuration to `tap-zuora`.
- [#501](https://gitlab.com/meltano/meltano/issues/501) Fix `meltano ui` crashing when the OS ran out of file watcher.
- [#510](https://gitlab.com/meltano/meltano/issues/510) Fix an issue when finding the current Meltano project in a multi-threaded environment.
- [#494](https://gitlab.com/meltano/meltano/issues/494) Improved documentation around tutorials and Meltano requirements
- [#492](https://gitlab.com/meltano/meltano/issues/492) A few small contextual additions to help streamline the release process
- [#503](https://gitlab.com/meltano/meltano/issues/503) Fix a frontend sorting issue so the backend can properly generate an up-to-date query

## 0.16.0 - (2019-03-18)

---

### New

- Add support for extracting data from Gitlab through the updated tap-gitlab (https://gitlab.com/meltano/tap-gitlab)
- Add the `tap-gitlab` transform to Meltano. It is using the dbt package defined in https://gitlab.com/meltano/dbt-tap-gitlab
- Add "Copy to Clipboard" functionality to code block snippets in the documentation
- Add the `tap-stripe` transform to Meltano. It is using the dbt package defined in https://gitlab.com/meltano/dbt-tap-stripe
- Add new command `meltano add model [name_of_model]`
- Add models to the available plugins

### Changes

- Various documentation [installation and tutorial improvements](https://gitlab.com/meltano/meltano/issues/467#note_149858308)
- Added troubleshooting button to help users add context to a pre-filled bug issue

### Fixes

- Fix the API database being mislocated
- Replaced the stale Meltano UI example image in the Carbon Emissions tutorial
- 473: Fix the docker image (meltano/meltano) from failing to expose the API

## 0.15.1 - (2019-03-12)

---

### Fixes

- locks down dependencies for issues with sqlalchemy snowflake connector

## 0.15.0 - (2019-03-11)

---

### New

- Add Salesforce Tutorial to the docs
- Add documentation for the permissions command
- Add tracking for the `meltano ui` command

### Fixes

- Updated analytics to properly recognize SPA route changes as pageview changes

## 0.14.0 - (2019-03-04)

---

### New

- Update stages table style in docs
- Add custom transforms and models tutorial to the docs

### Changes

- Add api/v1 to every route
- Update DbtService to always include the my_meltano_project model when transform runs

### Fixes

- Resolved duplicate display issue of Dashboards and Reports on the Files page
- Removed legacy `carbon.dashboard.m5o` (regression from merge)
- Updated dashboards and reports to use UI-friendly name vs slugified name
- Fix minor clipped display issue of right panel on `/settings/database`
- Fix minor display spacing in left panel of Settings
- Fix dashboard page to properly display a previously active dashboard's updated reports
- Fix pre-selected selections for join aggregates when loading a report
- Fix charts to display multiple aggregates (v1)
- Fix 404 errors when refreshing the frontend
- Fix a regression where the Topics would not be shown in the Files page

## 0.13.0 - (2019-02-25)

---

### New

- Add the `tap-salesforce` transform to Meltano. It is using the dbt package defined in https://gitlab.com/meltano/dbt-tap-salesforce
- Add m5o model and tables for tap-salesforce
- Updated the deep-link icon (for Dashboards/Reports on the Files page)

### Changes

- Polished the RBAC view, making it clearer the feature is experimental.
- Rename "Models" to "Topics"
- Use the current connection's schema when generating queries at run time for Postgres Connections.
- Add support for multiple Aggregates over the same attribute when generating HDA queries.

## 0.12.0 - (2019-02-21)

---

### New

- UI cleanup across routes (Analyze focus) and baseline polish to mitigate "that looks off comments"
- Update installation and contributing docs
- Meltano implement role-based access control - [!368](https://gitlab.com/meltano/meltano/merge_requests/368)
- Add version CLI commands for checking current Meltano version
- Add deep linking to dashboards
- Add deep linking to reports

### Fixes

- Fixed a problem when environment variables where used as default values for the CLI - [!390](https://gitlab.com/meltano/meltano/merge_requests/390)
- Fixed dashboards initial load issue due to legacy (and empty) `carbon.dashboard.m5o` file
- New standardized approach for `.m5o` id generation (will need to remove any dashboard.m5o and report.m5o)

## 0.11.0 - (2019-02-19)

---

### New

- Update installation and contributing docs
- Add support for generating Hyper Dimensional Aggregates (HDA)
- Add internal Meltano classes for representing and managing Designs, Table, Column, Aggregate, Definitions, and Query definitions

### Changes

- Move core functionality out of `api/controllers` to `/core/m5o` (for m5o and m5oc management) and `/core/sql` (for anything related to sql generation)

### Fixes

- Fixed a problem when environment variables where used as default values for the CLI - [!390](https://gitlab.com/meltano/meltano/merge_requests/390)

## 0.10.0 - (2019-02-12)

---

### New

- Add gunicorn support for Meltano UI as a WSGI application - [!377](https://gitlab.com/meltano/meltano/merge_requests/377)
- Meltano will now generate the minimal joins when building SQL queries - [!382](https://gitlab.com/meltano/meltano/merge_requests/382)

### Changes

- Add analytics to authentication page
- Meltano will now use SQLite for the job log. See https://meltano.com/docs/architecture.html#job-logging for more details.
- Removed manual `source .env` step in favor of it running automatically

### Fixes

- Meltano will correctly source the `.env`
- fixed charts to render as previously they were blank
- Fixed Analyze button groupd CSS to align as a single row

### Breaks

- Meltano will now use SQLite for the job log. See https://meltano.com/docs/architecture.html#job-logging for more details.
- URL routing updates ('/model' to '/files', removed currently unused '/extract', '/load', '/transform' and '/project/new')

## 0.9.0 - (2019-02-05)

---

### New

- add ability to save reports
- add ability to update an active report during analysis
- add ability to load reports
- add dashboards page and related add/remove report functionality

### Changes

- Generate default `Meltano UI` connection for the `meltano.db` SQLite DB when a new project is created with `meltano init`
- updated main navigation to Files, Analysis, and Dashboards
- Update the `meltano permissions grant` command to fetch the existing permissions from the Snowflake server and only return sql commands for permissions not already assigned
- Add `--diff` option to the `meltano permissions grant` command to get a full diff with the permissions already assigned and new ones that must be assigned

### Fixes

- Entry model definition correctly defines `region_id`.
- Updated the Fundamentals documentation section regarding reports
- Fixed Files page for empty state of Dashboards and Reports
- Fixed Analyze page's left column to accurately preselect columns and aggregates after loading a report

## 0.8.0 - (2019-01-29)

---

### New

- Add tracking of anonymous `meltano cli` usage stats to Meltano's Google Analytics Account
- Add `project_config.yml` to all meltano projects to store concent for anonymous usage tracking and the project's UUID

### Changes

- Add `--no_usage_stats` option to `meltano init <project_name>` to allow users to opt-out from anonymous usage stats tracking
- Bundled Meltano models are now SQLite compatible.

## 0.7.0 - (2019-01-22)

---

### New

- Added basic authentication support for meltano ui.
- Meltano will now automatically source the .env
- Updated docs with `.m5o` authoring requirements and examples
- add support for timeframes in tables
- add basic analytics to understand usage
- add disabled UI for the lack of timeframes support in sqlite
- update Results vs. SQL UI focus based on a results response or query update respectively

### Changes

- Meltano will now discover components based on `https://meltano.com/discovery.yml`
- sample designs are now packaged with meltano

### Fixes

- Updated mobile menu to work as expected
- Updated tutorial docs with improved CLI commands and fixed the host setting to `localhost`

## 0.6.1 - (2019-01-15)

---

## 0.6.0 - (2019-01-15)

---

### New

- add new command `meltano add transform [name_of_dbt_transformation]`
- add transforms to the available plugins

### Changes

- Auto install missing plugins when `meltano elt` runs
- Terminology updates for simpler understanding

### Fixes

- Edit links on the bottom of doc pages are working now

### Breaks

- Updated docs tutorial bullet regarding inaccurate "Validate" button

## 0.5.0 - (2019-01-09)

---

### New

- ensure `meltano init <project-name>` runs on windows
- settings ui now provides sqlite-specific controls for sqlite dialect
- add `target-sqlite` to available loaders for meltano projects
- add new command `meltano add transformer [name_of_plugin]`
- add transformers (dbt) to the available plugins

### Changes

- extractors and loaders are arguments in the elt command instead of options
- `meltano www` is now `meltano ui`
- remove dbt installation from `meltano init`
- move everything dbt related under `transform/`
- update `meltano elt` to not run transforms by default
- update `meltano elt` to auto generate the job_id (job_id has been converted to an optional argument)

### Fixes

- left joins now work correctly in analyze.
- fixed broken sql toggles in analyze view
- fixed sql output based on sql toggles in analyze view

## 0.4.0 - (2019-01-03)

---

### New

- add Using Superset with Meltano documentation

## 0.3.3 - (2018-12-21)

---

## 0.3.2 - (2018-12-21)

---

## 0.3.1 - (2018-12-21)

---

### Changes

- add default models for 'tap-carbon-intensity'.
- Meltano Analyze is now part of the package.
- removes database dependency from Meltano Analyze and uses .ma files
- update the error message when using Meltano from outside a project - [!238](https://gitlab.com/meltano/meltano/merge_requests/238)

## 0.3.0 - (2018-12-18)

---

### New

- updated Settings view so each database connection can be independently disconnected
- add `meltano select` to manage what is extracted by a tap.

### Changes

- documentation site will utilize a new static site generation tool called VuePress

- meltano.com will be deployed from the meltano repo

### Fixes

- model dropdown now updates when updating database (no longer requires page refresh)
- prevent model duplication that previously occurred after subsequent "Update Database" clicks

## 0.2.2 - (2018-12-11)

---

### Changes

- documentation site will utilize a new static site generation tool called VuePress
- first iteration of joins (working on a small scale)

## 0.2.1 - (2018-12-06)

---

### Fixes

- resolve version conflict for `idna==2.7`
- fix the `discover` command in the docker images
- fix the `add` command in the docker images
- fix module not found for meltano.core.permissions.utils

## 0.2.0 - (2018-12-04)

---

### New

- add `meltano permissions grant` command for generating permission queries for Postgres and Snowflake - [!90](https://gitlab.com/meltano/meltano/merge_requests/90)
- add 'tap-stripe' to the discovery

### Changes

- demo with [carbon intensity](https://gitlab.com/meltano/tap-carbon-intensity), no API keys needed
- .ma file extension WIP as alternative to lkml

### Fixes

- fix order in Meltano Analyze

## 0.1.4 - (2018-11-27)

### Fixes

- add default values for the 'www' command - [!185](https://gitlab.com/meltano/meltano/merge_requests/185)
- add CHANGELOG.md
- fix a problem with autodiscovery on taps - [!180](https://gitlab.com/meltano/meltano/merge_requests/180)

### Changes

- move the 'api' extra package into the default package
- add 'tap-fastly' to the discovery

---

## 0.1.3

### Changes

- remove `setuptools>=40` dependency
- `meltano` CLI is now in the `meltano` package

## 0.1.2

### Fixes

- target output state is now saved asynchronously

## 0.1.1

### Changes

- initial release<|MERGE_RESOLUTION|>--- conflicted
+++ resolved
@@ -22,11 +22,8 @@
 
 ### Fixes
 
-<<<<<<< HEAD
 - [#2951](https://gitlab.com/meltano/meltano/-/issues/2851) Default to skipping transforms in Meltano UI pipeline creation
-=======
 - [#2758](https://gitlab.com/meltano/meltano/-/issues/2758) Fix misleading error message when calling `meltano invoke airflow <args>`
->>>>>>> f8e959d1
 
 ### Breaks
 
