--- conflicted
+++ resolved
@@ -28,11 +28,6 @@
 ---
 
 ### New
-<<<<<<< HEAD
-=======
-
-- [#579](https://gitlab.com/meltano/meltano/issues/579) Add `meltano schedule list` to show a project's schedules
->>>>>>> ce3e439c
 
 - [#980](https://gitlab.com/meltano/meltano/issues/980) Add Cypress for e2e testing pipeline
 - [#579](https://gitlab.com/meltano/meltano/issues/579) Add `meltano schedule list` to show a project's schedules
