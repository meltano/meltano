--- conflicted
+++ resolved
@@ -47,11 +47,8 @@
 
 ### Fixes
 
-<<<<<<< HEAD
 - [#1430](https://gitlab.com/meltano/meltano/issues/1430) Fix the state not stored for pipelines when Transforms run
-=======
 - [#1448](https://gitlab.com/meltano/meltano/issues/1448) Fix `AnalyzeList.vue` to display message and link when lacking contextual models
->>>>>>> bd1134bd
 
 ### Breaks
 
@@ -62,10 +59,7 @@
 ### Fixes
 
 - [#1520](https://gitlab.com/meltano/meltano/issues/1520) Fix bug when updating a dashboard that could undesirably overwrite another existing dashboard
-<<<<<<< HEAD
 ### Breaks
-=======
->>>>>>> bd1134bd
 
 ## 1.14.0 - (2019-12-30)
 
