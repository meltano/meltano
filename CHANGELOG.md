--- conflicted
+++ resolved
@@ -12,10 +12,7 @@
 
 ### Changes
 * [#588](https://gitlab.com/meltano/meltano/issues/588) Updated core navigation and depth hierarchy styling to facilitate main user flow and improved information architecture
-<<<<<<< HEAD
-=======
 * [#591](https://gitlab.com/meltano/meltano/issues/591) Revert #484: remove `meltano ui` being run outside a Meltano project.
->>>>>>> 419ba6d0
 
 ### Fixes
 * [#600](https://gitlab.com/meltano/meltano/issues/600) Fix a bug with meltano select when the extractor would output an invalid schema
