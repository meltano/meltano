--- conflicted
+++ resolved
@@ -14,11 +14,8 @@
 
 ### Changes
 
-<<<<<<< HEAD
 - [#1399](https://gitlab.com/meltano/meltano/issues/1399) Log Modal now has a prompt to explain potential factors in required time for pipelines to complete
-=======
 - [#1433](https://gitlab.com/meltano/meltano/issues/1433) Remove `/orchestrate` route and thus the Airflow iframe as this is overkill for our current target users
->>>>>>> 349caf32
 
 ### Fixes
 
