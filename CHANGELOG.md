# CHANGELOG

All notable changes to this project will be documented in this file.
This project adheres to [Semantic Versioning](http://semver.org/) and [Keep a Changelog](http://keepachangelog.com/).



## Unreleased
---

### New

### Changes

- [#2991](https://gitlab.com/meltano/meltano/-/issues/2991) Remove support for python 3.6. Bumps the base docker image to 3.8.

### Fixes

<<<<<<< HEAD
- [#3024](https://gitlab.com/meltano/meltano/-/issues/3024) Make `meltano upgrade` work when Meltano is installed with pipx.
- [#3115](https://gitlab.com/meltano/meltano/-/issues/3115) Ensure multi-yaml `include_paths` are correctly referenced even if Meltano is not called from the root directory.
=======
[#3024](https://gitlab.com/meltano/meltano/-/issues/3024) Make `meltano upgrade` work when Meltano is installed with pipx.
- [#3167](https://gitlab.com/meltano/meltano/-/issues/3167) Add sub-schema for meltano.yml environments.
>>>>>>> 9a752b01

### Breaks


## 1.91.0 - (2022-01-13)
---

### New

- [#3153](https://gitlab.com/meltano/meltano/-/issues/3153) Published JSON Schemas for `meltano.yml` and `discovery.yml`. _Thanks to **[Zachary Wynegar](https://gitlab.com/zdwynegar)** for the initial [MR  1804](https://gitlab.com/meltano/meltano/-/merge_requests/1804) and inspiration this!_
- [#3001](https://gitlab.com/meltano/meltano/-/issues/3001) Always print log advice on ELT failure.

### Fixes

- [#3132](https://gitlab.com/meltano/meltano/-/issues/3132) Bump `pyhumps` dependency to fix a bug in converting `SCREAMING_SNAKE_CASE` variables in the API.
- [#3116](https://gitlab.com/meltano/meltano/-/issues/3116) Fix a unicode decode issue during discovery when debug logging is enabled.
- [#2716](https://gitlab.com/meltano/meltano/-/issues/2716) Add `--help `docs for all Meltano CLI commands and options.

## 1.90.1 - (2021-12-16)
---

### Fixes

- [#3124](https://gitlab.com/meltano/meltano/-/issues/3124) Fix an error in `meltano run` invocations where tap discover calls triggered an exception.


## 1.90.0 - (2021-12-15)
---

### New

- [#2301](https://gitlab.com/meltano/meltano/-/issues/2301), [#3043](https://gitlab.com/meltano/meltano/-/issues/3043) Preview release of new [`meltano run`](https://meltano.com/docs/command-line-interface.html#run) command.
- [#2838](https://gitlab.com/meltano/meltano/-/issues/2838) Adds the [`meltano test`](https://meltano.com/docs/command-line-interface.html#test) command which defines first-class test and validation capabilities for Meltano plugins and projects.

### Changes

- [#2967](https://gitlab.com/meltano/meltano/-/issues/2967) Set the `meltanolabs` variant as the default tap-google-analytics extractor.
- [#3085](https://gitlab.com/meltano/meltano/-/issues/3085), [#3111](https://gitlab.com/meltano/meltano/-/issues/3111) Upgrade `target-bigquery` default variant `adswerve` to [`0.11.3`](https://github.com/adswerve/target-bigquery/releases/tag/0.11.3).
- [#3113](https://gitlab.com/meltano/meltano/-/issues/3113) Pin tag [`v1.4.27`](https://gitlab.com/meltano/tap-salesforce/-/tags/v1.4.27) of `tap-salesforce` default variant `meltano`.
- [#3119](https://gitlab.com/meltano/meltano/-/issues/3119) Bump `meltano` variant of `tap-salesforce` to tag [`v1.5.0`](https://gitlab.com/meltano/tap-salesforce/-/tags/v1.5.0).

## 1.89.0 - (2021-12-02)
---

### New

- [#3060](https://gitlab.com/meltano/meltano/-/issues/3060) Set `splitio` variant as the default tap-fastly extractor.
- [#3076](https://gitlab.com/meltano/meltano/-/issues/3076) Set `transferwise` as the default target-postgres loader.
- [#2967](https://gitlab.com/meltano/meltano/-/issues/2967) Set `meltanolabs` as the default tap-google-analytics extractor.

### Changes

- [#2772](https://gitlab.com/meltano/meltano/-/issues/2772) Transition to a new structured log format with support for additional formats like JSON and key=value, configurable via stock python logging yaml configs.
- [#2443](https://gitlab.com/meltano/meltano/-/issues/2443) Bump dbt version to 0.21.1


## 1.88.0 - (2021-11-18)
---

### New

- [#3021](https://gitlab.com/meltano/meltano/-/issues/3021) Added CLI for high-level Environment management.

- [#3003](https://gitlab.com/meltano/meltano/-/issues/3003) Add `matatika` variant of tap-solarvista extractor.

## 1.87.1 - (2021-11-09)
---

### Changes

- [#3042](https://gitlab.com/meltano/meltano/-/issues/3042) Hides non-default `meltano` variants from the UI.

### Fixes

- [#3015](https://gitlab.com/meltano/meltano/-/issues/3015) Add missing settings to default target-snowflake: `role`, `batch_wait_limit_seconds`, `archive_load_files`, `archive_load_files_s3_prefix`, and `archive_load_files_s3_bucket`
- [#3047](https://gitlab.com/meltano/meltano/-/issues/3047) Don't fail if primary `meltano.yml` file is missing top-level entries.
- [#3049](https://gitlab.com/meltano/meltano/-/issues/3049) Fix installation issues caused by breaking change in WTForms library v3.0.x.


## 1.87.0 - (2021-11-05)
---

### New

- [#2456](https://gitlab.com/meltano/meltano/-/issues/2456) Let project plugin definitions and config be defined in multiple individual YAML files. _Thanks, **[Matthew Thurman](https://gitlab.com/mathurmag)** for the inspiration and first draft!_


### Breaks

- [#2977](https://gitlab.com/meltano/meltano/-/issues/2977) Disable the Explore and Dashboards tabs in the UI by default.


## 1.86.0 - (2021-10-28)
---

### New

- [#2869](https://gitlab.com/meltano/meltano/-/issues/2869) Introduce top-level "Environments" within `meltano.yml`


### Changes

- [#2968](https://gitlab.com/meltano/meltano/-/issues/2968) Set `singer-io` as the default tap-marketo extractor.
- [#2970](https://gitlab.com/meltano/meltano/-/issues/2970) Set `singer-io` as the default tap-stripe extractor.
- [#2971](https://gitlab.com/meltano/meltano/-/issues/2971) Set `meltanolabs` as the default target-sqlite loader.

### Fixes

- [#3027](https://gitlab.com/meltano/meltano/-/issues/3027) Fixes an issue where elt invocation could hang if the tap produced large amounts of error output during discovery.


## 1.85.0 - (2021-10-21)
---

### Changes

- [#2986](https://gitlab.com/meltano/meltano/-/issues/2986) Set `transferwise` as the default target-snowflake loader.
- [#2966](https://gitlab.com/meltano/meltano/-/issues/2966) Set `singer-io` as the default tap-adwords extractor.
- [#2964](https://gitlab.com/meltano/meltano/-/issues/2964) Set `singer-io` as the default tap-facebook extractor.
- [#2963](https://gitlab.com/meltano/meltano/-/issues/2963) Set `meltanolabs` as the default tap-csv extractor.
- [#2965](https://gitlab.com/meltano/meltano/-/issues/2965) Set `meltanolabs` as the default tap-gitlab extractor.
- [2339](https://gitlab.com/meltano/meltano/-/merge_requests/2339) Update `elt` log format to include subtask field. Lines are now prefixed with `<name> | <subtask>` which may cause issues with existing log parsers.


### Fixes

- [#2997](https://gitlab.com/meltano/meltano/-/issues/2997) Bump required version of `jsonschema`.


## 1.84.0 - (2021-10-07)
---

### New

- [#2357](https://gitlab.com/meltano/meltano/-/merge_requests/2357) Use dbt [`v0.21.0`](https://github.com/dbt-labs/dbt/releases/tag/v0.21.0) by default for new dbt installs
- [2363](https://gitlab.com/meltano/meltano/-/merge_requests/2363), [2360](https://gitlab.com/meltano/meltano/-/merge_requests/2360) Small branding and logo updates throughout - and introducing Melty to the community!


### Fixes

- [2349](https://gitlab.com/meltano/meltano/-/merge_requests/2349) Fixes test extractor API endpoint to work with new PluginTestService. _Thanks, **[ReubenFrankel](https://gitlab.com/ReubenFrankel)**!_


## 1.83.0 - (2021-09-30)
---

### New

- [#2647](https://gitlab.com/meltano/meltano/-/issues/2647) Extend `meltano select` with flag to remove rules.


## 1.82.0 - (2021-09-23)
---

### Changes

- [#2782](https://gitlab.com/meltano/meltano/-/issues/2782) Switches all extractors and loaders in discovery.yml to `variants` syntax
- [#2950](https://gitlab.com/meltano/meltano/-/issues/2950) Update werkzeug to `2.0`. _Thanks, **[Keith Siilats](https://gitlab.com/siilats)**!_

### Fixes

- [#2881](https://gitlab.com/meltano/meltano/-/issues/2881) Send CLI error messages to `stderr`.

## 1.81.0 - (2021-09-16)
---

### New

- [#2609](https://gitlab.com/meltano/meltano/-/issues/2609) Add `meltano config <plugin> test` command to test an extractor plugin's configuration. _Thanks, **[ReubenFrankel](https://gitlab.com/ReubenFrankel)**!_

### Changes

- [#2930](https://gitlab.com/meltano/meltano/-/issues/2930) Update sqlfluff configuration to support DBT. _Thanks, **[Charles Julian Knight](https://gitlab.com/rabidaudio)**!_
- [#2681](https://gitlab.com/meltano/meltano/-/issues/2681) Now includes discovery log output when running `meltano elt` with `--log-level=debug`

### Fixes

- [#2866](https://gitlab.com/meltano/meltano/-/issues/2866) Avoid running discovery when invoking a tap in a mode other than sync


## 1.80.1 - (2021-09-10)
---

### Fixes

- [#2928](https://gitlab.com/meltano/meltano/-/issues/2928) Fix tap discovery failure when tap produces IO on stderr


## 1.80.0 - (2021-09-09)
---

### New

- [#2906](https://gitlab.com/meltano/meltano/-/issues/2906) Increase speed of `meltano install` for already installed plugins
* [#2906](https://gitlab.com/meltano/meltano/-/issues/2906) Increase speed of `meltano install` for already installed plugins

### Changes

- [#2897](https://gitlab.com/meltano/meltano/-/issues/2897) Refactor to move to asynchronous plugin executions and invocations

### Fixes

- [#2573](https://gitlab.com/meltano/meltano/-/issues/2573) Fix misleading error about missing `airflow.cfg` instead of missing Airflow executable


## 1.79.2 - (2021-09-07)
---

### Fixes

- [#2922](https://gitlab.com/meltano/meltano/-/issues/2922) Fix error during installation of some plugins caused by a `setuptools` release. _Thanks, **[Maarten van Gijssel](https://gitlab.com/mvgijssel)**!_

## 1.79.1 - (2021-08-17)
---

### Fixes

- [#2893](https://gitlab.com/meltano/meltano/-/issues/2893) Fix error when invoking a target outside pipeline context
- [#2627](https://gitlab.com/meltano/meltano/-/issues/2627) Invalidate catalog cache after reinstalling a tap


## 1.79.0 - (2021-08-13)
---

### New

- [#2545](https://gitlab.com/meltano/meltano/-/issues/2545) Add support for Python 3.9
- [#2849](https://gitlab.com/meltano/meltano/-/issues/2849) Use dbt [`v0.20`](https://github.com/fishtown-analytics/dbt/releases/tag/v0.20.1) by default for new dbt installs
- [#2576](https://gitlab.com/meltano/meltano/-/issues/2576) Use Airflow [v2.1](https://airflow.apache.org/docs/apache-airflow/2.1.0/changelog.html) by default for new Airflow installs
- [#2871](https://gitlab.com/meltano/meltano/-/issues/2871) Add `discovery_url_auth` project setting to support authenticated retrieval of `discovery.yml`
- [#2855](https://gitlab.com/meltano/meltano/-/issues/2855) Allow `executable` to be overridden through plugin inheritance
- [#2860](https://gitlab.com/meltano/meltano/-/issues/2860) Allow commands to use alternate executables

### Changes

- [#2868](https://gitlab.com/meltano/meltano/-/issues/2868) Refactor to allow SingerTarget to inject a BookmarkWriter via a new PluginInvoker callback
- [#2575](https://gitlab.com/meltano/meltano/-/issues/2575) Support version-specific pip constraint files by allowing the special var `${MELTANO__PYTHON_VERSION}` in plugin pip_url's (bumps `discovery.yml` version ([#2890](https://gitlab.com/meltano/meltano/-/issues/2890)) to signal the required upgrade)

### Fixes

- [#2882](https://gitlab.com/meltano/meltano/-/issues/2882) Allow multiple taps / targets to be invoked at the same time by adding a UUID to config.json
- [#2381](https://gitlab.com/meltano/meltano/-/issues/2381) Implement selection logic for all Singer discoverable metadata (`inclusion` and `selected-by-default`)


## 1.78.0 - (2021-07-15)
---

### New

- [#2814](https://gitlab.com/meltano/meltano/-/issues/2814) Add `mashey` variant of `tap-ask-nicely`
- [#2815](https://gitlab.com/meltano/meltano/-/issues/2815) Add `singer-io` variant of `tap-github`
- [#2816](https://gitlab.com/meltano/meltano/-/issues/2816) Add `singer-io` variant of `tap-google-sheets`
- [#2817](https://gitlab.com/meltano/meltano/-/issues/2817) Add `singer-io` variant of `tap-pendo`
- [#2818](https://gitlab.com/meltano/meltano/-/issues/2818) Add `singer-io` variant of `tap-hubspot`
- [#2821](https://gitlab.com/meltano/meltano/-/issues/2821) Add `singer-io` variant of `tap-jira`
- [#2823](https://gitlab.com/meltano/meltano/-/issues/2823) Add `transferwise` variant of `tap-twilio`


### Fixes

- [#2951](https://gitlab.com/meltano/meltano/-/issues/2851) Default to skipping transforms in Meltano UI pipeline creation
- [#2758](https://gitlab.com/meltano/meltano/-/issues/2758) Fix misleading error message when calling `meltano invoke airflow <args>`
- [#2826](https://gitlab.com/meltano/meltano/-/issues/2826) Make plugin installation serial during `meltano add ...`
- [#2828](https://gitlab.com/meltano/meltano/-/issues/2828) Fix coroutine error when `python3-venv` is missing during plugin installation.

### Breaks


## 1.77.0 - (2021-06-17)
---

### Changes

- [#2694](https://gitlab.com/meltano/meltano/-/issues/2694) Use dbt [`v0.19.1`](https://github.com/fishtown-analytics/dbt/releases/tag/v0.19.1) by default for new dbt installs
- [#2694](https://gitlab.com/meltano/meltano/-/issues/2694) Add support for dbt [`config-version: 2`](https://docs.getdbt.com/docs/guides/migration-guide/upgrading-to-0-17-0)
- [#2622](https://gitlab.com/meltano/meltano/-/issues/2622) Make `hotgluexyz` the default variant for the CSV loader

### Fixes

- [#2741](https://gitlab.com/meltano/meltano/-/issues/2741) Fix duplication of config values when complex settings are applied to Singer plugins.


## 1.76.0 - (2021-06-10)
---

### Fixes

- [#2755](https://gitlab.com/meltano/meltano/-/issues/2755) Fix SQLAlchemy `cache_ok` warning messages when running `meltano elt`
- [#2773](https://gitlab.com/meltano/meltano/-/issues/2773) Fix `tap-chargebee`, `tap-intacct` and `tap-quickbooks` definitions that had `properties` capability instead of `catalog`
- [#2784](https://gitlab.com/meltano/meltano/-/issues/2784) Fix catalog discovery error when using custom plugins with no `pip_url` set


## 1.75.0 - (2021-05-28)
---

### Changes

- [#2745](https://gitlab.com/meltano/meltano/-/issues/2745) Allow `meltano` commands to be used from a subdirectory of a project
- [#2341](https://gitlab.com/meltano/meltano/-/issues/2341) Add support for already-installed plugins by making `pip_url` optional in custom plugin definitions
- [#2341](https://gitlab.com/meltano/meltano/-/issues/2341) Allow non-pip plugins to be declared using relative `executable` paths and `executable` programs already on the PATH


## 1.74.0 - (2021-05-10)
---

### New
- [#2353](https://gitlab.com/meltano/meltano/-/issues/2353) Add `meltano remove` command


## 1.73.0 - (2021-04-29)
---

### New

- [#2621](https://gitlab.com/meltano/meltano/-/issues/2621) Add `twilio-labs` variant of `tap-zendesk`

### Changes

- [#2705](https://gitlab.com/meltano/meltano/-/issues/2705) Speed up `meltano install` by installing plugins in parallel
- [#2709](https://gitlab.com/meltano/meltano/-/issues/2709) Add support for setting `kind` in settings prompt when using `meltano add --custom`


## 1.72.0 - (2021-04-22)
---

### New

- [#2560](https://gitlab.com/meltano/meltano/-/issues/2560) Add support for shortcut commands to `invoke`
- [#2560](https://gitlab.com/meltano/meltano/-/issues/2560) Add support for `sqlfluff` utility for linting SQL transforms
- [#2613](https://gitlab.com/meltano/meltano/-/issues/2613) Add `mashey` variant of `tap-slack`
- [#2689](https://gitlab.com/meltano/meltano/-/issues/2689) Add documentation for using a custom Python Package Index (PyPi)
- [#2426](https://gitlab.com/meltano/meltano/-/issues/2426) Add `transferwise` variant of `target-redshift`

### Changes
- [#2082](https://gitlab.com/meltano/meltano/-/issues/2082) Updated database_uri documentation to show how to target a PostgreSQL schema
- [#2107](https://gitlab.com/meltano/meltano/-/issues/2107) Updated 'create a custom extractor' tutorial to use the new SDK

### Fixes

- [#2526](https://gitlab.com/meltano/meltano/-/issues/2526) When target process fails before tap, report target output instead of `BrokenPipeError` or `ConnectionResetError`


## 1.71.0 - (2021-03-23)
---

### New

- [#2544](https://gitlab.com/meltano/meltano/-/issues/2544) Add support for `utility` plugin type
- [#2614](https://gitlab.com/meltano/meltano/-/issues/2614) Add `mashey` variant of `tap-zoom`


### Fixes

- [#2581](https://gitlab.com/meltano/meltano/-/issues/2581) Only expand `$ALL_CAPS` env vars in `meltano.yml` config values to prevent false positive matches in passwords


## 1.70.0 - (2021-02-23)
---

### New

- [#2590](https://gitlab.com/meltano/meltano/-/issues/2590) Add `hotgluexyz` variant of `tap-chargebee`
- [#2593](https://gitlab.com/meltano/meltano/-/issues/2593) Add `hotgluexyz` variant of `tap-intacct`

### Changes

- [#2356](https://gitlab.com/meltano/meltano/-/issues/2356) Disallow two pipelines with the same job ID to run at the same time by default

### Fixes

- [#2585](https://gitlab.com/meltano/meltano/-/issues/2585) Fix bug with finding a schedule based on namespace for a custom plugin


## 1.69.0 - (2021-02-16)
---

### New

- [#2558](https://gitlab.com/meltano/meltano/-/issues/2558) Add support for Airflow 2.0
- [#2577](https://gitlab.com/meltano/meltano/-/issues/2577) Add `hotgluexyz` variant of `tap-quickbooks`


## 1.68.0 - (2021-02-11)
---

### New

- [#2557](https://gitlab.com/meltano/meltano/-/issues/2557) Add support for entity and attribute selection to tap-gitlab

### Changes

- [#2559](https://gitlab.com/meltano/meltano/-/issues/2559) Bump Airflow version to 1.10.14

### Fixes

- [#2543](https://gitlab.com/meltano/meltano/-/issues/2543) Fix packages dependencies that claim Python 3.9 is supported when it actually isn't.


## 1.67.0 - (2021-01-26)
---

### Fixes

- [#2540](https://gitlab.com/meltano/meltano/-/issues/2540) `meltano schedule run` exit code now matches exit code of wrapped `meltano elt`
- [#2525](https://gitlab.com/meltano/meltano/-/issues/2525) `meltano schedule run` no longer requires `meltano` to be in the `PATH`


## 1.66.0 - (2021-01-18)
---

### New

- [#2483](https://gitlab.com/meltano/meltano/-/issues/2483) Every second, `meltano elt` records a heartbeat timestamp on the pipeline run row in the system database as long as the pipeline is running.
- [#2483](https://gitlab.com/meltano/meltano/-/issues/2483) Before running the new pipeline, `meltano elt` automatically marks runs with the same Job ID that have become stale as failed. A run is considered stale when 5 minutes have elapsed since the last recorded heartbeat. Older runs without a heartbeat are considered stale if they are still in the running state 24 hours after starting.
- [#2483](https://gitlab.com/meltano/meltano/-/issues/2483) `meltano schedule list` (which is run periodically by `meltano invoke airflow scheduler`) automatically marks any stale run as failed.
- [#2502](https://gitlab.com/meltano/meltano/-/issues/2502) Add `User-Agent` header with Meltano version to request for remote `discovery.yml` manifest (typically https://www.meltano.com/discovery.yml)
- [#2503](https://gitlab.com/meltano/meltano/-/issues/2503) Include project ID in `X-Project-ID` header and `project_id` query param in request for remote `discovery.yml` manifest when `send_anonymous_usage_stats` setting is enabled.


## 1.65.0 - (2021-01-12)
---

### New

- [#2392](https://gitlab.com/meltano/meltano/-/issues/2392) Add 'elt.buffer_size' setting with default value of 10MiB to let extractor output buffer size and line length limit (maximum message size) be configured as appropriate for the extractor and loader in question.


### Fixes

- [#2501](https://gitlab.com/meltano/meltano/-/issues/2501) Don't lose `version` when caching `discovery.yml`.


## 1.64.1 - (2021-01-08)
---

### Fixes

- [#2500](https://gitlab.com/meltano/meltano/-/issues/2500) Ensure all buffered messages (records) output by extractor make it to loader when extractor finishes early.


## 1.64.0 - (2021-01-07)
---

### Fixes

- [#2478](https://gitlab.com/meltano/meltano/-/issues/2478) Fix runaway memory usage (and possible out-of-memory error) when extractor outputs messages at higher rate than loader can process them, by enabling flow control with a 64KB buffer size limit


## 1.63.0 - (2021-01-04)
---

### New
- [#2308](https://gitlab.com/meltano/meltano/-/issues/2308) Verify that system database connection is still viable when checking it out of connection pool.
- [#2308](https://gitlab.com/meltano/meltano/-/issues/2308) Add `database_max_retries` and `database_retry_timeout` settings to configure retry attempts when the first connection to the DB fails.


### Fixes

- [#2486](https://gitlab.com/meltano/meltano/-/issues/2486) Remove `state` capability from `tap-google-analytics` because it's not actually currently supported yet


## 1.62.0 - (2020-12-23)
---

### New

- [#2390](https://gitlab.com/meltano/meltano/-/issues/2390) Let a plugin inherit its base plugin (package) description and configuration from another one using `--inherit-from=<name>` on `meltano add` or `inherit_from: <name>` in `meltano.yml`, so that the same package can be used in a project multiple times with different configurations.

### Changes

- [#2479](https://gitlab.com/meltano/meltano/-/issues/2479) Use extractor `load_schema` (usually its namespace) as default for target-bigquery `dataset_id` setting, as it already is for target-snowflake and target-postgres `schema`


## 1.61.0 - (2020-12-09)
---

### New

- [#2476](https://gitlab.com/meltano/meltano/-/issues/2476) Add missing tap-salesforce `is_sandbox` setting
- [#2471](https://gitlab.com/meltano/meltano/-/issues/2471) Make tap-bigquery discoverable
- [#2227](https://gitlab.com/meltano/meltano/-/issues/2227) Add `meltano schedule run <name>` command to run scheduled pipeline by name

### Changes

- [#2477](https://gitlab.com/meltano/meltano/-/issues/2477) Show array and object settings in configuration UI as unsupported instead of hiding them entirely
- [#2477](https://gitlab.com/meltano/meltano/-/issues/2477) Unhide tap-csv and tap-spreadsheets-anywhere in UI

### Fixes

- [#2379](https://gitlab.com/meltano/meltano/-/issues/2379) Take into account schedule `env` when running pipeline from UI using "Run" button


## 1.60.1 - (2020-12-07)
---

### Fixes

- [#2473](https://gitlab.com/meltano/meltano/-/issues/2473) Fix meltano/meltano Docker image entrypoint


## 1.60.0 - (2020-12-02)
---

### New
- [#2367](https://gitlab.com/meltano/meltano/-/issues/2367) Adopt Poetry for dependency and build management

### Changes

- [#2457](https://gitlab.com/meltano/meltano/-/issues/2457) Hide settings of kind `object` or `array` in UI

### Fixes

- [#2457](https://gitlab.com/meltano/meltano/-/issues/2457) Fix configuration of tap-adwords `primary_keys` and target-snowflake and target-postgres (transferwise variants) `schema_mapping`
- [#2463](https://gitlab.com/meltano/meltano/-/issues/2463) Fix casting of tap-postgres `max_run_seconds`, `logical_poll_total_seconds`, and `break_at_end_lsn` setting values
- [#2466](https://gitlab.com/meltano/meltano/-/issues/2466) Stop requiring specific version of `cryptography` that's incompatible with latest `pyOpenSSL`


## 1.59.0 - (2020-11-23)
---

### Changes

- [#2450](https://gitlab.com/meltano/meltano/-/issues/2450) Remove undocumented plugin configuration profile functionality

### Fixes
- [#2451](https://gitlab.com/meltano/meltano/-/issues/2451) Correctly show CLI error messages in log output
- [#2453](https://gitlab.com/meltano/meltano/-/issues/2453) Correctly pass value of `tap-facebook`'s `insights_buffer_days` setting to tap as integer instead of boolean
- [#2387](https://gitlab.com/meltano/meltano/-/issues/2387) Order of attributes in `meltano select --list --all` is set to alphabetical order.
- [#2458](https://gitlab.com/meltano/meltano/-/issues/2458) Adds missing `mysql-logo.png`


## 1.58.0 - (2020-11-12)
---

### New

- [#2438](https://gitlab.com/meltano/meltano/-/issues/2438) Add missing `replica_set`, `ssl`, `verify_mode`, and `include_schemas_in_destination_stream_name` settings to `tap-mongodb`
- [#2389](https://gitlab.com/meltano/meltano/-/issues/2389) Let user disable autoscrolling in UI job log modal
- [#2307](https://gitlab.com/meltano/meltano/-/issues/2307) Add `ui.session_cookie_secure` setting to let `Secure` flag be enabled on session cookies when Meltano UI is served over HTTPS

### Changes

- [#2307](https://gitlab.com/meltano/meltano/-/issues/2307) The `Secure` flag is no longer enabled on Meltano UI session cookies unconditionally and by default

### Fixes

- [#2396](https://gitlab.com/meltano/meltano/-/issues/2396) Support unquoted `YYYY-MM-DD` date values in `meltano.yml` by converting them to ISO8601 strings before passing them to plugins
- [#2445](https://gitlab.com/meltano/meltano/-/issues/2445) Fix 'Test Connection' and 'Save' buttons being disabled in UI Configuration modal despite required fields being populated
- [#2307](https://gitlab.com/meltano/meltano/-/issues/2307) Fix logging into Meltano UI in Google Chrome when running without HTTPS


## 1.57.0 - (2020-11-10)
---

### New

- [#2433](https://gitlab.com/meltano/meltano/-/issues/2433) Add `datamill-co` variant of `target-postgres`
- [#2425](https://gitlab.com/meltano/meltano/-/issues/2425) Add `transferwise` variant of `target-postgres`
- [#2404](https://gitlab.com/meltano/meltano/-/issues/2404) Add `singer-io` variant of `tap-recharge`
- [#2410](https://gitlab.com/meltano/meltano/-/issues/2410) Add `transferwise` variant of `tap-postgres`
- [#2411](https://gitlab.com/meltano/meltano/-/issues/2411) Add `transferwise` variant of `tap-mysql`
- [#2407](https://gitlab.com/meltano/meltano/-/issues/2407) Refactor discovery.yaml to keep things in lexicographically ascending order and in correct format
- [#2435](https://gitlab.com/meltano/meltano/-/issues/2435) Add new `stringify` setting `value_post_processor` that will convert values to their JSON string representation
- [#2437](https://gitlab.com/meltano/meltano/-/issues/2437) Add `meltano invoke` `--dump` option with possible values `config` and `catalog` (for extractors) to dump content of plugin-specific generated file

### Changes

- [#2368](https://gitlab.com/meltano/meltano/-/issues/2433) Make `datamill-co` variant of `target-postgres` the default instead of `meltano`

### Fixes


### Breaks


## 1.56.0 - (2020-11-02)
---

### New

- [#2374](https://gitlab.com/meltano/meltano/-/issues/2374) Add `target-bigquery` discoverable plugin definition
- [#1956](https://gitlab.com/meltano/meltano/-/issues/1956) Add support for Python 3.8


## 1.55.0 - (2020-10-30)
---

### New

- [#2368](https://gitlab.com/meltano/meltano/-/issues/2368) Add `transferwise` and `datamill-co` variants of `target-snowflake`

### Changes

- [#2368](https://gitlab.com/meltano/meltano/-/issues/2368) Make `datamill-co` variant of `target-snowflake` the default instead of `meltano`
- [#2380](https://gitlab.com/meltano/meltano/-/issues/2380) Add `target_` prefix to `namespace`s of discoverable loaders target-postgres, target-snowflake, and target-sqlite

### Fixes

- [#2373](https://gitlab.com/meltano/meltano/-/issues/2373) `meltano init` emits warning instead of failing when underlying filesystem doesn't support symlinks
- [#2391](https://gitlab.com/meltano/meltano/-/issues/2391) Add missing `max_workers` setting to `tap-salesforce` discoverable plugin definition
- [#2400](https://gitlab.com/meltano/meltano/-/issues/2400) Constrain Airflow installation to specific set of known-to-work requirements to prevent it from breaking unexpectedly


## 1.54.0 - (2020-10-08)
---

### Changes

- [#2057](https://gitlab.com/meltano/meltano/-/issues/2057) Bump Airflow version to 1.10.12
- [#2224](https://gitlab.com/meltano/meltano/-/issues/2224) Delete (if present) and recreate virtual environments for all plugins when running meltano install.

### Fixes

- [#2334](https://gitlab.com/meltano/meltano/-/issues/2334) Omit keys for settings with `null` values from `config.json` files generated for taps and targets, to support plugins that check if a config key is present instead of checking if the value is non-null.
- [#2376](https://gitlab.com/meltano/meltano/-/issues/2376) Fix `meltano elt ... --transform={run,only}` raising `PluginMissingError` when a default transform for the extractor is discoverable but not installed
- [#2377](https://gitlab.com/meltano/meltano/-/issues/2377) Ensure arbitrary env vars defined in `.env` are passed to invoked plugins


## 1.53.0 - (2020-10-06)
---

### New

- [#2134](https://gitlab.com/meltano/meltano/-/issues/2134) Let different variants of plugins be discovered and let users choose which to add to their project

### Changes

- [#2112](https://gitlab.com/meltano/meltano/-/issues/2112) Stop inheriting Meltano venv when invoking Airflow

### Fixes

- [#2372](https://gitlab.com/meltano/meltano/-/issues/2372) Upgrade `pip` and related tools to the latest version in plugin venvs


## 1.52.0 - (2020-09-28)
---

### Fixes

- [#2360](https://gitlab.com/meltano/meltano/-/issues/2360) Remove automatic install of extractors, loaders, and transforms if they are not present.

- [#2348](https://gitlab.com/meltano/meltano/-/issues/2348) Invalidate `meltano select` catalog discovery cache when extractor configuration is changed


## 1.51.0 - (2020-09-21)
---

### New

- [#2355](https://gitlab.com/meltano/meltano/-/issues/2355) Add `meltano elt` `--dump` option with possible values `catalog`, `state`, `extractor-config`, and `loader-config` to dump content of pipeline-specific generated file


### Fixes

- [#2358](https://gitlab.com/meltano/meltano/-/issues/2358) Don't unintentionally deselect all attributes other than those marked `inclusion: automatic` when using extractor `select_filter` extra or `meltano elt`'s `--select <entity>` option


## 1.50.0 - (2020-09-17)
---

### New

- [#2291](https://gitlab.com/meltano/meltano/-/issues/2291) Add `catalog` extractor extra to allow a catalog to be provided manually
- [#2291](https://gitlab.com/meltano/meltano/-/issues/2291) Add `--catalog` option to `meltano elt` to allow a catalog to be provided manually
- [#2289](https://gitlab.com/meltano/meltano/-/issues/2289) Add `state` extractor extra to allow state file to be provided manually
- [#2289](https://gitlab.com/meltano/meltano/-/issues/2289) Add `--state` option to `meltano elt` to allow state file to be provided manually

### Fixes

- [#2352](https://gitlab.com/meltano/meltano/-/issues/2352) `meltano elt` `--select` and `--exclude` no longer unexpectedly select entities for extraction that match the wildcard pattern but weren't selected originally.


## 1.49.0 - (2020-09-15)
---

### New

- [#2279](https://gitlab.com/meltano/meltano/-/issues/2279) Populate primary setting env var and aliases when invoking plugin or expanding env vars
- [#2349](https://gitlab.com/meltano/meltano/-/issues/2349) Allow plugin setting (default) values to reference pipeline plugin extras using generic env vars, e.g. `MELTANO_EXTRACT__<EXTRA>`
- [#2281](https://gitlab.com/meltano/meltano/-/issues/2281) Allow plugin extra (default) values to reference plugin name, namespace, profile using generic env vars, e.g. `MELTANO_EXTRACTOR_NAMESPACE`
- [#2280](https://gitlab.com/meltano/meltano/-/issues/2280) Allow plugin extra (default) values to reference plugin settings using env vars, e.g. `target_schema: $PG_SCHEMA`
- [#2278](https://gitlab.com/meltano/meltano/-/issues/2278) Read setting values from `<PLUGIN_NAME>_<SETTING_NAME>` env vars, taking precedence over `<PLUGIN_NAMESPACE>_<SETTING_NAME>` but not custom `env`
- [#2350](https://gitlab.com/meltano/meltano/-/issues/2350) Add `MELTANO_TRANSFORM_*` transform pipeline env vars for transformer (configuration) to access
- [#2282](https://gitlab.com/meltano/meltano/-/issues/2282) Add new extractor extra `load_schema` and use it as default loader `schema` instead of namespace
- [#2284](https://gitlab.com/meltano/meltano/-/issues/2284) Add new loader extra `dialect` and use it as default dbt `target` and Meltano UI SQL dialect instead of namespace
- [#2283](https://gitlab.com/meltano/meltano/-/issues/2283) Add new loader extra `target_schema` and use it as default dbt `source_schema` instead of loader `schema`
- [#2285](https://gitlab.com/meltano/meltano/-/issues/2285) Add new transform extra `package_name` and use it in dbt's `dbt_project.yml` and `--models` argument instead of namespace

### Changes

- [#2279](https://gitlab.com/meltano/meltano/-/issues/2279) Fall back on setting values from `<PLUGIN_NAME>_<SETTING_NAME>` and `<PLUGIN_NAMESPACE>_<SETTING_NAME>` env vars if a custom `env` is defined but not used
- [#2278](https://gitlab.com/meltano/meltano/-/issues/2278) Stop unnecessarily prepopulating `env` on a newly added custom plugin's settings definitions
- [#2208](https://gitlab.com/meltano/meltano/-/issues/2208) Standardize on setting env vars prefixed with plugin name, not namespace or custom `env`


## 1.48.0 - (2020-09-07)
---

### New

- [#2340](https://gitlab.com/meltano/meltano/-/issues/2340) Print full error message when extractor catalog discovery fails
- [#2223](https://gitlab.com/meltano/meltano/-/issues/2223) Print clear error message when `meltano invoke` or `meltano elt` attempts to execute a plugin that hasn't been installed yet
- [#2345](https://gitlab.com/meltano/meltano/-/issues/2345) Make `tap-csv` `files` a known setting
- [#2155](https://gitlab.com/meltano/meltano/-/issues/2155) Add `select_filter` extractor extra to allow extracting a subset of selected entities
- [#2155](https://gitlab.com/meltano/meltano/-/issues/2155) Add `--select` and `--exclude` options to `meltano elt` to allow extracting a subset of selected entities

### Changes

- [#2167](https://gitlab.com/meltano/meltano/-/issues/2167) Include extractor and loader name in autogenerated `meltano elt` job ID
- [#2343](https://gitlab.com/meltano/meltano/-/issues/2343) Automatically delete generated plugin config files at end of `meltano elt` and `meltano invoke`

### Fixes

- [#2167](https://gitlab.com/meltano/meltano/-/issues/2167) Make sure autogenerated `meltano elt` job ID matches in system database and `.meltano/{run,logs}/elt`
- [#2347](https://gitlab.com/meltano/meltano/-/issues/2347) Have `meltano config <plugin> set --store=dotenv` store valid JSON values for arrays and objects
- [#2346](https://gitlab.com/meltano/meltano/-/issues/2346) Correctly cast environment variable string value when overriding custom array and object settings

### Breaks

- [#2344](https://gitlab.com/meltano/meltano/-/issues/2344) Move `meltano elt` output logs from `.meltano/run/elt` to `.meltano/logs/elt`
- [#2342](https://gitlab.com/meltano/meltano/-/issues/2342) Store pipeline-specific generated plugin config files (`tap.config.json`, `tap.properties.json`, etc) under `.meltano/run/elt/<job_id>/<run_id>` instead of `.meltano/run/<plugin_name>`. Users who were explicitly putting a catalog file at `.meltano/run/<plugin_name>/tap.properties.json` should use `.meltano/extractors/<plugin_name>/tap.properties.json` instead.


## 1.47.0 - (2020-09-03)
---

### New

- [#2210](https://gitlab.com/meltano/meltano/-/issues/2210) Print documentation and repository URLs when adding a new plugin to the project
- [#2277](https://gitlab.com/meltano/meltano/-/issues/2277) Add `tap-bing-ads` as a known extractor
- [#2328](https://gitlab.com/meltano/meltano/-/issues/2328) Add new `upcase_string` setting `value_processor` that will convert string values to uppercase

### Changes

- [#2216](https://gitlab.com/meltano/meltano/-/issues/2216) Add stream properties defined in an extractor's `schema` extra to catalog if they do not exist in the discovered stream schema yet

### Fixes

- [#2338](https://gitlab.com/meltano/meltano/-/issues/2338) Once again change `target-csv` to use `singer-io/target-csv` instead of the Meltano fork
- [#2235](https://gitlab.com/meltano/meltano/-/issues/2235) Make embed links accessible when not authenticated
- [#2328](https://gitlab.com/meltano/meltano/-/issues/2328) Always convert `target-snowflake` `schema` setting value to uppercase before passing it to plugin


## 1.46.0 - (2020-08-27)
---

### New

- [!1820](https://gitlab.com/meltano/meltano/-/merge_requests/1820) Add 'tap-spreadsheets-anywhere' as an extractor

### Changes

- [#2309](https://gitlab.com/meltano/meltano/-/issues/2309) Pretty print `meltano schedule list --format=json` output
- [#2312](https://gitlab.com/meltano/meltano/-/issues/2312) Don't unnecessarily run discovery and generate catalog when running `meltano invoke <extractor> --help`, making it less likely to fail


## 1.45.0 - (2020-08-17)
---

### New

- [#2071](https://gitlab.com/meltano/meltano/-/issues/2071) Add new "Loaders" page to UI
- [#2222](https://gitlab.com/meltano/meltano/-/issues/2222) Add OAuth credentials settings to `tap-google-analytics`

### Changes

- [#2197](https://gitlab.com/meltano/meltano/-/issues/2197) Change `target-csv` to use `singer-io/target-csv` instead of the Meltano fork

### Fixes

- [#2268](https://gitlab.com/meltano/meltano/-/issues/2268) Fix bug causing custom plugins not to show up in `meltano discover` and have "Unknown" label in UI


## 1.44.0 - (2020-08-11)
---

### Fixes

- [#2219](https://gitlab.com/meltano/meltano/-/issues/2219) Don't fail on large (record) messages output by extractors (Singer taps) by increasing subprocess output buffer size from 64KB to 1MB.
- [#2215](https://gitlab.com/meltano/meltano/-/issues/2215) Have `meltano invoke <plugin> --help` pass `--help` flag to plugin, instead of showing `meltano invoke` help message


## 1.43.0 - (2020-08-04)
---

### New

- [#2116](https://gitlab.com/meltano/meltano/-/issues/2116) Prefix `meltano elt` output with `meltano`, `tap-foo`, `target-bar` and `dbt` labels as appropriate
- [!1778](https://gitlab.com/meltano/meltano/-/merge_requests/1788) Clearly print reason that tap, target or dbt failed by repeating last output line
- [#2214](https://gitlab.com/meltano/meltano/-/issues/2214) Log Singer messages output by tap and target when `meltano elt` is run with `--log-level` flag (or `cli.log_level` setting) set to `debug`

### Changes

- [!1778](https://gitlab.com/meltano/meltano/-/merge_requests/1788) Change stored error message when job was interrupted by KeyboardInterrupt from 'KeyboardInterrupt()' to 'The process was interrupted'
- [!1778](https://gitlab.com/meltano/meltano/-/merge_requests/1788) Disable noisy SettingsService logging when `cli.log_level` setting (or `--log-level` flag) is set to `debug`

### Fixes

- [#2212](https://gitlab.com/meltano/meltano/-/issues/2212) Don't show extractor extras `_select`, `_metadata`, and `_schema` as required in UI configuration form
- [#2213](https://gitlab.com/meltano/meltano/-/issues/2213) Provide extra context when `meltano invoke airflow` fails because of `airflow initdb` failing
- [!1778](https://gitlab.com/meltano/meltano/-/merge_requests/1788) Fail gracefully when `meltano install` fails to install plugin(s)


## 1.42.0 - (2020-07-28)
---

### New

- [#2162](https://gitlab.com/meltano/meltano/-/issues/2162) Print link to plugin documentation in `meltano add <plugin>` and `meltano config <plugin> list` output

### Changes

- [#2200](https://gitlab.com/meltano/meltano/-/issues/2200) Consistently handle CLI errors
- [#2147](https://gitlab.com/meltano/meltano/-/issues/2147) Continuously persist state messages output by loader (forwarded from extractor) so that subsequent runs can pick up where a failed run left off
- [#2198](https://gitlab.com/meltano/meltano/-/issues/2198) Don't touch project files that may be readonly when installing transform or dashboard plugins.

### Fixes

- [#2199](https://gitlab.com/meltano/meltano/-/issues/2199) Fix `meltano discover` only listing custom plugins, not known (discovered) ones
- [#2166](https://gitlab.com/meltano/meltano/-/issues/2166) Don't fail on large extractor state messages by increasing loader output buffer size from 64 to 128KB
- [#2180](https://gitlab.com/meltano/meltano/-/issues/2180) Mark pipeline job as failed when process is interrupted (SIGINT) or terminated (SIGTERM).


## 1.41.1 - (2020-07-23)
---

### New

- [#2196](https://gitlab.com/meltano/meltano/-/issues/2196) Pretty print and apply appropriate nesting to `meltano config` output
- [#2003](https://gitlab.com/meltano/meltano/-/issues/2003) Let extractor extra `select` be interacted with as `_select` setting
- [!1774](https://gitlab.com/meltano/meltano/-/merge_requests/1774) Let transform extra `vars` be interacted with as `_vars` setting
- [!1774](https://gitlab.com/meltano/meltano/-/merge_requests/1774) Add support for `kind: object` settings, which can gather nested values from across setting stores
- [!1774](https://gitlab.com/meltano/meltano/-/merge_requests/1774) Add support for `aliases: [...]` on setting definitions
- [!1774](https://gitlab.com/meltano/meltano/-/merge_requests/1774) Add support for `value_processor: 'nest_object'` on setting definitions
- [#2145](https://gitlab.com/meltano/meltano/-/issues/2145) Let discovered catalog schema be modified using schema rules stored in extractor `schema` extra (aka `_schema` setting)

### Changes

- [#2070](https://gitlab.com/meltano/meltano/issues/2070) List installed and available extractors separately on Extractors page
- [!1774](https://gitlab.com/meltano/meltano/-/merge_requests/1774) Replace `update.*` file bundle settings with `update` extra (aka `_update` setting)
- [!1774](https://gitlab.com/meltano/meltano/-/merge_requests/1774) Replace `metadata.*` extractor settings with `metadata` extra (aka `_metadata` setting)
- [#1764](https://gitlab.com/meltano/meltano/-/merge_requests/1764) Interpret `meltano config <plugin> set` value as JSON to allow non-string values to be set more easily

### Fixes

- [!1774](https://gitlab.com/meltano/meltano/-/merge_requests/1774) Fix poor performance of setting lookups using more memoization


## 1.41.0 - (2020-07-20)
---

### New

- [#2174](https://gitlab.com/meltano/meltano/-/issues/2174) Add `/api/health` health check route
- [#2125](https://gitlab.com/meltano/meltano/-/issues/2125) Add `--full-refresh` flag to `meltano elt` to perform a full refresh, ignoring the state left behind by any previous runs with the same job ID.
- [#2181](https://gitlab.com/meltano/meltano/-/issues/2181) Show custom Meltano UI logo (`ui.logo_url` setting) on sign-in page when authentication is enabled.

### Changes

- [#2175](https://gitlab.com/meltano/meltano/-/issues/2175) Clarify that not supporting discovery mode means that the `state` capability is not advertised
- [#2195](https://gitlab.com/meltano/meltano/-/issues/2195) Slightly increase size of custom Meltano UI logo (`ui.logo_url`) in navbar

### Fixes

- [#2168](https://gitlab.com/meltano/meltano/-/issues/2168) Don't select entity attributes marked as unsupported


## 1.40.1 - (2020-07-16)
---

### New

- [#2171](https://gitlab.com/meltano/meltano/-/issues/2171) Add better logging and error handling to `meltano config`
- [#2154](https://gitlab.com/meltano/meltano/-/issues/2154) Add 'project_readonly' setting to block changes to containerized project files, but still allow UI and CLI to store configuration in system database
- [#2157](https://gitlab.com/meltano/meltano/-/issues/2157) Add `ui.analysis` setting which can be disabled to hide all functionality related to Analysis from the UI
- [#2169](https://gitlab.com/meltano/meltano/-/issues/2169) Log warning when pipeline state was found but extractor does not advertise `state` capability

### Changes

- [#2171](https://gitlab.com/meltano/meltano/-/issues/2171) `meltano config <plugin> set` will now automatically store settings in `meltano.yml` or `.env` as appropriate.
- [#2127](https://gitlab.com/meltano/meltano/-/issues/2127) Config stored in `meltano.yml` or `.env` can now be edited in the UI when read-only mode is not enabled

### Fixes

- [#2109](https://gitlab.com/meltano/meltano/-/issues/2109) Fix bug causing adding extractor with related transform plugin to project in UI to fail when dbt hasn't yet been installed
- [#2170](https://gitlab.com/meltano/meltano/-/issues/2170) Restore support for referencing arbitrary env vars defined in `.env` from `meltano.yml` using env var expansion
- [#2115](https://gitlab.com/meltano/meltano/-/issues/2115) Stop `meltano` commands from leaving empty `.meltano/run` directory behind when run in non-project dir


## 1.40.0 - (2020-07-14)
---

### New

- [#2153](https://gitlab.com/meltano/meltano/-/issues/2153) Add `logo_url` property to custom extractor and loader definitions to show a custom logo in Meltano UI


## 1.39.1 - (2020-07-09)
---

### New

- [#2141](https://gitlab.com/meltano/meltano/-/issues/2141) Add `ui.session_cookie_domain` setting, to be used instead of `ui.server_name` when hostname matching is not desirable.
- [#2142](https://gitlab.com/meltano/meltano/-/issues/2142) Let `discovery.yml` manifest URL be overwritten using `discovery_url` setting.
- [#2083](https://gitlab.com/meltano/meltano/-/issues/2083) Add `ui.anonymous_readonly` setting to allow anonymous users read-only access when `ui.authentication` is enabled.
- [#2108](https://gitlab.com/meltano/meltano/-/issues/2108) Show icon with tooltip in UI when read-only mode is enabled
- [#2120](https://gitlab.com/meltano/meltano/-/issues/2120) Add `ui.logo_url` setting to allow the customization of the logo shown in the top left of the Meltano UI interface.

### Changes

- [#2140](https://gitlab.com/meltano/meltano/-/issues/2140) Only have `meltano ui` complain about missing `ui.server_name`, `ui.secret_key` and `ui.password_salt` settings when `ui.authentication` is enabled
- [#2083](https://gitlab.com/meltano/meltano/-/issues/2083) Stop allowing anonymous users read-only access when `ui.authentication` and `ui.readonly` are both enabled.

### Fixes

- [#2151](https://gitlab.com/meltano/meltano/-/issues/2151) Fix `meltano ui` never printing `Meltano UI is now available at [URL]` if `ui.server_name` is set
- [#2152](https://gitlab.com/meltano/meltano/-/issues/2152) Fix `meltano ui` printing all `gunicorn.error` logs twice


## 1.39.0 - (2020-07-07)
---

### New

- [#2100](https://gitlab.com/meltano/meltano/-/issues/2100) Let settings be stored directly in `.env` using `meltano config set --store=dotenv`
- [#2099](https://gitlab.com/meltano/meltano/-/issues/2099) Let Meltano settings be configured using `meltano config meltano {list,set,unset,reset}`

### Changes

- [#2100](https://gitlab.com/meltano/meltano/-/issues/2100) Have `meltano ui setup` store secrets in `.env` instead of `ui.cfg`

### Fixes

- [#2135](https://gitlab.com/meltano/meltano/-/issues/2135) Fix UI "Explore" page for custom (as opposed to plugin-based) topics and models
- [#2136](https://gitlab.com/meltano/meltano/-/issues/2136) Show error message in Analyze UI when pipeline for extractor is missing, even if extractor is installed
- [#2131](https://gitlab.com/meltano/meltano/-/issues/2131) Have "true" environment variables take precedence over those defined in `.env`


## 1.38.1 - (2020-07-03)
---

### New

- [#2128](https://gitlab.com/meltano/meltano/-/issues/2128) Allow alternative env vars to be specified for settings using `env_aliases` array
- [#2128](https://gitlab.com/meltano/meltano/-/issues/2128) Allow negated env var to be defined for boolean settings using `!` prefix in `env_aliases` array
- [#2129](https://gitlab.com/meltano/meltano/-/issues/2129) Cast values of `kind: integer` settings set through environment variables
- [#2132](https://gitlab.com/meltano/meltano/-/issues/2132) Support common `WEB_CONCURRENCY` env var to set `meltano ui` concurrency (workers)
- [#2091](https://gitlab.com/meltano/meltano/-/issues/2091) Support common `PORT` env var to set `meltano ui` bind port

### Changes

- [#2094](https://gitlab.com/meltano/meltano/-/issues/2069) Turn "Connections" page into "Extractors" management UI
- [#2130](https://gitlab.com/meltano/meltano/-/issues/2130) Have CLI respect `MELTANO_PROJECT_ROOT` env var when set instead of looking at current directory


## 1.38.0 - (2020-06-30)
---

### New

- [#2122](https://gitlab.com/meltano/meltano/-/issues/2122) Allow custom (`meltano.yml`-`config`-defined) settings to be overridden using environment
- [#2123](https://gitlab.com/meltano/meltano/-/issues/2123) Show current values and their source in `meltano config <plugin> list`

### Changes

- [#2102](https://gitlab.com/meltano/meltano/-/issues/2101) Improve `discovery.yml` incompatibility handling and error messages

### Fixes

- [#2121](https://gitlab.com/meltano/meltano/-/issues/2121) Don't include empty `plugins` object in new project `meltano.yml`

### Breaks

- [#2105](https://gitlab.com/meltano/meltano/-/issues/2105) Stop automatically running Airflow scheduler as part of Meltano UI


## 1.37.1 - (2020-06-26)
---

### Fixes

- [#2113](https://gitlab.com/meltano/meltano/-/issues/2113) Fix bug causing `meltano invoke airflow` to fail because `AIRFLOW_HOME` was not set correctly.


## 1.37.0 - (2020-06-25)
---

### New

- [#2048](https://gitlab.com/meltano/meltano/-/issues/2048) Add `docker` and `gitlab-ci` file bundles to allow instant containerization
- [#2068](https://gitlab.com/meltano/meltano/-/issues/2068) Add interface to schedule new pipelines to Pipelines page
- [#2081](https://gitlab.com/meltano/meltano/-/issues/2081) Add `url` config option to `target-postgres`
- [#2060](https://gitlab.com/meltano/meltano/-/issues/2060) Add `--format=json` option to `meltano schedule list` so that a project's schedules can be processed programmatically


## 1.36.1 - (2020-06-19)

### New

- [#2067](https://gitlab.com/meltano/meltano/-/issues/2067) Add pipeline name, loader, and transform columns to Pipelines table
- [#2103](https://gitlab.com/meltano/meltano/-/issues/2103) Support nested objects in `meltano.yml` `config` objects
- [#2103](https://gitlab.com/meltano/meltano/-/issues/2103) Allow nested properties to be set using `meltano config` by specifying a list of property names: `meltano config <plugin_name> set <property> <subproperty> <value>`
- [#2026](https://gitlab.com/meltano/meltano/-/issues/2026) Allow Singer stream and property metadata to be configured using special nested `config` properties `metadata.<entity>.<key>` and `metadata.<entity>.<attribute>.<key>`.


### Fixes

- [#2102](https://gitlab.com/meltano/meltano/-/issues/2102) Fix potential `meltano upgrade` failures by having it invoke itself with `--skip-package` after upgrading the package to ensure it always uses the latest code.


## 1.36.0 - (2020-06-15)
---

### New

- [#2095](https://gitlab.com/meltano/meltano/-/issues/2089) Support singular and plural plugin types in CLI arguments
- [#2095](https://gitlab.com/meltano/meltano/-/issues/2089) Allow list of plugin names of same type to be provided to `meltano add` and `meltano install`
- [#2089](https://gitlab.com/meltano/meltano/-/issues/2089) Add new 'files' plugin type to allow plugin-specific files to be added to a Meltano project automatically
- [#2090](https://gitlab.com/meltano/meltano/-/issues/2090) Allow SERVER_NAME, SECRET_KEY, and SECURITY_PASSWORD_SALT to be set using environment instead of ui.cfg


### Fixes

- [#2096](https://gitlab.com/meltano/meltano/-/issues/2096) Remove noisy migration-related logging from CLI command output
- [#2089](https://gitlab.com/meltano/meltano/-/issues/2089) Don't add Airflow and dbt-specific files to Meltano project until plugins are added explicitly
- [#2089](https://gitlab.com/meltano/meltano/-/issues/2089) Don't add docker-compose.yml to Meltano project by default


## 1.35.1 - (2020-06-11)
---

### Changes

- [#2094](https://gitlab.com/meltano/meltano/-/issues/2094) Consistently refer to plugin types and names in CLI output

### Fixes

- [#2092](https://gitlab.com/meltano/meltano/-/issues/2092) Only install plugins related to plugins of the specified type when running `meltano install <plugin_type> --include-related`
- [#2093](https://gitlab.com/meltano/meltano/-/issues/2093) Print error when transform plugin is installed before dbt


## 1.35.0 - (2020-06-09)
---

### New

- [#2013](https://gitlab.com/meltano/meltano/-/issues/2013) Add `--store` option to `meltano config` with possible values `db` and `meltano_yml`
- [#2087](https://gitlab.com/meltano/meltano/-/issues/2087) Add `--plugin-type` option to `meltano config` and `meltano invoke`
- [#2088](https://gitlab.com/meltano/meltano/-/issues/2088) Add `meltano upgrade` subcommands `package`, `files`, `database`, and `models`

### Changes

- [#2064](https://gitlab.com/meltano/meltano/-/issues/2064) Print environment-specific instructions when `meltano upgrade` is run from inside Docker
- [#2013](https://gitlab.com/meltano/meltano/-/issues/2013) Have `meltano config` store in meltano.yml instead of system database by default
- [#2087](https://gitlab.com/meltano/meltano/-/issues/2087) Skip plugins that are not configurable or invokable when finding plugin by name in `meltano config` and `meltano invoke`

### Fixes

- [#2080](https://gitlab.com/meltano/meltano/-/issues/2080) Don't try to overwrite .gitignore when upgrading Meltano and project
- [#2065](https://gitlab.com/meltano/meltano/-/issues/2065) Don't have `meltano upgrade` complain when `meltano ui`'s `gunicorn` isn't running
- [#2085](https://gitlab.com/meltano/meltano/-/issues/2085) Don't change order of object and set values when meltano.yml is updated programatically
- [#2086](https://gitlab.com/meltano/meltano/-/issues/2086) Ensure "meltano config --format=json" prints actual JSON instead of Python object


## 1.34.2 - (2020-05-29)
---

### Fixes

- [#2076](https://gitlab.com/meltano/meltano/-/issues/2076) Fix bug that caused Airflow to look for DAGs in plugins dir instead of dags dir
- [#2077](https://gitlab.com/meltano/meltano/-/issues/2077) Fix potential dependency version conflicts by ensuring Meltano venv is not inherited by invoked plugins other than Airflow
- [#2075](https://gitlab.com/meltano/meltano/-/issues/2075) Update Airflow configand run `initdb` every time it is invoked
- [#2078](https://gitlab.com/meltano/meltano/-/issues/2078) Have Airflow DAG respect non-default system database URI set through `MELTANO_DATABASE_URI` env var or `--database-uri` option


## 1.34.1 - (2020-05-26)
---

### Fixes

- [#2063](https://gitlab.com/meltano/meltano/-/merge_requests/2063) Require `psycopg2-binary` instead of `psycopg2` so that build dependency `pg_config` doesn't need to be present on system


## 1.34.0 - (2020-05-26)
---

### New

- [!1664](https://gitlab.com/meltano/meltano/-/merge_requests/1664) Automatically populate `env` properties on newly added custom plugin `settings` in `meltano.yml`
- [!1664](https://gitlab.com/meltano/meltano/-/merge_requests/1664) Have `meltano config <plugin> list` print default value along with setting name and env var
- [!1664](https://gitlab.com/meltano/meltano/-/merge_requests/1664) Pass configuration environment variables when invoking plugins
- [!1664](https://gitlab.com/meltano/meltano/-/merge_requests/1664) Set `MELTANO_EXTRACTOR_NAME`, `MELTANO_EXTRACTOR_NAMESPACE`, and `MELTANO_EXTRACT_{SETTING...}` environment variables when invoking loader or transformer
- [!1664](https://gitlab.com/meltano/meltano/-/merge_requests/1664) Set `MELTANO_LOADER_NAME`, `MELTANO_LOADER_NAMESPACE`, and `MELTANO_LOAD_{SETTING...}` environment variables when invoking transformer
- [!1664](https://gitlab.com/meltano/meltano/-/merge_requests/1664) Allow dbt project dir, profiles dir, target, source schema, target schema, and models to be configured like any other plugin, with defaults based on pipeline-specific environment variables
- [#2029](https://gitlab.com/meltano/meltano/-/issues/2029) Allow target-postgres and target-snowflake schema to be overridden through config, with default based on pipeline's extractor's namespace
- [#2062](https://gitlab.com/meltano/meltano/-/issues/2062) Support `--database-uri` option and `MELTANO_DATABASE_URI` env var on `meltano init`
- [#2062](https://gitlab.com/meltano/meltano/-/issues/2062) Add support for PostgreSQL 12 as a system database by updating SQLAlchemy

### Changes

- [!1664](https://gitlab.com/meltano/meltano/-/merge_requests/1664) Infer compatibility between extractor and transform based on namespace rather than name
- [!1664](https://gitlab.com/meltano/meltano/-/merge_requests/1664) Determine transform dbt model name based on namespace instead of than replacing `-` with `_` in name
- [!1664](https://gitlab.com/meltano/meltano/-/merge_requests/1664) Don't pass environment variables with "None" values to plugins if variables were unset
- [!1664](https://gitlab.com/meltano/meltano/-/merge_requests/1664) Determine Meltano Analyze schema based on transformer's `target_schema` or loader's `schema` instead of `MELTANO_ANALYZE_SCHEMA` env var
- [#2053](https://gitlab.com/meltano/meltano/-/issues/2053) Bump dbt version to 0.16.1

### Fixes

- [#2059](https://gitlab.com/meltano/meltano/-/issues/2059) Properly handle errors in before/after install hooks


## 1.33.0 - (2020-05-21)
---

### Changes

- [#2028](https://gitlab.com/meltano/meltano/-/issues/2028) Improve descriptions and default values of `meltano add --custom` prompts

### Fixes

- [#2042](https://gitlab.com/meltano/meltano/-/issues/2042) Fix bug causing Connection Setup UI to fail when plugin docs URL is not set
- [#2045](https://gitlab.com/meltano/meltano/-/issues/2045) Hide plugin logo in UI if image file could not be found
- [#2043](https://gitlab.com/meltano/meltano/-/issues/2043) Use plugin name in UI when label is not set, instead of not showing anything
- [#2044](https://gitlab.com/meltano/meltano/-/issues/2044) Don't show button to open Log Modal on Pipelines page if pipeline has never run


## 1.32.1 - (2020-05-15)
---

### Fixes

- [#2024](https://gitlab.com/meltano/meltano/-/issues/2024) Have plugin venvs not inherit Meltano venv to prevent wrong versions of modules from being loaded


## 1.32.0 - (2020-05-11)
---

### New

- [#2019](https://gitlab.com/meltano/meltano/-/issues/2019) Ask for setting names when adding a new custom plugin

### Changes

- [#2011](https://gitlab.com/meltano/meltano/-/issues/2011) Make tap-gitlab private_token setting optional for easier extraction of public groups and projects
- [#2012](https://gitlab.com/meltano/meltano/-/issues/2012) Add target-jsonl loader

### Fixes

- [#2010](https://gitlab.com/meltano/meltano/-/issues/2010) Fix bug causing dot-separated config keys to not be nested in generated tap or target config
- [#2020](https://gitlab.com/meltano/meltano/-/issues/2020) Fix bug that caused `meltano select` to add `select` option to every plugin in `meltano.yml` instead of just the specified one
- [#2021](https://gitlab.com/meltano/meltano/-/issues/2021) Only ask for capabilities when adding a custom extractor, not a loader or other plugin


## 1.31.0 - (2020-05-04)
---

### Changes

- [#1987](https://gitlab.com/meltano/meltano/-/issues/1987) Restore GitLab and Zendesk data sources in UI
- [#2005](https://gitlab.com/meltano/meltano/-/issues/2005) Add "Don't see your data source here?" option in UI
- [#2008](https://gitlab.com/meltano/meltano/-/issues/2008) Clarify that pipelines UI only supports target-postgres
- [#2007](https://gitlab.com/meltano/meltano/-/issues/2007) Don't install airflow, dbt and target-postgres by default as part of 'meltano init'
- [#2007](https://gitlab.com/meltano/meltano/-/issues/2007) Only run 'airflow scheduler' as part of 'meltano ui' when airflow is installed
- [#2007](https://gitlab.com/meltano/meltano/-/issues/2007) Install airflow, dbt, and target-postgres on DigitalOcean images


## 1.30.1 - (2020-04-23)
---

### Fixes
- [#1985](https://gitlab.com/meltano/meltano/-/issues/1985) Fixed bug with Airflow installs WTForms 2.3.0 instead of 2.2.1, which is incompatible


## 1.30.0 - (2020-04-20)
---

### New

- [#1953](https://gitlab.com/meltano/meltano/-/issues/1953) Show design attribute descriptions in tooltips in report builder
- [#1787](https://gitlab.com/meltano/meltano/-/issues/1787) Show Shopify extractor in UI

### Changes

- [!1611](https://gitlab.com/meltano/meltano/-/merge_requests/1611) Only show design description if it is different from design label


## 1.29.1 - (2020-04-16)
---

### New

- [#1948](https://gitlab.com/meltano/meltano/-/issues/1948) Show Intercom button in bottom right on MeltanoData.com instances
- [#1930](https://gitlab.com/meltano/meltano/-/issues/1930) Add button to remove report from dashboard when editing dashboard
- [#1845](https://gitlab.com/meltano/meltano/-/issues/1845) Add button to delete report to report builder interface
- [#1849](https://gitlab.com/meltano/meltano/-/issues/1849) Add button to rename report to report builder interface
- [#1951](https://gitlab.com/meltano/meltano/-/issues/1951) Add button to edit dashboard name and description to dashboard page

### Changes

- [!1607](https://gitlab.com/meltano/meltano/-/merge_requests/1607) Move date range picker into results area of report builder interface
- [!1608](https://gitlab.com/meltano/meltano/-/merge_requests/1608) Make report title more prominent in report builder


## 1.29.0 - (2020-04-13)
---

## 1.28.1 - (2020-04-09)
---

### New

- [#1940](https://gitlab.com/meltano/meltano/-/issues/1940) Show Google Ads extractor in UI

### Changes

- [#1941](https://gitlab.com/meltano/meltano/-/issues/1941) Suggest disabling ad blocker if inline docs iframe for an Ads or Analytics extractor failed to load
- [#1667](https://gitlab.com/meltano/meltano/-/issues/1667) Have 'meltano init' create system database and install airflow, dbt, and target-postgres plugins

### Fixes

- [#1942](https://gitlab.com/meltano/meltano/-/issues/1942) Ensure navigation bar is hidden in production when docs are viewed inline


## 1.28.0 - (2020-04-06)
---

### New

- [#1937](https://gitlab.com/meltano/meltano/-/issues/1937) Add optional `plugin_type` argument to `meltano install` to only (re)install plugins of a certain type


### Fixes

- [#1938](https://gitlab.com/meltano/meltano/-/issues/1938) Display error message when viewing dashboard before pipeline has run


## 1.27.3 - (2020-04-02)
---

### Fixes

- [#1938](https://gitlab.com/meltano/meltano/-/issues/1938) Fix regression causing dashboards and reports not to load when readonly mode is enabled (like on the demo instance)


## 1.27.2 - (2020-04-02)
---

### Fixes

- [#1936](https://gitlab.com/meltano/meltano/-/issues/1936) Fix regression causing UI to fail when analytics/tracking is enabled


## 1.27.1 - (2020-04-02)
---

### New

- [#1477](https://gitlab.com/meltano/meltano/-/issues/1477) Allow read-only mode and authentication to be used at the same time, to allow anonymous read-only access and only require authentication for write actions.
- [#1914](https://gitlab.com/meltano/meltano/-/issues/1914) Allow default dashboards and reports to be updated in place if package contains snapshots of older versions
- [#1933](https://gitlab.com/meltano/meltano/-/issues/1933) Allow Meltano UI Google Analytics ID to be overridden using environment variable

### Changes

- [#1896](https://gitlab.com/meltano/meltano/-/issues/1896) Set pipeline update interval to daily by default, to start after first successful manual run
- [#1888](https://gitlab.com/meltano/meltano/-/issues/1888) Explain in "Edit Connection" button tooltip why it may be disabled
- [#1890](https://gitlab.com/meltano/meltano/-/issues/1890) Clarify that changing Start Date requires a new pipeline to be set up
- [#1892](https://gitlab.com/meltano/meltano/-/issues/1892) Clarify in Run Log modal that the "Explore" button can also be found on the Connections page
- [#1891](https://gitlab.com/meltano/meltano/-/issues/1891) Show data source logo and label in Run Log modal header insteadof pipeline ID
- [#1893](https://gitlab.com/meltano/meltano/-/issues/1893) Hide "Download Log" button while pipeline is running instead of disabling it
- [#1894](https://gitlab.com/meltano/meltano/-/issues/1894) Suggest connecting a data source on Pipelines page when there are no pipelines yet
- [#1912](https://gitlab.com/meltano/meltano/-/issues/1912) Suggest user gets in touch if the report they're looking for is not included by default

### Fixes

- [#1911](https://gitlab.com/meltano/meltano/-/issues/1911) Display "Last updated: Updating..." instead of "Last updated: 1969-12-31" on reports while pipeline is running
- [#1910](https://gitlab.com/meltano/meltano/-/issues/1910) Fix pipeline "Start date" and report "Data starting from" off-by-1 errors caused by timezone differences


## 1.27.0 - (2020-03-30)
---

### Changes

- [#1909](https://gitlab.com/meltano/meltano/-/issues/1909) Suggest disabling ad blocker if request related to an Ads or Analytics extractor was blocked by browser
- [#1886](https://gitlab.com/meltano/meltano/-/issues/1886) Don't prepopulate date fields that are not required and are better left blank
- [#1887](https://gitlab.com/meltano/meltano/-/issues/1887) Hide End Date fields in connection setup since our end-users will want to import everything
- [#1905](https://gitlab.com/meltano/meltano/-/issues/1905) Hide Google Analytics Reports field from UI since startup founder end-users will stick with default

### Fixes

- [#1920](https://gitlab.com/meltano/meltano/-/issues/1920) Fix extractor logo on Google Analytics Explore page
- [#1895](https://gitlab.com/meltano/meltano/-/issues/1895) Fix bug causing newly created pipeline not to show as running when it is
- [#1906](https://gitlab.com/meltano/meltano/-/issues/1906) Fix "Test Connection" for extractors that require a file to be uploaded, like Google Analytics
- [#1931](https://gitlab.com/meltano/meltano/-/issues/1931) Validate uploaded file path when saving or testing connection settings


## 1.26.2 - (2020-03-26)
---

### Fixes

- [#1883](https://gitlab.com/meltano/meltano/-/issues/1883) Fix dashboard and embedded reports failing to load when design has no joins


## 1.26.1 - (2020-03-26)
---

### Changes

- [#1854](https://gitlab.com/meltano/meltano/-/issues/1854) Remove non-marketing-sales data sources from UI
- [#1881](https://gitlab.com/meltano/meltano/-/issues/1881) Store in system database when user was last active
- [#1846](https://gitlab.com/meltano/meltano/-/issues/1846) Freeze reports with relative date filters in time when shared or embedded
- [#1847](https://gitlab.com/meltano/meltano/-/issues/1847) Show date range on embedded reports and dashboards
- [#1847](https://gitlab.com/meltano/meltano/-/issues/1847) Show date range on reports on dashboards


## 1.26.0 - (2020-03-23)
---

### Changes

- [#1188](https://gitlab.com/meltano/meltano/-/issues/1188) Allow sorting by timeframe period columns (e.g. "Creation Date: Month", "Creation Date: Year")
- [#1873](https://gitlab.com/meltano/meltano/-/issues/1873) Display error message when viewing model/design/report before pipeline has run
- [#1874](https://gitlab.com/meltano/meltano/-/issues/1874) Print full error when initial model compilation fails
- [#1875](https://gitlab.com/meltano/meltano/-/issues/1875) Automatically run query when sorting is changed
- [#1876](https://gitlab.com/meltano/meltano/-/issues/1876) Don't store Analyze UI state in report file
- [#1877](https://gitlab.com/meltano/meltano/-/issues/1877) Allow designs to reference the same table more than once
- [#1878](https://gitlab.com/meltano/meltano/-/issues/1878) Recompile models when meltano is upgraded


## 1.25.1 - (2020-03-19)

---

### New

- [#1799](https://gitlab.com/meltano/meltano/issues/1799) Improve date range UX by displaying the date range associated with each attribute in the `<select>` (previously the user had to manually check each one-by-one to see if it had an associated date range filter)

### Changes

- [#1799](https://gitlab.com/meltano/meltano/issues/1799) Update "Date Range(s)" button label to account for pluralization
- [#1799](https://gitlab.com/meltano/meltano/issues/1799) Fallback to inline text and only display the date range `<select>` if there are two or more date ranges to filter on
- [#1799](https://gitlab.com/meltano/meltano/issues/1799) Update date range picker to initialize at the first attribute with a valid date range
- [#1799](https://gitlab.com/meltano/meltano/issues/1799) Update the Report Builder's "jump to date range dropdown" buttons (small calendar icon button associated with the left pane's attribute items) to automatically focus the date range that's associated

### Fixes

- [#1872](https://gitlab.com/meltano/meltano/-/issues/1872) Delete state left over from different pipeline run for same extractor
- [#1779](https://gitlab.com/meltano/meltano/-/issues/1779) Fix loading report directly by URL when design request completes before reports request


## 1.25.0 - (2020-03-16)

---

### New

- [#1843](https://gitlab.com/meltano/meltano/issues/1843) Update the Google Ads Extractor selected attributes definition to also extract the Ad Network and Device segments for the Ads Performance Reports.

### Changes

- [#1852](https://gitlab.com/meltano/meltano/-/issues/1852) Move Pipelines after Connections in navbar
- [#1850](https://gitlab.com/meltano/meltano/-/issues/1850) Rename Connections tab "Connection" and "Pipeline" buttons to "Edit Connection", and "View Pipeline"
- [#1856](https://gitlab.com/meltano/meltano/-/issues/1856) Remove "Custom" data source option from UI
- [#1867](https://gitlab.com/meltano/meltano/-/issues/1867) Make timeframe table headings more human-friendly

### Fixes

- [#1848](https://gitlab.com/meltano/meltano/-/issues/1848) Fix Explore page "Report Builder" column loading when model name and model topic name do not match

## 1.24.1 - (2020-03-12)

---

### New

- [!1523](https://gitlab.com/meltano/meltano/merge_requests/1523) Add support for relative date filter definitions to Meltano Filters. That means that filters over dates and times can have a `[+-]N[dmy]` format instead of a fixed date. That allows Meltano to generate a date relative to a pivot date provided by in the query definition or `NOW()`.
- [#1830](https://gitlab.com/meltano/meltano/issues/1830) Add relative vs. absolute date ranges to date range picker of Report Builder

### Changes

- [#1830](https://gitlab.com/meltano/meltano/issues/1830) Update date ranges calendars with "Today" marker for improved UX

## 1.24.0 - (2020-03-09)

---

### Changes

- [#1831](https://gitlab.com/meltano/meltano/issues/1831) Change main navigation "Reports" to "Explore" and update its nested CTAs to link to a landing page per data source
- [#1705](https://gitlab.com/meltano/meltano/issues/1705) Remove `meltano permissions` feature now that it has been extracted into https://gitlab.com/gitlab-data/permifrost.
- Updated "Report Builder" page with a header to better communicate what the page is for.

### Fixes

- [#1840](https://gitlab.com/meltano/meltano/-/issues/1840) Format InputDateIso8601 value as YYYY-MM-DD since a full timestamp value could represent a different date in UTC and local timezone
- [#1842](https://gitlab.com/meltano/meltano/issues/1842) Fix empty filter attributes bug for non-join designs

## 1.23.2 - (2020-03-05)

---

### New

- [#1820](https://gitlab.com/meltano/meltano/issues/1820) Add Vertical Bar chart type to Report chart options

### Changes

- [#1820](https://gitlab.com/meltano/meltano/issues/1820) Updated chart type selection as a dropdown for improved UX (ensures the chart icon is adorned with its label)

### Fixes

- [#1837](https://gitlab.com/meltano/meltano/issues/1837) Fix tap-mongodb database name setting
- [#1838](https://gitlab.com/meltano/meltano/issues/1838) Properly handle dates and timezones in date range picker
- [#1838](https://gitlab.com/meltano/meltano/issues/1838) Ensure records on boundary dates are included when using date range picker with column of type "time"

## 1.23.1 - (2020-03-04)

---

### Fixes

- [#1836](https://gitlab.com/meltano/meltano/issues/1820) Don't crash when gunicorn is sent HUP signal to reload Meltano service

## 1.23.0 - (2020-03-02)

---

### New

- [#1601](https://gitlab.com/meltano/meltano/issues/1601) Add Explore landing pages per data source to act as an aggregate jump-off point to related dashboards, reports, report templates, and more

### Changes

- [#1601](https://gitlab.com/meltano/meltano/issues/1601) Change "Reports" CTA in each Pipeline and the JobLog modal to link to its corresponding and newly added Explore page
- [#1698](https://gitlab.com/meltano/meltano/issues/1698) Change information architecture to separate Connections and Pipelines into distinct pages

### Fixes

- [#1811](https://gitlab.com/meltano/meltano/issues/1811) Fix an issue when installing a custom plugin.
- [#1794](https://gitlab.com/meltano/meltano/issues/1794) Remove the notification field when notifications are disabled.
- [#1815](https://gitlab.com/meltano/meltano/issues/1815) Fix `mapActions` misplacement in `computed` vs. `methods`
- [#1468](https://gitlab.com/meltano/meltano/issues/1468) Update asn1crypto to get Meltano to work on macOS Catalina

## 1.22.2 - (2020-02-27)

---

### Fixes

- [#1809](https://gitlab.com/meltano/meltano/issues/1809) Fix LogModal padding render issue and `TypeError` with proper conditional check prior to dereferencing
- [#1810](https://gitlab.com/meltano/meltano/issues/1810) Fix an issue where Notifications would not be sent when the application used multiple workers

## 1.22.1 - (2020-02-26)

---

### New

- [#1783](https://gitlab.com/meltano/meltano/issues/1873) Add Shopify extractor as a hidden plugin
- [#1499](https://gitlab.com/meltano/meltano/issues/1499) Add date range selector to Analyze UI (requires a `type=date` or `type=time` in each model needing this functionality)

### Changes

- [#1777](https://gitlab.com/meltano/meltano/issues/1777) Update Meltano Analyze to only preselect the first column and aggregate attributes when no attributes have a `require`d setting
- [#1796](https://gitlab.com/meltano/meltano/issues/1796) Update date range and filter changes to trigger autorun if enabled

### Fixes

- [#1798](https://gitlab.com/meltano/meltano/issues/1798) Add OK button to toasts that couldn't be dismissed previously, to prevent them from getting in the way of modal buttons
- [#1803](https://gitlab.com/meltano/meltano/issues/1803) Ensure SMTP credentials can be set via environment variables
- [#1778](https://gitlab.com/meltano/meltano/issues/1778) Fix missing pipeline date when visiting page directly from URL

## 1.22.0 - (2020-02-24)

---

### New

- [#1646](https://gitlab.com/meltano/meltano/issues/1646) Add default Stripe dashboard
- [#1759](https://gitlab.com/meltano/meltano/issues/1759) Add default reports and dashboard for Google Ads data
- [#1775](https://gitlab.com/meltano/meltano/issues/1775) Add default dashboard for GitLab extractor
- [#1714](https://gitlab.com/meltano/meltano/issues/1714) Add support for a `required` setting in Models so Analyze can still work with more complex reporting scenarios (Facebook and Google Adwords need this)
- [#1780](https://gitlab.com/meltano/meltano/issues/1780) Add default reports and dashboard for Facebook Ads data

## 1.21.2 - (2020-02-18)

---

### New

- [#1740](https://gitlab.com/meltano/meltano/issues/1740) Add "Sharing Reports and Dashboards" section to Getting Started guide
- [#1484](https://gitlab.com/meltano/meltano/issues/1484) Add a subscription field to be notified when a Pipeline will be completed.

### Changes

- [#1740](https://gitlab.com/meltano/meltano/issues/1740) Update Getting Started guide screenshots with up-to-date UI

### Fixes

- [#1751](https://gitlab.com/meltano/meltano/issues/1751) Custom report ordering now works based on user customization
- [#1756](https://gitlab.com/meltano/meltano/issues/1756) Fix embed app to properly render based on `report` or `dashboard` type

## 1.21.1 - (2020-02-17)

---

### Fixes

- [#1754](https://gitlab.com/meltano/meltano/issues/1754) Fix duplicate "Share" button and Reports dropdown clipping issue

## 1.21.0 - (2020-02-17)

---

### New

- [#609](https://gitlab.com/meltano/meltano/issues/609) Add the Google Ads Extractor to Meltano as a hidden plugin. It will be fully enabled on Meltano UI once OAuth support is added. It uses the tap defined in https://gitlab.com/meltano/tap-adwords/
- [#1693](https://gitlab.com/meltano/meltano/issues/1693) Add default transformations for the Google Ads Extractor. They are using the dbt package defined in https://gitlab.com/meltano/dbt-tap-adwords
- [#1694](https://gitlab.com/meltano/meltano/issues/1694) Add default Meltano Models for the Google Ads Extractor. They are defined in https://gitlab.com/meltano/model-adwords
- [#1695](https://gitlab.com/meltano/meltano/issues/1695) Add documentation for the Google Ads Extractor
- [#1723](https://gitlab.com/meltano/meltano/issues/1723) Add various mobile and widescreen related style tweaks to improve base layout at mobile and widescreen widths

### Changes

- [!1460](https://gitlab.com/meltano/meltano/merge_requests/1460) Remove the FTP access from Meltano hosted instances
- [#1629](https://gitlab.com/meltano/meltano/issues/1629) Add "Share Dashboard" functionality
- [#1629](https://gitlab.com/meltano/meltano/issues/1629) Update report "Embed" button to "Share" and include a share link to accompany the embed snippet

### Fixes

- [#1680](https://gitlab.com/meltano/meltano/issues/1680) Fix initial "Last Run" button of a pipeline run to properly open the corresponding job log

## 1.20.1 - (2020-02-13)

---

### New

- [#1650](https://gitlab.com/meltano/meltano/issues/1650) create TOS page and add TOS link to website footer

### Changes

- [#1681](https://gitlab.com/meltano/meltano/issues/1681) Update `transform` during pipeline save to conditionally set `skip` vs. `run` to prevent wasted cycles for extractors that lack transformations
- [#1696](https://gitlab.com/meltano/meltano/issues/1696) Update dashboards list to be alphabetically sorted
- [#1710](https://gitlab.com/meltano/meltano/issues/1710) Hide `tap-fastly` in UI

### Fixes

- [#1696](https://gitlab.com/meltano/meltano/issues/1696) Fix duplicate chart renders when dashboard is loaded
- [#1696](https://gitlab.com/meltano/meltano/issues/1696) Fix "Add to Dashboards" button when loading an existing report (additionally updated `disabled` button states)
- [#1711](https://gitlab.com/meltano/meltano/issues/1711) Disable fields of all kinds when a plugin setting is protected or set in env or meltano.yml
- [#1712](https://gitlab.com/meltano/meltano/issues/1712) Fix lock icon tooltip message on plugin settings that were set in env or meltano.yml
- [#1677](https://gitlab.com/meltano/meltano/issues/1677) Properly represent values of boolean settings that were set using environment verariables in UI

## 1.20.0 - (2020-02-10)

---

### New

- [#1682](https://gitlab.com/meltano/meltano/issues/1682) Use human-readable update interval labels

### Changes

- [#1514](https://gitlab.com/meltano/meltano/issues/1514) Remove DBT docs integration
- [#1679](https://gitlab.com/meltano/meltano/issues/1679) Prevent the `hidden` settings from being sent to the front-end, potentially causing configuration failure

### Fixes

- [#1675](https://gitlab.com/meltano/meltano/issues/1675) Fix future grant diffing for databases and schemas
- [#1674](https://gitlab.com/meltano/meltano/issues/1674) Fix duplicate pipelines bug resulting from recent addition to view and update existing connections

## 1.19.2 - (2020-02-06)

---

### Fixes

- [#1672](https://gitlab.com/meltano/meltano/issues/1672) Pin Werkzeug version to 0.16.1 since 1.0.0 is unsupported by Flask-BabelEx

## 1.19.1 - (2020-02-06)

---

### Fixes

- [#1671](https://gitlab.com/meltano/meltano/issues/1671) Fix error handling bug that caused a console error that impacted further UI interaction

## 1.19.0 - (2020-02-06)

---

### New

- [#1545](https://gitlab.com/meltano/meltano/issues/1545) Add read-only report embed functionality via embeddable `iframe` copy-to-clipboard snippet
- [#1606](https://gitlab.com/meltano/meltano/issues/1606) Update UI after successful plugin configuration with auto installed reports and dashboards
- [#1614](https://gitlab.com/meltano/meltano/issues/1614) Add 'Fix Connection' and 'View Connection' CTAs to Integrations with corresponding pipelines
- [#1550](https://gitlab.com/meltano/meltano/issues/1550) Add the Meltano OAuth Service integration to manage the OAuth flow in the plugin configuration

### Changes

- [#1594](https://gitlab.com/meltano/meltano/issues/1594) Improve onboarding UX by moving the "Update Interval" selection to a post-successful-pipeline action
- [#1594](https://gitlab.com/meltano/meltano/issues/1594) Update pipelines to be sorted alphabetically to match data sources organization
- [#1659](https://gitlab.com/meltano/meltano/issues/1659) Update query attribute toggling and results UX when autorun query is on (via 500ms debounce)
- [#1475](https://gitlab.com/meltano/meltano/issues/1475) GitLab extractor in the UI steers user towards a single data source

### Fixes

- [#1657](https://gitlab.com/meltano/meltano/issues/1657) Fix `update_dashboard` error when payload lacked a `new_settings` key
- [#1602](https://gitlab.com/meltano/meltano/issues/1602) Fix instances where `<a disabled='...'>` vs. `<button disabled='...'>` didn't functionally disable the button (previously they were only disabled visually)
- [#1656](https://gitlab.com/meltano/meltano/issues/1656) Fix conditional header in docs to support Meltano.com and inline docs within the Meltano app

## 1.18.0 - (2020-02-03)

---

### New

- [#1154](https://gitlab.com/meltano/meltano/issues/1154) Adds non-dry mode to `meltano permissions` on Snowflake so that queries can be executed
- [#1578](https://gitlab.com/meltano/meltano/issues/1578) User can request help to delete their data from their MeltanoData instance

### Changes

- [#1516](https://gitlab.com/meltano/meltano/issues/1516) Pipelines now show extractor label rather than name
- [#1652](https://gitlab.com/meltano/meltano/issues/1652) Removes the `--full-refresh` command from `meltano permissions`

### Fixes

- [#1595](https://gitlab.com/meltano/meltano/issues/1595) Updates `meltano permissions` to only revoke permissions on databases defined in the spec
- [#1588](https://gitlab.com/meltano/meltano/issues/1588) Update `scrollTo` behavior in Job Log to work across browsers
- [#1660](https://gitlab.com/meltano/meltano/issues/1660) Fix minor action/mutation bug when loading a report in Analyze
- [#1607](https://gitlab.com/meltano/meltano/issues/1607) Fix inaccurate error during report additions/removal from dashboards (via refactor SSOT reports store)

## 1.17.1 - (2020-01-29)

---

### Changes

- [#1625](https://gitlab.com/meltano/meltano/issues/1625) Update docs on meltano.com to only include extractors and loaders provided in the hosted version of Meltano.
- [#1590](https://gitlab.com/meltano/meltano/issues/1590) Add additional targets to `dbt clean`
- [#1655](https://gitlab.com/meltano/meltano/issues/1655) Add UX message to close buttons in Job Log Modal to reinforce that the pipeline still runs after closing (Ben's hover idea)

### Fixes

- [#1618](https://gitlab.com/meltano/meltano/issues/1618) Fix an issue where an expired session would not redirect to the Login page
- [#1630](https://gitlab.com/meltano/meltano/issues/1630) Fix an integrations setup bug that prevented subsequent pipelines to be created unless a full page refresh occurred

## 1.17.0 - (2020-01-27)

---

### New

- [#1462](https://gitlab.com/meltano/meltano/issues/1462) User will be able to reorder dashboard reports
- [#1482](https://gitlab.com/meltano/meltano/issues/1482) Add future grants and revocations for schemas, tables, and views for roles in the `meltano permissions` command
- [#1376](https://gitlab.com/meltano/meltano/issues/1376) Add last updated date to reports
- [#1409](https://gitlab.com/meltano/meltano/issues/1409) Add data start date to Analysis page

- [#1241](https://gitlab.com/meltano/meltano/issues/1241) Add `dashboard` plugin type to enable bundling curated reports and dashboards for data sources
- [#1241](https://gitlab.com/meltano/meltano/issues/1241) Add `--include-related` flag to `meltano add` and `meltano install` to automatically install related plugins based on namespace
- [#1241](https://gitlab.com/meltano/meltano/issues/1241) Add default dashboard and reports for Google Analytics

### Changes

- [#1481](https://gitlab.com/meltano/meltano/issues/1481) Add table and view revocations for roles in the `meltano permissions` command
- [#1459](https://gitlab.com/meltano/meltano/issues/1459) Users can no longer install tap-carbon-intensity from the UI

### Fixes

- [#1600](https://gitlab.com/meltano/meltano/issues/1600) Fix tooltip for Data Source "Connect" buttons
- [#1605](https://gitlab.com/meltano/meltano/issues/1605) Fix an infinite loop causing extraneous API calls to the configuration endpoint
- [#1561](https://gitlab.com/meltano/meltano/issues/1561) Fix `onFocusInput()` to properly focus-and-auto-scroll to `<input type='file'>`s in the data source docs UI
- [#1561](https://gitlab.com/meltano/meltano/issues/1561) Fix `<input type='file'>` styling to better accommodate flexible widths

## 1.16.1 - (2020-01-23)

---

### New

- [#1592](https://gitlab.com/meltano/meltano/issues/1592) Add MAX and MIN aggregate functions to Meltano Models
- [#1552](https://gitlab.com/meltano/meltano/issues/1552) Add "Custom" data source CTA to link to the create custom data source docs
- [#1462](https://gitlab.com/meltano/meltano/issues/1462) User will be able to reorder dashboard reports

### Changes

- [#1510](https://gitlab.com/meltano/meltano/issues/1510) Remove breadcrumbs (not currently useful)
- [#1589](https://gitlab.com/meltano/meltano/issues/1589) Add dbt-specific files to a .gitignore
- [#1402](https://gitlab.com/meltano/meltano/issues/1402) Onboarding redesign to minimize steps and friction ('Extractors' as 'Data Sources', pipelines are secondary to 'Data Source' integrations, and removed loader, transform, and pipeline name as editable in favor of preselected values in accordance with our hosted solution)
- [#1402](https://gitlab.com/meltano/meltano/issues/1402) Local development now requires `.env` to connect a `target-postgres` loader (docs update to follow in [#1586](https://gitlab.com/meltano/meltano/issues/1586) )
- [#1410](https://gitlab.com/meltano/meltano/issues/1410) Update the Design UI to expose timeframes explicitly

### Fixes

- [#1573](https://gitlab.com/meltano/meltano/issues/1573) Fix docs `shouldShowNavbar` conditional and improve query string `embed=true` parsing
- [#1579](https://gitlab.com/meltano/meltano/issues/1579) Make color contrast for CTA buttons accessible
- [#1410](https://gitlab.com/meltano/meltano/issues/1410) Fix a problem with Report that has timeframes selections

### Breaks

## 1.16.0 - (2020-01-20)

---

### New

- [#1556](https://gitlab.com/meltano/meltano/issues/1556) Add default transformations for the Facebook Ads Extractor. They are using the dbt package defined in https://gitlab.com/meltano/dbt-tap-facebook
- [#1557](https://gitlab.com/meltano/meltano/issues/1557) Add default Meltano Models for the Facebook Ads Extractor. They are defined in https://gitlab.com/meltano/model-facebook
- [#1560](https://gitlab.com/meltano/meltano/issues/1560) Make the Facebook Ads Extractor available by default on Meltano UI

### Changes

- [#1541](https://gitlab.com/meltano/meltano/issues/1541) Revert `tap-csv`'s `kind: file` to text input for `csv_files_definition` as we don't fully support `tap-csv` via the UI with single (definition json) and multiple (csv files) file uploading
- [#1477](https://gitlab.com/meltano/meltano/issues/1477) Add a `read-only` mode to Meltano to disable all modifications from the UI

### Fixes

### Breaks

## 1.15.1 - (2020-01-16)

---

### New

- [#608](https://gitlab.com/meltano/meltano/issues/608) Add the Facebook Ads Extractor to Meltano as a hidden plugin. It will be fully enabled on Meltano UI once bundled Transformations and Models are added. It uses the tap defined in https://gitlab.com/meltano/tap-facebook/
- [meltano/model-stripe#2](https://gitlab.com/meltano/model-stripe/issues/2) Add timeframes to the Stripe models
- [#1533](https://gitlab.com/meltano/meltano/issues/1533) Add documentation for the Facebook Ads Extractor

### Changes

- [#1527](https://gitlab.com/meltano/meltano/issues/1527) Update the dashboard modal header to properly differentiate between "Create" and "Edit"
- [#1456](https://gitlab.com/meltano/meltano/issues/1456) 404 Error page now has better back functionality and ability to file new issues directly from the page

### Fixes

- [#1538](https://gitlab.com/meltano/meltano/issues/1538) Fix timeframes not properly displaying on the base table
- [#1574](https://gitlab.com/meltano/meltano/issues/1574) Fix an issue with Meltano crashing after a succesful login
- [#1568](https://gitlab.com/meltano/meltano/issues/1568) Restore support for custom plugins that don't have their available settings defined in discovery.yml

## 1.15.0 - (2020-01-13)

---

### New

- [#1483](https://gitlab.com/meltano/meltano/issues/1483) Add login audit columns to track last login time
- [#1480](https://gitlab.com/meltano/meltano/issues/1480) Add tests to `meltano permissions` command for Snowflake
- [#1392](https://gitlab.com/meltano/meltano/issues/1392) Add inline docs to Extractor configurations in iteration toward improving data setup onboarding

### Changes

- [#1480](https://gitlab.com/meltano/meltano/issues/1480) Add schema revocations for roles in the `meltano permissions` command
- [#1458](https://gitlab.com/meltano/meltano/issues/1458) Remove tap-carbon-intensity-sqlite model from default installation
- [#1458](https://gitlab.com/meltano/meltano/issues/1458) Update docs to reflect new getting started path and updated screenshots
- [#1513](https://gitlab.com/meltano/meltano/issues/1513) Remove dead code related to `/model` route that we no longer link to in favor of the contextual Analyze CTAs and the `MainNav.vue`'s Analyze dropdown
- [#1542](https://gitlab.com/meltano/meltano/issues/1542) Update version, logout, and help UI partial (upper right) to have less prominence and more clearly communicate the "Sign Out" action

### Fixes

- [#1480](https://gitlab.com/meltano/meltano/issues/1480) Fix database revocations corner case for roles in the `meltano permissions` command
- [#1553](https://gitlab.com/meltano/meltano/issues/1553) Fix bug occurring when loading a report that lacks join tables
- [#1540](https://gitlab.com/meltano/meltano/issues/1540) Meltano Analyze will now leverage Pipelines instead of Loaders in the connection dropdown
- [#1540](https://gitlab.com/meltano/meltano/issues/1540) Meltano Analyze will now infer the connection to use instead of it being provided by the user

### Breaks

## 1.14.3 - (2020-01-09)

---

### Fixes

- [#1521](https://gitlab.com/meltano/meltano/issues/1521) Sanitize user-submitted string before using it in file path

## 1.14.2 - (2020-01-09)

---

### New

- [#1391](https://gitlab.com/meltano/meltano/issues/1391) Lock all settings that are controlled through environment variables
- [#1393](https://gitlab.com/meltano/meltano/issues/1393) Add contextual Analyze CTAs for each Pipeline in the Pipelines list
- [#1551](https://gitlab.com/meltano/meltano/issues/1551) Add dbt clean before compile and runs

### Changes

- [#1424](https://gitlab.com/meltano/meltano/issues/1424) Update pipeline elapsed time display to be more human friendly

### Fixes

- [#1430](https://gitlab.com/meltano/meltano/issues/1430) Fix the state not stored for pipelines when Transforms run
- [#1448](https://gitlab.com/meltano/meltano/issues/1448) Fix `AnalyzeList.vue` to display message and link when lacking contextual models

### Breaks

## 1.14.1 - (2020-01-06)

---

### Fixes

- [#1520](https://gitlab.com/meltano/meltano/issues/1520) Fix bug when updating a dashboard that could undesirably overwrite another existing dashboard

### Breaks

## 1.14.0 - (2019-12-30)

---

### New

- [#1461](https://gitlab.com/meltano/meltano/issues/1461) Display toasted notification for report adding to dashboard
- [#1419](https://gitlab.com/meltano/meltano/issues/1419) Add ability to edit and delete dashboards
- [#1411](https://gitlab.com/meltano/meltano/issues/1411) Add download log button to Job Log Modal

### Changes

- [#1311](https://gitlab.com/meltano/meltano/issues/1311) Remove unused meltano/meltano/runner docker image
- [#1502](https://gitlab.com/meltano/meltano/issues/1502) Update configuration file uploads to occur on save vs. file picker completion

### Fixes

- [#1518](https://gitlab.com/meltano/meltano/issues/1518) Fix bug that caused all text fields to show up as required in configuration modals
- [#1446](https://gitlab.com/meltano/meltano/issues/1446) Fix bug that could result in a broken report when the report URL was manually modified
- [#1411](https://gitlab.com/meltano/meltano/issues/1411) Fix bug when reading too large a job log file

## 1.13.0 - (2019-12-23)

---

### New

- [#1269](https://gitlab.com/meltano/meltano/issues/1269) Add `kind: file` so single file uploads can be used with extractors (`tap-google-analytics`'s `key_file_location` is the first user)
- [#1494](https://gitlab.com/meltano/meltano/issues/1494) Add `LIKE` options to Analyze Filter UI so users better understand what filtering patterns are available

### Changes

- [#1399](https://gitlab.com/meltano/meltano/issues/1399) Log Modal now has a prompt to explain potential factors in required time for pipelines to complete
- [#1433](https://gitlab.com/meltano/meltano/issues/1433) Remove `/orchestrate` route and thus the Airflow iframe as this is overkill for our current target users

### Fixes

- [#1434](https://gitlab.com/meltano/meltano/issues/1434) Fix Analyze CTAs to only enable if at least one related pipeline has succeeded
- [#1447](https://gitlab.com/meltano/meltano/issues/1447) Various fixes around loading and reloading reports to mitigate false positive `sqlErrorMessage` conditions
- [#1509](https://gitlab.com/meltano/meltano/issues/1509) Allow plugin profile config to be set through meltano.yml

## 1.12.2 - (2019-12-20)

---

### New

- [#1437](https://gitlab.com/meltano/meltano/issues/1437) Users can now share their dashboards with an automatically generated email

### Changes

- [#1466](https://gitlab.com/meltano/meltano/issues/1466) Filters now have clear language and indiciation that they use AND for chaining
- [#1464](https://gitlab.com/meltano/meltano/issues/1464) Remove the "only" option for transforms in Create Pipeline form

- [#1399](https://gitlab.com/meltano/meltano/issues/1399) Log Modal now has a prompt to explain potential factors in required time for pipelines to complete
- [#1431](https://gitlab.com/meltano/meltano/issues/1431) Add "pipeline will still run if modal is closed" message in the Job Log Modal

### Changes

- [#1422](https://gitlab.com/meltano/meltano/issues/1422) Update start date field to have a recommendation

### Fixes

- [#1447](https://gitlab.com/meltano/meltano/issues/1447) Various fixes around loading and reloading reports to mitigate false positive `sqlErrorMessage` conditions
- [#1443](https://gitlab.com/meltano/meltano/issues/1443) Fix tooltip clipping in modals
- [#1500](https://gitlab.com/meltano/meltano/issues/1500) Fix `meltano install` not running the migrations.

## 1.12.1 - (2019-12-18)

---

### Changes

- [#1403](https://gitlab.com/meltano/meltano/issues/1403) Remove "Orchestrate", "Model", and "Notebook" from the main navigation until each respective UI is more useful (the `/orchestrate` and `/model` routes still exist)
- [#1476](https://gitlab.com/meltano/meltano/issues/1476) Add database and warehouse revocations for roles in the `meltano permissions` command
- [#1473](https://gitlab.com/meltano/meltano/issues/1473) Update Release issue template to recent guidelines

## 1.12.0 - (2019-12-16)

---

### New

- [#1374](https://gitlab.com/meltano/meltano/issues/1374) Add role revocation for users and roles in the `meltano permissions` command
- [#1377](https://gitlab.com/meltano/meltano/issues/1377) Document cleanup steps after MeltanoData testing
- [#1438](https://gitlab.com/meltano/meltano/issues/1438) Add documentation for DNS spoofing error
- [#1436](https://gitlab.com/meltano/meltano/issues/1436) Add video walkthrough on how to setup Google Analytics so that the Meltano Extractor can be able to access the Google APIs and the Google Analytics data.

### Changes

- [#1350](https://gitlab.com/meltano/meltano/issues/1350) Switch to all lower case for Snowflake permission comparisons in the `meltano permissions` command
- [#1449](https://gitlab.com/meltano/meltano/issues/1449) Hide the Marketo Extractor form Meltano UI
- [#1397](https://gitlab.com/meltano/meltano/issues/1397) Optimize workflow for MeltanoData setup
- [#1423](https://gitlab.com/meltano/meltano/issues/1423) Update sidebar and docs to include Ansible

## 1.11.2 - (2019-12-13)

---

### Changes

- [#1435](https://gitlab.com/meltano/meltano/issues/1435) Change "Model" to "Analyze" so the Pipeline CTA is actionable and less abstract
- [#1432](https://gitlab.com/meltano/meltano/issues/1432) Changed "Close" to "Back" in Log Modal to help mitigate "Am I ending the pipeline?" concerns

### Fixes

- [#1439](https://gitlab.com/meltano/meltano/issues/1439) Fix relative elapsed time since last run time display in the Pipelines UI
- [#1441](https://gitlab.com/meltano/meltano/issues/1441) Fix auto advance to "Create Pipeline" when coming from "Load" step (previously "Transform" step, but this has been removed from the UI)
- [#1440](https://gitlab.com/meltano/meltano/issues/1440) Allow installed plugins to appear in UI even if hidden in configuration

## 1.11.1 - (2019-12-12)

---

### New

- [#1351](https://gitlab.com/meltano/meltano/issues/1351) Add "Create Meltano Account" promo for `meltano.meltanodata.com`
- [#1055](https://gitlab.com/meltano/meltano/issues/1055) Add "Disable" button to Tracking Acknowledgment toast so user's can opt-out from the UI
- [#1408](https://gitlab.com/meltano/meltano/issues/1408) Add "Last Run" context to each pipeline
- [#1408](https://gitlab.com/meltano/meltano/issues/1408) Add "Started At", "Ended At", and "Elapsed" to Job Log modal
- [#1390](https://gitlab.com/meltano/meltano/issues/1390) Display of extractors and loaders can now be configured through the `hidden` property in `discovery.yml`

### Changes

- [#1398](https://gitlab.com/meltano/meltano/issues/1398) Update default Transform from "Skip" to "Run"
- [#1406](https://gitlab.com/meltano/meltano/issues/1406) Update Analyze Query section CSS for improved UX (visually improved organization and scanability)
- [#1417](https://gitlab.com/meltano/meltano/issues/1417) Update SCSS variable usage in components for SSOT styling
- [#1408](https://gitlab.com/meltano/meltano/issues/1408) Updated date and time displays to be human-friendly (`moment.js`)
- [#1268](https://gitlab.com/meltano/meltano/issues/1268) Remove Transform step from UI (Create Schedule still allows choosing "Skip" or "Only" but will intelligently default to "Skip" or "Run")

## 1.11.0 - (2019-12-09)

---

### New

- [#1361](https://gitlab.com/meltano/meltano/issues/1361) Add `kind: hidden` to `discovery.yml` so certain connector settings can validate with a default `value` but remain hidden from the user for improved UX

### Changes

- [#1389](https://gitlab.com/meltano/meltano/issues/1389) Temporary Profiles feature removal (conditionally removed if 2+ profiles not already created so existing users can continue using multiple profiles if created)
- [#1373](https://gitlab.com/meltano/meltano/issues/1373) Update MeltanoData deletion process with 1Password

### Fixes

- [#1401](https://gitlab.com/meltano/meltano/issues/1401) Fix double instance of self hosted CTA on desktop sites

## 1.10.2 - (2019-12-06)

---

### Changes

- [#1371](https://gitlab.com/meltano/meltano/issues/1371) Provide more specific instructions for Google Analytics configuration
- [#1381](https://gitlab.com/meltano/meltano/issues/1381) Update the default directory for client_secrets.json for the Google Analytics Extractor to be located under the extract/ directory and not the project's root.
- [#1345](https://gitlab.com/meltano/meltano/issues/1345) Update the documentation for the [Salesforce Extractor](https://www.meltano.com/plugins/extractors/salesforce.html) to contain additional information on Security Tokens
- [#1383](https://gitlab.com/meltano/meltano/issues/1383) Add CTA for hosted solution signup to navigation

### Fixes

- [#1379](https://gitlab.com/meltano/meltano/issues/1379) Fix an issue with Airflow scheduling too many jobs.
- [#1386](https://gitlab.com/meltano/meltano/issues/1386) Fix connector modal clipping issue where small browser heights prevented accessing the "Save" area

### Breaks

## 1.10.1 - (2019-12-05)

---

### Changes

- [#1373](https://gitlab.com/meltano/meltano/issues/1373) Update MeltanoData deletion process with 1Password
- [#1373](https://gitlab.com/meltano/meltano/issues/1373) Update Analyze dropdown as scrollable to better display model CTAs (scrollable dropdown vs. scrolling entire page)

### Fixes

- [#1373](https://gitlab.com/meltano/meltano/issues/1373) Fix formatting on custom containers in MeltanoData guide

## 1.10.0 - (2019-12-04)

---

### New

- [#1343](https://gitlab.com/meltano/meltano/issues/1343) Add current Meltano version to main navigation

### Changes

- [#1358](https://gitlab.com/meltano/meltano/issues/1358) Update MeltanoData guide with maintenance and debugging instructions
- [#1337](https://gitlab.com/meltano/meltano/issues/1337) Add CTA to installations for free hosted dashboards
- [#1365](https://gitlab.com/meltano/meltano/issues/1365) Add process for deleting meltanodata instances
- [#1340](https://gitlab.com/meltano/meltano/issues/1340) Update connector settings UI to communicate the required status of each setting
- [#1357](https://gitlab.com/meltano/meltano/issues/1357) Update LogModal Analyze CTAs so Analyze can preselect the correct loader for a given analysis

### Fixes

- [#1364](https://gitlab.com/meltano/meltano/issues/1364) Fix instructions to SSH into MeltanoData.com instance

## 1.9.1 - (2019-12-04)

---

### Fixes

- [#1355](https://gitlab.com/meltano/meltano/issues/1355) Upgrade version of `discovery.yml` so that not upgraded Meltano instances with a pre v1.9.0 Meltano version do not break.

## 1.9.0 - (2019-12-03)

---

### New

- [marketing#103](https://gitlab.com/meltano/meltano-marketing/issues/103) Add Google Site Verification token to site
- [#1346](https://gitlab.com/meltano/meltano/issues/1346) Add new tutorial for using FileZilla with a Meltano project
- [#1292](https://gitlab.com/meltano/meltano/issues/1292) Add guide for setting up Meltano projects on meltanodata.com

### Changes

- [#1341](https://gitlab.com/meltano/meltano/issues/1341) Various `discovery.yml` and connector configuration UI updates to improve UX.
- [#1341](https://gitlab.com/meltano/meltano/issues/1341) Updated documentation to communicate the various optional settings of a connector

### Fixes

- [#1334](https://gitlab.com/meltano/meltano/issues/1334) Fix automatic population of airflow.cfg after installation
- [#1344](https://gitlab.com/meltano/meltano/issues/1344) Fix an ELT automatic discovery error when running Meltano on Python3.6

## 1.8.0 - (2019-12-02)

---

### New

- [#764](https://gitlab.com/meltano/meltano/issues/764) Add plugin profiles to enable multiple configurations for extractors
- [#1081](https://gitlab.com/meltano/meltano/issues/1081) Add ability to delete data pipelines
- [#1217](https://gitlab.com/meltano/meltano/issues/1217) Add "Test Connection" button to validate connection settings prior to ELT runs
- [#1236](https://gitlab.com/meltano/meltano/issues/1236) Add contextual Analyze CTAs in the Job Log UI
- [#1271](https://gitlab.com/meltano/meltano/issues/1271) Add labels in discovery.yml for easy brand definition

### Changes

- [#1323](https://gitlab.com/meltano/meltano/issues/1323) Add CTA to send users to Typeform to provide info for setting up a hosted dashboard

- [#1323](https://gitlab.com/meltano/meltano/issues/1323) Add CTA to send users to Typeform to provide info for setting up a hosted dashboard
- [#1271](https://gitlab.com/meltano/meltano/issues/1271) Improve messaging on tap and target settings modals
- [#1226](https://gitlab.com/meltano/meltano/issues/1226) Update Pipelines main navigation link to show all data pipeline schedules if that step has been reached
- [#1323](https://gitlab.com/meltano/meltano/issues/1323) Add CTA to send users to Typeform to provide info for setting up a hosted dashboard
- [#1271](https://gitlab.com/meltano/meltano/issues/1271) Improve messaging on tap and target settings modals
- [#1246](https://gitlab.com/meltano/meltano/issues/1246) Update the [Salesforce API + Postgres](https://www.meltano.com/tutorials/salesforce-and-postgres.html) Tutorial to use Meltano UI for setting up the Extractor and Loader, running the ELT pipeline and analyzing the results.

- [#1225](https://gitlab.com/meltano/meltano/issues/1225) Update dbt docs link to be conditional so the user doesn't experience 404s

## 1.7.2 - (2019-11-26)

---

### Fixes

- [#1318](https://gitlab.com/meltano/meltano/merge_requests/1318/) Pin dbt version to `v0.14.4` to address Meltano Transformation failing when using dbt `v0.15.0`

## 1.7.1 - (2019-11-25)

---

### Fixes

- [#1184](https://gitlab.com/meltano/meltano/merge_requests/1184/) Fix `contextualModels` implementation for contextual CTAs in Job Log modal

## 1.7.0 - (2019-11-25)

---

### New

- [#1236](https://gitlab.com/meltano/meltano/issues/1236) Add contextual Analyze CTAs in the Job Log UI

### Fixes

- [#1298](https://gitlab.com/meltano/meltano/issues/1298) Let default entity selection be configured in discovery.yml under `select`
- [#1298](https://gitlab.com/meltano/meltano/issues/1298) Define default entity selection for tap-salesforce
- [#1304](https://gitlab.com/meltano/meltano/issues/1304) Fix Meltano subprocess fetching large catalogs (e.g. for Salesforce) getting stuck do to the subprocess' stderr buffer filling and the process getting deadlocked.

## 1.6.0 - (2019-11-18)

---

### New

- [#1235](https://gitlab.com/meltano/meltano/issues/1235) Add help link button in the app
- [#1285](https://gitlab.com/meltano/meltano/issues/1285) Add link to YouTube guidelines for release instructions
- [#1277](https://gitlab.com/meltano/meltano/issues/1277) Move sections that don't apply to outside contributors from Contributing and Roadmap docs to Handbook: Release Process, Release Schedule, Demo Day, Speedruns, DigitalOcean Marketplace

### Changes

- [#1257](https://gitlab.com/meltano/meltano/issues/1257) Prevent modified logo file upon each build
- [#1289](https://gitlab.com/meltano/meltano/issues/1289) Dismiss all modals when using the escape key
- [#1282](https://gitlab.com/meltano/meltano/issues/1282) Remove Entity Selection from the UI (still available in CLI) and default to "All" entities for a given data source
- [#1303](https://gitlab.com/meltano/meltano/issues/1303) Update the configuration options for the Salesforce Extractor to only include relevant properties. Remove properties like the client_id that were not used for username/password authentication.
- [#1308](https://gitlab.com/meltano/meltano/issues/1308) Update the configuration options for the Marketo Extractor to use a Start Date instead of a Start Time.

### Fixes

- [#1297](https://gitlab.com/meltano/meltano/issues/1297) Get actual latest ELT job log by sorting matches by creation time with nanosecond resolution
- [#1297](https://gitlab.com/meltano/meltano/issues/1297) Fix pipeline failure caused by jobs that require true concurrency being executed on CI runners that don't

## 1.5.0 - (2019-11-11)

---

### New

- [#1222](https://gitlab.com/meltano/meltano/issues/1222) Include static application security testing (SAST) in the pipeline
- [#1164](https://gitlab.com/meltano/meltano/issues/1164) Add "transform limitations" message to Transform UI
- [#1272](https://gitlab.com/meltano/meltano/issues/1272) Add Vuepress plugin to generate a sitemap on website build
- [meltano-marketing#89](https://gitlab.com/meltano/meltano-marketing/issues/89) Adds basic title and meta descriptions to all public-facing website & documentation pages.

### Changes

- [#1239](https://gitlab.com/meltano/meltano/issues/1239) Update header buttons layout on small viewports
- [#1019](https://gitlab.com/meltano/meltano/issues/1019) Automatically update package.json file versions
- [#1253](https://gitlab.com/meltano/meltano/issues/1253) Do not allow `meltano` command invocation without any argument
- [#1192](https://gitlab.com/meltano/meltano/issues/1192) Improve helper notes associated with each Extract, Load, and Transform step to better communicate the purpose of each
- [#1201](https://gitlab.com/meltano/meltano/issues/1201) Improved "Auto Advance" messaging regarding Entity Selection. We also doubled the default toast time to improve likelihood of reading feedback.
- [#1191](https://gitlab.com/meltano/meltano/issues/1191) update Google Analytics extractor documentation to explain how to set up the Google Analytics API, and remove duplicate instructions from the [Google Analytics API + Postgres tutorial](http://meltano.com/tutorials/google-analytics-with-postgres.html#prerequisites)
- [#1199](https://gitlab.com/meltano/meltano/issues/1199) Add example and sample CSV files to the CSV extractor documentation
- [#1247](https://gitlab.com/meltano/meltano/issues/1247) Update the [Loading CSV Files to a Postgres Database](https://www.meltano.com/tutorials/csv-with-postgres.html) Tutorial to use Meltano UI for setting up the Extractor and Loader, running the ELT pipeline and analyzing the results. Also provide all the files used in the tutorial (transformations, models, etc) as downloadable files.
- [#1279] Revise ["Roadmap" section](https://meltano.com/docs/roadmap.html) of the docs with clarified persona, mission, vision, and re-order content
- [#1134](https://gitlab.com/meltano/meltano/issues/1134) Update the [GitLab API + Postgres](https://www.meltano.com/tutorials/gitlab-and-postgres.html). Include video walk-through and update the end to end flow to only use Meltano UI.
- [#95](https://gitlab.com/meltano/meltano-marketing/issues/95) Update the DigitalOcean CTA to go to the public directory page for the Meltano droplet
- [#1270](https://gitlab.com/meltano/meltano/issues/1270) Main navigation "Pipeline" to "Pipelines" to reinforce multiple vs. singular (conflicts a bit with the verb approach of the other navigation items but we think it's worth it for now)
- [#1240](https://gitlab.com/meltano/meltano/issues/1240) Provide clarity around how Airflow can be used directly in documentation and UI
- [#1263](https://gitlab.com/meltano/meltano/issues/1263) Document lack of Windows support and suggest WSL, Docker

### Fixes

- [#1259](https://gitlab.com/meltano/meltano/issues/1259) Fix `meltano elt` not properly logging errors happening in the ELT process
- [#1183](https://gitlab.com/meltano/meltano/issues/1183) Fix a race condition causing the `meltano.yml` to be empty in some occurence
- [#1258](https://gitlab.com/meltano/meltano/issues/1258) Fix format of custom extractor's capabilities in meltano.yml
- [#1215](https://gitlab.com/meltano/meltano/issues/1215) Fix intercom documentation footer overlap issue.
- [#1215](https://gitlab.com/meltano/meltano/issues/1215) Fix YouTube iframes to be responsive (resolves unwanted side-effect of horizontal scrollbar at mobile/tablet media queries)

## 1.4.0 - (2019-11-04)

---

### New

- [#1208](https://gitlab.com/meltano/meltano/issues/1208) Add description to `Plugin` definition and updated `discovery.yml` and UI to consume it
- [#1195](https://gitlab.com/meltano/meltano/issues/1195) Add temporary message in configuration communicating their global nature until "Profiles" are implemented
- [#1245](https://gitlab.com/meltano/meltano/issues/1245) Add detailed information on the documentation about events tracked by Meltano when Anonymous Usage Data tracking is enabled.
- [#1228](https://gitlab.com/meltano/meltano/issues/1228) Add preselections of the first column and aggregate of base table to initialize Analyze with data by default.

### Changes

- [#1244](https://gitlab.com/meltano/meltano/issues/1244) Add instructions on how to deactivate a virtual environment
- [#1082](https://gitlab.com/meltano/meltano/issues/1082) Meltano will now enable automatically DAGs created in Airflow
- [#1231](https://gitlab.com/meltano/meltano/issues/1231) Update CLI output during project initialization
- [#1126](https://gitlab.com/meltano/meltano/issues/1126) Minor UI updates to improve clarity around Schedule step and Manual vs Orchestrated runs
- [#1210](https://gitlab.com/meltano/meltano/issues/1210) Improved SQLite loader configuration context (name and description)
- [#1185](https://gitlab.com/meltano/meltano/issues/1185) Remove majority of unimplemented placeholder UI buttons
- [#1166](https://gitlab.com/meltano/meltano/issues/1166) Clarify in documentation that plugin configuration is stored in the `.meltano` directory, which is in `.gitignore`.
- [#1200](https://gitlab.com/meltano/meltano/issues/1200) Link to new Getting Help documentation section instead of issue tracker where appropriate

- [#1227](https://gitlab.com/meltano/meltano/issues/1227) Update Notebook `MainNav` link to jump to our Jupyter Notebook docs

### Fixes

- [#1075](https://gitlab.com/meltano/meltano/issues/1075) Fix a bug that caused `target-csv` to fail.
- [#1233](https://gitlab.com/meltano/meltano/issues/1233) Fix the Design page failing to load a Design that has timeframes on the base table
- [#1187](https://gitlab.com/meltano/meltano/issues/1187) Updated configuration to support `readonly` kind to prevent unwanted editing
- [#1187](https://gitlab.com/meltano/meltano/issues/1187) Updated configuration to setting resets to prevent unwanted editing
- [#1187](https://gitlab.com/meltano/meltano/issues/1187) Updated configuration to conditionally reset certain settings to prevent unwanted editing
- [#1187](https://gitlab.com/meltano/meltano/issues/1187) Updated configuration to prevent unwanted editing until we handle this properly with role-based access control
- [#1187](https://gitlab.com/meltano/meltano/issues/1187) Updated certain connector configuration settings with a `readonly` flag to prevent unwanted editing in the UI. This is temporary and will be removed when we handle this properly with role-based access control.
- [#1198](https://gitlab.com/meltano/meltano/issues/1198) Fix "More Info." link in configuration to properly open a new tab via `target="_blank"`

- [#1229](https://gitlab.com/meltano/meltano/issues/1229) Improve extractor schema autodiscovery error messages and don't attempt autodiscovery when it is known to not be supported, like in the case of tap-gitlab
- [#1207](https://gitlab.com/meltano/meltano/issues/1207) Updated all screenshots in Getting Started Guide to reflect the most current UI

## 1.3.0 - (2019-10-28)

---

### New

- [#991](https://gitlab.com/meltano/meltano/issues/991) Add e2e tests for simple sqlite-carbon workflow
- [#1103](https://gitlab.com/meltano/meltano/issues/1103) Add Intercom to Meltano.com to interact with our users in real-time
- [#1130](https://gitlab.com/meltano/meltano/issues/1130) Add Tutorial for extracting data from Google Analytics and loading the extracted data to Postgres
- [#1168](https://gitlab.com/meltano/meltano/issues/1168) Speedrun video added to home page and new release issue template
- [#1182](https://gitlab.com/meltano/meltano/issues/1182) Add `null`able date inputs so optional dates aren't incorrectly required in validation
- [#1169](https://gitlab.com/meltano/meltano/issues/1169) Meltano now generates the dbt documentation automatically

### Changes

- [!1061](https://gitlab.com/meltano/meltano/merge_requests/1061) Update the Getting Started Guide and the Meltano.com documentation with the new UI and information about job logging and how to find the most recent run log of a pipeline.
- [#1213](https://gitlab.com/meltano/meltano/issues/1213) Add VuePress use and benefits to documentation
- [#922](https://gitlab.com/meltano/meltano/issues/922) Document the importance of transformations and how to get started
- [#1167](https://gitlab.com/meltano/meltano/issues/1167) Iterate on docs to improve readability and content updates

### Fixes

- [#1173](https://gitlab.com/meltano/meltano/issues/1173) Fix `sortBy` drag-and-drop bug in Analyze by properly using `tryAutoRun` vs. `runQuery`
- [#1079](https://gitlab.com/meltano/meltano/issues/1079) `meltano elt` will now run in isolation under `.meltano/run/elt`
- [#1204](https://gitlab.com/meltano/meltano/issues/1204) move project creation steps out of the local installation section of the docs and into the Getting Started Guide
- [#782](https://gitlab.com/meltano/meltano/issues/782) Update timeframe label and fix timeframe attributes to properly display in the Result Table

## 1.2.1 - (2019-10-22)

---

### New

- [#1123](https://gitlab.com/meltano/meltano/issues/1123) Add first-class "Submit Issue" CTA to help expedite resolution when a running job fails. Also updated the "Log" CTA in the Pipelines UI to reflect a failed state.

### Fixes

- [#1172](https://gitlab.com/meltano/meltano/issues/1172) Fix analytics issue related to app version

## 1.2.0 - (2019-10-21)

---

### New

- [#1121](https://gitlab.com/meltano/meltano/issues/1121) Add ability to configure listen address of Meltano and Airflow
- [#1022](https://gitlab.com/meltano/meltano/issues/1022) Add "Autorun Query" toggle and persist the user's choice across sessions
- [#1060](https://gitlab.com/meltano/meltano/issues/1060) Auto advance to Job Log from Pipeline Schedule creation
- [#1111](https://gitlab.com/meltano/meltano/issues/1111) Auto advance to Loader installation step when an extractor lacks entity selection

### Changes

- [#1013](https://gitlab.com/meltano/meltano/issues/1013) Toast initialization and analytics initialization cleanup

### Fixes

- [#1050](https://gitlab.com/meltano/meltano/issues/1050) Fix a bug where the Job log would be created before the `transform` are run.
- [#1122](https://gitlab.com/meltano/meltano/issues/1122) `meltano elt` will now properly run when using `target-snowflake`.
- [#1159](https://gitlab.com/meltano/meltano/issues/1159) Minor UI fixes (proper `MainNav` Model icon active color during Analyze route match & "Run" auto query related cleanup) and `...NameFromRoute` refactor renaming cleanup

## 1.1.0 - (2019-10-16)

---

### New

- [#1106](https://gitlab.com/meltano/meltano/issues/1106) Add description metadata to the GitLab extractor's Ultimate License configuration setting
- [#1057](https://gitlab.com/meltano/meltano/issues/1057) Auto advance to Entity Selection when an extractor lacks configuration settings
- [#51](https://gitlab.com/meltano/meltano-marketing/issues/51) Update Google Analytics to track `appVersion`, custom `projectId`, and to properly use the default `clientId`. The CLI also now uses `client_id` to differentiate between a CLI client id (not versioned) and the project id (versioned).
- [#1012](https://gitlab.com/meltano/meltano/issues/1012) Add intelligent autofocus for improved UX in both Extractor and Loader configuration
- [#758](https://gitlab.com/meltano/meltano/issues/758) Update 'meltano permissions' to add --full-refresh command to revoke all privileges prior to granting
- [#1113](https://gitlab.com/meltano/meltano/issues/1113) Update 'meltano permissions' to have the ability to find all schemas matching a partial name such as `snowplow_*`
- [#1114](https://gitlab.com/meltano/meltano/issues/1114) Update 'meltano permissions' to include the OPERATE privilege for Snowflake warehouse

### Changes

- Compress meltano-logo.png
- [#1080](https://gitlab.com/meltano/meltano/issues/1080) Temporarily disable Intercom until userId strategy is determined
- [#1058](https://gitlab.com/meltano/meltano/issues/1058) Updated the selected state of grouped buttons to fill vs. stroke. Updated the docs to reflect the reasoning to ensure consistency in Meltano's UI visual language
- [#1068](https://gitlab.com/meltano/meltano/issues/1068) Replace dogfooding term in docs to speedrun
- [#1101](https://gitlab.com/meltano/meltano/issues/1101) Add new tour video to home page
- [#1101](https://gitlab.com/meltano/meltano/issues/1101) Update design to improve readability and contrast
- [#1115](https://gitlab.com/meltano/meltano/issues/1115) Update 'meltano permissions' to not require an identially named role for a given user

### Fixes

- [#1120](https://gitlab.com/meltano/meltano/issues/1120) Fix a concurrency bug causing `meltano select` to crash.
- [#1086](https://gitlab.com/meltano/meltano/issues/1086) Fix a concurrency issue when the `meltano.yml` file was updated.
- [#1112](https://gitlab.com/meltano/meltano/issues/1112) Fix the "Run" button to improve UX by properly reflecting the running state for auto-running queries
- [#1023](https://gitlab.com/meltano/meltano/issues/1023) Fix last vuex mutation warning with editable `localConfiguration` clone approach

### Breaks

## 1.0.1 - (2019-10-07)

---

### Fixes

- Patch technicality due to PyPi limitation (v1 already existed from a publish mistake seven+ months ago) with needed changelog New/Changes/Fixes section headers

## 1.0.0 - (2019-10-07)

---

### New

- [#1020](https://gitlab.com/meltano/meltano/issues/1020) Update Command Line Tools documentation to reflect a standard format with opportunities for improvement in the future
- [#524](https://gitlab.com/meltano/meltano/issues/524) There is a new Plugins section on the site to contain all ecosystem related libraries (i.e., extractors, loaders, etc.)

### Changes

- [#1087](https://gitlab.com/meltano/meltano/issues/1087) Fix `meltano select` not seeding the database when run as the first command.
- [#1090](https://gitlab.com/meltano/meltano/issues/1090) Update the namespace for all plugins. Also the default schema used will go back to including the `tap_` prefix to avoid conflicts with existing schemas (e.g. a local `gitlab` or `salesforce` schema). This also fixes `tap-csv` and `tap-google-analytics` not properly working after the latest Meltano release.
- [#1047](https://gitlab.com/meltano/meltano-marketing/issues/1047) Fix a bug where some configuration values were not redacted

### Fixes

### Breaks

- [#1085](https://gitlab.com/meltano/meltano/issues/1085) Fix Analyze model dropdown to properly reflect installed `models`
- [#1089](https://gitlab.com/meltano/meltano/issues/1089) Properly re-initialize the Analyze page after a new analysis is selected during an existing analysis (this issue surfaced due to the recent Analyze dropdown CTAs addition which enables an analysis change during an existing one)
- [#1092](https://gitlab.com/meltano/meltano/issues/1092) Fix async condition so the design store's `defaultState` is properly applied before loading a new design via `initializeDesign`

## 0.44.1 - (2019-10-03)

---

### New

- [#51](https://gitlab.com/meltano/meltano-marketing/issues/51) Add Google Analytics tracking acknowledgment in the UI
- [#926](https://gitlab.com/meltano/meltano/issues/926) Add step-by-step intructions for using the DigitalOcean one-click installer
- [#1076](https://gitlab.com/meltano/meltano/issues/1076) Enable Log button in pipelines UI after route change or hard refresh if a matching log exists
- [#1067](https://gitlab.com/meltano/meltano/issues/1067) Add Model landing page and update Analyze main navigation to a dropdown displaying the various analysis CTAs associated with each model
- [#1080](https://gitlab.com/meltano/meltano/issues/1080) Add live chat support on Meltano.com website using Intercom.io

### Changes

- [#1069](https://gitlab.com/meltano/meltano/issues/1069) Meltano will now use the schedule's name to run incremental jobs
- [#926](https://gitlab.com/meltano/meltano/issues/926) Move manual DigitalOcean Droplet configuration instructions to advanced tutorials
- Collapse Installation docs into a single section

### Fixes

- [#1071](https://gitlab.com/meltano/meltano/issues/1071) Fix `rehydratePollers` so the UI reflects running jobs after a hard refresh or route change (this surfaced from the recent [!963](https://gitlab.com/meltano/meltano/merge_requests/963) change)
- [#1075](https://gitlab.com/meltano/meltano/issues/1075) Fix an issue where `meltano elt` would fail when a previous job was found

## 0.44.0 - (2019-09-30)

---

### New

- [#950](https://gitlab.com/meltano/meltano/issues/950) Removed the Analyze connection configuration: Meltano will now infer connections out of each loader configuration.
- [#1002](https://gitlab.com/meltano/meltano/issues/1002) Analyze UI now displays the Topic's (analysis model's) description text if applicable
- [#1032](https://gitlab.com/meltano/meltano/issues/1032) Add 'Model' and 'Notebook' to main navigation to communicate that Meltano plans to empower users with modeling and notebooking functionality
- [#949](https://gitlab.com/meltano/meltano/issues/949) Add "Log" button and dedicated sub-UI for tracking an ELT run's status more granularly

- [#932](https://gitlab.com/meltano/meltano/issues/932) Meltano can now be upgraded from the UI directly.

### Changes

- [#1045](https://gitlab.com/meltano/meltano/issues/1045) Make it clear that 'meltano add' is not hanging while installing plugins
- [#1000](https://gitlab.com/meltano/meltano/issues/1000) Update Getting Started guide with updated screenshots and content
- [#854](https://gitlab.com/meltano/meltano/issues/854) Charts now use pretty labels rather than the ID
- [#1011](https://gitlab.com/meltano/meltano/issues/1011) Removed "Catch-up Date" in favor of default "Start Date" of extractor
- [#578](https://gitlab.com/meltano/meltano/issues/578) Remove support for `tap-zuora`.
- [#1002](https://gitlab.com/meltano/meltano/issues/1002) Update `discovery.yml` with explicit `kind: password` metadata (we infer and set input types of `password` as a safeguard, but the explicit setting is preferred)
- [#1049](https://gitlab.com/meltano/meltano/issues/1049) Change default `target-sqlite` database name to `warehouse` to not conflict with system database
- [#949](https://gitlab.com/meltano/meltano/issues/949) Update the way Meltano handles logs for ELT runs: Every elt run is logged in `.meltano/run/logs/{job_id}/elt_{timestamp}.log`. That allows Meltano to keep logs for multiple, or even concurrent, elt runs with the same `job_id`.
- [#949](https://gitlab.com/meltano/meltano/issues/949) Update "Create Pipeline" redirect logic based on the previous route being 'transforms' (this is a UX win setting up the user with the sub-UI for the next logical step vs. requiring a manual "Create" click)
- [#1051](https://gitlab.com/meltano/meltano/issues/1051) Automatically set SQLALCHEMY_DATABASE_URI config to system database URI

### Fixes

- [#1004](https://gitlab.com/meltano/meltano/issues/1004) Fix error when deselecting last attribute in Analyze
- [#1048](https://gitlab.com/meltano/meltano/issues/1048) Fix various actions that should have been mutations and did minor code convention cleanup
- [#1063](https://gitlab.com/meltano/meltano/issues/1063) Fix the "Explore" button link in Dashboards to properly account for the `namespace`

### Breaks

- [#1051](https://gitlab.com/meltano/meltano/issues/1051) Remove MELTANO_BACKEND e.a. in favor of --uri CLI option and MELTANO_DATABASE_URI env var
- [#1052](https://gitlab.com/meltano/meltano/issues/1052) Move system database into `.meltano` directory to indicate it is owned by the app and not supposed to be messed with directly by users

## 0.43.0 - (2019-09-23)

---

### New

- [#1014](https://gitlab.com/meltano/meltano/issues/1014) Meltano now logs all output from each `meltano elt` run in a log file that uses the unique job*id of the run. It can be found in `.meltano/run/logs/elt*{job_id}.log`.
- [#1014](https://gitlab.com/meltano/meltano/issues/1014) Meltano now logs all output from each `meltano elt` run in a log file that uses the unique job*id of the run. It can be found in `.meltano/run/logs/elt*{job_id}.log`.
- [#1014](https://gitlab.com/meltano/meltano/issues/1014) Meltano now logs all output from each `meltano elt` run in a log file that uses the unique `job_id` of the run. It can be found in `.meltano/run/logs/elt*{job_id}.log`.
- [#955](https://gitlab.com/meltano/meltano/issues/955) Establish baseline for demo day and how they should be run

### Changes

- [#891](https://gitlab.com/meltano/meltano/issues/891) Contributors can run webapp from root directory

### Fixes

- [#1005](https://gitlab.com/meltano/meltano/issues/1005) Fix installed plugins endpoints listing identically named plugins of different types under wrong type

## 0.42.1 - (2019-09-19)

---

### Changes

- [#987](https://gitlab.com/meltano/meltano/issues/987) Update routing to match labels (verbs vs. nouns) in effort to subtly reinforce action taking vs. solely "thing" management
- [#960](https://gitlab.com/meltano/meltano/issues/960) Improve UX by instantly displaying extractor and loader configuration UIs based on "Install" or "Configure" interaction as opposed to the prior delay (side effect of async `addPlugin`)
- [#996](https://gitlab.com/meltano/meltano/issues/996) Update conditional UI analytics stats tracking at runtime vs. build-time by sourcing state from the same backend `send_anonymous_usage_stats` flag

### Fixes

- [#992](https://gitlab.com/meltano/meltano/issues/992) Fix missing GA scripts
- [#989](https://gitlab.com/meltano/meltano/issues/989) Fix UI/UX documentation regarding recent removal of `view-header`
- [#994](https://gitlab.com/meltano/meltano/issues/994) Fix stale Pipelines Count in main navigation Pipeline badge
- [#999](https://gitlab.com/meltano/meltano/issues/999) Update yarn dependencies to resolve peer dependency warning
- [#1008](https://gitlab.com/meltano/meltano/issues/1008) Fix error on "Create Pipeline Schedule" modal when no plugins have been installed
- [#1015](https://gitlab.com/meltano/meltano/issues/1008) Support SQLite database name with and without '.db' extension
- [#1007](https://gitlab.com/meltano/meltano/issues/1007) Fix pipeline with failed job not being regarded as having completed
- [#998](https://gitlab.com/meltano/meltano/issues/998) Update Analyze UI with conditional loading indicator to prevent query generation prior to connection dialects being loaded (this solution is still useful for when inference supercedes our current manual dialect selection solution)
- [#1009](https://gitlab.com/meltano/meltano/issues/1009) Fix default ConnectorSettings validation to account for `false` (unchecked) checkbox values

### Breaks

## 0.42.0 - (2019-09-16)

---

### New

- [#976](https://gitlab.com/meltano/meltano/issues/976) Route changes will update page title in the web app

### Changes

- [Marketing #48](https://gitlab.com/meltano/meltano-marketing/issues/48) Update newsletter subscription links to redirect to our new newsletter [hosted by Substack](https://meltano.substack.com)

### Fixes

- [#965](https://gitlab.com/meltano/meltano/issues/965) Fix a regression that prevented the Meltano UI to reach the Meltano API when using an external hostname.
- [#986](https://gitlab.com/meltano/meltano/issues/986) Fix an issue where the Orchestration page would not show Airflow even when it was installed.
- [#969](https://gitlab.com/meltano/meltano/issues/969) Fix an issue where the Meltano Analyze connection would not respect the `port` configuration.
- [#964](https://gitlab.com/meltano/meltano/issues/964) Fix copy button overlap issue with top navigation
- [#970](https://gitlab.com/meltano/meltano/issues/970) Fix Meltano's m5o parser and compiler to properly namespace and isolate the definitions of different custom and packaged Topics.

## 0.41.0 - (2019-09-09)

---

### New

- [#980](https://gitlab.com/meltano/meltano/issues/980) Add Cypress for e2e testing pipeline
- [#579](https://gitlab.com/meltano/meltano/issues/579) Add `meltano schedule list` to show a project's schedules
- [#942](https://gitlab.com/meltano/meltano/issues/942) Add progress bars on various routes to improve UX feedback
- [#779](https://gitlab.com/meltano/meltano/issues/779) Add various UI polish details regarding iconography use, preloading feedback, breadcrumbs, container styling, navigation, and sub-navigation

### Changes

- [#906](https://gitlab.com/meltano/meltano/issues/906) `meltano ui` will now run in `production` per default

- [#942](https://gitlab.com/meltano/meltano/issues/942) Update Analyze Connections UI to match configuration-as-modal pattern for UX consistency regarding configuration
- [#779](https://gitlab.com/meltano/meltano/issues/779) Update all "This feature is queued..." temporary UI buttons to link to the Meltano repo issues page with a contextual search term

## 0.40.0 - (2019-09-04)

---

### New

- [#927](https://gitlab.com/meltano/meltano/issues/927) Document how to manually set up a Meltano Droplet on DigitalOcean

- [#916](https://gitlab.com/meltano/meltano/issues/916) Add Transform step as first-class and adjacent step to Extract and Load
- [#916](https://gitlab.com/meltano/meltano/issues/916) Improve Create Pipeline Schedule default selection UX by leveraging "ELT recents" concept
- [#936](https://gitlab.com/meltano/meltano/issues/936) Add "Refresh Airflow" button in Orchestrate to bypass route change or full-page refresh when iframe doesn't initially inflate as expected (this will likely be automated once the root cause is determined)
- [#899](https://gitlab.com/meltano/meltano/issues/899) Add deep linking improvements to reports and dashboards to better facilitate sharing
- [#899](https://gitlab.com/meltano/meltano/issues/899) Add "Edit" and "Explore" buttons to each report instance displayed in a dashboard to enable editing said report and exploring a fresh and unselected analysis of the same model and design
- [!546](https://gitlab.com/meltano/meltano/merge_requests/546) Add new Advanced Tutorial on how to Load CSV files to Postgres

### Changes

- [#909](https://gitlab.com/meltano/meltano/issues/909) Default names will be generated for Reports and Dashboards
- [#892](https://gitlab.com/meltano/meltano/issues/892) Improve experience for parsing Snowflake URL for ID by showing processing step
- [#935](https://gitlab.com/meltano/meltano/issues/935) Update Entity Selection to be nested in the Extract step so each ELT step is consecutive
- [#886](https://gitlab.com/meltano/meltano/issues/886) Add validation for grouping settings as the next iteration of improved form validation for generated connector settings

### Fixes

- [#931](https://gitlab.com/meltano/meltano/issues/931) Fix Analyze Connections identifier mismatch resulting from recent linting refactor
- [#919](https://gitlab.com/meltano/meltano/issues/919) Fix Airflow iframe automatic UI refresh
- [#937](https://gitlab.com/meltano/meltano/issues/937) Fix Chart.vue prop type error

## 0.39.0 - (2019-08-26)

---

### New

- [#838](https://gitlab.com/meltano/meltano/issues/838) Add indicator for speed run plugins
- [#870](https://gitlab.com/meltano/meltano/issues/870) Add global footer component in docs
- [#871](https://gitlab.com/meltano/meltano/issues/871) Add contributing link in footer of docs
- [#908](https://gitlab.com/meltano/meltano/issues/908) Add auto installation for Airflow Orchestrator for improved UX
- [#912](https://gitlab.com/meltano/meltano/issues/912) Auto run the ELT of a saved Pipeline Schedule by default
- [#907](https://gitlab.com/meltano/meltano/issues/907) Add auto select of "All" for Entities Selection step and removed the performance warning (a future iteration will address the "Recommended" implementation and the display of a resulting performance warning when "All" is selected and "Recommended" ignored)
- [#799](https://gitlab.com/meltano/meltano/issues/799) Standardized code conventions on the frontend and updated related documentation (issues related to further linting enforcement will soon follow)

### Changes

- [#838](https://gitlab.com/meltano/meltano/issues/838) Speed run plugins prioritized to top of the list
- [#896](https://gitlab.com/meltano/meltano/issues/896) Add documentation for how to do patch releases
- [#910](https://gitlab.com/meltano/meltano/issues/910) Update linting rules to enforce better standards for the frontend code base
- [#885](https://gitlab.com/meltano/meltano/issues/885) Add docs for all extractors and loaders
- [#885](https://gitlab.com/meltano/meltano/issues/885) All plugin modal cards show docs text if they have docs
- [#733](https://gitlab.com/meltano/meltano/issues/733) Improve error feedback to be more specific when plugin installation errors occur

### Fixes

- [#923](https://gitlab.com/meltano/meltano/issues/923) Fix contributing release docs merge conflict issue

## 0.38.0 - (2019-08-21)

---

### New

- [#746](https://gitlab.com/meltano/meltano/issues/746) Add CTA to specific dashboard in "Add to Dashboard" sub-UI
- [#746](https://gitlab.com/meltano/meltano/issues/746) Add toast feedback on success, update, or error for schedules, reports, and dashboards
- [#814](https://gitlab.com/meltano/meltano/issues/814) Install Airflow via the Orchestration UI (we may do this in the background automatically in the future)

### Changes

- [#901](https://gitlab.com/meltano/meltano/issues/901) Update entities plugins to be alphabetically sorted for consistency with extractors ordering

### Fixes

- [#746](https://gitlab.com/meltano/meltano/issues/746) Prevent duplicate schedule, report, and dashboard creation if there is an existing item
- [#976](https://gitlab.com/meltano/meltano/issues/900) Fix fallback v976e Route changes will update page title in the web appfor Iso8601 dates/times
- [#903](https://gitlab.com/meltano/meltano/issues/903) Fix columns display issue for the base table in Analyze

### Breaks

## 0.37.2 - (2019-08-19)

---

### Fixes

- [#894](https://gitlab.com/meltano/meltano/issues/894) Fix issue with static asset paths

## 0.37.1 - (2019-08-19)

---

### Fixes

- [#894](https://gitlab.com/meltano/meltano/issues/894) Fix build issues with new Vue CLI 3 build process

## 0.37.0 - (2019-08-19)

---

### New

- [#763](https://gitlab.com/meltano/meltano/issues/763) Add inference to auto install related plugins after a user installs a specific extractor
- [#867](https://gitlab.com/meltano/meltano/issues/867) Add fallback values (if they aren't set in the `discovery.yml`) for `start date`, `start time`, and `end date` for all connectors so the user has potentially one less interaction to make per connector configuration

### Changes

- [#342](https://gitlab.com/meltano/meltano/issues/342) Swap UI app directory "webapp" and upgrade to Vue CLI 3
- [#882](https://gitlab.com/meltano/meltano/issues/882) Update navigation and subnavigation labels to verbs vs. nouns to inspire action and productivity when using the UI
- [#700](https://gitlab.com/meltano/meltano/issues/700) Update documentation to remove "\$" and trim spaces to make CLI command copy/paste easier
- [#878](https://gitlab.com/meltano/meltano/issues/878) Write a [tutorial to help users get started with PostgreSQL](http://www.meltano.com/docs/loaders.html#postgresql-database)
- [#883](https://gitlab.com/meltano/meltano/issues/883) Break Extractors and Loaders sections out in the docs
- [#889](https://gitlab.com/meltano/meltano/issues/889) Allow for githooks to lint on commit
- [#835](https://gitlab.com/meltano/meltano/issues/835) Pipeline name in Schedule creation will have an automatic default

### Fixes

- [#872](https://gitlab.com/meltano/meltano/issues/872) Updated `tap-marketo` and `tap-stripe` to leverage password input type while also improving the input type password fallback
- [#882](https://gitlab.com/meltano/meltano/issues/882) Fix recent minor regression regarding `Dashboard` routing
- [#858](https://gitlab.com/meltano/meltano/issues/858) Fix `job_state` bug so that ELT run status polling can properly resume as expected
- [#890](https://gitlab.com/meltano/meltano/issues/890) Fix implementation of default configuration setting to use less code

## 0.36.0 - (2019-08-12)

---

### New

- [#793](https://gitlab.com/meltano/meltano/issues/793) Add introduction module to Connector Settings to allow for helper text as far as signup and documentation links
- [#796](https://gitlab.com/meltano/meltano/issues/796) Add dropdown option to Connector Settings to allow for more defined UI interactions
- [#802](https://gitlab.com/meltano/meltano/issues/802) Add support for Query Filters over columns that are not selected
- [#855](https://gitlab.com/meltano/meltano/issues/855) Add empty state to Dashboards and cleaned up styling for consistency with Analyze's layout
- [#856](https://gitlab.com/meltano/meltano/issues/856) Add contextual information to the Analyze Connection UI to aid user understanding
- [#800](https://gitlab.com/meltano/meltano/issues/800) Add save success feedback for connectors, entities, and connections
- [#817](https://gitlab.com/meltano/meltano/issues/817) Add [Meltano explainer video](https://www.youtube.com/watch?v=2Glsf89WQ5w) to the front page of Meltano.com

### Changes

- [#794](https://gitlab.com/meltano/meltano/issues/794) Update Snowflake fields to have descriptions and utilize tooltip UI
- [#853](https://gitlab.com/meltano/meltano/issues/853) Improve UX for multi-attribute ordering (wider sub-UI for easier reading, clear drop target, and clearer drag animation for reenforcing sorting interaction)
- [#735](https://gitlab.com/meltano/meltano/issues/735) Update Entities UI to only display entity selection "Configure" CTAs for installed (vs. previously all) extractors
- [#548](https://gitlab.com/meltano/meltano/issues/548) Update Meltano mission, vision and path to v1 on [roadmap page](https://meltano.com/docs/roadmap.html) of Meltano.com
- [#824](https://gitlab.com/meltano/meltano/issues/824) Update `meltano select` to use the unique `tap_stream_id` instead of the `stream` property for filtering streams. This adds support for taps with multiple streams with the same name, like, for example, the ones produced by `tap-postgres` when tables with the same name are defined in different schemas.
- [#842](https://gitlab.com/meltano/meltano/issues/842) Collapse Deployment section in the docs to be under [Installation](https://meltano.com/docs/installation.html)

### Fixes

- [#855](https://gitlab.com/meltano/meltano/issues/855) Fix bug that duplicated a dashboard's `reportIds` that also prevented immediate UI feedback when reports were toggled (added or removed) from a dashboard via Analyze's "Add to Dashboard" dropdown
- [#851](https://gitlab.com/meltano/meltano/issues/851) Fix report saving and loading to work with filters and sortBy ordering
- [#852](https://gitlab.com/meltano/meltano/issues/852) Update Scheduling UI to have "Run" button at all times vs conditionally to empower users to run one-off ELT pipelines even if Airflow is installed
- [#852](https://gitlab.com/meltano/meltano/issues/852) Update Scheduling UI "Interval" column with CTA to install Airflow while communicating why via tooltip
- [#852](https://gitlab.com/meltano/meltano/issues/852) Fix initial Orchestration page hydration to properly reflect Airflow installation status
- [#831](https://gitlab.com/meltano/meltano/issues/831) Update `meltano elt` to exit with 1 and report dbt's exit code on an error message when dbt exits with a non-zero code.
- [#857](https://gitlab.com/meltano/meltano/issues/857) Update PluginDiscoveryService to use the cached `discovery.yml` when Meltano can not connect to `meltano.com` while trying to fetch a fresh version of the discovery file.
- [#850](https://gitlab.com/meltano/meltano/issues/850) Fix entities response so entities display as expected (as assumed this simple fix was due to our recent interceptor upgrade)
- [#800](https://gitlab.com/meltano/meltano/issues/800) Fix connector and connection settings to display saved settings by default while falling back and setting defaults if applicable

## 0.35.0 - (2019-08-05)

---

### New

- [!781](https://gitlab.com/meltano/meltano/merge_requests/781) Add new Advanced Tutorial on how to use tap-postgres with Meltano
- [#784](https://gitlab.com/meltano/meltano/issues/784) Add multiple attribute ordering with drag and drop ordering in the UI

### Changes

- [#784](https://gitlab.com/meltano/meltano/issues/784) As part of multiple attribute sorting and keeping the attributes and results sub-UIs in sync, we know autorun queries based on user interaction after the initial explicit "Run" button interaction

## 0.34.2 - (2019-08-01)

---

### Fixes

- [#821](https://gitlab.com/meltano/meltano/issues/821) Fix `meltano config` not properly loading settings defined in the `meltano.yml`
- [#841](https://gitlab.com/meltano/meltano/issues/841) Fix a problem when model names were mangled by the API

## 0.34.1 - (2019-07-30)

---

### Fixes

- [#834](https://gitlab.com/meltano/meltano/issues/834) Fixed a problem with the Meltano UI not having the proper API URL set

## 0.34.0 - (2019-07-29)

---

### New

- [#757](https://gitlab.com/meltano/meltano/issues/757) Update 'meltano permissions' to add support for GRANT ALL and FUTURE GRANTS on tables in schemas
- [#760](https://gitlab.com/meltano/meltano/issues/760) Update 'meltano permissions' to add support for granting permissions on VIEWs
- [#812](https://gitlab.com/meltano/meltano/issues/812) `meltano ui` will now stop stale Airflow workers when starting
- [#762](https://gitlab.com/meltano/meltano/issues/762) Added run ELT via the UI (manages multiple and simultaneous runs)
- [#232](https://gitlab.com/meltano/meltano/issues/232) Meltano now bundles Alembic migrations to support graceful database upgrades

### Changes

- [#828](https://gitlab.com/meltano/meltano/issues/828) Docker installation instructions have been dogfooded, clarified, and moved to Installation section
- [#944](https://gitlab.com/meltano/meltano/issues/944) Update the Transform step's default to "Skip"

### Fixes

- [#807](https://gitlab.com/meltano/meltano/issues/807) Fix filter input validation when editing saved filters
- [#822](https://gitlab.com/meltano/meltano/issues/822) Fix pipeline schedule naming via slugify to align with Airflow DAG naming requirements
- [#820](https://gitlab.com/meltano/meltano/issues/820) Fix `meltano select` not properly connecting to the system database
- [#787](https://gitlab.com/meltano/meltano/issues/787) Fix results sorting to support join tables
- [#832](https://gitlab.com/meltano/meltano/issues/832) Fix schedule creation endpoint to return properly typed response (this became an issue as a result of our recent case conversion interceptor)
- [#819](https://gitlab.com/meltano/meltano/issues/819) Running the Meltano UI using gunicorn will properly update the system database

## 0.33.0 - (2019-07-22)

---

### New

- [#788](https://gitlab.com/meltano/meltano/issues/788) Reydrate filters in Analyze UI after loading a saved report containing filters

### Changes

- [#804](https://gitlab.com/meltano/meltano/issues/804) Connection set in the Design view are now persistent by Design

### Fixes

- [#788](https://gitlab.com/meltano/meltano/issues/788) Properly reset the default state of the Analyze UI so stale results aren't displayed during a new analysis
- [!806](https://gitlab.com/meltano/meltano/merge_requests/806) Fix filters editing to prevent input for `is_null` and `is_not_null` while also ensuring edits to existing filter expressions types adhere to the same preventitive input.
- [#582](https://gitlab.com/meltano/meltano/issues/582) Remove the `export` statements in the default `.env` initialized by `meltano init`.
- [#816](https://gitlab.com/meltano/meltano/issues/816) Fix `meltano install` failing when connections where specified in the `meltano.yml`
- [#786](https://gitlab.com/meltano/meltano/issues/786) Fixed an issue with the SQL engine would mixup table names with join/design names
- [#808](https://gitlab.com/meltano/meltano/issues/808) Fix filter aggregate value with enforced number via `getQueryPayloadFromDesign()` as `input type="number"` only informs input keyboards on mobile, and does not enforce the Number type as expected

## 0.32.2 - (2019-07-16)

---

### New

- [#759](https://gitlab.com/meltano/meltano/issues/759) Added filtering functionality to the Analyze UI while additionally cleaning it up from a UI/UX lens

## 0.32.1 - (2019-07-15)

---

### Fixes

- [#792](https://gitlab.com/meltano/meltano/issues/792) Fix an error when trying to schedule an extractor that didn't expose a `start_date`.

## 0.32.0 - (2019-07-15)

---

### New

- [!718](https://gitlab.com/meltano/meltano/merge_requests/718) Add support for filters (WHERE and HAVING clauses) to MeltanoQuery and Meltano's SQL generation engine
- [#748](https://gitlab.com/meltano/meltano/issues/748) Added the `Connections` plugin to move the Analyze connection settings to the system database
- [#748](https://gitlab.com/meltano/meltano/issues/748) Added the `meltano config` command to manipulate a plugin's configuration

### Fixes

[!726](https://gitlab.com/meltano/meltano/merge_requests/726) Fixed InputDateIso8601's default value to align with HTML's expected empty string default

## 0.31.0 - (2019-07-08)

---

### New

- [#766](https://gitlab.com/meltano/meltano/issues/766) Add Codeowners file so that the "approvers" section on MRs is more useful for contributors
- [#750](https://gitlab.com/meltano/meltano/issues/750) Various UX updates (mostly tooltips) to make the configuration UI for scheduling orchestration easier to understand
- [#739](https://gitlab.com/meltano/meltano/issues/739) Updated `discovery.yml` for better consistency of UI order within each connector's settings (authentication -> contextual -> start/end dates). Improved various settings' `kind`, `label`, and `description`. Added a `documentation` prop to provide a documentation link for involved settings (temp until we have better first class support for more complex setting types)

### Fixes

- [#737](https://gitlab.com/meltano/meltano/issues/737) Fixed UI flash for connector settings when installation is complete but `configSettings` has yet to be set
- [#751](https://gitlab.com/meltano/meltano/issues/751) Fixed the Orchestrations view by properly checking if Airflow is installed so the correct directions display to the user

## 0.30.0 - (2019-07-01)

---

### New

- [#736](https://gitlab.com/meltano/meltano/issues/736) Add "Cancel", "Next", and a message to the entities UI when an extractor doesn't support discovery and thus entity selection
- [#730](https://gitlab.com/meltano/meltano/issues/730) Updated Analyze Models page UI with improved content organization so it is easier to use
- [#710](https://gitlab.com/meltano/meltano/issues/710) Updated connector (extractor and loader) settings with specific control type (text, password, email, boolean, and date) per setting, added form validation, and added an inference by default for password and token fields as a protective measure
- [#719](https://gitlab.com/meltano/meltano/issues/719) Added InputDateIso8601.vue component to standardize date inputs in the UI while ensuring the model data remains in Iso8601 format on the frontend.
- [#643](https://gitlab.com/meltano/meltano/issues/643) Updated `minimallyValidated` computeds so that new users are intentionally funneled through the pipelines ELT setup UI (previously they could skip past required steps)
- [#752](https://gitlab.com/meltano/meltano/issues/752) Fix the schedule having no start_date when the extractor didn't expose a `start_date` setting

### Fixes

- [!703](https://gitlab.com/meltano/meltano/merge_requests/703) Fix `ScheduleService` instantiation due to signature refactor

## 0.29.0 - (2019-06-24)

---

### New

- [#724](https://gitlab.com/meltano/meltano/issues/724) Add the `model-gitlab-ultimate` plugin to Meltano. It includes .m5o files for analyzing data available for Gitlab Ultimate or Gitlab.com Gold accounts (e.g. Epics, Epic Issues, etc) fetched using the Gitlab API. Repository used: https://gitlab.com/meltano/model-gitlab-ultimate
- [#723](https://gitlab.com/meltano/meltano/issues/723) Add proper signage and dedicated sub-navigation area in views/pages. Standardized the view -> sub-view markup relationships for consistent layout. Directory refactoring for improved organization.
- [#612](https://gitlab.com/meltano/meltano/issues/612) Move the plugins' configuration to the database, enabling configuration from the UI

### Changes

- [#636](https://gitlab.com/meltano/meltano/issues/636) Refactored connector logo related logic into a ConnectorLogo component for code cleanliness, reusability, and standardization
- [#728](https://gitlab.com/meltano/meltano/issues/728) Change error notification button link to open the bugs issue template

### Fixes

- [#718](https://gitlab.com/meltano/meltano/issues/718) Fix dynamically disabled transforms always running. Transforms can now be dynamically disabled inside a dbt package and Meltano will respect that. It will also respect you and your time.
- [#684](https://gitlab.com/meltano/meltano/issues/684) Enables WAL on SQLite to handle concurrent processes gracefully
- [#732](https://gitlab.com/meltano/meltano/issues/732) Fix plugin installation progress bar that wasn't updating upon installation completion

## 0.28.0 - (2019-06-17)

---

### New

- [!683](https://gitlab.com/meltano/meltano/issues/683) Add `--start-date` to `meltano schedule` to give the control over the catch up logic to the users
- [#651](https://gitlab.com/meltano/meltano/issues/651) Added model installation in the Analyze UI to bypass an otherwise "back to the CLI step"
- [#676](https://gitlab.com/meltano/meltano/issues/676) Add pipeline schedule UI for viewing and saving pipeline schedules for downstream use by Airflow/Orchestration

### Changes

- [#708](https://gitlab.com/meltano/meltano/issues/708) Enable `tap-gitlab` to run using Gitlab Ultimate and Gitlab.com Gold accounts and extract Epics and Epic Issues.
- [#711](https://gitlab.com/meltano/meltano/issues/711) Add new call to action for submitting an issue on docs site
- [#717](https://gitlab.com/meltano/meltano/issues/717) Enable `dbt-tap-gitlab` to run using Gitlab Ultimate and Gitlab.com Gold accounts and generate transformed tables that depend on Epics and Epic Issues.

### Fixes

- [#716](https://gitlab.com/meltano/meltano/issues/716) Fix entities UI so only installed extractors can edit selections
- [#715](https://gitlab.com/meltano/meltano/issues/715) Remove reimport of Bulma in `/orchestration` route to fix borked styling

## 0.27.0 - (2019-06-10)

---

### New

- [!640](https://gitlab.com/meltano/meltano/merge_requests/640) Google Analytics logo addition for recent tap-google-analytics Extractor addition
- [#671](https://gitlab.com/meltano/meltano/issues/671) Add the `tap-google-analytics` transform to Meltano. It is using the dbt package defined in https://gitlab.com/meltano/dbt-tap-google-analytics
- [#672](https://gitlab.com/meltano/meltano/issues/672) Add the `model-google-analytics` plugin to Meltano. It includes .m5o files for analyzing data fetched from the Google Analytics Reporting API. Repository used: https://gitlab.com/meltano/model-google-analytics
- [#687](https://gitlab.com/meltano/meltano/issues/687) Implemented a killswitch to prevent undefined behaviors when a Meltano project is not compatible with the installed `meltano` version

### Fixes

- [#661](https://gitlab.com/meltano/meltano/issues/661) Fixed empty UI for extractors that lack configuration settings by providing feedback message with actionable next steps
- [#663](https://gitlab.com/meltano/meltano/issues/663) Fixed Airflow error when advancing to Orchestration step after installing and saving a Loader configuration
- [#254](https://gitlab.com/meltano/meltano/issues/254) Fixed `meltano init` not working on terminal with cp1252 encoding
- [#254](https://gitlab.com/meltano/meltano/issues/254) Fixed `meltano add/install` crashing on Windows
- [#664](https://gitlab.com/meltano/meltano/issues/664) Minor CSS fix ensuring Airflow UI height is usable (side-effect of recent reparenting)
- [#679](https://gitlab.com/meltano/meltano/issues/679) Fix an issue with `meltano select` emitting duplicate properties when the property used the `anyOf` type
- [#650](https://gitlab.com/meltano/meltano/issues/650) Add `MELTANO_DISABLE_TRACKING` environment variable to disable all tracking
- [#670](https://gitlab.com/meltano/meltano/issues/670) Update tests to not send tracking events

## 0.26.0 - (2019-06-03)

---

### New

- [#603](https://gitlab.com/meltano/meltano/issues/603) `meltano select` now supports raw JSON Schema as a valid Catalog
- [#537](https://gitlab.com/meltano/meltano/issues/537) Add Extractor for Google Analytics (`tap-google-analytics`) to Meltano. It uses the tap defined in https://gitlab.com/meltano/tap-google-analytics/

### Changes

- [#621](https://gitlab.com/meltano/meltano/issues/621) Added new tutorial for tap-gitlab
- [#657](https://gitlab.com/meltano/meltano/issues/657) Update Analyze page to have single purpose views

### Fixes

- [#645](https://gitlab.com/meltano/meltano/issues/645) Fixed confusion around Loader Settings and Analytics DB Connector Settings
- [#580](https://gitlab.com/meltano/meltano/issues/580) Fixed `project_compiler` so the Analyze page can properly display custom topics
- [#658](https://gitlab.com/meltano/meltano/issues/658) Fixed the Analyze page when no models are present
- [#603](https://gitlab.com/meltano/meltano/issues/603) Fix an issue where `meltano select` would incorrectly report properties as excluded
- [#603](https://gitlab.com/meltano/meltano/issues/603) Fix an issue where `meltano select` incorrectly flatten nested properties
- [#553](https://gitlab.com/meltano/meltano/issues/553) Fix an issue where running `meltano select --list` for the first time would incorrectly report properties

### Break

## 0.25.0 - (2019-05-28)

---

### New

- [#586](https://gitlab.com/meltano/meltano/issues/586) `meltano ui` now automatically start Airflow if installed; Airflow UI available at `Orchestration`.
- [#592](https://gitlab.com/meltano/meltano/issues/592) Added baseline UX feedback via toast for uncaught API response errors with a link to "Submit Bug"
- [#642](https://gitlab.com/meltano/meltano/issues/642) Improved UX during extractor plugin installation so settings can be configured _during_ installation as opposed to waiting for the (typically lengthy) install to complete
- [!647](https://gitlab.com/meltano/meltano/merge_requests/647) Added preloader for occasional lengthy extractor loading and added feedback for lengthy entities loading
- [#645](https://gitlab.com/meltano/meltano/issues/645) Added an Analyze landing page to facilitate future sub-UIs including the Analyze database settings; Added proper Loader Settings UI.

### Fixes

- [#645](https://gitlab.com/meltano/meltano/issues/645) Fixed confusion around Loader Settings and Analyze database settings

## 0.24.0 - (2019-05-06)

---

### New

- [#622](https://gitlab.com/meltano/meltano/issues/622) Added ELT flow UI Routes & Deep Linking to advance user through next steps after each step's save condition vs. requiring them to manually click the next step to advance
- [#598](https://gitlab.com/meltano/meltano/issues/598) Updated color and greyscale use in the context of navigation and interactive elements to better communicate UI hierarchy
- [#607](https://gitlab.com/meltano/meltano/issues/607) Add "All/Default/Custom" button bar UI for improved entities selection UX
- [#32](https://gitlab.com/meltano/meltano-marketing/issues/32) Integrate Algolia Search for docs
- [#590](https://gitlab.com/meltano/meltano/issues/590) Add documentation for deploying Meltano in ECS
- [#628](https://gitlab.com/meltano/meltano/issues/628) Add documentation for tap-mongodb
- [!605](https://gitlab.com/meltano/meltano/merge_requests/605) Added tooltips for areas of UI that are WIP for better communication of a feature's status

### Changes

- [375](https://gitlab.com/meltano/meltano/issues/375) Meltano can now run on any host/port

### Fixes

- [#595](https://gitlab.com/meltano/meltano/issues/595) Fix `meltano invoke` not working properly with `dbt`
- [#606](https://gitlab.com/meltano/meltano/issues/606) Fix `SingerRunner.bookmark_state()` to properly handle and store the state output from Targets as defined in the Singer.io Spec.

## 0.23.0 - (2019-04-29)

---

### New

- [#32](https://gitlab.com/meltano/meltano-marketing/issues/32) Integrate Algolia Search for docs

### Changes

- [#522](https://gitlab.com/meltano/meltano/issues/522) Update Carbon tutorial with new instructions and screenshots

## 0.22.0 - (2019-04-24)

---

### New

- [#477](https://gitlab.com/meltano/meltano/issues/477) Add ability for users to sign up for email newsletters
- [!580](https://gitlab.com/meltano/meltano/merge_requests/580) Add sorting to plugins for improved UX, both UI via extractors/loaders/etc. and `meltano discover all` benefit from sorted results
- [!528](https://gitlab.com/meltano/meltano/issues/528) Add documentation for RBAC alpha feature and environment variables

### Changes

- [#588](https://gitlab.com/meltano/meltano/issues/588) Updated core navigation and depth hierarchy styling to facilitate main user flow and improved information architecture
- [#591](https://gitlab.com/meltano/meltano/issues/591) Revert #484: remove `meltano ui` being run outside a Meltano project.
- [#584](https://gitlab.com/meltano/meltano/issues/584) Initial v1 for enabling user to setup ELT linearly through the UI via a guided sequence of steps

### Fixes

- [#600](https://gitlab.com/meltano/meltano/issues/600) Fix a bug with meltano select when the extractor would output an invalid schema
- [#597](https://gitlab.com/meltano/meltano/issues/597) Automatically open the browser when `meltano ui` is run

## 0.21.0 - (2019-04-23)

---

### New

- [#477](https://gitlab.com/meltano/meltano/issues/477) Add ability for users to sign up for email newsletters

### Changes

- [#591](https://gitlab.com/meltano/meltano/issues/591) Revert #484: remove `meltano ui` being run outside a Meltano project.

## 0.20.0 - (2019-04-15)

---

### New

- Add documentation on custom transformations and models. Link to Tutorial: https://www.meltano.com/tutorials/create-custom-transforms-and-models.html

## 0.19.1 - (2019-04-10)

---

### New

- [#539](https://gitlab.com/meltano/meltano/issues/539) Add Tutorial for "Using Jupyter Notebooks" with Meltano
- [#534](https://gitlab.com/meltano/meltano/issues/534) Add UI entity selection for a given extractor
- [#520](https://gitlab.com/meltano/meltano/issues/520) Add v1 UI for extractor connector settings
- [#486](https://gitlab.com/meltano/meltano/issues/486) Add the `model-gitlab` plugin to Meltano. It includes .m5o files for analyzing data fetched using the Gitlab API. Repository used: https://gitlab.com/meltano/model-gitlab
- [#500](https://gitlab.com/meltano/meltano/issues/500) Add the `model-stripe` plugin to Meltano. It includes .m5o files for analyzing data fetched using the Stripe API. Repository used: https://gitlab.com/meltano/model-stripe
- [#440](https://gitlab.com/meltano/meltano/issues/440) Add the `model-zuora` plugin to Meltano. It includes .m5o files for analyzing data fetched using the Zuora API. Repository used: https://gitlab.com/meltano/model-zuora
- [#541](https://gitlab.com/meltano/meltano/issues/541) Add a 404 page for missing routes on the web app

### Fixes

- [#576](https://gitlab.com/meltano/meltano/issues/576) Fix switching between designs now works
- [#555](https://gitlab.com/meltano/meltano/issues/555) Fix `meltano discover` improperly displaying plugins
- [#530](https://gitlab.com/meltano/meltano/issues/530) Fix query generation for star schemas
- [#575](https://gitlab.com/meltano/meltano/issues/575) Move Airflow configuration to .meltano/run/airflow
- [#571](https://gitlab.com/meltano/meltano/issues/571) Fix various routing and API endpoint issues related to recent `projects` addition

## 0.19.0 - (2019-04-08)

---

### New

- [#513](https://gitlab.com/meltano/meltano/issues/513) Added initial e2e tests for the UI
- [#431](https://gitlab.com/meltano/meltano/issues/431) Add the `tap-zendesk` transform to Meltano. It is using the dbt package defined in https://gitlab.com/meltano/dbt-tap-zendesk
- [484](https://gitlab.com/meltano/meltano/issues/484) Updated `meltano ui` to automatically launch the UI, and projects from the UI (previously only an option in the CLI)
- [#327](https://gitlab.com/meltano/meltano/issues/327) Add `meltano add --custom` switch to enable integration of custom plugins
- [#540](https://gitlab.com/meltano/meltano/issues/540) Add CHANGELOG link in intro section of the docs
- [#431](https://gitlab.com/meltano/meltano/issues/431) Add the `model-zendesk` plugin to Meltano. It includes .m5o files for analyzing data fetched using the Zendesk API. Repository used: https://gitlab.com/meltano/model-zendesk
- [!544](https://gitlab.com/meltano/meltano/merge_requests/544) Add support for extracting data from CSV files by adding [tap-csv](https://gitlab.com/meltano/tap-csv) to Meltano
- [#514](https://gitlab.com/meltano/meltano/issues/514) Add 'airflow' orchestrators plugin to enable scheduling
- Add the `tap-zuora` transform to Meltano. It is using the dbt package defined in https://gitlab.com/meltano/dbt-tap-zuora

### Changes

- [#455](https://gitlab.com/meltano/meltano/issues/455) Add documentation about `target-snowflake`

### Fixes

- [#507](https://gitlab.com/meltano/meltano/issues/507) Ensure design name and table name don't need to match so multiple designs can leverage a single base table
- [#551](https://gitlab.com/meltano/meltano/issues/551) Fix HDA queries generated when an attribute is used both as a column and as an aggregate.
- [#559](https://gitlab.com/meltano/meltano/issues/559) Add support for running custom transforms for taps without default dbt transforms.

## 0.18.0 - (2019-04-02)

---

### New

- [#432](https://gitlab.com/meltano/meltano/issues/432) Add the `tap-zuora` transform to Meltano. It is using the dbt package defined in https://gitlab.com/meltano/dbt-tap-zuora

### Changes

- Remove Snowflake references from advanced tutorial.
- [#2 dbt-tap-zuora](https://gitlab.com/meltano/dbt-tap-zuora/issues/2) Remove custom SFDC related attributes from Zuora Account and Subscription Models
- Update [Contributing - Code Style](https://meltano.com/docs/contributing.html#code-style) documentation to including **pycache** troubleshooting

### Fixes

- [#529](https://gitlab.com/meltano/meltano/issues/529) Resolve "SFDC Tutorial - ELT Fails due to invalid schema.yml" by [#4 dbt-tap-salesforce](https://gitlab.com/meltano/dbt-tap-salesforce/issues/4) removing the schema.yml files from the dbt models for tap-salesforce.
- [#502](https://gitlab.com/meltano/meltano/issues/502) Fix the situation where an m5o has no joins, the design still will work.

## 0.17.0 - (2019-03-25)

---

### New

- [#485](https://gitlab.com/meltano/meltano/issues/485) Added various UI unit tests to the Analyze page
- [#370](https://gitlab.com/meltano/meltano/issues/370) Enabled authorization using role-based access control for Designs and Reports

### Changes

- [#283](https://gitlab.com/meltano/meltano/issues/283) Silence pip's output when there is not error
- [#468](https://gitlab.com/meltano/meltano/issues/468) Added reminder in docs regarding the need for `source venv/bin/activate` in various situations and added minor copy updates

### Fixes

- [#433](https://gitlab.com/meltano/meltano/issues/433) Add the `sandbox` configuration to `tap-zuora`.
- [#501](https://gitlab.com/meltano/meltano/issues/501) Fix `meltano ui` crashing when the OS ran out of file watcher.
- [#510](https://gitlab.com/meltano/meltano/issues/510) Fix an issue when finding the current Meltano project in a multi-threaded environment.
- [#494](https://gitlab.com/meltano/meltano/issues/494) Improved documentation around tutorials and Meltano requirements
- [#492](https://gitlab.com/meltano/meltano/issues/492) A few small contextual additions to help streamline the release process
- [#503](https://gitlab.com/meltano/meltano/issues/503) Fix a frontend sorting issue so the backend can properly generate an up-to-date query

## 0.16.0 - (2019-03-18)

---

### New

- Add support for extracting data from Gitlab through the updated tap-gitlab (https://gitlab.com/meltano/tap-gitlab)
- Add the `tap-gitlab` transform to Meltano. It is using the dbt package defined in https://gitlab.com/meltano/dbt-tap-gitlab
- Add "Copy to Clipboard" functionality to code block snippets in the documentation
- Add the `tap-stripe` transform to Meltano. It is using the dbt package defined in https://gitlab.com/meltano/dbt-tap-stripe
- Add new command `meltano add model [name_of_model]`
- Add models to the available plugins

### Changes

- Various documentation [installation and tutorial improvements](https://gitlab.com/meltano/meltano/issues/467#note_149858308)
- Added troubleshooting button to help users add context to a pre-filled bug issue

### Fixes

- Fix the API database being mislocated
- Replaced the stale Meltano UI example image in the Carbon Emissions tutorial
- 473: Fix the docker image (meltano/meltano) from failing to expose the API

## 0.15.1 - (2019-03-12)

---

### Fixes

- locks down dependencies for issues with sqlalchemy snowflake connector

## 0.15.0 - (2019-03-11)

---

### New

- Add Salesforce Tutorial to the docs
- Add documentation for the permissions command
- Add tracking for the `meltano ui` command

### Fixes

- Updated analytics to properly recognize SPA route changes as pageview changes

## 0.14.0 - (2019-03-04)

---

### New

- Update stages table style in docs
- Add custom transforms and models tutorial to the docs

### Changes

- Add api/v1 to every route
- Update DbtService to always include the my_meltano_project model when transform runs

### Fixes

- Resolved duplicate display issue of Dashboards and Reports on the Files page
- Removed legacy `carbon.dashboard.m5o` (regression from merge)
- Updated dashboards and reports to use UI-friendly name vs slugified name
- Fix minor clipped display issue of right panel on `/settings/database`
- Fix minor display spacing in left panel of Settings
- Fix dashboard page to properly display a previously active dashboard's updated reports
- Fix pre-selected selections for join aggregates when loading a report
- Fix charts to display multiple aggregates (v1)
- Fix 404 errors when refreshing the frontend
- Fix a regression where the Topics would not be shown in the Files page

## 0.13.0 - (2019-02-25)

---

### New

- Add the `tap-salesforce` transform to Meltano. It is using the dbt package defined in https://gitlab.com/meltano/dbt-tap-salesforce
- Add m5o model and tables for tap-salesforce
- Updated the deep-link icon (for Dashboards/Reports on the Files page)

### Changes

- Polished the RBAC view, making it clearer the feature is experimental.
- Rename "Models" to "Topics"
- Use the current connection's schema when generating queries at run time for Postgres Connections.
- Add support for multiple Aggregates over the same attribute when generating HDA queries.

## 0.12.0 - (2019-02-21)

---

### New

- UI cleanup across routes (Analyze focus) and baseline polish to mitigate "that looks off comments"
- Update installation and contributing docs
- Meltano implement role-based access control - [!368](https://gitlab.com/meltano/meltano/merge_requests/368)
- Add version CLI commands for checking current Meltano version
- Add deep linking to dashboards
- Add deep linking to reports

### Fixes

- Fixed a problem when environment variables where used as default values for the CLI - [!390](https://gitlab.com/meltano/meltano/merge_requests/390)
- Fixed dashboards initial load issue due to legacy (and empty) `carbon.dashboard.m5o` file
- New standardized approach for `.m5o` id generation (will need to remove any dashboard.m5o and report.m5o)

## 0.11.0 - (2019-02-19)

---

### New

- Update installation and contributing docs
- Add support for generating Hyper Dimensional Aggregates (HDA)
- Add internal Meltano classes for representing and managing Designs, Table, Column, Aggregate, Definitions, and Query definitions

### Changes

- Move core functionality out of `api/controllers` to `/core/m5o` (for m5o and m5oc management) and `/core/sql` (for anything related to sql generation)

### Fixes

- Fixed a problem when environment variables where used as default values for the CLI - [!390](https://gitlab.com/meltano/meltano/merge_requests/390)

## 0.10.0 - (2019-02-12)

---

### New

- Add gunicorn support for Meltano UI as a WSGI application - [!377](https://gitlab.com/meltano/meltano/merge_requests/377)
- Meltano will now generate the minimal joins when building SQL queries - [!382](https://gitlab.com/meltano/meltano/merge_requests/382)

### Changes

- Add analytics to authentication page
- Meltano will now use SQLite for the job log. See https://meltano.com/docs/architecture.html#job-logging for more details.
- Removed manual `source .env` step in favor of it running automatically

### Fixes

- Meltano will correctly source the `.env`
- fixed charts to render as previously they were blank
- Fixed Analyze button groupd CSS to align as a single row

### Breaks

- Meltano will now use SQLite for the job log. See https://meltano.com/docs/architecture.html#job-logging for more details.
- URL routing updates ('/model' to '/files', removed currently unused '/extract', '/load', '/transform' and '/project/new')

## 0.9.0 - (2019-02-05)

---

### New

- add ability to save reports
- add ability to update an active report during analysis
- add ability to load reports
- add dashboards page and related add/remove report functionality

### Changes

- Generate default `Meltano UI` connection for the `meltano.db` SQLite DB when a new project is created with `meltano init`
- updated main navigation to Files, Analysis, and Dashboards
- Update the `meltano permissions grant` command to fetch the existing permissions from the Snowflake server and only return sql commands for permissions not already assigned
- Add `--diff` option to the `meltano permissions grant` command to get a full diff with the permissions already assigned and new ones that must be assigned

### Fixes

- Entry model definition correctly defines `region_id`.
- Updated the Fundamentals documentation section regarding reports
- Fixed Files page for empty state of Dashboards and Reports
- Fixed Analyze page's left column to accurately preselect columns and aggregates after loading a report

## 0.8.0 - (2019-01-29)

---

### New

- Add tracking of anonymous `meltano cli` usage stats to Meltano's Google Analytics Account
- Add `project_config.yml` to all meltano projects to store concent for anonymous usage tracking and the project's UUID

### Changes

- Add `--no_usage_stats` option to `meltano init <project_name>` to allow users to opt-out from anonymous usage stats tracking
- Bundled Meltano models are now SQLite compatible.

## 0.7.0 - (2019-01-22)

---

### New

- Added basic authentication support for meltano ui.
- Meltano will now automatically source the .env
- Updated docs with `.m5o` authoring requirements and examples
- add support for timeframes in tables
- add basic analytics to understand usage
- add disabled UI for the lack of timeframes support in sqlite
- update Results vs. SQL UI focus based on a results response or query update respectively

### Changes

- Meltano will now discover components based on `https://meltano.com/discovery.yml`
- sample designs are now packaged with meltano

### Fixes

- Updated mobile menu to work as expected
- Updated tutorial docs with improved CLI commands and fixed the host setting to `localhost`

## 0.6.1 - (2019-01-15)

---

## 0.6.0 - (2019-01-15)

---

### New

- add new command `meltano add transform [name_of_dbt_transformation]`
- add transforms to the available plugins

### Changes

- Auto install missing plugins when `meltano elt` runs
- Terminology updates for simpler understanding

### Fixes

- Edit links on the bottom of doc pages are working now

### Breaks

- Updated docs tutorial bullet regarding inaccurate "Validate" button

## 0.5.0 - (2019-01-09)

---

### New

- ensure `meltano init <project-name>` runs on windows
- settings ui now provides sqlite-specific controls for sqlite dialect
- add `target-sqlite` to available loaders for meltano projects
- add new command `meltano add transformer [name_of_plugin]`
- add transformers (dbt) to the available plugins

### Changes

- extractors and loaders are arguments in the elt command instead of options
- `meltano www` is now `meltano ui`
- remove dbt installation from `meltano init`
- move everything dbt related under `transform/`
- update `meltano elt` to not run transforms by default
- update `meltano elt` to auto generate the job_id (job_id has been converted to an optional argument)

### Fixes

- left joins now work correctly in analyze.
- fixed broken sql toggles in analyze view
- fixed sql output based on sql toggles in analyze view

## 0.4.0 - (2019-01-03)

---

### New

- add Using Superset with Meltano documentation

## 0.3.3 - (2018-12-21)

---

## 0.3.2 - (2018-12-21)

---

## 0.3.1 - (2018-12-21)

---

### Changes

- add default models for 'tap-carbon-intensity'.
- Meltano Analyze is now part of the package.
- removes database dependency from Meltano Analyze and uses .ma files
- update the error message when using Meltano from outside a project - [!238](https://gitlab.com/meltano/meltano/merge_requests/238)

## 0.3.0 - (2018-12-18)

---

### New

- updated Settings view so each database connection can be independently disconnected
- add `meltano select` to manage what is extracted by a tap.

### Changes

- documentation site will utilize a new static site generation tool called VuePress

- meltano.com will be deployed from the meltano repo

### Fixes

- model dropdown now updates when updating database (no longer requires page refresh)
- prevent model duplication that previously occurred after subsequent "Update Database" clicks

## 0.2.2 - (2018-12-11)

---

### Changes

- documentation site will utilize a new static site generation tool called VuePress
- first iteration of joins (working on a small scale)

## 0.2.1 - (2018-12-06)

---

### Fixes

- resolve version conflict for `idna==2.7`
- fix the `discover` command in the docker images
- fix the `add` command in the docker images
- fix module not found for meltano.core.permissions.utils

## 0.2.0 - (2018-12-04)

---

### New

- add `meltano permissions grant` command for generating permission queries for Postgres and Snowflake - [!90](https://gitlab.com/meltano/meltano/merge_requests/90)
- add 'tap-stripe' to the discovery

### Changes

- demo with [carbon intensity](https://gitlab.com/meltano/tap-carbon-intensity), no API keys needed
- .ma file extension WIP as alternative to lkml

### Fixes

- fix order in Meltano Analyze

## 0.1.4 - (2018-11-27)

### Fixes

- add default values for the 'www' command - [!185](https://gitlab.com/meltano/meltano/merge_requests/185)
- add CHANGELOG.md
- fix a problem with autodiscovery on taps - [!180](https://gitlab.com/meltano/meltano/merge_requests/180)

### Changes

- move the 'api' extra package into the default package
- add 'tap-fastly' to the discovery

---

## 0.1.3

### Changes

- remove `setuptools>=40` dependency
- `meltano` CLI is now in the `meltano` package

## 0.1.2

### Fixes

- target output state is now saved asynchronously

## 0.1.1

### Changes

- initial release<|MERGE_RESOLUTION|>--- conflicted
+++ resolved
@@ -16,13 +16,9 @@
 
 ### Fixes
 
-<<<<<<< HEAD
 - [#3024](https://gitlab.com/meltano/meltano/-/issues/3024) Make `meltano upgrade` work when Meltano is installed with pipx.
 - [#3115](https://gitlab.com/meltano/meltano/-/issues/3115) Ensure multi-yaml `include_paths` are correctly referenced even if Meltano is not called from the root directory.
-=======
-[#3024](https://gitlab.com/meltano/meltano/-/issues/3024) Make `meltano upgrade` work when Meltano is installed with pipx.
 - [#3167](https://gitlab.com/meltano/meltano/-/issues/3167) Add sub-schema for meltano.yml environments.
->>>>>>> 9a752b01
 
 ### Breaks
 
