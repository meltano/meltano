# CHANGELOG

All notable changes to this project will be documented in this file.
This project adheres to [Semantic Versioning](http://semver.org/) and [Keep a Changelog](http://keepachangelog.com/).



## Unreleased
---

### New

<<<<<<< HEAD
- [#2095](https://gitlab.com/meltano/meltano/-/issues/2089) Support singular and plural plugin types in CLI arguments
- [#2095](https://gitlab.com/meltano/meltano/-/issues/2089) Allow list of plugin names of same type to be provided to `meltano add` and `meltano install`

- [#2089](https://gitlab.com/meltano/meltano/-/issues/2089) Add new 'files' plugin type to allow plugin-specific files to be added to a Meltano project automatically
=======
- [#2090](https://gitlab.com/meltano/meltano/-/issues/2090) Allow SERVER_NAME, SECRET_KEY, and SECURITY_PASSWORD_SALT to be set using environment instead of ui.cfg
>>>>>>> 78c03d97

### Changes

### Fixes

- [#2096](https://gitlab.com/meltano/meltano/-/issues/2096) Remove noisy migration-related logging from CLI command output

### Breaks


## 1.35.1 - (2020-06-11)
---

### Changes

- [#2094](https://gitlab.com/meltano/meltano/-/issues/2094) Consistently refer to plugin types and names in CLI output

### Fixes

- [#2092](https://gitlab.com/meltano/meltano/-/issues/2092) Only install plugins related to plugins of the specified type when running `meltano install <plugin_type> --include-related`
- [#2093](https://gitlab.com/meltano/meltano/-/issues/2093) Print error when transform plugin is installed before dbt
- [#2089](https://gitlab.com/meltano/meltano/-/issues/2089) Don't add Airflow and dbt-specific files to Meltano project until plugins are added explicitly
- [#2089](https://gitlab.com/meltano/meltano/-/issues/2089) Don't add docker-compose.yml to Meltano project by default


## 1.35.0 - (2020-06-09)
---

### New

- [#2013](https://gitlab.com/meltano/meltano/-/issues/2013) Add `--store` option to `meltano config` with possible values `db` and `meltano_yml`
- [#2087](https://gitlab.com/meltano/meltano/-/issues/2087) Add `--plugin-type` option to `meltano config` and `meltano invoke`
- [#2088](https://gitlab.com/meltano/meltano/-/issues/2088) Add `meltano upgrade` subcommands `package`, `files`, `database`, and `models`

### Changes

- [#2064](https://gitlab.com/meltano/meltano/-/issues/2064) Print environment-specific instructions when `meltano upgrade` is run from inside Docker
- [#2013](https://gitlab.com/meltano/meltano/-/issues/2013) Have `meltano config` store in meltano.yml instead of system database by default
- [#2087](https://gitlab.com/meltano/meltano/-/issues/2087) Skip plugins that are not configurable or invokable when finding plugin by name in `meltano config` and `meltano invoke`

### Fixes

- [#2080](https://gitlab.com/meltano/meltano/-/issues/2080) Don't try to overwrite .gitignore when upgrading Meltano and project
- [#2065](https://gitlab.com/meltano/meltano/-/issues/2065) Don't have `meltano upgrade` complain when `meltano ui`'s `gunicorn` isn't running
- [#2085](https://gitlab.com/meltano/meltano/-/issues/2085) Don't change order of object and set values when meltano.yml is updated programatically
- [#2086](https://gitlab.com/meltano/meltano/-/issues/2086) Ensure "meltano config --format=json" prints actual JSON instead of Python object


## 1.34.2 - (2020-05-29)
---

### Fixes

- [#2076](https://gitlab.com/meltano/meltano/-/issues/2076) Fix bug that caused Airflow to look for DAGs in plugins dir instead of dags dir
- [#2077](https://gitlab.com/meltano/meltano/-/issues/2077) Fix potential dependency version conflicts by ensuring Meltano venv is not inherited by invoked plugins other than Airflow
- [#2075](https://gitlab.com/meltano/meltano/-/issues/2075) Update Airflow configand run `initdb` every time it is invoked
- [#2078](https://gitlab.com/meltano/meltano/-/issues/2078) Have Airflow DAG respect non-default system database URI set through `MELTANO_DATABASE_URI` env var or `--database-uri` option


## 1.34.1 - (2020-05-26)
---

### Fixes

- [#2063](https://gitlab.com/meltano/meltano/-/merge_requests/2063) Require `psycopg2-binary` instead of `psycopg2` so that build dependency `pg_config` doesn't need to be present on system


## 1.34.0 - (2020-05-26)
---

### New

- [!1664](https://gitlab.com/meltano/meltano/-/merge_requests/1664) Automatically populate `env` properties on newly added custom plugin `settings` in `meltano.yml`
- [!1664](https://gitlab.com/meltano/meltano/-/merge_requests/1664) Have `meltano config <plugin> list` print default value along with setting name and env var
- [!1664](https://gitlab.com/meltano/meltano/-/merge_requests/1664) Pass configuration environment variables when invoking plugins
- [!1664](https://gitlab.com/meltano/meltano/-/merge_requests/1664) Set `MELTANO_EXTRACTOR_NAME`, `MELTANO_EXTRACTOR_NAMESPACE`, and `MELTANO_EXTRACT_{SETTING...}` environment variables when invoking loader or transformer
- [!1664](https://gitlab.com/meltano/meltano/-/merge_requests/1664) Set `MELTANO_LOADER_NAME`, `MELTANO_LOADER_NAMESPACE`, and `MELTANO_LOAD_{SETTING...}` environment variables when invoking transformer
- [!1664](https://gitlab.com/meltano/meltano/-/merge_requests/1664) Allow dbt project dir, profiles dir, target, source schema, target schema, and models to be configured like any other plugin, with defaults based on pipeline-specific environment variables
- [#2029](https://gitlab.com/meltano/meltano/-/issues/2029) Allow target-postgres and target-snowflake schema to be overridden through config, with default based on pipeline's extractor's namespace
- [#2062](https://gitlab.com/meltano/meltano/-/issues/2062) Support `--database-uri` option and `MELTANO_DATABASE_URI` env var on `meltano init`
- [#2062](https://gitlab.com/meltano/meltano/-/issues/2062) Add support for PostgreSQL 12 as a system database by updating SQLAlchemy

### Changes

- [!1664](https://gitlab.com/meltano/meltano/-/merge_requests/1664) Infer compatibility between extractor and transform based on namespace rather than name
- [!1664](https://gitlab.com/meltano/meltano/-/merge_requests/1664) Determine transform dbt model name based on namespace instead of than replacing `-` with `_` in name
- [!1664](https://gitlab.com/meltano/meltano/-/merge_requests/1664) Don't pass environment variables with "None" values to plugins if variables were unset
- [!1664](https://gitlab.com/meltano/meltano/-/merge_requests/1664) Determine Meltano Analyze schema based on transformer's `target_schema` or loader's `schema` instead of `MELTANO_ANALYZE_SCHEMA` env var
- [#2053](https://gitlab.com/meltano/meltano/-/issues/2053) Bump dbt version to 0.16.1

### Fixes

- [#2059](https://gitlab.com/meltano/meltano/-/issues/2059) Properly handle errors in before/after install hooks


## 1.33.0 - (2020-05-21)
---

### Changes

- [#2028](https://gitlab.com/meltano/meltano/-/issues/2028) Improve descriptions and default values of `meltano add --custom` prompts

### Fixes

- [#2042](https://gitlab.com/meltano/meltano/-/issues/2042) Fix bug causing Connection Setup UI to fail when plugin docs URL is not set
- [#2045](https://gitlab.com/meltano/meltano/-/issues/2045) Hide plugin logo in UI if image file could not be found
- [#2043](https://gitlab.com/meltano/meltano/-/issues/2043) Use plugin name in UI when label is not set, instead of not showing anything
- [#2044](https://gitlab.com/meltano/meltano/-/issues/2044) Don't show button to open Log Modal on Pipelines page if pipeline has never run


## 1.32.1 - (2020-05-15)
---

### Fixes

- [#2024](https://gitlab.com/meltano/meltano/-/issues/2024) Have plugin venvs not inherit Meltano venv to prevent wrong versions of modules from being loaded


## 1.32.0 - (2020-05-11)
---

### New

- [#2019](https://gitlab.com/meltano/meltano/-/issues/2019) Ask for setting names when adding a new custom plugin

### Changes

- [#2011](https://gitlab.com/meltano/meltano/-/issues/2011) Make tap-gitlab private_token setting optional for easier extraction of public groups and projects
- [#2012](https://gitlab.com/meltano/meltano/-/issues/2012) Add target-jsonl loader

### Fixes

- [#2010](https://gitlab.com/meltano/meltano/-/issues/2010) Fix bug causing dot-separated config keys to not be nested in generated tap or target config
- [#2020](https://gitlab.com/meltano/meltano/-/issues/2020) Fix bug that caused `meltano select` to add `select` option to every plugin in `meltano.yml` instead of just the specified one
- [#2021](https://gitlab.com/meltano/meltano/-/issues/2021) Only ask for capabilities when adding a custom extractor, not a loader or other plugin


## 1.31.0 - (2020-05-04)
---

### Changes

- [#1987](https://gitlab.com/meltano/meltano/-/issues/1987) Restore GitLab and Zendesk data sources in UI
- [#2005](https://gitlab.com/meltano/meltano/-/issues/2005) Add "Don't see your data source here?" option in UI
- [#2008](https://gitlab.com/meltano/meltano/-/issues/2008) Clarify that pipelines UI only supports target-postgres
- [#2007](https://gitlab.com/meltano/meltano/-/issues/2007) Don't install airflow, dbt and target-postgres by default as part of 'meltano init'
- [#2007](https://gitlab.com/meltano/meltano/-/issues/2007) Only run 'airflow scheduler' as part of 'meltano ui' when airflow is installed
- [#2007](https://gitlab.com/meltano/meltano/-/issues/2007) Install airflow, dbt, and target-postgres on DigitalOcean images


## 1.30.1 - (2020-04-23)
---

### Fixes
- [#1985](https://gitlab.com/meltano/meltano/-/issues/1985) Fixed bug with Airflow installs WTForms 2.3.0 instead of 2.2.1, which is incompatible


## 1.30.0 - (2020-04-20)
---

### New

- [#1953](https://gitlab.com/meltano/meltano/-/issues/1953) Show design attribute descriptions in tooltips in report builder
- [#1787](https://gitlab.com/meltano/meltano/-/issues/1787) Show Shopify extractor in UI

### Changes

- [!1611](https://gitlab.com/meltano/meltano/-/merge_requests/1611) Only show design description if it is different from design label


## 1.29.1 - (2020-04-16)
---

### New

- [#1948](https://gitlab.com/meltano/meltano/-/issues/1948) Show Intercom button in bottom right on MeltanoData.com instances
- [#1930](https://gitlab.com/meltano/meltano/-/issues/1930) Add button to remove report from dashboard when editing dashboard
- [#1845](https://gitlab.com/meltano/meltano/-/issues/1845) Add button to delete report to report builder interface
- [#1849](https://gitlab.com/meltano/meltano/-/issues/1849) Add button to rename report to report builder interface
- [#1951](https://gitlab.com/meltano/meltano/-/issues/1951) Add button to edit dashboard name and description to dashboard page

### Changes

- [!1607](https://gitlab.com/meltano/meltano/-/merge_requests/1607) Move date range picker into results area of report builder interface
- [!1608](https://gitlab.com/meltano/meltano/-/merge_requests/1608) Make report title more prominent in report builder


## 1.29.0 - (2020-04-13)
---

## 1.28.1 - (2020-04-09)
---

### New

- [#1940](https://gitlab.com/meltano/meltano/-/issues/1940) Show Google Ads extractor in UI

### Changes

- [#1941](https://gitlab.com/meltano/meltano/-/issues/1941) Suggest disabling ad blocker if inline docs iframe for an Ads or Analytics extractor failed to load
- [#1667](https://gitlab.com/meltano/meltano/-/issues/1667) Have 'meltano init' create system database and install airflow, dbt, and target-postgres plugins

### Fixes

- [#1942](https://gitlab.com/meltano/meltano/-/issues/1942) Ensure navigation bar is hidden in production when docs are viewed inline


## 1.28.0 - (2020-04-06)
---

### New

- [#1937](https://gitlab.com/meltano/meltano/-/issues/1937) Add optional `plugin_type` argument to `meltano install` to only (re)install plugins of a certain type


### Fixes

- [#1938](https://gitlab.com/meltano/meltano/-/issues/1938) Display error message when viewing dashboard before pipeline has run


## 1.27.3 - (2020-04-02)
---

### Fixes

- [#1938](https://gitlab.com/meltano/meltano/-/issues/1938) Fix regression causing dashboards and reports not to load when readonly mode is enabled (like on the demo instance)


## 1.27.2 - (2020-04-02)
---

### Fixes

- [#1936](https://gitlab.com/meltano/meltano/-/issues/1936) Fix regression causing UI to fail when analytics/tracking is enabled


## 1.27.1 - (2020-04-02)
---

### New

- [#1477](https://gitlab.com/meltano/meltano/-/issues/1477) Allow read-only mode and authentication to be used at the same time, to allow anonymous read-only access and only require authentication for write actions.
- [#1914](https://gitlab.com/meltano/meltano/-/issues/1914) Allow default dashboards and reports to be updated in place if package contains snapshots of older versions
- [#1933](https://gitlab.com/meltano/meltano/-/issues/1933) Allow Meltano UI Google Analytics ID to be overridden using environment variable

### Changes

- [#1896](https://gitlab.com/meltano/meltano/-/issues/1896) Set pipeline update interval to daily by default, to start after first successful manual run
- [#1888](https://gitlab.com/meltano/meltano/-/issues/1888) Explain in "Edit Connection" button tooltip why it may be disabled
- [#1890](https://gitlab.com/meltano/meltano/-/issues/1890) Clarify that changing Start Date requires a new pipeline to be set up
- [#1892](https://gitlab.com/meltano/meltano/-/issues/1892) Clarify in Run Log modal that the "Explore" button can also be found on the Connections page
- [#1891](https://gitlab.com/meltano/meltano/-/issues/1891) Show data source logo and label in Run Log modal header insteadof pipeline ID
- [#1893](https://gitlab.com/meltano/meltano/-/issues/1893) Hide "Download Log" button while pipeline is running instead of disabling it
- [#1894](https://gitlab.com/meltano/meltano/-/issues/1894) Suggest connecting a data source on Pipelines page when there are no pipelines yet
- [#1912](https://gitlab.com/meltano/meltano/-/issues/1912) Suggest user gets in touch if the report they're looking for is not included by default

### Fixes

- [#1911](https://gitlab.com/meltano/meltano/-/issues/1911) Display "Last updated: Updating..." instead of "Last updated: 1969-12-31" on reports while pipeline is running
- [#1910](https://gitlab.com/meltano/meltano/-/issues/1910) Fix pipeline "Start date" and report "Data starting from" off-by-1 errors caused by timezone differences


## 1.27.0 - (2020-03-30)
---

### Changes

- [#1909](https://gitlab.com/meltano/meltano/-/issues/1909) Suggest disabling ad blocker if request related to an Ads or Analytics extractor was blocked by browser
- [#1886](https://gitlab.com/meltano/meltano/-/issues/1886) Don't prepopulate date fields that are not required and are better left blank
- [#1887](https://gitlab.com/meltano/meltano/-/issues/1887) Hide End Date fields in connection setup since our end-users will want to import everything
- [#1905](https://gitlab.com/meltano/meltano/-/issues/1905) Hide Google Analytics Reports field from UI since startup founder end-users will stick with default

### Fixes

- [#1920](https://gitlab.com/meltano/meltano/-/issues/1920) Fix extractor logo on Google Analytics Explore page
- [#1895](https://gitlab.com/meltano/meltano/-/issues/1895) Fix bug causing newly created pipeline not to show as running when it is
- [#1906](https://gitlab.com/meltano/meltano/-/issues/1906) Fix "Test Connection" for extractors that require a file to be uploaded, like Google Analytics
- [#1931](https://gitlab.com/meltano/meltano/-/issues/1931) Validate uploaded file path when saving or testing connection settings


## 1.26.2 - (2020-03-26)
---

### Fixes

- [#1883](https://gitlab.com/meltano/meltano/-/issues/1883) Fix dashboard and embedded reports failing to load when design has no joins


## 1.26.1 - (2020-03-26)
---

### Changes

- [#1854](https://gitlab.com/meltano/meltano/-/issues/1854) Remove non-marketing-sales data sources from UI
- [#1881](https://gitlab.com/meltano/meltano/-/issues/1881) Store in system database when user was last active
- [#1846](https://gitlab.com/meltano/meltano/-/issues/1846) Freeze reports with relative date filters in time when shared or embedded
- [#1847](https://gitlab.com/meltano/meltano/-/issues/1847) Show date range on embedded reports and dashboards
- [#1847](https://gitlab.com/meltano/meltano/-/issues/1847) Show date range on reports on dashboards


## 1.26.0 - (2020-03-23)
---

### Changes

- [#1188](https://gitlab.com/meltano/meltano/-/issues/1188) Allow sorting by timeframe period columns (e.g. "Creation Date: Month", "Creation Date: Year")
- [#1873](https://gitlab.com/meltano/meltano/-/issues/1873) Display error message when viewing model/design/report before pipeline has run
- [#1874](https://gitlab.com/meltano/meltano/-/issues/1874) Print full error when initial model compilation fails
- [#1875](https://gitlab.com/meltano/meltano/-/issues/1875) Automatically run query when sorting is changed
- [#1876](https://gitlab.com/meltano/meltano/-/issues/1876) Don't store Analyze UI state in report file
- [#1877](https://gitlab.com/meltano/meltano/-/issues/1877) Allow designs to reference the same table more than once
- [#1878](https://gitlab.com/meltano/meltano/-/issues/1878) Recompile models when meltano is upgraded


## 1.25.1 - (2020-03-19)

---

### New

- [#1799](https://gitlab.com/meltano/meltano/issues/1799) Improve date range UX by displaying the date range associated with each attribute in the `<select>` (previously the user had to manually check each one-by-one to see if it had an associated date range filter)

### Changes

- [#1799](https://gitlab.com/meltano/meltano/issues/1799) Update "Date Range(s)" button label to account for pluralization
- [#1799](https://gitlab.com/meltano/meltano/issues/1799) Fallback to inline text and only display the date range `<select>` if there are two or more date ranges to filter on
- [#1799](https://gitlab.com/meltano/meltano/issues/1799) Update date range picker to initialize at the first attribute with a valid date range
- [#1799](https://gitlab.com/meltano/meltano/issues/1799) Update the Report Builder's "jump to date range dropdown" buttons (small calendar icon button associated with the left pane's attribute items) to automatically focus the date range that's associated

### Fixes

- [#1872](https://gitlab.com/meltano/meltano/-/issues/1872) Delete state left over from different pipeline run for same extractor
- [#1779](https://gitlab.com/meltano/meltano/-/issues/1779) Fix loading report directly by URL when design request completes before reports request


## 1.25.0 - (2020-03-16)

---

### New

- [#1843](https://gitlab.com/meltano/meltano/issues/1843) Update the Google Ads Extractor selected attributes definition to also extract the Ad Network and Device segments for the Ads Performance Reports.

### Changes

- [#1852](https://gitlab.com/meltano/meltano/-/issues/1852) Move Pipelines after Connections in navbar
- [#1850](https://gitlab.com/meltano/meltano/-/issues/1850) Rename Connections tab "Connection" and "Pipeline" buttons to "Edit Connection", and "View Pipeline"
- [#1856](https://gitlab.com/meltano/meltano/-/issues/1856) Remove "Custom" data source option from UI
- [#1867](https://gitlab.com/meltano/meltano/-/issues/1867) Make timeframe table headings more human-friendly

### Fixes

- [#1848](https://gitlab.com/meltano/meltano/-/issues/1848) Fix Explore page "Report Builder" column loading when model name and model topic name do not match

## 1.24.1 - (2020-03-12)

---

### New

- [!1523](https://gitlab.com/meltano/meltano/merge_requests/1523) Add support for relative date filter definitions to Meltano Filters. That means that filters over dates and times can have a `[+-]N[dmy]` format instead of a fixed date. That allows Meltano to generate a date relative to a pivot date provided by in the query definition or `NOW()`.
- [#1830](https://gitlab.com/meltano/meltano/issues/1830) Add relative vs. absolute date ranges to date range picker of Report Builder

### Changes

- [#1830](https://gitlab.com/meltano/meltano/issues/1830) Update date ranges calendars with "Today" marker for improved UX

## 1.24.0 - (2020-03-09)

---

### Changes

- [#1831](https://gitlab.com/meltano/meltano/issues/1831) Change main navigation "Reports" to "Explore" and update its nested CTAs to link to a landing page per data source
- [#1705](https://gitlab.com/meltano/meltano/issues/1705) Remove `meltano permissions` feature now that it has been extracted into https://gitlab.com/gitlab-data/permifrost.
- Updated "Report Builder" page with a header to better communicate what the page is for.

### Fixes

- [#1840](https://gitlab.com/meltano/meltano/-/issues/1840) Format InputDateIso8601 value as YYYY-MM-DD since a full timestamp value could represent a different date in UTC and local timezone
- [#1842](https://gitlab.com/meltano/meltano/issues/1842) Fix empty filter attributes bug for non-join designs

## 1.23.2 - (2020-03-05)

---

### New

- [#1820](https://gitlab.com/meltano/meltano/issues/1820) Add Vertical Bar chart type to Report chart options

### Changes

- [#1820](https://gitlab.com/meltano/meltano/issues/1820) Updated chart type selection as a dropdown for improved UX (ensures the chart icon is adorned with its label)

### Fixes

- [#1837](https://gitlab.com/meltano/meltano/issues/1837) Fix tap-mongodb database name setting
- [#1838](https://gitlab.com/meltano/meltano/issues/1838) Properly handle dates and timezones in date range picker
- [#1838](https://gitlab.com/meltano/meltano/issues/1838) Ensure records on boundary dates are included when using date range picker with column of type "time"

## 1.23.1 - (2020-03-04)

---

### Fixes

- [#1836](https://gitlab.com/meltano/meltano/issues/1820) Don't crash when gunicorn is sent HUP signal to reload Meltano service

## 1.23.0 - (2020-03-02)

---

### New

- [#1601](https://gitlab.com/meltano/meltano/issues/1601) Add Explore landing pages per data source to act as an aggregate jump-off point to related dashboards, reports, report templates, and more

### Changes

- [#1601](https://gitlab.com/meltano/meltano/issues/1601) Change "Reports" CTA in each Pipeline and the JobLog modal to link to its corresponding and newly added Explore page
- [#1698](https://gitlab.com/meltano/meltano/issues/1698) Change information architecture to separate Connections and Pipelines into distinct pages

### Fixes

- [#1811](https://gitlab.com/meltano/meltano/issues/1811) Fix an issue when installing a custom plugin.
- [#1794](https://gitlab.com/meltano/meltano/issues/1794) Remove the notification field when notifications are disabled.
- [#1815](https://gitlab.com/meltano/meltano/issues/1815) Fix `mapActions` misplacement in `computed` vs. `methods`
- [#1468](https://gitlab.com/meltano/meltano/issues/1468) Update asn1crypto to get Meltano to work on macOS Catalina

## 1.22.2 - (2020-02-27)

---

### Fixes

- [#1809](https://gitlab.com/meltano/meltano/issues/1809) Fix LogModal padding render issue and `TypeError` with proper conditional check prior to dereferencing
- [#1810](https://gitlab.com/meltano/meltano/issues/1810) Fix an issue where Notifications would not be sent when the application used multiple workers

## 1.22.1 - (2020-02-26)

---

### New

- [#1783](https://gitlab.com/meltano/meltano/issues/1873) Add Shopify extractor as a hidden plugin
- [#1499](https://gitlab.com/meltano/meltano/issues/1499) Add date range selector to Analyze UI (requires a `type=date` or `type=time` in each model needing this functionality)

### Changes

- [#1777](https://gitlab.com/meltano/meltano/issues/1777) Update Meltano Analyze to only preselect the first column and aggregate attributes when no attributes have a `require`d setting
- [#1796](https://gitlab.com/meltano/meltano/issues/1796) Update date range and filter changes to trigger autorun if enabled

### Fixes

- [#1798](https://gitlab.com/meltano/meltano/issues/1798) Add OK button to toasts that couldn't be dismissed previously, to prevent them from getting in the way of modal buttons
- [#1803](https://gitlab.com/meltano/meltano/issues/1803) Ensure SMTP credentials can be set via environment variables
- [#1778](https://gitlab.com/meltano/meltano/issues/1778) Fix missing pipeline date when visiting page directly from URL

## 1.22.0 - (2020-02-24)

---

### New

- [#1646](https://gitlab.com/meltano/meltano/issues/1646) Add default Stripe dashboard
- [#1759](https://gitlab.com/meltano/meltano/issues/1759) Add default reports and dashboard for Google Ads data
- [#1775](https://gitlab.com/meltano/meltano/issues/1775) Add default dashboard for GitLab extractor
- [#1714](https://gitlab.com/meltano/meltano/issues/1714) Add support for a `required` setting in Models so Analyze can still work with more complex reporting scenarios (Facebook and Google Adwords need this)
- [#1780](https://gitlab.com/meltano/meltano/issues/1780) Add default reports and dashboard for Facebook Ads data

## 1.21.2 - (2020-02-18)

---

### New

- [#1740](https://gitlab.com/meltano/meltano/issues/1740) Add "Sharing Reports and Dashboards" section to Getting Started guide
- [#1484](https://gitlab.com/meltano/meltano/issues/1484) Add a subscription field to be notified when a Pipeline will be completed.

### Changes

- [#1740](https://gitlab.com/meltano/meltano/issues/1740) Update Getting Started guide screenshots with up-to-date UI

### Fixes

- [#1751](https://gitlab.com/meltano/meltano/issues/1751) Custom report ordering now works based on user customization
- [#1756](https://gitlab.com/meltano/meltano/issues/1756) Fix embed app to properly render based on `report` or `dashboard` type

## 1.21.1 - (2020-02-17)

---

### Fixes

- [#1754](https://gitlab.com/meltano/meltano/issues/1754) Fix duplicate "Share" button and Reports dropdown clipping issue

## 1.21.0 - (2020-02-17)

---

### New

- [#609](https://gitlab.com/meltano/meltano/issues/609) Add the Google Ads Extractor to Meltano as a hidden plugin. It will be fully enabled on Meltano UI once OAuth support is added. It uses the tap defined in https://gitlab.com/meltano/tap-adwords/
- [#1693](https://gitlab.com/meltano/meltano/issues/1693) Add default transformations for the Google Ads Extractor. They are using the dbt package defined in https://gitlab.com/meltano/dbt-tap-adwords
- [#1694](https://gitlab.com/meltano/meltano/issues/1694) Add default Meltano Models for the Google Ads Extractor. They are defined in https://gitlab.com/meltano/model-adwords
- [#1695](https://gitlab.com/meltano/meltano/issues/1695) Add documentation for the Google Ads Extractor
- [#1723](https://gitlab.com/meltano/meltano/issues/1723) Add various mobile and widescreen related style tweaks to improve base layout at mobile and widescreen widths

### Changes

- [!1460](https://gitlab.com/meltano/meltano/merge_requests/1460) Remove the FTP access from Meltano hosted instances
- [#1629](https://gitlab.com/meltano/meltano/issues/1629) Add "Share Dashboard" functionality
- [#1629](https://gitlab.com/meltano/meltano/issues/1629) Update report "Embed" button to "Share" and include a share link to accompany the embed snippet

### Fixes

- [#1680](https://gitlab.com/meltano/meltano/issues/1680) Fix initial "Last Run" button of a pipeline run to properly open the corresponding job log

## 1.20.1 - (2020-02-13)

---

### New

- [#1650](https://gitlab.com/meltano/meltano/issues/1650) create TOS page and add TOS link to website footer

### Changes

- [#1681](https://gitlab.com/meltano/meltano/issues/1681) Update `transform` during pipeline save to conditionally set `skip` vs. `run` to prevent wasted cycles for extractors that lack transformations
- [#1696](https://gitlab.com/meltano/meltano/issues/1696) Update dashboards list to be alphabetically sorted
- [#1710](https://gitlab.com/meltano/meltano/issues/1710) Hide `tap-fastly` in UI

### Fixes

- [#1696](https://gitlab.com/meltano/meltano/issues/1696) Fix duplicate chart renders when dashboard is loaded
- [#1696](https://gitlab.com/meltano/meltano/issues/1696) Fix "Add to Dashboards" button when loading an existing report (additionally updated `disabled` button states)
- [#1711](https://gitlab.com/meltano/meltano/issues/1711) Disable fields of all kinds when a plugin setting is protected or set in env or meltano.yml
- [#1712](https://gitlab.com/meltano/meltano/issues/1712) Fix lock icon tooltip message on plugin settings that were set in env or meltano.yml
- [#1677](https://gitlab.com/meltano/meltano/issues/1677) Properly represent values of boolean settings that were set using environment verariables in UI

## 1.20.0 - (2020-02-10)

---

### New

- [#1682](https://gitlab.com/meltano/meltano/issues/1682) Use human-readable update interval labels

### Changes

- [#1514](https://gitlab.com/meltano/meltano/issues/1514) Remove DBT docs integration
- [#1679](https://gitlab.com/meltano/meltano/issues/1679) Prevent the `hidden` settings from being sent to the front-end, potentially causing configuration failure

### Fixes

- [#1675](https://gitlab.com/meltano/meltano/issues/1675) Fix future grant diffing for databases and schemas
- [#1674](https://gitlab.com/meltano/meltano/issues/1674) Fix duplicate pipelines bug resulting from recent addition to view and update existing connections

## 1.19.2 - (2020-02-06)

---

### Fixes

- [#1672](https://gitlab.com/meltano/meltano/issues/1672) Pin Werkzeug version to 0.16.1 since 1.0.0 is unsupported by Flask-BabelEx

## 1.19.1 - (2020-02-06)

---

### Fixes

- [#1671](https://gitlab.com/meltano/meltano/issues/1671) Fix error handling bug that caused a console error that impacted further UI interaction

## 1.19.0 - (2020-02-06)

---

### New

- [#1545](https://gitlab.com/meltano/meltano/issues/1545) Add read-only report embed functionality via embeddable `iframe` copy-to-clipboard snippet
- [#1606](https://gitlab.com/meltano/meltano/issues/1606) Update UI after successful plugin configuration with auto installed reports and dashboards
- [#1614](https://gitlab.com/meltano/meltano/issues/1614) Add 'Fix Connection' and 'View Connection' CTAs to Integrations with corresponding pipelines
- [#1550](https://gitlab.com/meltano/meltano/issues/1550) Add the Meltano OAuth Service integration to manage the OAuth flow in the plugin configuration

### Changes

- [#1594](https://gitlab.com/meltano/meltano/issues/1594) Improve onboarding UX by moving the "Update Interval" selection to a post-successful-pipeline action
- [#1594](https://gitlab.com/meltano/meltano/issues/1594) Update pipelines to be sorted alphabetically to match data sources organization
- [#1659](https://gitlab.com/meltano/meltano/issues/1659) Update query attribute toggling and results UX when autorun query is on (via 500ms debounce)
- [#1475](https://gitlab.com/meltano/meltano/issues/1475) GitLab extractor in the UI steers user towards a single data source

### Fixes

- [#1657](https://gitlab.com/meltano/meltano/issues/1657) Fix `update_dashboard` error when payload lacked a `new_settings` key
- [#1602](https://gitlab.com/meltano/meltano/issues/1602) Fix instances where `<a disabled='...'>` vs. `<button disabled='...'>` didn't functionally disable the button (previously they were only disabled visually)
- [#1656](https://gitlab.com/meltano/meltano/issues/1656) Fix conditional header in docs to support Meltano.com and inline docs within the Meltano app

## 1.18.0 - (2020-02-03)

---

### New

- [#1154](https://gitlab.com/meltano/meltano/issues/1154) Adds non-dry mode to `meltano permissions` on Snowflake so that queries can be executed
- [#1578](https://gitlab.com/meltano/meltano/issues/1578) User can request help to delete their data from their MeltanoData instance

### Changes

- [#1516](https://gitlab.com/meltano/meltano/issues/1516) Pipelines now show extractor label rather than name
- [#1652](https://gitlab.com/meltano/meltano/issues/1652) Removes the `--full-refresh` command from `meltano permissions`

### Fixes

- [#1595](https://gitlab.com/meltano/meltano/issues/1595) Updates `meltano permissions` to only revoke permissions on databases defined in the spec
- [#1588](https://gitlab.com/meltano/meltano/issues/1588) Update `scrollTo` behavior in Job Log to work across browsers
- [#1660](https://gitlab.com/meltano/meltano/issues/1660) Fix minor action/mutation bug when loading a report in Analyze
- [#1607](https://gitlab.com/meltano/meltano/issues/1607) Fix inaccurate error during report additions/removal from dashboards (via refactor SSOT reports store)

## 1.17.1 - (2020-01-29)

---

### Changes

- [#1625](https://gitlab.com/meltano/meltano/issues/1625) Update docs on meltano.com to only include extractors and loaders provided in the hosted version of Meltano.
- [#1590](https://gitlab.com/meltano/meltano/issues/1590) Add additional targets to `dbt clean`
- [#1655](https://gitlab.com/meltano/meltano/issues/1655) Add UX message to close buttons in Job Log Modal to reinforce that the pipeline still runs after closing (Ben's hover idea)

### Fixes

- [#1618](https://gitlab.com/meltano/meltano/issues/1618) Fix an issue where an expired session would not redirect to the Login page
- [#1630](https://gitlab.com/meltano/meltano/issues/1630) Fix an integrations setup bug that prevented subsequent pipelines to be created unless a full page refresh occurred

## 1.17.0 - (2020-01-27)

---

### New

- [#1462](https://gitlab.com/meltano/meltano/issues/1462) User will be able to reorder dashboard reports
- [#1482](https://gitlab.com/meltano/meltano/issues/1482) Add future grants and revocations for schemas, tables, and views for roles in the `meltano permissions` command
- [#1376](https://gitlab.com/meltano/meltano/issues/1376) Add last updated date to reports
- [#1409](https://gitlab.com/meltano/meltano/issues/1409) Add data start date to Analysis page

- [#1241](https://gitlab.com/meltano/meltano/issues/1241) Add `dashboard` plugin type to enable bundling curated reports and dashboards for data sources
- [#1241](https://gitlab.com/meltano/meltano/issues/1241) Add `--include-related` flag to `meltano add` and `meltano install` to automatically install related plugins based on namespace
- [#1241](https://gitlab.com/meltano/meltano/issues/1241) Add default dashboard and reports for Google Analytics

### Changes

- [#1481](https://gitlab.com/meltano/meltano/issues/1481) Add table and view revocations for roles in the `meltano permissions` command
- [#1459](https://gitlab.com/meltano/meltano/issues/1459) Users can no longer install tap-carbon-intensity from the UI

### Fixes

- [#1600](https://gitlab.com/meltano/meltano/issues/1600) Fix tooltip for Data Source "Connect" buttons
- [#1605](https://gitlab.com/meltano/meltano/issues/1605) Fix an infinite loop causing extraneous API calls to the configuration endpoint
- [#1561](https://gitlab.com/meltano/meltano/issues/1561) Fix `onFocusInput()` to properly focus-and-auto-scroll to `<input type='file'>`s in the data source docs UI
- [#1561](https://gitlab.com/meltano/meltano/issues/1561) Fix `<input type='file'>` styling to better accommodate flexible widths

## 1.16.1 - (2020-01-23)

---

### New

- [#1592](https://gitlab.com/meltano/meltano/issues/1592) Add MAX and MIN aggregate functions to Meltano Models
- [#1552](https://gitlab.com/meltano/meltano/issues/1552) Add "Custom" data source CTA to link to the create custom data source docs
- [#1462](https://gitlab.com/meltano/meltano/issues/1462) User will be able to reorder dashboard reports

### Changes

- [#1510](https://gitlab.com/meltano/meltano/issues/1510) Remove breadcrumbs (not currently useful)
- [#1589](https://gitlab.com/meltano/meltano/issues/1589) Add dbt-specific files to a .gitignore
- [#1402](https://gitlab.com/meltano/meltano/issues/1402) Onboarding redesign to minimize steps and friction ('Extractors' as 'Data Sources', pipelines are secondary to 'Data Source' integrations, and removed loader, transform, and pipeline name as editable in favor of preselected values in accordance with our hosted solution)
- [#1402](https://gitlab.com/meltano/meltano/issues/1402) Local development now requires `.env` to connect a `target-postgres` loader (docs update to follow in [#1586](https://gitlab.com/meltano/meltano/issues/1586) )
- [#1410](https://gitlab.com/meltano/meltano/issues/1410) Update the Design UI to expose timeframes explicitly

### Fixes

- [#1573](https://gitlab.com/meltano/meltano/issues/1573) Fix docs `shouldShowNavbar` conditional and improve query string `embed=true` parsing
- [#1579](https://gitlab.com/meltano/meltano/issues/1579) Make color contrast for CTA buttons accessible
- [#1410](https://gitlab.com/meltano/meltano/issues/1410) Fix a problem with Report that has timeframes selections

### Breaks

## 1.16.0 - (2020-01-20)

---

### New

- [#1556](https://gitlab.com/meltano/meltano/issues/1556) Add default transformations for the Facebook Ads Extractor. They are using the dbt package defined in https://gitlab.com/meltano/dbt-tap-facebook
- [#1557](https://gitlab.com/meltano/meltano/issues/1557) Add default Meltano Models for the Facebook Ads Extractor. They are defined in https://gitlab.com/meltano/model-facebook
- [#1560](https://gitlab.com/meltano/meltano/issues/1560) Make the Facebook Ads Extractor available by default on Meltano UI

### Changes

- [#1541](https://gitlab.com/meltano/meltano/issues/1541) Revert `tap-csv`'s `kind: file` to text input for `csv_files_definition` as we don't fully support `tap-csv` via the UI with single (definition json) and multiple (csv files) file uploading
- [#1477](https://gitlab.com/meltano/meltano/issues/1477) Add a `read-only` mode to Meltano to disable all modifications from the UI

### Fixes

### Breaks

## 1.15.1 - (2020-01-16)

---

### New

- [#608](https://gitlab.com/meltano/meltano/issues/608) Add the Facebook Ads Extractor to Meltano as a hidden plugin. It will be fully enabled on Meltano UI once bundled Transformations and Models are added. It uses the tap defined in https://gitlab.com/meltano/tap-facebook/
- [meltano/model-stripe#2](https://gitlab.com/meltano/model-stripe/issues/2) Add timeframes to the Stripe models
- [#1533](https://gitlab.com/meltano/meltano/issues/1533) Add documentation for the Facebook Ads Extractor

### Changes

- [#1527](https://gitlab.com/meltano/meltano/issues/1527) Update the dashboard modal header to properly differentiate between "Create" and "Edit"
- [#1456](https://gitlab.com/meltano/meltano/issues/1456) 404 Error page now has better back functionality and ability to file new issues directly from the page

### Fixes

- [#1538](https://gitlab.com/meltano/meltano/issues/1538) Fix timeframes not properly displaying on the base table
- [#1574](https://gitlab.com/meltano/meltano/issues/1574) Fix an issue with Meltano crashing after a succesful login
- [#1568](https://gitlab.com/meltano/meltano/issues/1568) Restore support for custom plugins that don't have their available settings defined in discovery.yml

## 1.15.0 - (2020-01-13)

---

### New

- [#1483](https://gitlab.com/meltano/meltano/issues/1483) Add login audit columns to track last login time
- [#1480](https://gitlab.com/meltano/meltano/issues/1480) Add tests to `meltano permissions` command for Snowflake
- [#1392](https://gitlab.com/meltano/meltano/issues/1392) Add inline docs to Extractor configurations in iteration toward improving data setup onboarding

### Changes

- [#1480](https://gitlab.com/meltano/meltano/issues/1480) Add schema revocations for roles in the `meltano permissions` command
- [#1458](https://gitlab.com/meltano/meltano/issues/1458) Remove tap-carbon-intensity-sqlite model from default installation
- [#1458](https://gitlab.com/meltano/meltano/issues/1458) Update docs to reflect new getting started path and updated screenshots
- [#1513](https://gitlab.com/meltano/meltano/issues/1513) Remove dead code related to `/model` route that we no longer link to in favor of the contextual Analyze CTAs and the `MainNav.vue`'s Analyze dropdown
- [#1542](https://gitlab.com/meltano/meltano/issues/1542) Update version, logout, and help UI partial (upper right) to have less prominence and more clearly communicate the "Sign Out" action

### Fixes

- [#1480](https://gitlab.com/meltano/meltano/issues/1480) Fix database revocations corner case for roles in the `meltano permissions` command
- [#1553](https://gitlab.com/meltano/meltano/issues/1553) Fix bug occurring when loading a report that lacks join tables
- [#1540](https://gitlab.com/meltano/meltano/issues/1540) Meltano Analyze will now leverage Pipelines instead of Loaders in the connection dropdown
- [#1540](https://gitlab.com/meltano/meltano/issues/1540) Meltano Analyze will now infer the connection to use instead of it being provided by the user

### Breaks

## 1.14.3 - (2020-01-09)

---

### Fixes

- [#1521](https://gitlab.com/meltano/meltano/issues/1521) Sanitize user-submitted string before using it in file path

## 1.14.2 - (2020-01-09)

---

### New

- [#1391](https://gitlab.com/meltano/meltano/issues/1391) Lock all settings that are controlled through environment variables
- [#1393](https://gitlab.com/meltano/meltano/issues/1393) Add contextual Analyze CTAs for each Pipeline in the Pipelines list
- [#1551](https://gitlab.com/meltano/meltano/issues/1551) Add dbt clean before compile and runs

### Changes

- [#1424](https://gitlab.com/meltano/meltano/issues/1424) Update pipeline elapsed time display to be more human friendly

### Fixes

- [#1430](https://gitlab.com/meltano/meltano/issues/1430) Fix the state not stored for pipelines when Transforms run
- [#1448](https://gitlab.com/meltano/meltano/issues/1448) Fix `AnalyzeList.vue` to display message and link when lacking contextual models

### Breaks

## 1.14.1 - (2020-01-06)

---

### Fixes

- [#1520](https://gitlab.com/meltano/meltano/issues/1520) Fix bug when updating a dashboard that could undesirably overwrite another existing dashboard

### Breaks

## 1.14.0 - (2019-12-30)

---

### New

- [#1461](https://gitlab.com/meltano/meltano/issues/1461) Display toasted notification for report adding to dashboard
- [#1419](https://gitlab.com/meltano/meltano/issues/1419) Add ability to edit and delete dashboards
- [#1411](https://gitlab.com/meltano/meltano/issues/1411) Add download log button to Job Log Modal

### Changes

- [#1311](https://gitlab.com/meltano/meltano/issues/1311) Remove unused meltano/meltano/runner docker image
- [#1502](https://gitlab.com/meltano/meltano/issues/1502) Update configuration file uploads to occur on save vs. file picker completion

### Fixes

- [#1518](https://gitlab.com/meltano/meltano/issues/1518) Fix bug that caused all text fields to show up as required in configuration modals
- [#1446](https://gitlab.com/meltano/meltano/issues/1446) Fix bug that could result in a broken report when the report URL was manually modified
- [#1411](https://gitlab.com/meltano/meltano/issues/1411) Fix bug when reading too large a job log file

## 1.13.0 - (2019-12-23)

---

### New

- [#1269](https://gitlab.com/meltano/meltano/issues/1269) Add `kind: file` so single file uploads can be used with extractors (`tap-google-analytics`'s `key_file_location` is the first user)
- [#1494](https://gitlab.com/meltano/meltano/issues/1494) Add `LIKE` options to Analyze Filter UI so users better understand what filtering patterns are available

### Changes

- [#1399](https://gitlab.com/meltano/meltano/issues/1399) Log Modal now has a prompt to explain potential factors in required time for pipelines to complete
- [#1433](https://gitlab.com/meltano/meltano/issues/1433) Remove `/orchestrate` route and thus the Airflow iframe as this is overkill for our current target users

### Fixes

- [#1434](https://gitlab.com/meltano/meltano/issues/1434) Fix Analyze CTAs to only enable if at least one related pipeline has succeeded
- [#1447](https://gitlab.com/meltano/meltano/issues/1447) Various fixes around loading and reloading reports to mitigate false positive `sqlErrorMessage` conditions
- [#1509](https://gitlab.com/meltano/meltano/issues/1509) Allow plugin profile config to be set through meltano.yml

## 1.12.2 - (2019-12-20)

---

### New

- [#1437](https://gitlab.com/meltano/meltano/issues/1437) Users can now share their dashboards with an automatically generated email

### Changes

- [#1466](https://gitlab.com/meltano/meltano/issues/1466) Filters now have clear language and indiciation that they use AND for chaining
- [#1464](https://gitlab.com/meltano/meltano/issues/1464) Remove the "only" option for transforms in Create Pipeline form

- [#1399](https://gitlab.com/meltano/meltano/issues/1399) Log Modal now has a prompt to explain potential factors in required time for pipelines to complete
- [#1431](https://gitlab.com/meltano/meltano/issues/1431) Add "pipeline will still run if modal is closed" message in the Job Log Modal

### Changes

- [#1422](https://gitlab.com/meltano/meltano/issues/1422) Update start date field to have a recommendation

### Fixes

- [#1447](https://gitlab.com/meltano/meltano/issues/1447) Various fixes around loading and reloading reports to mitigate false positive `sqlErrorMessage` conditions
- [#1443](https://gitlab.com/meltano/meltano/issues/1443) Fix tooltip clipping in modals
- [#1500](https://gitlab.com/meltano/meltano/issues/1500) Fix `meltano install` not running the migrations.

## 1.12.1 - (2019-12-18)

---

### Changes

- [#1403](https://gitlab.com/meltano/meltano/issues/1403) Remove "Orchestrate", "Model", and "Notebook" from the main navigation until each respective UI is more useful (the `/orchestrate` and `/model` routes still exist)
- [#1476](https://gitlab.com/meltano/meltano/issues/1476) Add database and warehouse revocations for roles in the `meltano permissions` command
- [#1473](https://gitlab.com/meltano/meltano/issues/1473) Update Release issue template to recent guidelines

## 1.12.0 - (2019-12-16)

---

### New

- [#1374](https://gitlab.com/meltano/meltano/issues/1374) Add role revocation for users and roles in the `meltano permissions` command
- [#1377](https://gitlab.com/meltano/meltano/issues/1377) Document cleanup steps after MeltanoData testing
- [#1438](https://gitlab.com/meltano/meltano/issues/1438) Add documentation for DNS spoofing error
- [#1436](https://gitlab.com/meltano/meltano/issues/1436) Add video walkthrough on how to setup Google Analytics so that the Meltano Extractor can be able to access the Google APIs and the Google Analytics data.

### Changes

- [#1350](https://gitlab.com/meltano/meltano/issues/1350) Switch to all lower case for Snowflake permission comparisons in the `meltano permissions` command
- [#1449](https://gitlab.com/meltano/meltano/issues/1449) Hide the Marketo Extractor form Meltano UI
- [#1397](https://gitlab.com/meltano/meltano/issues/1397) Optimize workflow for MeltanoData setup
- [#1423](https://gitlab.com/meltano/meltano/issues/1423) Update sidebar and docs to include Ansible

## 1.11.2 - (2019-12-13)

---

### Changes

- [#1435](https://gitlab.com/meltano/meltano/issues/1435) Change "Model" to "Analyze" so the Pipeline CTA is actionable and less abstract
- [#1432](https://gitlab.com/meltano/meltano/issues/1432) Changed "Close" to "Back" in Log Modal to help mitigate "Am I ending the pipeline?" concerns

### Fixes

- [#1439](https://gitlab.com/meltano/meltano/issues/1439) Fix relative elapsed time since last run time display in the Pipelines UI
- [#1441](https://gitlab.com/meltano/meltano/issues/1441) Fix auto advance to "Create Pipeline" when coming from "Load" step (previously "Transform" step, but this has been removed from the UI)
- [#1440](https://gitlab.com/meltano/meltano/issues/1440) Allow installed plugins to appear in UI even if hidden in configuration

## 1.11.1 - (2019-12-12)

---

### New

- [#1351](https://gitlab.com/meltano/meltano/issues/1351) Add "Create Meltano Account" promo for `meltano.meltanodata.com`
- [#1055](https://gitlab.com/meltano/meltano/issues/1055) Add "Disable" button to Tracking Acknowledgment toast so user's can opt-out from the UI
- [#1408](https://gitlab.com/meltano/meltano/issues/1408) Add "Last Run" context to each pipeline
- [#1408](https://gitlab.com/meltano/meltano/issues/1408) Add "Started At", "Ended At", and "Elapsed" to Job Log modal
- [#1390](https://gitlab.com/meltano/meltano/issues/1390) Display of extractors and loaders can now be configured through the `hidden` property in `discovery.yml`

### Changes

- [#1398](https://gitlab.com/meltano/meltano/issues/1398) Update default Transform from "Skip" to "Run"
- [#1406](https://gitlab.com/meltano/meltano/issues/1406) Update Analyze Query section CSS for improved UX (visually improved organization and scanability)
- [#1417](https://gitlab.com/meltano/meltano/issues/1417) Update SCSS variable usage in components for SSOT styling
- [#1408](https://gitlab.com/meltano/meltano/issues/1408) Updated date and time displays to be human-friendly (`moment.js`)
- [#1268](https://gitlab.com/meltano/meltano/issues/1268) Remove Transform step from UI (Create Schedule still allows choosing "Skip" or "Only" but will intelligently default to "Skip" or "Run")

## 1.11.0 - (2019-12-09)

---

### New

- [#1361](https://gitlab.com/meltano/meltano/issues/1361) Add `kind: hidden` to `discovery.yml` so certain connector settings can validate with a default `value` but remain hidden from the user for improved UX

### Changes

- [#1389](https://gitlab.com/meltano/meltano/issues/1389) Temporary Profiles feature removal (conditionally removed if 2+ profiles not already created so existing users can continue using multiple profiles if created)
- [#1373](https://gitlab.com/meltano/meltano/issues/1373) Update MeltanoData deletion process with 1Password

### Fixes

- [#1401](https://gitlab.com/meltano/meltano/issues/1401) Fix double instance of self hosted CTA on desktop sites

## 1.10.2 - (2019-12-06)

---

### Changes

- [#1371](https://gitlab.com/meltano/meltano/issues/1371) Provide more specific instructions for Google Analytics configuration
- [#1381](https://gitlab.com/meltano/meltano/issues/1381) Update the default directory for client_secrets.json for the Google Analytics Extractor to be located under the extract/ directory and not the project's root.
- [#1345](https://gitlab.com/meltano/meltano/issues/1345) Update the documentation for the [Salesforce Extractor](https://www.meltano.com/plugins/extractors/salesforce.html) to contain additional information on Security Tokens
- [#1383](https://gitlab.com/meltano/meltano/issues/1383) Add CTA for hosted solution signup to navigation

### Fixes

- [#1379](https://gitlab.com/meltano/meltano/issues/1379) Fix an issue with Airflow scheduling too many jobs.
- [#1386](https://gitlab.com/meltano/meltano/issues/1386) Fix connector modal clipping issue where small browser heights prevented accessing the "Save" area

### Breaks

## 1.10.1 - (2019-12-05)

---

### Changes

- [#1373](https://gitlab.com/meltano/meltano/issues/1373) Update MeltanoData deletion process with 1Password
- [#1373](https://gitlab.com/meltano/meltano/issues/1373) Update Analyze dropdown as scrollable to better display model CTAs (scrollable dropdown vs. scrolling entire page)

### Fixes

- [#1373](https://gitlab.com/meltano/meltano/issues/1373) Fix formatting on custom containers in MeltanoData guide

## 1.10.0 - (2019-12-04)

---

### New

- [#1343](https://gitlab.com/meltano/meltano/issues/1343) Add current Meltano version to main navigation

### Changes

- [#1358](https://gitlab.com/meltano/meltano/issues/1358) Update MeltanoData guide with maintenance and debugging instructions
- [#1337](https://gitlab.com/meltano/meltano/issues/1337) Add CTA to installations for free hosted dashboards
- [#1365](https://gitlab.com/meltano/meltano/issues/1365) Add process for deleting meltanodata instances
- [#1340](https://gitlab.com/meltano/meltano/issues/1340) Update connector settings UI to communicate the required status of each setting
- [#1357](https://gitlab.com/meltano/meltano/issues/1357) Update LogModal Analyze CTAs so Analyze can preselect the correct loader for a given analysis

### Fixes

- [#1364](https://gitlab.com/meltano/meltano/issues/1364) Fix instructions to SSH into MeltanoData.com instance

## 1.9.1 - (2019-12-04)

---

### Fixes

- [#1355](https://gitlab.com/meltano/meltano/issues/1355) Upgrade version of `discovery.yml` so that not upgraded Meltano instances with a pre v1.9.0 Meltano version do not break.

## 1.9.0 - (2019-12-03)

---

### New

- [marketing#103](https://gitlab.com/meltano/meltano-marketing/issues/103) Add Google Site Verification token to site
- [#1346](https://gitlab.com/meltano/meltano/issues/1346) Add new tutorial for using FileZilla with a Meltano project
- [#1292](https://gitlab.com/meltano/meltano/issues/1292) Add guide for setting up Meltano projects on meltanodata.com

### Changes

- [#1341](https://gitlab.com/meltano/meltano/issues/1341) Various `discovery.yml` and connector configuration UI updates to improve UX.
- [#1341](https://gitlab.com/meltano/meltano/issues/1341) Updated documentation to communicate the various optional settings of a connector

### Fixes

- [#1334](https://gitlab.com/meltano/meltano/issues/1334) Fix automatic population of airflow.cfg after installation
- [#1344](https://gitlab.com/meltano/meltano/issues/1344) Fix an ELT automatic discovery error when running Meltano on Python3.6

## 1.8.0 - (2019-12-02)

---

### New

- [#764](https://gitlab.com/meltano/meltano/issues/764) Add plugin profiles to enable multiple configurations for extractors
- [#1081](https://gitlab.com/meltano/meltano/issues/1081) Add ability to delete data pipelines
- [#1217](https://gitlab.com/meltano/meltano/issues/1217) Add "Test Connection" button to validate connection settings prior to ELT runs
- [#1236](https://gitlab.com/meltano/meltano/issues/1236) Add contextual Analyze CTAs in the Job Log UI
- [#1271](https://gitlab.com/meltano/meltano/issues/1271) Add labels in discovery.yml for easy brand definition

### Changes

- [#1323](https://gitlab.com/meltano/meltano/issues/1323) Add CTA to send users to Typeform to provide info for setting up a hosted dashboard

- [#1323](https://gitlab.com/meltano/meltano/issues/1323) Add CTA to send users to Typeform to provide info for setting up a hosted dashboard
- [#1271](https://gitlab.com/meltano/meltano/issues/1271) Improve messaging on tap and target settings modals
- [#1226](https://gitlab.com/meltano/meltano/issues/1226) Update Pipelines main navigation link to show all data pipeline schedules if that step has been reached
- [#1323](https://gitlab.com/meltano/meltano/issues/1323) Add CTA to send users to Typeform to provide info for setting up a hosted dashboard
- [#1271](https://gitlab.com/meltano/meltano/issues/1271) Improve messaging on tap and target settings modals
- [#1246](https://gitlab.com/meltano/meltano/issues/1246) Update the [Salesforce API + Postgres](https://www.meltano.com/tutorials/salesforce-and-postgres.html) Tutorial to use Meltano UI for setting up the Extractor and Loader, running the ELT pipeline and analyzing the results.

- [#1225](https://gitlab.com/meltano/meltano/issues/1225) Update dbt docs link to be conditional so the user doesn't experience 404s

## 1.7.2 - (2019-11-26)

---

### Fixes

- [#1318](https://gitlab.com/meltano/meltano/merge_requests/1318/) Pin dbt version to `v0.14.4` to address Meltano Transformation failing when using dbt `v0.15.0`

## 1.7.1 - (2019-11-25)

---

### Fixes

- [#1184](https://gitlab.com/meltano/meltano/merge_requests/1184/) Fix `contextualModels` implementation for contextual CTAs in Job Log modal

## 1.7.0 - (2019-11-25)

---

### New

- [#1236](https://gitlab.com/meltano/meltano/issues/1236) Add contextual Analyze CTAs in the Job Log UI

### Fixes

- [#1298](https://gitlab.com/meltano/meltano/issues/1298) Let default entity selection be configured in discovery.yml under `select`
- [#1298](https://gitlab.com/meltano/meltano/issues/1298) Define default entity selection for tap-salesforce
- [#1304](https://gitlab.com/meltano/meltano/issues/1304) Fix Meltano subprocess fetching large catalogs (e.g. for Salesforce) getting stuck do to the subprocess' stderr buffer filling and the process getting deadlocked.

## 1.6.0 - (2019-11-18)

---

### New

- [#1235](https://gitlab.com/meltano/meltano/issues/1235) Add help link button in the app
- [#1285](https://gitlab.com/meltano/meltano/issues/1285) Add link to YouTube guidelines for release instructions
- [#1277](https://gitlab.com/meltano/meltano/issues/1277) Move sections that don't apply to outside contributors from Contributing and Roadmap docs to Handbook: Release Process, Release Schedule, Demo Day, Speedruns, DigitalOcean Marketplace

### Changes

- [#1257](https://gitlab.com/meltano/meltano/issues/1257) Prevent modified logo file upon each build
- [#1289](https://gitlab.com/meltano/meltano/issues/1289) Dismiss all modals when using the escape key
- [#1282](https://gitlab.com/meltano/meltano/issues/1282) Remove Entity Selection from the UI (still available in CLI) and default to "All" entities for a given data source
- [#1303](https://gitlab.com/meltano/meltano/issues/1303) Update the configuration options for the Salesforce Extractor to only include relevant properties. Remove properties like the client_id that were not used for username/password authentication.
- [#1308](https://gitlab.com/meltano/meltano/issues/1308) Update the configuration options for the Marketo Extractor to use a Start Date instead of a Start Time.

### Fixes

- [#1297](https://gitlab.com/meltano/meltano/issues/1297) Get actual latest ELT job log by sorting matches by creation time with nanosecond resolution
- [#1297](https://gitlab.com/meltano/meltano/issues/1297) Fix pipeline failure caused by jobs that require true concurrency being executed on CI runners that don't

## 1.5.0 - (2019-11-11)

---

### New

- [#1222](https://gitlab.com/meltano/meltano/issues/1222) Include static application security testing (SAST) in the pipeline
- [#1164](https://gitlab.com/meltano/meltano/issues/1164) Add "transform limitations" message to Transform UI
- [#1272](https://gitlab.com/meltano/meltano/issues/1272) Add Vuepress plugin to generate a sitemap on website build
- [meltano-marketing#89](https://gitlab.com/meltano/meltano-marketing/issues/89) Adds basic title and meta descriptions to all public-facing website & documentation pages.

### Changes

- [#1239](https://gitlab.com/meltano/meltano/issues/1239) Update header buttons layout on small viewports
- [#1019](https://gitlab.com/meltano/meltano/issues/1019) Automatically update package.json file versions
- [#1253](https://gitlab.com/meltano/meltano/issues/1253) Do not allow `meltano` command invocation without any argument
- [#1192](https://gitlab.com/meltano/meltano/issues/1192) Improve helper notes associated with each Extract, Load, and Transform step to better communicate the purpose of each
- [#1201](https://gitlab.com/meltano/meltano/issues/1201) Improved "Auto Advance" messaging regarding Entity Selection. We also doubled the default toast time to improve likelihood of reading feedback.
- [#1191](https://gitlab.com/meltano/meltano/issues/1191) update Google Analytics extractor documentation to explain how to set up the Google Analytics API, and remove duplicate instructions from the [Google Analytics API + Postgres tutorial](http://meltano.com/tutorials/google-analytics-with-postgres.html#prerequisites)
- [#1199](https://gitlab.com/meltano/meltano/issues/1199) Add example and sample CSV files to the CSV extractor documentation
- [#1247](https://gitlab.com/meltano/meltano/issues/1247) Update the [Loading CSV Files to a Postgres Database](https://www.meltano.com/tutorials/csv-with-postgres.html) Tutorial to use Meltano UI for setting up the Extractor and Loader, running the ELT pipeline and analyzing the results. Also provide all the files used in the tutorial (transformations, models, etc) as downloadable files.
- [#1279] Revise ["Roadmap" section](https://meltano.com/docs/roadmap.html) of the docs with clarified persona, mission, vision, and re-order content
- [#1134](https://gitlab.com/meltano/meltano/issues/1134) Update the [GitLab API + Postgres](https://www.meltano.com/tutorials/gitlab-and-postgres.html). Include video walk-through and update the end to end flow to only use Meltano UI.
- [#95](https://gitlab.com/meltano/meltano-marketing/issues/95) Update the DigitalOcean CTA to go to the public directory page for the Meltano droplet
- [#1270](https://gitlab.com/meltano/meltano/issues/1270) Main navigation "Pipeline" to "Pipelines" to reinforce multiple vs. singular (conflicts a bit with the verb approach of the other navigation items but we think it's worth it for now)
- [#1240](https://gitlab.com/meltano/meltano/issues/1240) Provide clarity around how Airflow can be used directly in documentation and UI
- [#1263](https://gitlab.com/meltano/meltano/issues/1263) Document lack of Windows support and suggest WSL, Docker

### Fixes

- [#1259](https://gitlab.com/meltano/meltano/issues/1259) Fix `meltano elt` not properly logging errors happening in the ELT process
- [#1183](https://gitlab.com/meltano/meltano/issues/1183) Fix a race condition causing the `meltano.yml` to be empty in some occurence
- [#1258](https://gitlab.com/meltano/meltano/issues/1258) Fix format of custom extractor's capabilities in meltano.yml
- [#1215](https://gitlab.com/meltano/meltano/issues/1215) Fix intercom documentation footer overlap issue.
- [#1215](https://gitlab.com/meltano/meltano/issues/1215) Fix YouTube iframes to be responsive (resolves unwanted side-effect of horizontal scrollbar at mobile/tablet media queries)

## 1.4.0 - (2019-11-04)

---

### New

- [#1208](https://gitlab.com/meltano/meltano/issues/1208) Add description to `Plugin` definition and updated `discovery.yml` and UI to consume it
- [#1195](https://gitlab.com/meltano/meltano/issues/1195) Add temporary message in configuration communicating their global nature until "Profiles" are implemented
- [#1245](https://gitlab.com/meltano/meltano/issues/1245) Add detailed information on the documentation about events tracked by Meltano when Anonymous Usage Data tracking is enabled.
- [#1228](https://gitlab.com/meltano/meltano/issues/1228) Add preselections of the first column and aggregate of base table to initialize Analyze with data by default.

### Changes

- [#1244](https://gitlab.com/meltano/meltano/issues/1244) Add instructions on how to deactivate a virtual environment
- [#1082](https://gitlab.com/meltano/meltano/issues/1082) Meltano will now enable automatically DAGs created in Airflow
- [#1231](https://gitlab.com/meltano/meltano/issues/1231) Update CLI output during project initialization
- [#1126](https://gitlab.com/meltano/meltano/issues/1126) Minor UI updates to improve clarity around Schedule step and Manual vs Orchestrated runs
- [#1210](https://gitlab.com/meltano/meltano/issues/1210) Improved SQLite loader configuration context (name and description)
- [#1185](https://gitlab.com/meltano/meltano/issues/1185) Remove majority of unimplemented placeholder UI buttons
- [#1166](https://gitlab.com/meltano/meltano/issues/1166) Clarify in documentation that plugin configuration is stored in the `.meltano` directory, which is in `.gitignore`.
- [#1200](https://gitlab.com/meltano/meltano/issues/1200) Link to new Getting Help documentation section instead of issue tracker where appropriate

- [#1227](https://gitlab.com/meltano/meltano/issues/1227) Update Notebook `MainNav` link to jump to our Jupyter Notebook docs

### Fixes

- [#1075](https://gitlab.com/meltano/meltano/issues/1075) Fix a bug that caused `target-csv` to fail.
- [#1233](https://gitlab.com/meltano/meltano/issues/1233) Fix the Design page failing to load a Design that has timeframes on the base table
- [#1187](https://gitlab.com/meltano/meltano/issues/1187) Updated configuration to support `readonly` kind to prevent unwanted editing
- [#1187](https://gitlab.com/meltano/meltano/issues/1187) Updated configuration to setting resets to prevent unwanted editing
- [#1187](https://gitlab.com/meltano/meltano/issues/1187) Updated configuration to conditionally reset certain settings to prevent unwanted editing
- [#1187](https://gitlab.com/meltano/meltano/issues/1187) Updated configuration to prevent unwanted editing until we handle this properly with role-based access control
- [#1187](https://gitlab.com/meltano/meltano/issues/1187) Updated certain connector configuration settings with a `readonly` flag to prevent unwanted editing in the UI. This is temporary and will be removed when we handle this properly with role-based access control.
- [#1198](https://gitlab.com/meltano/meltano/issues/1198) Fix "More Info." link in configuration to properly open a new tab via `target="_blank"`

- [#1229](https://gitlab.com/meltano/meltano/issues/1229) Improve extractor schema autodiscovery error messages and don't attempt autodiscovery when it is known to not be supported, like in the case of tap-gitlab
- [#1207](https://gitlab.com/meltano/meltano/issues/1207) Updated all screenshots in Getting Started Guide to reflect the most current UI

## 1.3.0 - (2019-10-28)

---

### New

- [#991](https://gitlab.com/meltano/meltano/issues/991) Add e2e tests for simple sqlite-carbon workflow
- [#1103](https://gitlab.com/meltano/meltano/issues/1103) Add Intercom to Meltano.com to interact with our users in real-time
- [#1130](https://gitlab.com/meltano/meltano/issues/1130) Add Tutorial for extracting data from Google Analytics and loading the extracted data to Postgres
- [#1168](https://gitlab.com/meltano/meltano/issues/1168) Speedrun video added to home page and new release issue template
- [#1182](https://gitlab.com/meltano/meltano/issues/1182) Add `null`able date inputs so optional dates aren't incorrectly required in validation
- [#1169](https://gitlab.com/meltano/meltano/issues/1169) Meltano now generates the dbt documentation automatically

### Changes

- [!1061](https://gitlab.com/meltano/meltano/merge_requests/1061) Update the Getting Started Guide and the Meltano.com documentation with the new UI and information about job logging and how to find the most recent run log of a pipeline.
- [#1213](https://gitlab.com/meltano/meltano/issues/1213) Add VuePress use and benefits to documentation
- [#922](https://gitlab.com/meltano/meltano/issues/922) Document the importance of transformations and how to get started
- [#1167](https://gitlab.com/meltano/meltano/issues/1167) Iterate on docs to improve readability and content updates

### Fixes

- [#1173](https://gitlab.com/meltano/meltano/issues/1173) Fix `sortBy` drag-and-drop bug in Analyze by properly using `tryAutoRun` vs. `runQuery`
- [#1079](https://gitlab.com/meltano/meltano/issues/1079) `meltano elt` will now run in isolation under `.meltano/run/elt`
- [#1204](https://gitlab.com/meltano/meltano/issues/1204) move project creation steps out of the local installation section of the docs and into the Getting Started Guide
- [#782](https://gitlab.com/meltano/meltano/issues/782) Update timeframe label and fix timeframe attributes to properly display in the Result Table

## 1.2.1 - (2019-10-22)

---

### New

- [#1123](https://gitlab.com/meltano/meltano/issues/1123) Add first-class "Submit Issue" CTA to help expedite resolution when a running job fails. Also updated the "Log" CTA in the Pipelines UI to reflect a failed state.

### Fixes

- [#1172](https://gitlab.com/meltano/meltano/issues/1172) Fix analytics issue related to app version

## 1.2.0 - (2019-10-21)

---

### New

- [#1121](https://gitlab.com/meltano/meltano/issues/1121) Add ability to configure listen address of Meltano and Airflow
- [#1022](https://gitlab.com/meltano/meltano/issues/1022) Add "Autorun Query" toggle and persist the user's choice across sessions
- [#1060](https://gitlab.com/meltano/meltano/issues/1060) Auto advance to Job Log from Pipeline Schedule creation
- [#1111](https://gitlab.com/meltano/meltano/issues/1111) Auto advance to Loader installation step when an extractor lacks entity selection

### Changes

- [#1013](https://gitlab.com/meltano/meltano/issues/1013) Toast initialization and analytics initialization cleanup

### Fixes

- [#1050](https://gitlab.com/meltano/meltano/issues/1050) Fix a bug where the Job log would be created before the `transform` are run.
- [#1122](https://gitlab.com/meltano/meltano/issues/1122) `meltano elt` will now properly run when using `target-snowflake`.
- [#1159](https://gitlab.com/meltano/meltano/issues/1159) Minor UI fixes (proper `MainNav` Model icon active color during Analyze route match & "Run" auto query related cleanup) and `...NameFromRoute` refactor renaming cleanup

## 1.1.0 - (2019-10-16)

---

### New

- [#1106](https://gitlab.com/meltano/meltano/issues/1106) Add description metadata to the GitLab extractor's Ultimate License configuration setting
- [#1057](https://gitlab.com/meltano/meltano/issues/1057) Auto advance to Entity Selection when an extractor lacks configuration settings
- [#51](https://gitlab.com/meltano/meltano-marketing/issues/51) Update Google Analytics to track `appVersion`, custom `projectId`, and to properly use the default `clientId`. The CLI also now uses `client_id` to differentiate between a CLI client id (not versioned) and the project id (versioned).
- [#1012](https://gitlab.com/meltano/meltano/issues/1012) Add intelligent autofocus for improved UX in both Extractor and Loader configuration
- [#758](https://gitlab.com/meltano/meltano/issues/758) Update 'meltano permissions' to add --full-refresh command to revoke all privileges prior to granting
- [#1113](https://gitlab.com/meltano/meltano/issues/1113) Update 'meltano permissions' to have the ability to find all schemas matching a partial name such as `snowplow_*`
- [#1114](https://gitlab.com/meltano/meltano/issues/1114) Update 'meltano permissions' to include the OPERATE privilege for Snowflake warehouse

### Changes

- Compress meltano-logo.png
- [#1080](https://gitlab.com/meltano/meltano/issues/1080) Temporarily disable Intercom until userId strategy is determined
- [#1058](https://gitlab.com/meltano/meltano/issues/1058) Updated the selected state of grouped buttons to fill vs. stroke. Updated the docs to reflect the reasoning to ensure consistency in Meltano's UI visual language
- [#1068](https://gitlab.com/meltano/meltano/issues/1068) Replace dogfooding term in docs to speedrun
- [#1101](https://gitlab.com/meltano/meltano/issues/1101) Add new tour video to home page
- [#1101](https://gitlab.com/meltano/meltano/issues/1101) Update design to improve readability and contrast
- [#1115](https://gitlab.com/meltano/meltano/issues/1115) Update 'meltano permissions' to not require an identially named role for a given user

### Fixes

- [#1120](https://gitlab.com/meltano/meltano/issues/1120) Fix a concurrency bug causing `meltano select` to crash.
- [#1086](https://gitlab.com/meltano/meltano/issues/1086) Fix a concurrency issue when the `meltano.yml` file was updated.
- [#1112](https://gitlab.com/meltano/meltano/issues/1112) Fix the "Run" button to improve UX by properly reflecting the running state for auto-running queries
- [#1023](https://gitlab.com/meltano/meltano/issues/1023) Fix last vuex mutation warning with editable `localConfiguration` clone approach

### Breaks

## 1.0.1 - (2019-10-07)

---

### Fixes

- Patch technicality due to PyPi limitation (v1 already existed from a publish mistake seven+ months ago) with needed changelog New/Changes/Fixes section headers

## 1.0.0 - (2019-10-07)

---

### New

- [#1020](https://gitlab.com/meltano/meltano/issues/1020) Update Command Line Tools documentation to reflect a standard format with opportunities for improvement in the future
- [#524](https://gitlab.com/meltano/meltano/issues/524) There is a new Plugins section on the site to contain all ecosystem related libraries (i.e., extractors, loaders, etc.)

### Changes

- [#1087](https://gitlab.com/meltano/meltano/issues/1087) Fix `meltano select` not seeding the database when run as the first command.
- [#1090](https://gitlab.com/meltano/meltano/issues/1090) Update the namespace for all plugins. Also the default schema used will go back to including the `tap_` prefix to avoid conflicts with existing schemas (e.g. a local `gitlab` or `salesforce` schema). This also fixes `tap-csv` and `tap-google-analytics` not properly working after the latest Meltano release.
- [#1047](https://gitlab.com/meltano/meltano-marketing/issues/1047) Fix a bug where some configuration values were not redacted

### Fixes

### Breaks

- [#1085](https://gitlab.com/meltano/meltano/issues/1085) Fix Analyze model dropdown to properly reflect installed `models`
- [#1089](https://gitlab.com/meltano/meltano/issues/1089) Properly re-initialize the Analyze page after a new analysis is selected during an existing analysis (this issue surfaced due to the recent Analyze dropdown CTAs addition which enables an analysis change during an existing one)
- [#1092](https://gitlab.com/meltano/meltano/issues/1092) Fix async condition so the design store's `defaultState` is properly applied before loading a new design via `initializeDesign`

## 0.44.1 - (2019-10-03)

---

### New

- [#51](https://gitlab.com/meltano/meltano-marketing/issues/51) Add Google Analytics tracking acknowledgment in the UI
- [#926](https://gitlab.com/meltano/meltano/issues/926) Add step-by-step intructions for using the DigitalOcean one-click installer
- [#1076](https://gitlab.com/meltano/meltano/issues/1076) Enable Log button in pipelines UI after route change or hard refresh if a matching log exists
- [#1067](https://gitlab.com/meltano/meltano/issues/1067) Add Model landing page and update Analyze main navigation to a dropdown displaying the various analysis CTAs associated with each model
- [#1080](https://gitlab.com/meltano/meltano/issues/1080) Add live chat support on Meltano.com website using Intercom.io

### Changes

- [#1069](https://gitlab.com/meltano/meltano/issues/1069) Meltano will now use the schedule's name to run incremental jobs
- [#926](https://gitlab.com/meltano/meltano/issues/926) Move manual DigitalOcean Droplet configuration instructions to advanced tutorials
- Collapse Installation docs into a single section

### Fixes

- [#1071](https://gitlab.com/meltano/meltano/issues/1071) Fix `rehydratePollers` so the UI reflects running jobs after a hard refresh or route change (this surfaced from the recent [!963](https://gitlab.com/meltano/meltano/merge_requests/963) change)
- [#1075](https://gitlab.com/meltano/meltano/issues/1075) Fix an issue where `meltano elt` would fail when a previous job was found

## 0.44.0 - (2019-09-30)

---

### New

- [#950](https://gitlab.com/meltano/meltano/issues/950) Removed the Analyze connection configuration: Meltano will now infer connections out of each loader configuration.
- [#1002](https://gitlab.com/meltano/meltano/issues/1002) Analyze UI now displays the Topic's (analysis model's) description text if applicable
- [#1032](https://gitlab.com/meltano/meltano/issues/1032) Add 'Model' and 'Notebook' to main navigation to communicate that Meltano plans to empower users with modeling and notebooking functionality
- [#949](https://gitlab.com/meltano/meltano/issues/949) Add "Log" button and dedicated sub-UI for tracking an ELT run's status more granularly

- [#932](https://gitlab.com/meltano/meltano/issues/932) Meltano can now be upgraded from the UI directly.

### Changes

- [#1045](https://gitlab.com/meltano/meltano/issues/1045) Make it clear that 'meltano add' is not hanging while installing plugins
- [#1000](https://gitlab.com/meltano/meltano/issues/1000) Update Getting Started guide with updated screenshots and content
- [#854](https://gitlab.com/meltano/meltano/issues/854) Charts now use pretty labels rather than the ID
- [#1011](https://gitlab.com/meltano/meltano/issues/1011) Removed "Catch-up Date" in favor of default "Start Date" of extractor
- [#578](https://gitlab.com/meltano/meltano/issues/578) Remove support for `tap-zuora`.
- [#1002](https://gitlab.com/meltano/meltano/issues/1002) Update `discovery.yml` with explicit `kind: password` metadata (we infer and set input types of `password` as a safeguard, but the explicit setting is preferred)
- [#1049](https://gitlab.com/meltano/meltano/issues/1049) Change default `target-sqlite` database name to `warehouse` to not conflict with system database
- [#949](https://gitlab.com/meltano/meltano/issues/949) Update the way Meltano handles logs for ELT runs: Every elt run is logged in `.meltano/run/logs/{job_id}/elt_{timestamp}.log`. That allows Meltano to keep logs for multiple, or even concurrent, elt runs with the same `job_id`.
- [#949](https://gitlab.com/meltano/meltano/issues/949) Update "Create Pipeline" redirect logic based on the previous route being 'transforms' (this is a UX win setting up the user with the sub-UI for the next logical step vs. requiring a manual "Create" click)
- [#1051](https://gitlab.com/meltano/meltano/issues/1051) Automatically set SQLALCHEMY_DATABASE_URI config to system database URI

### Fixes

- [#1004](https://gitlab.com/meltano/meltano/issues/1004) Fix error when deselecting last attribute in Analyze
- [#1048](https://gitlab.com/meltano/meltano/issues/1048) Fix various actions that should have been mutations and did minor code convention cleanup
- [#1063](https://gitlab.com/meltano/meltano/issues/1063) Fix the "Explore" button link in Dashboards to properly account for the `namespace`

### Breaks

- [#1051](https://gitlab.com/meltano/meltano/issues/1051) Remove MELTANO_BACKEND e.a. in favor of --uri CLI option and MELTANO_DATABASE_URI env var
- [#1052](https://gitlab.com/meltano/meltano/issues/1052) Move system database into `.meltano` directory to indicate it is owned by the app and not supposed to be messed with directly by users

## 0.43.0 - (2019-09-23)

---

### New

- [#1014](https://gitlab.com/meltano/meltano/issues/1014) Meltano now logs all output from each `meltano elt` run in a log file that uses the unique job*id of the run. It can be found in `.meltano/run/logs/elt*{job_id}.log`.
- [#1014](https://gitlab.com/meltano/meltano/issues/1014) Meltano now logs all output from each `meltano elt` run in a log file that uses the unique job*id of the run. It can be found in `.meltano/run/logs/elt*{job_id}.log`.
- [#1014](https://gitlab.com/meltano/meltano/issues/1014) Meltano now logs all output from each `meltano elt` run in a log file that uses the unique `job_id` of the run. It can be found in `.meltano/run/logs/elt*{job_id}.log`.
- [#955](https://gitlab.com/meltano/meltano/issues/955) Establish baseline for demo day and how they should be run

### Changes

- [#891](https://gitlab.com/meltano/meltano/issues/891) Contributors can run webapp from root directory

### Fixes

- [#1005](https://gitlab.com/meltano/meltano/issues/1005) Fix installed plugins endpoints listing identically named plugins of different types under wrong type

## 0.42.1 - (2019-09-19)

---

### Changes

- [#987](https://gitlab.com/meltano/meltano/issues/987) Update routing to match labels (verbs vs. nouns) in effort to subtly reinforce action taking vs. solely "thing" management
- [#960](https://gitlab.com/meltano/meltano/issues/960) Improve UX by instantly displaying extractor and loader configuration UIs based on "Install" or "Configure" interaction as opposed to the prior delay (side effect of async `addPlugin`)
- [#996](https://gitlab.com/meltano/meltano/issues/996) Update conditional UI analytics stats tracking at runtime vs. build-time by sourcing state from the same backend `send_anonymous_usage_stats` flag

### Fixes

- [#992](https://gitlab.com/meltano/meltano/issues/992) Fix missing GA scripts
- [#989](https://gitlab.com/meltano/meltano/issues/989) Fix UI/UX documentation regarding recent removal of `view-header`
- [#994](https://gitlab.com/meltano/meltano/issues/994) Fix stale Pipelines Count in main navigation Pipeline badge
- [#999](https://gitlab.com/meltano/meltano/issues/999) Update yarn dependencies to resolve peer dependency warning
- [#1008](https://gitlab.com/meltano/meltano/issues/1008) Fix error on "Create Pipeline Schedule" modal when no plugins have been installed
- [#1015](https://gitlab.com/meltano/meltano/issues/1008) Support SQLite database name with and without '.db' extension
- [#1007](https://gitlab.com/meltano/meltano/issues/1007) Fix pipeline with failed job not being regarded as having completed
- [#998](https://gitlab.com/meltano/meltano/issues/998) Update Analyze UI with conditional loading indicator to prevent query generation prior to connection dialects being loaded (this solution is still useful for when inference supercedes our current manual dialect selection solution)
- [#1009](https://gitlab.com/meltano/meltano/issues/1009) Fix default ConnectorSettings validation to account for `false` (unchecked) checkbox values

### Breaks

## 0.42.0 - (2019-09-16)

---

### New

- [#976](https://gitlab.com/meltano/meltano/issues/976) Route changes will update page title in the web app

### Changes

- [Marketing #48](https://gitlab.com/meltano/meltano-marketing/issues/48) Update newsletter subscription links to redirect to our new newsletter [hosted by Substack](https://meltano.substack.com)

### Fixes

- [#965](https://gitlab.com/meltano/meltano/issues/965) Fix a regression that prevented the Meltano UI to reach the Meltano API when using an external hostname.
- [#986](https://gitlab.com/meltano/meltano/issues/986) Fix an issue where the Orchestration page would not show Airflow even when it was installed.
- [#969](https://gitlab.com/meltano/meltano/issues/969) Fix an issue where the Meltano Analyze connection would not respect the `port` configuration.
- [#964](https://gitlab.com/meltano/meltano/issues/964) Fix copy button overlap issue with top navigation
- [#970](https://gitlab.com/meltano/meltano/issues/970) Fix Meltano's m5o parser and compiler to properly namespace and isolate the definitions of different custom and packaged Topics.

## 0.41.0 - (2019-09-09)

---

### New

- [#980](https://gitlab.com/meltano/meltano/issues/980) Add Cypress for e2e testing pipeline
- [#579](https://gitlab.com/meltano/meltano/issues/579) Add `meltano schedule list` to show a project's schedules
- [#942](https://gitlab.com/meltano/meltano/issues/942) Add progress bars on various routes to improve UX feedback
- [#779](https://gitlab.com/meltano/meltano/issues/779) Add various UI polish details regarding iconography use, preloading feedback, breadcrumbs, container styling, navigation, and sub-navigation

### Changes

- [#906](https://gitlab.com/meltano/meltano/issues/906) `meltano ui` will now run in `production` per default

- [#942](https://gitlab.com/meltano/meltano/issues/942) Update Analyze Connections UI to match configuration-as-modal pattern for UX consistency regarding configuration
- [#779](https://gitlab.com/meltano/meltano/issues/779) Update all "This feature is queued..." temporary UI buttons to link to the Meltano repo issues page with a contextual search term

## 0.40.0 - (2019-09-04)

---

### New

- [#927](https://gitlab.com/meltano/meltano/issues/927) Document how to manually set up a Meltano Droplet on DigitalOcean

- [#916](https://gitlab.com/meltano/meltano/issues/916) Add Transform step as first-class and adjacent step to Extract and Load
- [#916](https://gitlab.com/meltano/meltano/issues/916) Improve Create Pipeline Schedule default selection UX by leveraging "ELT recents" concept
- [#936](https://gitlab.com/meltano/meltano/issues/936) Add "Refresh Airflow" button in Orchestrate to bypass route change or full-page refresh when iframe doesn't initially inflate as expected (this will likely be automated once the root cause is determined)
- [#899](https://gitlab.com/meltano/meltano/issues/899) Add deep linking improvements to reports and dashboards to better facilitate sharing
- [#899](https://gitlab.com/meltano/meltano/issues/899) Add "Edit" and "Explore" buttons to each report instance displayed in a dashboard to enable editing said report and exploring a fresh and unselected analysis of the same model and design
- [!546](https://gitlab.com/meltano/meltano/merge_requests/546) Add new Advanced Tutorial on how to Load CSV files to Postgres

### Changes

- [#909](https://gitlab.com/meltano/meltano/issues/909) Default names will be generated for Reports and Dashboards
- [#892](https://gitlab.com/meltano/meltano/issues/892) Improve experience for parsing Snowflake URL for ID by showing processing step
- [#935](https://gitlab.com/meltano/meltano/issues/935) Update Entity Selection to be nested in the Extract step so each ELT step is consecutive
- [#886](https://gitlab.com/meltano/meltano/issues/886) Add validation for grouping settings as the next iteration of improved form validation for generated connector settings

### Fixes

- [#931](https://gitlab.com/meltano/meltano/issues/931) Fix Analyze Connections identifier mismatch resulting from recent linting refactor
- [#919](https://gitlab.com/meltano/meltano/issues/919) Fix Airflow iframe automatic UI refresh
- [#937](https://gitlab.com/meltano/meltano/issues/937) Fix Chart.vue prop type error

## 0.39.0 - (2019-08-26)

---

### New

- [#838](https://gitlab.com/meltano/meltano/issues/838) Add indicator for speed run plugins
- [#870](https://gitlab.com/meltano/meltano/issues/870) Add global footer component in docs
- [#871](https://gitlab.com/meltano/meltano/issues/871) Add contributing link in footer of docs
- [#908](https://gitlab.com/meltano/meltano/issues/908) Add auto installation for Airflow Orchestrator for improved UX
- [#912](https://gitlab.com/meltano/meltano/issues/912) Auto run the ELT of a saved Pipeline Schedule by default
- [#907](https://gitlab.com/meltano/meltano/issues/907) Add auto select of "All" for Entities Selection step and removed the performance warning (a future iteration will address the "Recommended" implementation and the display of a resulting performance warning when "All" is selected and "Recommended" ignored)
- [#799](https://gitlab.com/meltano/meltano/issues/799) Standardized code conventions on the frontend and updated related documentation (issues related to further linting enforcement will soon follow)

### Changes

- [#838](https://gitlab.com/meltano/meltano/issues/838) Speed run plugins prioritized to top of the list
- [#896](https://gitlab.com/meltano/meltano/issues/896) Add documentation for how to do patch releases
- [#910](https://gitlab.com/meltano/meltano/issues/910) Update linting rules to enforce better standards for the frontend code base
- [#885](https://gitlab.com/meltano/meltano/issues/885) Add docs for all extractors and loaders
- [#885](https://gitlab.com/meltano/meltano/issues/885) All plugin modal cards show docs text if they have docs
- [#733](https://gitlab.com/meltano/meltano/issues/733) Improve error feedback to be more specific when plugin installation errors occur

### Fixes

- [#923](https://gitlab.com/meltano/meltano/issues/923) Fix contributing release docs merge conflict issue

## 0.38.0 - (2019-08-21)

---

### New

- [#746](https://gitlab.com/meltano/meltano/issues/746) Add CTA to specific dashboard in "Add to Dashboard" sub-UI
- [#746](https://gitlab.com/meltano/meltano/issues/746) Add toast feedback on success, update, or error for schedules, reports, and dashboards
- [#814](https://gitlab.com/meltano/meltano/issues/814) Install Airflow via the Orchestration UI (we may do this in the background automatically in the future)

### Changes

- [#901](https://gitlab.com/meltano/meltano/issues/901) Update entities plugins to be alphabetically sorted for consistency with extractors ordering

### Fixes

- [#746](https://gitlab.com/meltano/meltano/issues/746) Prevent duplicate schedule, report, and dashboard creation if there is an existing item
- [#976](https://gitlab.com/meltano/meltano/issues/900) Fix fallback v976e Route changes will update page title in the web appfor Iso8601 dates/times
- [#903](https://gitlab.com/meltano/meltano/issues/903) Fix columns display issue for the base table in Analyze

### Breaks

## 0.37.2 - (2019-08-19)

---

### Fixes

- [#894](https://gitlab.com/meltano/meltano/issues/894) Fix issue with static asset paths

## 0.37.1 - (2019-08-19)

---

### Fixes

- [#894](https://gitlab.com/meltano/meltano/issues/894) Fix build issues with new Vue CLI 3 build process

## 0.37.0 - (2019-08-19)

---

### New

- [#763](https://gitlab.com/meltano/meltano/issues/763) Add inference to auto install related plugins after a user installs a specific extractor
- [#867](https://gitlab.com/meltano/meltano/issues/867) Add fallback values (if they aren't set in the `discovery.yml`) for `start date`, `start time`, and `end date` for all connectors so the user has potentially one less interaction to make per connector configuration

### Changes

- [#342](https://gitlab.com/meltano/meltano/issues/342) Swap UI app directory "webapp" and upgrade to Vue CLI 3
- [#882](https://gitlab.com/meltano/meltano/issues/882) Update navigation and subnavigation labels to verbs vs. nouns to inspire action and productivity when using the UI
- [#700](https://gitlab.com/meltano/meltano/issues/700) Update documentation to remove "\$" and trim spaces to make CLI command copy/paste easier
- [#878](https://gitlab.com/meltano/meltano/issues/878) Write a [tutorial to help users get started with PostgreSQL](http://www.meltano.com/docs/loaders.html#postgresql-database)
- [#883](https://gitlab.com/meltano/meltano/issues/883) Break Extractors and Loaders sections out in the docs
- [#889](https://gitlab.com/meltano/meltano/issues/889) Allow for githooks to lint on commit
- [#835](https://gitlab.com/meltano/meltano/issues/835) Pipeline name in Schedule creation will have an automatic default

### Fixes

- [#872](https://gitlab.com/meltano/meltano/issues/872) Updated `tap-marketo` and `tap-stripe` to leverage password input type while also improving the input type password fallback
- [#882](https://gitlab.com/meltano/meltano/issues/882) Fix recent minor regression regarding `Dashboard` routing
- [#858](https://gitlab.com/meltano/meltano/issues/858) Fix `job_state` bug so that ELT run status polling can properly resume as expected
- [#890](https://gitlab.com/meltano/meltano/issues/890) Fix implementation of default configuration setting to use less code

## 0.36.0 - (2019-08-12)

---

### New

- [#793](https://gitlab.com/meltano/meltano/issues/793) Add introduction module to Connector Settings to allow for helper text as far as signup and documentation links
- [#796](https://gitlab.com/meltano/meltano/issues/796) Add dropdown option to Connector Settings to allow for more defined UI interactions
- [#802](https://gitlab.com/meltano/meltano/issues/802) Add support for Query Filters over columns that are not selected
- [#855](https://gitlab.com/meltano/meltano/issues/855) Add empty state to Dashboards and cleaned up styling for consistency with Analyze's layout
- [#856](https://gitlab.com/meltano/meltano/issues/856) Add contextual information to the Analyze Connection UI to aid user understanding
- [#800](https://gitlab.com/meltano/meltano/issues/800) Add save success feedback for connectors, entities, and connections
- [#817](https://gitlab.com/meltano/meltano/issues/817) Add [Meltano explainer video](https://www.youtube.com/watch?v=2Glsf89WQ5w) to the front page of Meltano.com

### Changes

- [#794](https://gitlab.com/meltano/meltano/issues/794) Update Snowflake fields to have descriptions and utilize tooltip UI
- [#853](https://gitlab.com/meltano/meltano/issues/853) Improve UX for multi-attribute ordering (wider sub-UI for easier reading, clear drop target, and clearer drag animation for reenforcing sorting interaction)
- [#735](https://gitlab.com/meltano/meltano/issues/735) Update Entities UI to only display entity selection "Configure" CTAs for installed (vs. previously all) extractors
- [#548](https://gitlab.com/meltano/meltano/issues/548) Update Meltano mission, vision and path to v1 on [roadmap page](https://meltano.com/docs/roadmap.html) of Meltano.com
- [#824](https://gitlab.com/meltano/meltano/issues/824) Update `meltano select` to use the unique `tap_stream_id` instead of the `stream` property for filtering streams. This adds support for taps with multiple streams with the same name, like, for example, the ones produced by `tap-postgres` when tables with the same name are defined in different schemas.
- [#842](https://gitlab.com/meltano/meltano/issues/842) Collapse Deployment section in the docs to be under [Installation](https://meltano.com/docs/installation.html)

### Fixes

- [#855](https://gitlab.com/meltano/meltano/issues/855) Fix bug that duplicated a dashboard's `reportIds` that also prevented immediate UI feedback when reports were toggled (added or removed) from a dashboard via Analyze's "Add to Dashboard" dropdown
- [#851](https://gitlab.com/meltano/meltano/issues/851) Fix report saving and loading to work with filters and sortBy ordering
- [#852](https://gitlab.com/meltano/meltano/issues/852) Update Scheduling UI to have "Run" button at all times vs conditionally to empower users to run one-off ELT pipelines even if Airflow is installed
- [#852](https://gitlab.com/meltano/meltano/issues/852) Update Scheduling UI "Interval" column with CTA to install Airflow while communicating why via tooltip
- [#852](https://gitlab.com/meltano/meltano/issues/852) Fix initial Orchestration page hydration to properly reflect Airflow installation status
- [#831](https://gitlab.com/meltano/meltano/issues/831) Update `meltano elt` to exit with 1 and report dbt's exit code on an error message when dbt exits with a non-zero code.
- [#857](https://gitlab.com/meltano/meltano/issues/857) Update PluginDiscoveryService to use the cached `discovery.yml` when Meltano can not connect to `meltano.com` while trying to fetch a fresh version of the discovery file.
- [#850](https://gitlab.com/meltano/meltano/issues/850) Fix entities response so entities display as expected (as assumed this simple fix was due to our recent interceptor upgrade)
- [#800](https://gitlab.com/meltano/meltano/issues/800) Fix connector and connection settings to display saved settings by default while falling back and setting defaults if applicable

## 0.35.0 - (2019-08-05)

---

### New

- [!781](https://gitlab.com/meltano/meltano/merge_requests/781) Add new Advanced Tutorial on how to use tap-postgres with Meltano
- [#784](https://gitlab.com/meltano/meltano/issues/784) Add multiple attribute ordering with drag and drop ordering in the UI

### Changes

- [#784](https://gitlab.com/meltano/meltano/issues/784) As part of multiple attribute sorting and keeping the attributes and results sub-UIs in sync, we know autorun queries based on user interaction after the initial explicit "Run" button interaction

## 0.34.2 - (2019-08-01)

---

### Fixes

- [#821](https://gitlab.com/meltano/meltano/issues/821) Fix `meltano config` not properly loading settings defined in the `meltano.yml`
- [#841](https://gitlab.com/meltano/meltano/issues/841) Fix a problem when model names were mangled by the API

## 0.34.1 - (2019-07-30)

---

### Fixes

- [#834](https://gitlab.com/meltano/meltano/issues/834) Fixed a problem with the Meltano UI not having the proper API URL set

## 0.34.0 - (2019-07-29)

---

### New

- [#757](https://gitlab.com/meltano/meltano/issues/757) Update 'meltano permissions' to add support for GRANT ALL and FUTURE GRANTS on tables in schemas
- [#760](https://gitlab.com/meltano/meltano/issues/760) Update 'meltano permissions' to add support for granting permissions on VIEWs
- [#812](https://gitlab.com/meltano/meltano/issues/812) `meltano ui` will now stop stale Airflow workers when starting
- [#762](https://gitlab.com/meltano/meltano/issues/762) Added run ELT via the UI (manages multiple and simultaneous runs)
- [#232](https://gitlab.com/meltano/meltano/issues/232) Meltano now bundles Alembic migrations to support graceful database upgrades

### Changes

- [#828](https://gitlab.com/meltano/meltano/issues/828) Docker installation instructions have been dogfooded, clarified, and moved to Installation section
- [#944](https://gitlab.com/meltano/meltano/issues/944) Update the Transform step's default to "Skip"

### Fixes

- [#807](https://gitlab.com/meltano/meltano/issues/807) Fix filter input validation when editing saved filters
- [#822](https://gitlab.com/meltano/meltano/issues/822) Fix pipeline schedule naming via slugify to align with Airflow DAG naming requirements
- [#820](https://gitlab.com/meltano/meltano/issues/820) Fix `meltano select` not properly connecting to the system database
- [#787](https://gitlab.com/meltano/meltano/issues/787) Fix results sorting to support join tables
- [#832](https://gitlab.com/meltano/meltano/issues/832) Fix schedule creation endpoint to return properly typed response (this became an issue as a result of our recent case conversion interceptor)
- [#819](https://gitlab.com/meltano/meltano/issues/819) Running the Meltano UI using gunicorn will properly update the system database

## 0.33.0 - (2019-07-22)

---

### New

- [#788](https://gitlab.com/meltano/meltano/issues/788) Reydrate filters in Analyze UI after loading a saved report containing filters

### Changes

- [#804](https://gitlab.com/meltano/meltano/issues/804) Connection set in the Design view are now persistent by Design

### Fixes

- [#788](https://gitlab.com/meltano/meltano/issues/788) Properly reset the default state of the Analyze UI so stale results aren't displayed during a new analysis
- [!806](https://gitlab.com/meltano/meltano/merge_requests/806) Fix filters editing to prevent input for `is_null` and `is_not_null` while also ensuring edits to existing filter expressions types adhere to the same preventitive input.
- [#582](https://gitlab.com/meltano/meltano/issues/582) Remove the `export` statements in the default `.env` initialized by `meltano init`.
- [#816](https://gitlab.com/meltano/meltano/issues/816) Fix `meltano install` failing when connections where specified in the `meltano.yml`
- [#786](https://gitlab.com/meltano/meltano/issues/786) Fixed an issue with the SQL engine would mixup table names with join/design names
- [#808](https://gitlab.com/meltano/meltano/issues/808) Fix filter aggregate value with enforced number via `getQueryPayloadFromDesign()` as `input type="number"` only informs input keyboards on mobile, and does not enforce the Number type as expected

## 0.32.2 - (2019-07-16)

---

### New

- [#759](https://gitlab.com/meltano/meltano/issues/759) Added filtering functionality to the Analyze UI while additionally cleaning it up from a UI/UX lens

## 0.32.1 - (2019-07-15)

---

### Fixes

- [#792](https://gitlab.com/meltano/meltano/issues/792) Fix an error when trying to schedule an extractor that didn't expose a `start_date`.

## 0.32.0 - (2019-07-15)

---

### New

- [!718](https://gitlab.com/meltano/meltano/merge_requests/718) Add support for filters (WHERE and HAVING clauses) to MeltanoQuery and Meltano's SQL generation engine
- [#748](https://gitlab.com/meltano/meltano/issues/748) Added the `Connections` plugin to move the Analyze connection settings to the system database
- [#748](https://gitlab.com/meltano/meltano/issues/748) Added the `meltano config` command to manipulate a plugin's configuration

### Fixes

[!726](https://gitlab.com/meltano/meltano/merge_requests/726) Fixed InputDateIso8601's default value to align with HTML's expected empty string default

## 0.31.0 - (2019-07-08)

---

### New

- [#766](https://gitlab.com/meltano/meltano/issues/766) Add Codeowners file so that the "approvers" section on MRs is more useful for contributors
- [#750](https://gitlab.com/meltano/meltano/issues/750) Various UX updates (mostly tooltips) to make the configuration UI for scheduling orchestration easier to understand
- [#739](https://gitlab.com/meltano/meltano/issues/739) Updated `discovery.yml` for better consistency of UI order within each connector's settings (authentication -> contextual -> start/end dates). Improved various settings' `kind`, `label`, and `description`. Added a `documentation` prop to provide a documentation link for involved settings (temp until we have better first class support for more complex setting types)

### Fixes

- [#737](https://gitlab.com/meltano/meltano/issues/737) Fixed UI flash for connector settings when installation is complete but `configSettings` has yet to be set
- [#751](https://gitlab.com/meltano/meltano/issues/751) Fixed the Orchestrations view by properly checking if Airflow is installed so the correct directions display to the user

## 0.30.0 - (2019-07-01)

---

### New

- [#736](https://gitlab.com/meltano/meltano/issues/736) Add "Cancel", "Next", and a message to the entities UI when an extractor doesn't support discovery and thus entity selection
- [#730](https://gitlab.com/meltano/meltano/issues/730) Updated Analyze Models page UI with improved content organization so it is easier to use
- [#710](https://gitlab.com/meltano/meltano/issues/710) Updated connector (extractor and loader) settings with specific control type (text, password, email, boolean, and date) per setting, added form validation, and added an inference by default for password and token fields as a protective measure
- [#719](https://gitlab.com/meltano/meltano/issues/719) Added InputDateIso8601.vue component to standardize date inputs in the UI while ensuring the model data remains in Iso8601 format on the frontend.
- [#643](https://gitlab.com/meltano/meltano/issues/643) Updated `minimallyValidated` computeds so that new users are intentionally funneled through the pipelines ELT setup UI (previously they could skip past required steps)
- [#752](https://gitlab.com/meltano/meltano/issues/752) Fix the schedule having no start_date when the extractor didn't expose a `start_date` setting

### Fixes

- [!703](https://gitlab.com/meltano/meltano/merge_requests/703) Fix `ScheduleService` instantiation due to signature refactor

## 0.29.0 - (2019-06-24)

---

### New

- [#724](https://gitlab.com/meltano/meltano/issues/724) Add the `model-gitlab-ultimate` plugin to Meltano. It includes .m5o files for analyzing data available for Gitlab Ultimate or Gitlab.com Gold accounts (e.g. Epics, Epic Issues, etc) fetched using the Gitlab API. Repository used: https://gitlab.com/meltano/model-gitlab-ultimate
- [#723](https://gitlab.com/meltano/meltano/issues/723) Add proper signage and dedicated sub-navigation area in views/pages. Standardized the view -> sub-view markup relationships for consistent layout. Directory refactoring for improved organization.
- [#612](https://gitlab.com/meltano/meltano/issues/612) Move the plugins' configuration to the database, enabling configuration from the UI

### Changes

- [#636](https://gitlab.com/meltano/meltano/issues/636) Refactored connector logo related logic into a ConnectorLogo component for code cleanliness, reusability, and standardization
- [#728](https://gitlab.com/meltano/meltano/issues/728) Change error notification button link to open the bugs issue template

### Fixes

- [#718](https://gitlab.com/meltano/meltano/issues/718) Fix dynamically disabled transforms always running. Transforms can now be dynamically disabled inside a dbt package and Meltano will respect that. It will also respect you and your time.
- [#684](https://gitlab.com/meltano/meltano/issues/684) Enables WAL on SQLite to handle concurrent processes gracefully
- [#732](https://gitlab.com/meltano/meltano/issues/732) Fix plugin installation progress bar that wasn't updating upon installation completion

## 0.28.0 - (2019-06-17)

---

### New

- [!683](https://gitlab.com/meltano/meltano/issues/683) Add `--start-date` to `meltano schedule` to give the control over the catch up logic to the users
- [#651](https://gitlab.com/meltano/meltano/issues/651) Added model installation in the Analyze UI to bypass an otherwise "back to the CLI step"
- [#676](https://gitlab.com/meltano/meltano/issues/676) Add pipeline schedule UI for viewing and saving pipeline schedules for downstream use by Airflow/Orchestration

### Changes

- [#708](https://gitlab.com/meltano/meltano/issues/708) Enable `tap-gitlab` to run using Gitlab Ultimate and Gitlab.com Gold accounts and extract Epics and Epic Issues.
- [#711](https://gitlab.com/meltano/meltano/issues/711) Add new call to action for submitting an issue on docs site
- [#717](https://gitlab.com/meltano/meltano/issues/717) Enable `dbt-tap-gitlab` to run using Gitlab Ultimate and Gitlab.com Gold accounts and generate transformed tables that depend on Epics and Epic Issues.

### Fixes

- [#716](https://gitlab.com/meltano/meltano/issues/716) Fix entities UI so only installed extractors can edit selections
- [#715](https://gitlab.com/meltano/meltano/issues/715) Remove reimport of Bulma in `/orchestration` route to fix borked styling

## 0.27.0 - (2019-06-10)

---

### New

- [!640](https://gitlab.com/meltano/meltano/merge_requests/640) Google Analytics logo addition for recent tap-google-analytics Extractor addition
- [#671](https://gitlab.com/meltano/meltano/issues/671) Add the `tap-google-analytics` transform to Meltano. It is using the dbt package defined in https://gitlab.com/meltano/dbt-tap-google-analytics
- [#672](https://gitlab.com/meltano/meltano/issues/672) Add the `model-google-analytics` plugin to Meltano. It includes .m5o files for analyzing data fetched from the Google Analytics Reporting API. Repository used: https://gitlab.com/meltano/model-google-analytics
- [#687](https://gitlab.com/meltano/meltano/issues/687) Implemented a killswitch to prevent undefined behaviors when a Meltano project is not compatible with the installed `meltano` version

### Fixes

- [#661](https://gitlab.com/meltano/meltano/issues/661) Fixed empty UI for extractors that lack configuration settings by providing feedback message with actionable next steps
- [#663](https://gitlab.com/meltano/meltano/issues/663) Fixed Airflow error when advancing to Orchestration step after installing and saving a Loader configuration
- [#254](https://gitlab.com/meltano/meltano/issues/254) Fixed `meltano init` not working on terminal with cp1252 encoding
- [#254](https://gitlab.com/meltano/meltano/issues/254) Fixed `meltano add/install` crashing on Windows
- [#664](https://gitlab.com/meltano/meltano/issues/664) Minor CSS fix ensuring Airflow UI height is usable (side-effect of recent reparenting)
- [#679](https://gitlab.com/meltano/meltano/issues/679) Fix an issue with `meltano select` emitting duplicate properties when the property used the `anyOf` type
- [#650](https://gitlab.com/meltano/meltano/issues/650) Add `MELTANO_DISABLE_TRACKING` environment variable to disable all tracking
- [#670](https://gitlab.com/meltano/meltano/issues/670) Update tests to not send tracking events

## 0.26.0 - (2019-06-03)

---

### New

- [#603](https://gitlab.com/meltano/meltano/issues/603) `meltano select` now supports raw JSON Schema as a valid Catalog
- [#537](https://gitlab.com/meltano/meltano/issues/537) Add Extractor for Google Analytics (`tap-google-analytics`) to Meltano. It uses the tap defined in https://gitlab.com/meltano/tap-google-analytics/

### Changes

- [#621](https://gitlab.com/meltano/meltano/issues/621) Added new tutorial for tap-gitlab
- [#657](https://gitlab.com/meltano/meltano/issues/657) Update Analyze page to have single purpose views

### Fixes

- [#645](https://gitlab.com/meltano/meltano/issues/645) Fixed confusion around Loader Settings and Analytics DB Connector Settings
- [#580](https://gitlab.com/meltano/meltano/issues/580) Fixed `project_compiler` so the Analyze page can properly display custom topics
- [#658](https://gitlab.com/meltano/meltano/issues/658) Fixed the Analyze page when no models are present
- [#603](https://gitlab.com/meltano/meltano/issues/603) Fix an issue where `meltano select` would incorrectly report properties as excluded
- [#603](https://gitlab.com/meltano/meltano/issues/603) Fix an issue where `meltano select` incorrectly flatten nested properties
- [#553](https://gitlab.com/meltano/meltano/issues/553) Fix an issue where running `meltano select --list` for the first time would incorrectly report properties

### Break

## 0.25.0 - (2019-05-28)

---

### New

- [#586](https://gitlab.com/meltano/meltano/issues/586) `meltano ui` now automatically start Airflow if installed; Airflow UI available at `Orchestration`.
- [#592](https://gitlab.com/meltano/meltano/issues/592) Added baseline UX feedback via toast for uncaught API response errors with a link to "Submit Bug"
- [#642](https://gitlab.com/meltano/meltano/issues/642) Improved UX during extractor plugin installation so settings can be configured _during_ installation as opposed to waiting for the (typically lengthy) install to complete
- [!647](https://gitlab.com/meltano/meltano/merge_requests/647) Added preloader for occasional lengthy extractor loading and added feedback for lengthy entities loading
- [#645](https://gitlab.com/meltano/meltano/issues/645) Added an Analyze landing page to facilitate future sub-UIs including the Analyze database settings; Added proper Loader Settings UI.

### Fixes

- [#645](https://gitlab.com/meltano/meltano/issues/645) Fixed confusion around Loader Settings and Analyze database settings

## 0.24.0 - (2019-05-06)

---

### New

- [#622](https://gitlab.com/meltano/meltano/issues/622) Added ELT flow UI Routes & Deep Linking to advance user through next steps after each step's save condition vs. requiring them to manually click the next step to advance
- [#598](https://gitlab.com/meltano/meltano/issues/598) Updated color and greyscale use in the context of navigation and interactive elements to better communicate UI hierarchy
- [#607](https://gitlab.com/meltano/meltano/issues/607) Add "All/Default/Custom" button bar UI for improved entities selection UX
- [#32](https://gitlab.com/meltano/meltano-marketing/issues/32) Integrate Algolia Search for docs
- [#590](https://gitlab.com/meltano/meltano/issues/590) Add documentation for deploying Meltano in ECS
- [#628](https://gitlab.com/meltano/meltano/issues/628) Add documentation for tap-mongodb
- [!605](https://gitlab.com/meltano/meltano/merge_requests/605) Added tooltips for areas of UI that are WIP for better communication of a feature's status

### Changes

- [375](https://gitlab.com/meltano/meltano/issues/375) Meltano can now run on any host/port

### Fixes

- [#595](https://gitlab.com/meltano/meltano/issues/595) Fix `meltano invoke` not working properly with `dbt`
- [#606](https://gitlab.com/meltano/meltano/issues/606) Fix `SingerRunner.bookmark_state()` to properly handle and store the state output from Targets as defined in the Singer.io Spec.

## 0.23.0 - (2019-04-29)

---

### New

- [#32](https://gitlab.com/meltano/meltano-marketing/issues/32) Integrate Algolia Search for docs

### Changes

- [#522](https://gitlab.com/meltano/meltano/issues/522) Update Carbon tutorial with new instructions and screenshots

## 0.22.0 - (2019-04-24)

---

### New

- [#477](https://gitlab.com/meltano/meltano/issues/477) Add ability for users to sign up for email newsletters
- [!580](https://gitlab.com/meltano/meltano/merge_requests/580) Add sorting to plugins for improved UX, both UI via extractors/loaders/etc. and `meltano discover all` benefit from sorted results
- [!528](https://gitlab.com/meltano/meltano/issues/528) Add documentation for RBAC alpha feature and environment variables

### Changes

- [#588](https://gitlab.com/meltano/meltano/issues/588) Updated core navigation and depth hierarchy styling to facilitate main user flow and improved information architecture
- [#591](https://gitlab.com/meltano/meltano/issues/591) Revert #484: remove `meltano ui` being run outside a Meltano project.
- [#584](https://gitlab.com/meltano/meltano/issues/584) Initial v1 for enabling user to setup ELT linearly through the UI via a guided sequence of steps

### Fixes

- [#600](https://gitlab.com/meltano/meltano/issues/600) Fix a bug with meltano select when the extractor would output an invalid schema
- [#597](https://gitlab.com/meltano/meltano/issues/597) Automatically open the browser when `meltano ui` is run

## 0.21.0 - (2019-04-23)

---

### New

- [#477](https://gitlab.com/meltano/meltano/issues/477) Add ability for users to sign up for email newsletters

### Changes

- [#591](https://gitlab.com/meltano/meltano/issues/591) Revert #484: remove `meltano ui` being run outside a Meltano project.

## 0.20.0 - (2019-04-15)

---

### New

- Add documentation on custom transformations and models. Link to Tutorial: https://www.meltano.com/tutorials/create-custom-transforms-and-models.html

## 0.19.1 - (2019-04-10)

---

### New

- [#539](https://gitlab.com/meltano/meltano/issues/539) Add Tutorial for "Using Jupyter Notebooks" with Meltano
- [#534](https://gitlab.com/meltano/meltano/issues/534) Add UI entity selection for a given extractor
- [#520](https://gitlab.com/meltano/meltano/issues/520) Add v1 UI for extractor connector settings
- [#486](https://gitlab.com/meltano/meltano/issues/486) Add the `model-gitlab` plugin to Meltano. It includes .m5o files for analyzing data fetched using the Gitlab API. Repository used: https://gitlab.com/meltano/model-gitlab
- [#500](https://gitlab.com/meltano/meltano/issues/500) Add the `model-stripe` plugin to Meltano. It includes .m5o files for analyzing data fetched using the Stripe API. Repository used: https://gitlab.com/meltano/model-stripe
- [#440](https://gitlab.com/meltano/meltano/issues/440) Add the `model-zuora` plugin to Meltano. It includes .m5o files for analyzing data fetched using the Zuora API. Repository used: https://gitlab.com/meltano/model-zuora
- [#541](https://gitlab.com/meltano/meltano/issues/541) Add a 404 page for missing routes on the web app

### Fixes

- [#576](https://gitlab.com/meltano/meltano/issues/576) Fix switching between designs now works
- [#555](https://gitlab.com/meltano/meltano/issues/555) Fix `meltano discover` improperly displaying plugins
- [#530](https://gitlab.com/meltano/meltano/issues/530) Fix query generation for star schemas
- [#575](https://gitlab.com/meltano/meltano/issues/575) Move Airflow configuration to .meltano/run/airflow
- [#571](https://gitlab.com/meltano/meltano/issues/571) Fix various routing and API endpoint issues related to recent `projects` addition

## 0.19.0 - (2019-04-08)

---

### New

- [#513](https://gitlab.com/meltano/meltano/issues/513) Added initial e2e tests for the UI
- [#431](https://gitlab.com/meltano/meltano/issues/431) Add the `tap-zendesk` transform to Meltano. It is using the dbt package defined in https://gitlab.com/meltano/dbt-tap-zendesk
- [484](https://gitlab.com/meltano/meltano/issues/484) Updated `meltano ui` to automatically launch the UI, and projects from the UI (previously only an option in the CLI)
- [#327](https://gitlab.com/meltano/meltano/issues/327) Add `meltano add --custom` switch to enable integration of custom plugins
- [#540](https://gitlab.com/meltano/meltano/issues/540) Add CHANGELOG link in intro section of the docs
- [#431](https://gitlab.com/meltano/meltano/issues/431) Add the `model-zendesk` plugin to Meltano. It includes .m5o files for analyzing data fetched using the Zendesk API. Repository used: https://gitlab.com/meltano/model-zendesk
- [!544](https://gitlab.com/meltano/meltano/merge_requests/544) Add support for extracting data from CSV files by adding [tap-csv](https://gitlab.com/meltano/tap-csv) to Meltano
- [#514](https://gitlab.com/meltano/meltano/issues/514) Add 'airflow' orchestrators plugin to enable scheduling
- Add the `tap-zuora` transform to Meltano. It is using the dbt package defined in https://gitlab.com/meltano/dbt-tap-zuora

### Changes

- [#455](https://gitlab.com/meltano/meltano/issues/455) Add documentation about `target-snowflake`

### Fixes

- [#507](https://gitlab.com/meltano/meltano/issues/507) Ensure design name and table name don't need to match so multiple designs can leverage a single base table
- [#551](https://gitlab.com/meltano/meltano/issues/551) Fix HDA queries generated when an attribute is used both as a column and as an aggregate.
- [#559](https://gitlab.com/meltano/meltano/issues/559) Add support for running custom transforms for taps without default dbt transforms.

## 0.18.0 - (2019-04-02)

---

### New

- [#432](https://gitlab.com/meltano/meltano/issues/432) Add the `tap-zuora` transform to Meltano. It is using the dbt package defined in https://gitlab.com/meltano/dbt-tap-zuora

### Changes

- Remove Snowflake references from advanced tutorial.
- [#2 dbt-tap-zuora](https://gitlab.com/meltano/dbt-tap-zuora/issues/2) Remove custom SFDC related attributes from Zuora Account and Subscription Models
- Update [Contributing - Code Style](https://meltano.com/docs/contributing.html#code-style) documentation to including **pycache** troubleshooting

### Fixes

- [#529](https://gitlab.com/meltano/meltano/issues/529) Resolve "SFDC Tutorial - ELT Fails due to invalid schema.yml" by [#4 dbt-tap-salesforce](https://gitlab.com/meltano/dbt-tap-salesforce/issues/4) removing the schema.yml files from the dbt models for tap-salesforce.
- [#502](https://gitlab.com/meltano/meltano/issues/502) Fix the situation where an m5o has no joins, the design still will work.

## 0.17.0 - (2019-03-25)

---

### New

- [#485](https://gitlab.com/meltano/meltano/issues/485) Added various UI unit tests to the Analyze page
- [#370](https://gitlab.com/meltano/meltano/issues/370) Enabled authorization using role-based access control for Designs and Reports

### Changes

- [#283](https://gitlab.com/meltano/meltano/issues/283) Silence pip's output when there is not error
- [#468](https://gitlab.com/meltano/meltano/issues/468) Added reminder in docs regarding the need for `source venv/bin/activate` in various situations and added minor copy updates

### Fixes

- [#433](https://gitlab.com/meltano/meltano/issues/433) Add the `sandbox` configuration to `tap-zuora`.
- [#501](https://gitlab.com/meltano/meltano/issues/501) Fix `meltano ui` crashing when the OS ran out of file watcher.
- [#510](https://gitlab.com/meltano/meltano/issues/510) Fix an issue when finding the current Meltano project in a multi-threaded environment.
- [#494](https://gitlab.com/meltano/meltano/issues/494) Improved documentation around tutorials and Meltano requirements
- [#492](https://gitlab.com/meltano/meltano/issues/492) A few small contextual additions to help streamline the release process
- [#503](https://gitlab.com/meltano/meltano/issues/503) Fix a frontend sorting issue so the backend can properly generate an up-to-date query

## 0.16.0 - (2019-03-18)

---

### New

- Add support for extracting data from Gitlab through the updated tap-gitlab (https://gitlab.com/meltano/tap-gitlab)
- Add the `tap-gitlab` transform to Meltano. It is using the dbt package defined in https://gitlab.com/meltano/dbt-tap-gitlab
- Add "Copy to Clipboard" functionality to code block snippets in the documentation
- Add the `tap-stripe` transform to Meltano. It is using the dbt package defined in https://gitlab.com/meltano/dbt-tap-stripe
- Add new command `meltano add model [name_of_model]`
- Add models to the available plugins

### Changes

- Various documentation [installation and tutorial improvements](https://gitlab.com/meltano/meltano/issues/467#note_149858308)
- Added troubleshooting button to help users add context to a pre-filled bug issue

### Fixes

- Fix the API database being mislocated
- Replaced the stale Meltano UI example image in the Carbon Emissions tutorial
- 473: Fix the docker image (meltano/meltano) from failing to expose the API

## 0.15.1 - (2019-03-12)

---

### Fixes

- locks down dependencies for issues with sqlalchemy snowflake connector

## 0.15.0 - (2019-03-11)

---

### New

- Add Salesforce Tutorial to the docs
- Add documentation for the permissions command
- Add tracking for the `meltano ui` command

### Fixes

- Updated analytics to properly recognize SPA route changes as pageview changes

## 0.14.0 - (2019-03-04)

---

### New

- Update stages table style in docs
- Add custom transforms and models tutorial to the docs

### Changes

- Add api/v1 to every route
- Update DbtService to always include the my_meltano_project model when transform runs

### Fixes

- Resolved duplicate display issue of Dashboards and Reports on the Files page
- Removed legacy `carbon.dashboard.m5o` (regression from merge)
- Updated dashboards and reports to use UI-friendly name vs slugified name
- Fix minor clipped display issue of right panel on `/settings/database`
- Fix minor display spacing in left panel of Settings
- Fix dashboard page to properly display a previously active dashboard's updated reports
- Fix pre-selected selections for join aggregates when loading a report
- Fix charts to display multiple aggregates (v1)
- Fix 404 errors when refreshing the frontend
- Fix a regression where the Topics would not be shown in the Files page

## 0.13.0 - (2019-02-25)

---

### New

- Add the `tap-salesforce` transform to Meltano. It is using the dbt package defined in https://gitlab.com/meltano/dbt-tap-salesforce
- Add m5o model and tables for tap-salesforce
- Updated the deep-link icon (for Dashboards/Reports on the Files page)

### Changes

- Polished the RBAC view, making it clearer the feature is experimental.
- Rename "Models" to "Topics"
- Use the current connection's schema when generating queries at run time for Postgres Connections.
- Add support for multiple Aggregates over the same attribute when generating HDA queries.

## 0.12.0 - (2019-02-21)

---

### New

- UI cleanup across routes (Analyze focus) and baseline polish to mitigate "that looks off comments"
- Update installation and contributing docs
- Meltano implement role-based access control - [!368](https://gitlab.com/meltano/meltano/merge_requests/368)
- Add version CLI commands for checking current Meltano version
- Add deep linking to dashboards
- Add deep linking to reports

### Fixes

- Fixed a problem when environment variables where used as default values for the CLI - [!390](https://gitlab.com/meltano/meltano/merge_requests/390)
- Fixed dashboards initial load issue due to legacy (and empty) `carbon.dashboard.m5o` file
- New standardized approach for `.m5o` id generation (will need to remove any dashboard.m5o and report.m5o)

## 0.11.0 - (2019-02-19)

---

### New

- Update installation and contributing docs
- Add support for generating Hyper Dimensional Aggregates (HDA)
- Add internal Meltano classes for representing and managing Designs, Table, Column, Aggregate, Definitions, and Query definitions

### Changes

- Move core functionality out of `api/controllers` to `/core/m5o` (for m5o and m5oc management) and `/core/sql` (for anything related to sql generation)

### Fixes

- Fixed a problem when environment variables where used as default values for the CLI - [!390](https://gitlab.com/meltano/meltano/merge_requests/390)

## 0.10.0 - (2019-02-12)

---

### New

- Add gunicorn support for Meltano UI as a WSGI application - [!377](https://gitlab.com/meltano/meltano/merge_requests/377)
- Meltano will now generate the minimal joins when building SQL queries - [!382](https://gitlab.com/meltano/meltano/merge_requests/382)

### Changes

- Add analytics to authentication page
- Meltano will now use SQLite for the job log. See https://meltano.com/docs/architecture.html#job-logging for more details.
- Removed manual `source .env` step in favor of it running automatically

### Fixes

- Meltano will correctly source the `.env`
- fixed charts to render as previously they were blank
- Fixed Analyze button groupd CSS to align as a single row

### Breaks

- Meltano will now use SQLite for the job log. See https://meltano.com/docs/architecture.html#job-logging for more details.
- URL routing updates ('/model' to '/files', removed currently unused '/extract', '/load', '/transform' and '/project/new')

## 0.9.0 - (2019-02-05)

---

### New

- add ability to save reports
- add ability to update an active report during analysis
- add ability to load reports
- add dashboards page and related add/remove report functionality

### Changes

- Generate default `Meltano UI` connection for the `meltano.db` SQLite DB when a new project is created with `meltano init`
- updated main navigation to Files, Analysis, and Dashboards
- Update the `meltano permissions grant` command to fetch the existing permissions from the Snowflake server and only return sql commands for permissions not already assigned
- Add `--diff` option to the `meltano permissions grant` command to get a full diff with the permissions already assigned and new ones that must be assigned

### Fixes

- Entry model definition correctly defines `region_id`.
- Updated the Fundamentals documentation section regarding reports
- Fixed Files page for empty state of Dashboards and Reports
- Fixed Analyze page's left column to accurately preselect columns and aggregates after loading a report

## 0.8.0 - (2019-01-29)

---

### New

- Add tracking of anonymous `meltano cli` usage stats to Meltano's Google Analytics Account
- Add `project_config.yml` to all meltano projects to store concent for anonymous usage tracking and the project's UUID

### Changes

- Add `--no_usage_stats` option to `meltano init <project_name>` to allow users to opt-out from anonymous usage stats tracking
- Bundled Meltano models are now SQLite compatible.

## 0.7.0 - (2019-01-22)

---

### New

- Added basic authentication support for meltano ui.
- Meltano will now automatically source the .env
- Updated docs with `.m5o` authoring requirements and examples
- add support for timeframes in tables
- add basic analytics to understand usage
- add disabled UI for the lack of timeframes support in sqlite
- update Results vs. SQL UI focus based on a results response or query update respectively

### Changes

- Meltano will now discover components based on `https://meltano.com/discovery.yml`
- sample designs are now packaged with meltano

### Fixes

- Updated mobile menu to work as expected
- Updated tutorial docs with improved CLI commands and fixed the host setting to `localhost`

## 0.6.1 - (2019-01-15)

---

## 0.6.0 - (2019-01-15)

---

### New

- add new command `meltano add transform [name_of_dbt_transformation]`
- add transforms to the available plugins

### Changes

- Auto install missing plugins when `meltano elt` runs
- Terminology updates for simpler understanding

### Fixes

- Edit links on the bottom of doc pages are working now

### Breaks

- Updated docs tutorial bullet regarding inaccurate "Validate" button

## 0.5.0 - (2019-01-09)

---

### New

- ensure `meltano init <project-name>` runs on windows
- settings ui now provides sqlite-specific controls for sqlite dialect
- add `target-sqlite` to available loaders for meltano projects
- add new command `meltano add transformer [name_of_plugin]`
- add transformers (dbt) to the available plugins

### Changes

- extractors and loaders are arguments in the elt command instead of options
- `meltano www` is now `meltano ui`
- remove dbt installation from `meltano init`
- move everything dbt related under `transform/`
- update `meltano elt` to not run transforms by default
- update `meltano elt` to auto generate the job_id (job_id has been converted to an optional argument)

### Fixes

- left joins now work correctly in analyze.
- fixed broken sql toggles in analyze view
- fixed sql output based on sql toggles in analyze view

## 0.4.0 - (2019-01-03)

---

### New

- add Using Superset with Meltano documentation

## 0.3.3 - (2018-12-21)

---

## 0.3.2 - (2018-12-21)

---

## 0.3.1 - (2018-12-21)

---

### Changes

- add default models for 'tap-carbon-intensity'.
- Meltano Analyze is now part of the package.
- removes database dependency from Meltano Analyze and uses .ma files
- update the error message when using Meltano from outside a project - [!238](https://gitlab.com/meltano/meltano/merge_requests/238)

## 0.3.0 - (2018-12-18)

---

### New

- updated Settings view so each database connection can be independently disconnected
- add `meltano select` to manage what is extracted by a tap.

### Changes

- documentation site will utilize a new static site generation tool called VuePress

- meltano.com will be deployed from the meltano repo

### Fixes

- model dropdown now updates when updating database (no longer requires page refresh)
- prevent model duplication that previously occurred after subsequent "Update Database" clicks

## 0.2.2 - (2018-12-11)

---

### Changes

- documentation site will utilize a new static site generation tool called VuePress
- first iteration of joins (working on a small scale)

## 0.2.1 - (2018-12-06)

---

### Fixes

- resolve version conflict for `idna==2.7`
- fix the `discover` command in the docker images
- fix the `add` command in the docker images
- fix module not found for meltano.core.permissions.utils

## 0.2.0 - (2018-12-04)

---

### New

- add `meltano permissions grant` command for generating permission queries for Postgres and Snowflake - [!90](https://gitlab.com/meltano/meltano/merge_requests/90)
- add 'tap-stripe' to the discovery

### Changes

- demo with [carbon intensity](https://gitlab.com/meltano/tap-carbon-intensity), no API keys needed
- .ma file extension WIP as alternative to lkml

### Fixes

- fix order in Meltano Analyze

## 0.1.4 - (2018-11-27)

### Fixes

- add default values for the 'www' command - [!185](https://gitlab.com/meltano/meltano/merge_requests/185)
- add CHANGELOG.md
- fix a problem with autodiscovery on taps - [!180](https://gitlab.com/meltano/meltano/merge_requests/180)

### Changes

- move the 'api' extra package into the default package
- add 'tap-fastly' to the discovery

---

## 0.1.3

### Changes

- remove `setuptools>=40` dependency
- `meltano` CLI is now in the `meltano` package

## 0.1.2

### Fixes

- target output state is now saved asynchronously

## 0.1.1

### Changes

- initial release<|MERGE_RESOLUTION|>--- conflicted
+++ resolved
@@ -10,14 +10,11 @@
 
 ### New
 
-<<<<<<< HEAD
 - [#2095](https://gitlab.com/meltano/meltano/-/issues/2089) Support singular and plural plugin types in CLI arguments
 - [#2095](https://gitlab.com/meltano/meltano/-/issues/2089) Allow list of plugin names of same type to be provided to `meltano add` and `meltano install`
 
 - [#2089](https://gitlab.com/meltano/meltano/-/issues/2089) Add new 'files' plugin type to allow plugin-specific files to be added to a Meltano project automatically
-=======
 - [#2090](https://gitlab.com/meltano/meltano/-/issues/2090) Allow SERVER_NAME, SECRET_KEY, and SECURITY_PASSWORD_SALT to be set using environment instead of ui.cfg
->>>>>>> 78c03d97
 
 ### Changes
 
