# CHANGELOG

All notable changes to this project will be documented in this file.
This project adheres to [Semantic Versioning](http://semver.org/) and [Keep a Changelog](http://keepachangelog.com/).


## Unreleased
---

### New

### Changes

### Fixes

### Breaks


## 1.17.0 - (2020-01-27)

---

### New

- [#1462](https://gitlab.com/meltano/meltano/issues/1462) User will be able to reorder dashboard reports
- [#1482](https://gitlab.com/meltano/meltano/issues/1482) Add future grants and revocations for schemas, tables, and views for roles in the `meltano permissions` command
- [#1376](https://gitlab.com/meltano/meltano/issues/1376) Add last updated date to reports
- [#1409](https://gitlab.com/meltano/meltano/issues/1409) Add data start date to Analysis page

- [#1241](https://gitlab.com/meltano/meltano/issues/1241) Add `dashboard` plugin type to enable bundling curated reports and dashboards for data sources
- [#1241](https://gitlab.com/meltano/meltano/issues/1241) Add `--include-related` flag to `meltano add` and `meltano install` to automatically install related plugins based on namespace
- [#1241](https://gitlab.com/meltano/meltano/issues/1241) Add default dashboard and reports for Google Analytics

### Changes

- [#1481](https://gitlab.com/meltano/meltano/issues/1481) Add table and view revocations for roles in the `meltano permissions` command
- [#1459](https://gitlab.com/meltano/meltano/issues/1459) Users can no longer install tap-carbon-intensity from the UI

### Fixes

- [#1600](https://gitlab.com/meltano/meltano/issues/1600) Fix tooltip for Data Source "Connect" buttons
- [#1605](https://gitlab.com/meltano/meltano/issues/1605) Fix an infinite loop causing extraneous API calls to the configuration endpoint
- [#1561](https://gitlab.com/meltano/meltano/issues/1561) Fix `onFocusInput()` to properly focus-and-auto-scroll to `<input type='file'>`s in the data source docs UI
- [#1561](https://gitlab.com/meltano/meltano/issues/1561) Fix `<input type='file'>` styling to better accommodate flexible widths


## 1.16.1 - (2020-01-23)

---

### New

- [#1592](https://gitlab.com/meltano/meltano/issues/1592) Add MAX and MIN aggregate functions to Meltano Models
- [#1552](https://gitlab.com/meltano/meltano/issues/1552) Add "Custom" data source CTA to link to the create custom data source docs
- [#1462](https://gitlab.com/meltano/meltano/issues/1462) User will be able to reorder dashboard reports

### Changes

- [#1510](https://gitlab.com/meltano/meltano/issues/1510) Remove breadcrumbs (not currently useful)
- [#1589](https://gitlab.com/meltano/meltano/issues/1589) Add dbt-specific files to a .gitignore
<<<<<<< HEAD
- [#1402](https://gitlab.com/meltano/meltano/issues/1402) Onboarding redesign to minimize steps and friction ('Extractors' as 'Data Sources', pipelines are secondary to 'Data Source' integrations, and removed loader, transform, and pipeline name as editable in favor of preselected values in accordance with our hosted solution)
- [#1402](https://gitlab.com/meltano/meltano/issues/1402) Local development now requires `.env` to connect a `target-postgres` loader (docs update to follow in [#1586](https://gitlab.com/meltano/meltano/issues/1586) )
=======
- [#1410](https://gitlab.com/meltano/meltano/issues/1410) Update the Design UI to expose timeframes explicitly
>>>>>>> 6c6b63b0

### Fixes

- [#1573](https://gitlab.com/meltano/meltano/issues/1573) Fix docs `shouldShowNavbar` conditional and improve query string `embed=true` parsing
- [#1579](https://gitlab.com/meltano/meltano/issues/1579) Make color contrast for CTA buttons accessible
- [#1410](https://gitlab.com/meltano/meltano/issues/1410) Fix a problem with Report that has timeframes selections

### Breaks

## 1.16.0 - (2020-01-20)

---

### New

- [#1556](https://gitlab.com/meltano/meltano/issues/1556) Add default transformations for the Facebook Ads Extractor. They are using the dbt package defined in https://gitlab.com/meltano/dbt-tap-facebook
- [#1557](https://gitlab.com/meltano/meltano/issues/1557) Add default Meltano Models for the Facebook Ads Extractor. They are defined in https://gitlab.com/meltano/model-facebook
- [#1560](https://gitlab.com/meltano/meltano/issues/1560) Make the Facebook Ads Extractor available by default on Meltano UI

### Changes

- [#1541](https://gitlab.com/meltano/meltano/issues/1541) Revert `tap-csv`'s `kind: file` to text input for `csv_files_definition` as we don't fully support `tap-csv` via the UI with single (definition json) and multiple (csv files) file uploading
- [#1477](https://gitlab.com/meltano/meltano/issues/1477) Add a `read-only` mode to Meltano to disable all modifications from the UI

### Fixes

### Breaks

## 1.15.1 - (2020-01-16)

---

### New

- [#608](https://gitlab.com/meltano/meltano/issues/608) Add the Facebook Ads Extractor to Meltano as a hidden plugin. It will be fully enabled on Meltano UI once bundled Transformations and Models are added. It uses the tap defined in https://gitlab.com/meltano/tap-facebook/
- [meltano/model-stripe#2](https://gitlab.com/meltano/model-stripe/issues/2) Add timeframes to the Stripe models
- [#1533](https://gitlab.com/meltano/meltano/issues/1533) Add documentation for the Facebook Ads Extractor

### Changes

- [#1527](https://gitlab.com/meltano/meltano/issues/1527) Update the dashboard modal header to properly differentiate between "Create" and "Edit"
- [#1456](https://gitlab.com/meltano/meltano/issues/1456) 404 Error page now has better back functionality and ability to file new issues directly from the page

### Fixes

- [#1538](https://gitlab.com/meltano/meltano/issues/1538) Fix timeframes not properly displaying on the base table
- [#1574](https://gitlab.com/meltano/meltano/issues/1574) Fix an issue with Meltano crashing after a succesful login
- [#1568](https://gitlab.com/meltano/meltano/issues/1568) Restore support for custom plugins that don't have their available settings defined in discovery.yml

## 1.15.0 - (2020-01-13)

---

### New

- [#1483](https://gitlab.com/meltano/meltano/issues/1483) Add login audit columns to track last login time
- [#1480](https://gitlab.com/meltano/meltano/issues/1480) Add tests to `meltano permissions` command for Snowflake
- [#1392](https://gitlab.com/meltano/meltano/issues/1392) Add inline docs to Extractor configurations in iteration toward improving data setup onboarding

### Changes

- [#1480](https://gitlab.com/meltano/meltano/issues/1480) Add schema revocations for roles in the `meltano permissions` command
- [#1458](https://gitlab.com/meltano/meltano/issues/1458) Remove tap-carbon-intensity-sqlite model from default installation
- [#1458](https://gitlab.com/meltano/meltano/issues/1458) Update docs to reflect new getting started path and updated screenshots
- [#1513](https://gitlab.com/meltano/meltano/issues/1513) Remove dead code related to `/model` route that we no longer link to in favor of the contextual Analyze CTAs and the `MainNav.vue`'s Analyze dropdown
- [#1542](https://gitlab.com/meltano/meltano/issues/1542) Update version, logout, and help UI partial (upper right) to have less prominence and more clearly communicate the "Sign Out" action

### Fixes

- [#1480](https://gitlab.com/meltano/meltano/issues/1480) Fix database revocations corner case for roles in the `meltano permissions` command
- [#1553](https://gitlab.com/meltano/meltano/issues/1553) Fix bug occurring when loading a report that lacks join tables
- [#1540](https://gitlab.com/meltano/meltano/issues/1540) Meltano Analyze will now leverage Pipelines instead of Loaders in the connection dropdown
- [#1540](https://gitlab.com/meltano/meltano/issues/1540) Meltano Analyze will now infer the connection to use instead of it being provided by the user

### Breaks

## 1.14.3 - (2020-01-09)

---

### Fixes

- [#1521](https://gitlab.com/meltano/meltano/issues/1521) Sanitize user-submitted string before using it in file path

## 1.14.2 - (2020-01-09)

---

### New

- [#1391](https://gitlab.com/meltano/meltano/issues/1391) Lock all settings that are controlled through environment variables
- [#1393](https://gitlab.com/meltano/meltano/issues/1393) Add contextual Analyze CTAs for each Pipeline in the Pipelines list
- [#1551](https://gitlab.com/meltano/meltano/issues/1551) Add dbt clean before compile and runs

### Changes

- [#1424](https://gitlab.com/meltano/meltano/issues/1424) Update pipeline elapsed time display to be more human friendly

### Fixes

- [#1430](https://gitlab.com/meltano/meltano/issues/1430) Fix the state not stored for pipelines when Transforms run
- [#1448](https://gitlab.com/meltano/meltano/issues/1448) Fix `AnalyzeList.vue` to display message and link when lacking contextual models

### Breaks

## 1.14.1 - (2020-01-06)

---

### Fixes

- [#1520](https://gitlab.com/meltano/meltano/issues/1520) Fix bug when updating a dashboard that could undesirably overwrite another existing dashboard

### Breaks

## 1.14.0 - (2019-12-30)

---

### New

- [#1461](https://gitlab.com/meltano/meltano/issues/1461) Display toasted notification for report adding to dashboard
- [#1419](https://gitlab.com/meltano/meltano/issues/1419) Add ability to edit and delete dashboards
- [#1411](https://gitlab.com/meltano/meltano/issues/1411) Add download log button to Job Log Modal

### Changes

- [#1311](https://gitlab.com/meltano/meltano/issues/1311) Remove unused meltano/meltano/runner docker image
- [#1502](https://gitlab.com/meltano/meltano/issues/1502) Update configuration file uploads to occur on save vs. file picker completion

### Fixes

- [#1518](https://gitlab.com/meltano/meltano/issues/1518) Fix bug that caused all text fields to show up as required in configuration modals
- [#1446](https://gitlab.com/meltano/meltano/issues/1446) Fix bug that could result in a broken report when the report URL was manually modified
- [#1411](https://gitlab.com/meltano/meltano/issues/1411) Fix bug when reading too large a job log file

## 1.13.0 - (2019-12-23)

---

### New

- [#1269](https://gitlab.com/meltano/meltano/issues/1269) Add `kind: file` so single file uploads can be used with extractors (`tap-google-analytics`'s `key_file_location` is the first user)
- [#1494](https://gitlab.com/meltano/meltano/issues/1494) Add `LIKE` options to Analyze Filter UI so users better understand what filtering patterns are available

### Changes

- [#1399](https://gitlab.com/meltano/meltano/issues/1399) Log Modal now has a prompt to explain potential factors in required time for pipelines to complete
- [#1433](https://gitlab.com/meltano/meltano/issues/1433) Remove `/orchestrate` route and thus the Airflow iframe as this is overkill for our current target users

### Fixes

- [#1434](https://gitlab.com/meltano/meltano/issues/1434) Fix Analyze CTAs to only enable if at least one related pipeline has succeeded
- [#1447](https://gitlab.com/meltano/meltano/issues/1447) Various fixes around loading and reloading reports to mitigate false positive `sqlErrorMessage` conditions
- [#1509](https://gitlab.com/meltano/meltano/issues/1509) Allow plugin profile config to be set through meltano.yml

## 1.12.2 - (2019-12-20)

---

### New

- [#1437](https://gitlab.com/meltano/meltano/issues/1437) Users can now share their dashboards with an automatically generated email

### Changes

- [#1466](https://gitlab.com/meltano/meltano/issues/1466) Filters now have clear language and indiciation that they use AND for chaining
- [#1464](https://gitlab.com/meltano/meltano/issues/1464) Remove the "only" option for transforms in Create Pipeline form

- [#1399](https://gitlab.com/meltano/meltano/issues/1399) Log Modal now has a prompt to explain potential factors in required time for pipelines to complete
- [#1431](https://gitlab.com/meltano/meltano/issues/1431) Add "pipeline will still run if modal is closed" message in the Job Log Modal

### Changes

- [#1422](https://gitlab.com/meltano/meltano/issues/1422) Update start date field to have a recommendation

### Fixes

- [#1447](https://gitlab.com/meltano/meltano/issues/1447) Various fixes around loading and reloading reports to mitigate false positive `sqlErrorMessage` conditions
- [#1443](https://gitlab.com/meltano/meltano/issues/1443) Fix tooltip clipping in modals
- [#1500](https://gitlab.com/meltano/meltano/issues/1500) Fix `meltano install` not running the migrations.

## 1.12.1 - (2019-12-18)

---

### Changes

- [#1403](https://gitlab.com/meltano/meltano/issues/1403) Remove "Orchestrate", "Model", and "Notebook" from the main navigation until each respective UI is more useful (the `/orchestrate` and `/model` routes still exist)
- [#1476](https://gitlab.com/meltano/meltano/issues/1476) Add database and warehouse revocations for roles in the `meltano permissions` command
- [#1473](https://gitlab.com/meltano/meltano/issues/1473) Update Release issue template to recent guidelines

## 1.12.0 - (2019-12-16)

---

### New

- [#1374](https://gitlab.com/meltano/meltano/issues/1374) Add role revocation for users and roles in the `meltano permissions` command
- [#1377](https://gitlab.com/meltano/meltano/issues/1377) Document cleanup steps after MeltanoData testing
- [#1438](https://gitlab.com/meltano/meltano/issues/1438) Add documentation for DNS spoofing error
- [#1436](https://gitlab.com/meltano/meltano/issues/1436) Add video walkthrough on how to setup Google Analytics so that the Meltano Extractor can be able to access the Google APIs and the Google Analytics data.

### Changes

- [#1350](https://gitlab.com/meltano/meltano/issues/1350) Switch to all lower case for Snowflake permission comparisons in the `meltano permissions` command
- [#1449](https://gitlab.com/meltano/meltano/issues/1449) Hide the Marketo Extractor form Meltano UI
- [#1397](https://gitlab.com/meltano/meltano/issues/1397) Optimize workflow for MeltanoData setup
- [#1423](https://gitlab.com/meltano/meltano/issues/1423) Update sidebar and docs to include Ansible

## 1.11.2 - (2019-12-13)

---

### Changes

- [#1435](https://gitlab.com/meltano/meltano/issues/1435) Change "Model" to "Analyze" so the Pipeline CTA is actionable and less abstract
- [#1432](https://gitlab.com/meltano/meltano/issues/1432) Changed "Close" to "Back" in Log Modal to help mitigate "Am I ending the pipeline?" concerns

### Fixes

- [#1439](https://gitlab.com/meltano/meltano/issues/1439) Fix relative elapsed time since last run time display in the Pipelines UI
- [#1441](https://gitlab.com/meltano/meltano/issues/1441) Fix auto advance to "Create Pipeline" when coming from "Load" step (previously "Transform" step, but this has been removed from the UI)
- [#1440](https://gitlab.com/meltano/meltano/issues/1440) Allow installed plugins to appear in UI even if hidden in configuration

## 1.11.1 - (2019-12-12)

---

### New

- [#1351](https://gitlab.com/meltano/meltano/issues/1351) Add "Create Meltano Account" promo for `meltano.meltanodata.com`
- [#1055](https://gitlab.com/meltano/meltano/issues/1055) Add "Disable" button to Tracking Acknowledgment toast so user's can opt-out from the UI
- [#1408](https://gitlab.com/meltano/meltano/issues/1408) Add "Last Run" context to each pipeline
- [#1408](https://gitlab.com/meltano/meltano/issues/1408) Add "Started At", "Ended At", and "Elapsed" to Job Log modal
- [#1390](https://gitlab.com/meltano/meltano/issues/1390) Display of extractors and loaders can now be configured through the `hidden` property in `discovery.yml`

### Changes

- [#1398](https://gitlab.com/meltano/meltano/issues/1398) Update default Transform from "Skip" to "Run"
- [#1406](https://gitlab.com/meltano/meltano/issues/1406) Update Analyze Query section CSS for improved UX (visually improved organization and scanability)
- [#1417](https://gitlab.com/meltano/meltano/issues/1417) Update SCSS variable usage in components for SSOT styling
- [#1408](https://gitlab.com/meltano/meltano/issues/1408) Updated date and time displays to be human-friendly (`moment.js`)
- [#1268](https://gitlab.com/meltano/meltano/issues/1268) Remove Transform step from UI (Create Schedule still allows choosing "Skip" or "Only" but will intelligently default to "Skip" or "Run")

## 1.11.0 - (2019-12-09)

---

### New

- [#1361](https://gitlab.com/meltano/meltano/issues/1361) Add `kind: hidden` to `discovery.yml` so certain connector settings can validate with a default `value` but remain hidden from the user for improved UX

### Changes

- [#1389](https://gitlab.com/meltano/meltano/issues/1389) Temporary Profiles feature removal (conditionally removed if 2+ profiles not already created so existing users can continue using multiple profiles if created)
- [#1373](https://gitlab.com/meltano/meltano/issues/1373) Update MeltanoData deletion process with 1Password

### Fixes

- [#1401](https://gitlab.com/meltano/meltano/issues/1401) Fix double instance of self hosted CTA on desktop sites

## 1.10.2 - (2019-12-06)

---

### Changes

- [#1371](https://gitlab.com/meltano/meltano/issues/1371) Provide more specific instructions for Google Analytics configuration
- [#1381](https://gitlab.com/meltano/meltano/issues/1381) Update the default directory for client_secrets.json for the Google Analytics Extractor to be located under the extract/ directory and not the project's root.
- [#1345](https://gitlab.com/meltano/meltano/issues/1345) Update the documentation for the [Salesforce Extractor](https://www.meltano.com/plugins/extractors/salesforce.html) to contain additional information on Security Tokens
- [#1383](https://gitlab.com/meltano/meltano/issues/1383) Add CTA for hosted solution signup to navigation

### Fixes

- [#1379](https://gitlab.com/meltano/meltano/issues/1379) Fix an issue with Airflow scheduling too many jobs.
- [#1386](https://gitlab.com/meltano/meltano/issues/1386) Fix connector modal clipping issue where small browser heights prevented accessing the "Save" area

### Breaks

## 1.10.1 - (2019-12-05)

---

### Changes

- [#1373](https://gitlab.com/meltano/meltano/issues/1373) Update MeltanoData deletion process with 1Password
- [#1373](https://gitlab.com/meltano/meltano/issues/1373) Update Analyze dropdown as scrollable to better display model CTAs (scrollable dropdown vs. scrolling entire page)

### Fixes

- [#1373](https://gitlab.com/meltano/meltano/issues/1373) Fix formatting on custom containers in MeltanoData guide

## 1.10.0 - (2019-12-04)

---

### New

- [#1343](https://gitlab.com/meltano/meltano/issues/1343) Add current Meltano version to main navigation

### Changes

- [#1358](https://gitlab.com/meltano/meltano/issues/1358) Update MeltanoData guide with maintenance and debugging instructions
- [#1337](https://gitlab.com/meltano/meltano/issues/1337) Add CTA to installations for free hosted dashboards
- [#1365](https://gitlab.com/meltano/meltano/issues/1365) Add process for deleting meltanodata instances
- [#1340](https://gitlab.com/meltano/meltano/issues/1340) Update connector settings UI to communicate the required status of each setting
- [#1357](https://gitlab.com/meltano/meltano/issues/1357) Update LogModal Analyze CTAs so Analyze can preselect the correct loader for a given analysis

### Fixes

- [#1364](https://gitlab.com/meltano/meltano/issues/1364) Fix instructions to SSH into MeltanoData.com instance

## 1.9.1 - (2019-12-04)

---

### Fixes

- [#1355](https://gitlab.com/meltano/meltano/issues/1355) Upgrade version of `discovery.yml` so that not upgraded Meltano instances with a pre v1.9.0 Meltano version do not break.

## 1.9.0 - (2019-12-03)

---

### New

- [marketing#103](https://gitlab.com/meltano/meltano-marketing/issues/103) Add Google Site Verification token to site
- [#1346](https://gitlab.com/meltano/meltano/issues/1346) Add new tutorial for using FileZilla with a Meltano project
- [#1292](https://gitlab.com/meltano/meltano/issues/1292) Add guide for setting up Meltano projects on meltanodata.com

### Changes

- [#1341](https://gitlab.com/meltano/meltano/issues/1341) Various `discovery.yml` and connector configuration UI updates to improve UX.
- [#1341](https://gitlab.com/meltano/meltano/issues/1341) Updated documentation to communicate the various optional settings of a connector

### Fixes

- [#1334](https://gitlab.com/meltano/meltano/issues/1334) Fix automatic population of airflow.cfg after installation
- [#1344](https://gitlab.com/meltano/meltano/issues/1344) Fix an ELT automatic discovery error when running Meltano on Python3.6

## 1.8.0 - (2019-12-02)

---

### New

- [#764](https://gitlab.com/meltano/meltano/issues/764) Add plugin profiles to enable multiple configurations for extractors
- [#1081](https://gitlab.com/meltano/meltano/issues/1081) Add ability to delete data pipelines
- [#1217](https://gitlab.com/meltano/meltano/issues/1217) Add "Test Connection" button to validate connection settings prior to ELT runs
- [#1236](https://gitlab.com/meltano/meltano/issues/1236) Add contextual Analyze CTAs in the Job Log UI
- [#1271](https://gitlab.com/meltano/meltano/issues/1271) Add labels in discovery.yml for easy brand definition

### Changes

- [#1323](https://gitlab.com/meltano/meltano/issues/1323) Add CTA to send users to Typeform to provide info for setting up a hosted dashboard

- [#1323](https://gitlab.com/meltano/meltano/issues/1323) Add CTA to send users to Typeform to provide info for setting up a hosted dashboard
- [#1271](https://gitlab.com/meltano/meltano/issues/1271) Improve messaging on tap and target settings modals
- [#1226](https://gitlab.com/meltano/meltano/issues/1226) Update Pipelines main navigation link to show all data pipeline schedules if that step has been reached
- [#1323](https://gitlab.com/meltano/meltano/issues/1323) Add CTA to send users to Typeform to provide info for setting up a hosted dashboard
- [#1271](https://gitlab.com/meltano/meltano/issues/1271) Improve messaging on tap and target settings modals
- [#1246](https://gitlab.com/meltano/meltano/issues/1246) Update the [Salesforce API + Postgres](https://www.meltano.com/tutorials/salesforce-and-postgres.html) Tutorial to use Meltano UI for setting up the Extractor and Loader, running the ELT pipeline and analyzing the results.

- [#1225](https://gitlab.com/meltano/meltano/issues/1225) Update dbt docs link to be conditional so the user doesn't experience 404s

## 1.7.2 - (2019-11-26)

---

### Fixes

- [#1318](https://gitlab.com/meltano/meltano/merge_requests/1318/) Pin dbt version to `v0.14.4` to address Meltano Transformation failing when using dbt `v0.15.0`

## 1.7.1 - (2019-11-25)

---

### Fixes

- [#1184](https://gitlab.com/meltano/meltano/merge_requests/1184/) Fix `contextualModels` implementation for contextual CTAs in Job Log modal

## 1.7.0 - (2019-11-25)

---

### New

- [#1236](https://gitlab.com/meltano/meltano/issues/1236) Add contextual Analyze CTAs in the Job Log UI

### Fixes

- [#1298](https://gitlab.com/meltano/meltano/issues/1298) Let default entity selection be configured in discovery.yml under `select`
- [#1298](https://gitlab.com/meltano/meltano/issues/1298) Define default entity selection for tap-salesforce
- [#1304](https://gitlab.com/meltano/meltano/issues/1304) Fix Meltano subprocess fetching large catalogs (e.g. for Salesforce) getting stuck do to the subprocess' stderr buffer filling and the process getting deadlocked.

## 1.6.0 - (2019-11-18)

---

### New

- [#1235](https://gitlab.com/meltano/meltano/issues/1235) Add help link button in the app
- [#1285](https://gitlab.com/meltano/meltano/issues/1285) Add link to YouTube guidelines for release instructions
- [#1277](https://gitlab.com/meltano/meltano/issues/1277) Move sections that don't apply to outside contributors from Contributing and Roadmap docs to Handbook: Release Process, Release Schedule, Demo Day, Speedruns, DigitalOcean Marketplace

### Changes

- [#1257](https://gitlab.com/meltano/meltano/issues/1257) Prevent modified logo file upon each build
- [#1289](https://gitlab.com/meltano/meltano/issues/1289) Dismiss all modals when using the escape key
- [#1282](https://gitlab.com/meltano/meltano/issues/1282) Remove Entity Selection from the UI (still available in CLI) and default to "All" entities for a given data source
- [#1303](https://gitlab.com/meltano/meltano/issues/1303) Update the configuration options for the Salesforce Extractor to only include relevant properties. Remove properties like the client_id that were not used for username/password authentication.
- [#1308](https://gitlab.com/meltano/meltano/issues/1308) Update the configuration options for the Marketo Extractor to use a Start Date instead of a Start Time.

### Fixes

- [#1297](https://gitlab.com/meltano/meltano/issues/1297) Get actual latest ELT job log by sorting matches by creation time with nanosecond resolution
- [#1297](https://gitlab.com/meltano/meltano/issues/1297) Fix pipeline failure caused by jobs that require true concurrency being executed on CI runners that don't

## 1.5.0 - (2019-11-11)

---

### New

- [#1222](https://gitlab.com/meltano/meltano/issues/1222) Include static application security testing (SAST) in the pipeline
- [#1164](https://gitlab.com/meltano/meltano/issues/1164) Add "transform limitations" message to Transform UI
- [#1272](https://gitlab.com/meltano/meltano/issues/1272) Add Vuepress plugin to generate a sitemap on website build
- [meltano-marketing#89](https://gitlab.com/meltano/meltano-marketing/issues/89) Adds basic title and meta descriptions to all public-facing website & documentation pages.

### Changes

- [#1239](https://gitlab.com/meltano/meltano/issues/1239) Update header buttons layout on small viewports
- [#1019](https://gitlab.com/meltano/meltano/issues/1019) Automatically update package.json file versions
- [#1253](https://gitlab.com/meltano/meltano/issues/1253) Do not allow `meltano` command invocation without any argument
- [#1192](https://gitlab.com/meltano/meltano/issues/1192) Improve helper notes associated with each Extract, Load, and Transform step to better communicate the purpose of each
- [#1201](https://gitlab.com/meltano/meltano/issues/1201) Improved "Auto Advance" messaging regarding Entity Selection. We also doubled the default toast time to improve likelihood of reading feedback.
- [#1191](https://gitlab.com/meltano/meltano/issues/1191) update Google Analytics extractor documentation to explain how to set up the Google Analytics API, and remove duplicate instructions from the [Google Analytics API + Postgres tutorial](http://meltano.com/tutorials/google-analytics-with-postgres.html#prerequisites)
- [#1199](https://gitlab.com/meltano/meltano/issues/1199) Add example and sample CSV files to the CSV extractor documentation
- [#1247](https://gitlab.com/meltano/meltano/issues/1247) Update the [Loading CSV Files to a Postgres Database](https://www.meltano.com/tutorials/csv-with-postgres.html) Tutorial to use Meltano UI for setting up the Extractor and Loader, running the ELT pipeline and analyzing the results. Also provide all the files used in the tutorial (transformations, models, etc) as downloadable files.
- [#1279] Revise ["Roadmap" section](https://meltano.com/docs/roadmap.html) of the docs with clarified persona, mission, vision, and re-order content
- [#1134](https://gitlab.com/meltano/meltano/issues/1134) Update the [GitLab API + Postgres](https://www.meltano.com/tutorials/gitlab-and-postgres.html). Include video walk-through and update the end to end flow to only use Meltano UI.
- [#95](https://gitlab.com/meltano/meltano-marketing/issues/95) Update the DigitalOcean CTA to go to the public directory page for the Meltano droplet
- [#1270](https://gitlab.com/meltano/meltano/issues/1270) Main navigation "Pipeline" to "Pipelines" to reinforce multiple vs. singular (conflicts a bit with the verb approach of the other navigation items but we think it's worth it for now)
- [#1240](https://gitlab.com/meltano/meltano/issues/1240) Provide clarity around how Airflow can be used directly in documentation and UI
- [#1263](https://gitlab.com/meltano/meltano/issues/1263) Document lack of Windows support and suggest WSL, Docker

### Fixes

- [#1259](https://gitlab.com/meltano/meltano/issues/1259) Fix `meltano elt` not properly logging errors happening in the ELT process
- [#1183](https://gitlab.com/meltano/meltano/issues/1183) Fix a race condition causing the `meltano.yml` to be empty in some occurence
- [#1258](https://gitlab.com/meltano/meltano/issues/1258) Fix format of custom extractor's capabilities in meltano.yml
- [#1215](https://gitlab.com/meltano/meltano/issues/1215) Fix intercom documentation footer overlap issue.
- [#1215](https://gitlab.com/meltano/meltano/issues/1215) Fix YouTube iframes to be responsive (resolves unwanted side-effect of horizontal scrollbar at mobile/tablet media queries)

## 1.4.0 - (2019-11-04)

---

### New

- [#1208](https://gitlab.com/meltano/meltano/issues/1208) Add description to `Plugin` definition and updated `discovery.yml` and UI to consume it
- [#1195](https://gitlab.com/meltano/meltano/issues/1195) Add temporary message in configuration communicating their global nature until "Profiles" are implemented
- [#1245](https://gitlab.com/meltano/meltano/issues/1245) Add detailed information on the documentation about events tracked by Meltano when Anonymous Usage Data tracking is enabled.
- [#1228](https://gitlab.com/meltano/meltano/issues/1228) Add preselections of the first column and aggregate of base table to initialize Analyze with data by default.

### Changes

- [#1244](https://gitlab.com/meltano/meltano/issues/1244) Add instructions on how to deactivate a virtual environment
- [#1082](https://gitlab.com/meltano/meltano/issues/1082) Meltano will now enable automatically DAGs created in Airflow
- [#1231](https://gitlab.com/meltano/meltano/issues/1231) Update CLI output during project initialization
- [#1126](https://gitlab.com/meltano/meltano/issues/1126) Minor UI updates to improve clarity around Schedule step and Manual vs Orchestrated runs
- [#1210](https://gitlab.com/meltano/meltano/issues/1210) Improved SQLite loader configuration context (name and description)
- [#1185](https://gitlab.com/meltano/meltano/issues/1185) Remove majority of unimplemented placeholder UI buttons
- [#1166](https://gitlab.com/meltano/meltano/issues/1166) Clarify in documentation that plugin configuration is stored in the `.meltano` directory, which is in `.gitignore`.
- [#1200](https://gitlab.com/meltano/meltano/issues/1200) Link to new Getting Help documentation section instead of issue tracker where appropriate

- [#1227](https://gitlab.com/meltano/meltano/issues/1227) Update Notebook `MainNav` link to jump to our Jupyter Notebook docs

### Fixes

- [#1075](https://gitlab.com/meltano/meltano/issues/1075) Fix a bug that caused `target-csv` to fail.
- [#1233](https://gitlab.com/meltano/meltano/issues/1233) Fix the Design page failing to load a Design that has timeframes on the base table
- [#1187](https://gitlab.com/meltano/meltano/issues/1187) Updated configuration to support `readonly` kind to prevent unwanted editing
- [#1187](https://gitlab.com/meltano/meltano/issues/1187) Updated configuration to setting resets to prevent unwanted editing
- [#1187](https://gitlab.com/meltano/meltano/issues/1187) Updated configuration to conditionally reset certain settings to prevent unwanted editing
- [#1187](https://gitlab.com/meltano/meltano/issues/1187) Updated configuration to prevent unwanted editing until we handle this properly with role-based access control
- [#1187](https://gitlab.com/meltano/meltano/issues/1187) Updated certain connector configuration settings with a `readonly` flag to prevent unwanted editing in the UI. This is temporary and will be removed when we handle this properly with role-based access control.
- [#1198](https://gitlab.com/meltano/meltano/issues/1198) Fix "More Info." link in configuration to properly open a new tab via `target="_blank"`

- [#1229](https://gitlab.com/meltano/meltano/issues/1229) Improve extractor schema autodiscovery error messages and don't attempt autodiscovery when it is known to not be supported, like in the case of tap-gitlab
- [#1207](https://gitlab.com/meltano/meltano/issues/1207) Updated all screenshots in Getting Started Guide to reflect the most current UI

## 1.3.0 - (2019-10-28)

---

### New

- [#991](https://gitlab.com/meltano/meltano/issues/991) Add e2e tests for simple sqlite-carbon workflow
- [#1103](https://gitlab.com/meltano/meltano/issues/1103) Add Intercom to Meltano.com to interact with our users in real-time
- [#1130](https://gitlab.com/meltano/meltano/issues/1130) Add Tutorial for extracting data from Google Analytics and loading the extracted data to Postgres
- [#1168](https://gitlab.com/meltano/meltano/issues/1168) Speedrun video added to home page and new release issue template
- [#1182](https://gitlab.com/meltano/meltano/issues/1182) Add `null`able date inputs so optional dates aren't incorrectly required in validation
- [#1169](https://gitlab.com/meltano/meltano/issues/1169) Meltano now generates the dbt documentation automatically

### Changes

- [!1061](https://gitlab.com/meltano/meltano/merge_requests/1061) Update the Getting Started Guide and the Meltano.com documentation with the new UI and information about job logging and how to find the most recent run log of a pipeline.
- [#1213](https://gitlab.com/meltano/meltano/issues/1213) Add VuePress use and benefits to documentation
- [#922](https://gitlab.com/meltano/meltano/issues/922) Document the importance of transformations and how to get started
- [#1167](https://gitlab.com/meltano/meltano/issues/1167) Iterate on docs to improve readability and content updates

### Fixes

- [#1173](https://gitlab.com/meltano/meltano/issues/1173) Fix `sortBy` drag-and-drop bug in Analyze by properly using `tryAutoRun` vs. `runQuery`
- [#1079](https://gitlab.com/meltano/meltano/issues/1079) `meltano elt` will now run in isolation under `.meltano/run/elt`
- [#1204](https://gitlab.com/meltano/meltano/issues/1204) move project creation steps out of the local installation section of the docs and into the Getting Started Guide
- [#782](https://gitlab.com/meltano/meltano/issues/782) Update timeframe label and fix timeframe attributes to properly display in the Result Table

## 1.2.1 - (2019-10-22)

---

### New

- [#1123](https://gitlab.com/meltano/meltano/issues/1123) Add first-class "Submit Issue" CTA to help expedite resolution when a running job fails. Also updated the "Log" CTA in the Pipelines UI to reflect a failed state.

### Fixes

- [#1172](https://gitlab.com/meltano/meltano/issues/1172) Fix analytics issue related to app version

## 1.2.0 - (2019-10-21)

---

### New

- [#1121](https://gitlab.com/meltano/meltano/issues/1121) Add ability to configure listen address of Meltano and Airflow
- [#1022](https://gitlab.com/meltano/meltano/issues/1022) Add "Autorun Query" toggle and persist the user's choice across sessions
- [#1060](https://gitlab.com/meltano/meltano/issues/1060) Auto advance to Job Log from Pipeline Schedule creation
- [#1111](https://gitlab.com/meltano/meltano/issues/1111) Auto advance to Loader installation step when an extractor lacks entity selection

### Changes

- [#1013](https://gitlab.com/meltano/meltano/issues/1013) Toast initialization and analytics initialization cleanup

### Fixes

- [#1050](https://gitlab.com/meltano/meltano/issues/1050) Fix a bug where the Job log would be created before the `transform` are run.
- [#1122](https://gitlab.com/meltano/meltano/issues/1122) `meltano elt` will now properly run when using `target-snowflake`.
- [#1159](https://gitlab.com/meltano/meltano/issues/1159) Minor UI fixes (proper `MainNav` Model icon active color during Analyze route match & "Run" auto query related cleanup) and `...NameFromRoute` refactor renaming cleanup

## 1.1.0 - (2019-10-16)

---

### New

- [#1106](https://gitlab.com/meltano/meltano/issues/1106) Add description metadata to the GitLab extractor's Ultimate License configuration setting
- [#1057](https://gitlab.com/meltano/meltano/issues/1057) Auto advance to Entity Selection when an extractor lacks configuration settings
- [#51](https://gitlab.com/meltano/meltano-marketing/issues/51) Update Google Analytics to track `appVersion`, custom `projectId`, and to properly use the default `clientId`. The CLI also now uses `client_id` to differentiate between a CLI client id (not versioned) and the project id (versioned).
- [#1012](https://gitlab.com/meltano/meltano/issues/1012) Add intelligent autofocus for improved UX in both Extractor and Loader configuration
- [#758](https://gitlab.com/meltano/meltano/issues/758) Update 'meltano permissions' to add --full-refresh command to revoke all privileges prior to granting
- [#1113](https://gitlab.com/meltano/meltano/issues/1113) Update 'meltano permissions' to have the ability to find all schemas matching a partial name such as `snowplow_*`
- [#1114](https://gitlab.com/meltano/meltano/issues/1114) Update 'meltano permissions' to include the OPERATE privilege for Snowflake warehouse

### Changes

- Compress meltano-logo.png
- [#1080](https://gitlab.com/meltano/meltano/issues/1080) Temporarily disable Intercom until userId strategy is determined
- [#1058](https://gitlab.com/meltano/meltano/issues/1058) Updated the selected state of grouped buttons to fill vs. stroke. Updated the docs to reflect the reasoning to ensure consistency in Meltano's UI visual language
- [#1068](https://gitlab.com/meltano/meltano/issues/1068) Replace dogfooding term in docs to speedrun
- [#1101](https://gitlab.com/meltano/meltano/issues/1101) Add new tour video to home page
- [#1101](https://gitlab.com/meltano/meltano/issues/1101) Update design to improve readability and contrast
- [#1115](https://gitlab.com/meltano/meltano/issues/1115) Update 'meltano permissions' to not require an identially named role for a given user

### Fixes

- [#1120](https://gitlab.com/meltano/meltano/issues/1120) Fix a concurrency bug causing `meltano select` to crash.
- [#1086](https://gitlab.com/meltano/meltano/issues/1086) Fix a concurrency issue when the `meltano.yml` file was updated.
- [#1112](https://gitlab.com/meltano/meltano/issues/1112) Fix the "Run" button to improve UX by properly reflecting the running state for auto-running queries
- [#1023](https://gitlab.com/meltano/meltano/issues/1023) Fix last vuex mutation warning with editable `localConfiguration` clone approach

### Breaks

## 1.0.1 - (2019-10-07)

---

### Fixes

- Patch technicality due to PyPi limitation (v1 already existed from a publish mistake seven+ months ago) with needed changelog New/Changes/Fixes section headers

## 1.0.0 - (2019-10-07)

---

### New

- [#1020](https://gitlab.com/meltano/meltano/issues/1020) Update Command Line Tools documentation to reflect a standard format with opportunities for improvement in the future
- [#524](https://gitlab.com/meltano/meltano/issues/524) There is a new Plugins section on the site to contain all ecosystem related libraries (i.e., extractors, loaders, etc.)

### Changes

- [#1087](https://gitlab.com/meltano/meltano/issues/1087) Fix `meltano select` not seeding the database when run as the first command.
- [#1090](https://gitlab.com/meltano/meltano/issues/1090) Update the namespace for all plugins. Also the default schema used will go back to including the `tap_` prefix to avoid conflicts with existing schemas (e.g. a local `gitlab` or `salesforce` schema). This also fixes `tap-csv` and `tap-google-analytics` not properly working after the latest Meltano release.
- [#1047](https://gitlab.com/meltano/meltano-marketing/issues/1047) Fix a bug where some configuration values were not redacted

### Fixes

### Breaks

- [#1085](https://gitlab.com/meltano/meltano/issues/1085) Fix Analyze model dropdown to properly reflect installed `models`
- [#1089](https://gitlab.com/meltano/meltano/issues/1089) Properly re-initialize the Analyze page after a new analysis is selected during an existing analysis (this issue surfaced due to the recent Analyze dropdown CTAs addition which enables an analysis change during an existing one)
- [#1092](https://gitlab.com/meltano/meltano/issues/1092) Fix async condition so the design store's `defaultState` is properly applied before loading a new design via `initializeDesign`

## 0.44.1 - (2019-10-03)

---

### New

- [#51](https://gitlab.com/meltano/meltano-marketing/issues/51) Add Google Analytics tracking acknowledgment in the UI
- [#926](https://gitlab.com/meltano/meltano/issues/926) Add step-by-step intructions for using the DigitalOcean one-click installer
- [#1076](https://gitlab.com/meltano/meltano/issues/1076) Enable Log button in pipelines UI after route change or hard refresh if a matching log exists
- [#1067](https://gitlab.com/meltano/meltano/issues/1067) Add Model landing page and update Analyze main navigation to a dropdown displaying the various analysis CTAs associated with each model
- [#1080](https://gitlab.com/meltano/meltano/issues/1080) Add live chat support on Meltano.com website using Intercom.io

### Changes

- [#1069](https://gitlab.com/meltano/meltano/issues/1069) Meltano will now use the schedule's name to run incremental jobs
- [#926](https://gitlab.com/meltano/meltano/issues/926) Move manual DigitalOcean Droplet configuration instructions to advanced tutorials
- Collapse Installation docs into a single section

### Fixes

- [#1071](https://gitlab.com/meltano/meltano/issues/1071) Fix `rehydratePollers` so the UI reflects running jobs after a hard refresh or route change (this surfaced from the recent [!963](https://gitlab.com/meltano/meltano/merge_requests/963) change)
- [#1075](https://gitlab.com/meltano/meltano/issues/1075) Fix an issue where `meltano elt` would fail when a previous job was found

## 0.44.0 - (2019-09-30)

---

### New

- [#950](https://gitlab.com/meltano/meltano/issues/950) Removed the Analyze connection configuration: Meltano will now infer connections out of each loader configuration.
- [#1002](https://gitlab.com/meltano/meltano/issues/1002) Analyze UI now displays the Topic's (analysis model's) description text if applicable
- [#1032](https://gitlab.com/meltano/meltano/issues/1032) Add 'Model' and 'Notebook' to main navigation to communicate that Meltano plans to empower users with modeling and notebooking functionality
- [#949](https://gitlab.com/meltano/meltano/issues/949) Add "Log" button and dedicated sub-UI for tracking an ELT run's status more granularly

- [#932](https://gitlab.com/meltano/meltano/issues/932) Meltano can now be upgraded from the UI directly.

### Changes

- [#1045](https://gitlab.com/meltano/meltano/issues/1045) Make it clear that 'meltano add' is not hanging while installing plugins
- [#1000](https://gitlab.com/meltano/meltano/issues/1000) Update Getting Started guide with updated screenshots and content
- [#854](https://gitlab.com/meltano/meltano/issues/854) Charts now use pretty labels rather than the ID
- [#1011](https://gitlab.com/meltano/meltano/issues/1011) Removed "Catch-up Date" in favor of default "Start Date" of extractor
- [#578](https://gitlab.com/meltano/meltano/issues/578) Remove support for `tap-zuora`.
- [#1002](https://gitlab.com/meltano/meltano/issues/1002) Update `discovery.yml` with explicit `kind: password` metadata (we infer and set input types of `password` as a safeguard, but the explicit setting is preferred)
- [#1049](https://gitlab.com/meltano/meltano/issues/1049) Change default `target-sqlite` database name to `warehouse` to not conflict with system database
- [#949](https://gitlab.com/meltano/meltano/issues/949) Update the way Meltano handles logs for ELT runs: Every elt run is logged in `.meltano/run/logs/{job_id}/elt_{timestamp}.log`. That allows Meltano to keep logs for multiple, or even concurrent, elt runs with the same `job_id`.
- [#949](https://gitlab.com/meltano/meltano/issues/949) Update "Create Pipeline" redirect logic based on the previous route being 'transforms' (this is a UX win setting up the user with the sub-UI for the next logical step vs. requiring a manual "Create" click)
- [#1051](https://gitlab.com/meltano/meltano/issues/1051) Automatically set SQLALCHEMY_DATABASE_URI config to system database URI

### Fixes

- [#1004](https://gitlab.com/meltano/meltano/issues/1004) Fix error when deselecting last attribute in Analyze
- [#1048](https://gitlab.com/meltano/meltano/issues/1048) Fix various actions that should have been mutations and did minor code convention cleanup
- [#1063](https://gitlab.com/meltano/meltano/issues/1063) Fix the "Explore" button link in Dashboards to properly account for the `namespace`

### Breaks

- [#1051](https://gitlab.com/meltano/meltano/issues/1051) Remove MELTANO_BACKEND e.a. in favor of --uri CLI option and MELTANO_DATABASE_URI env var
- [#1052](https://gitlab.com/meltano/meltano/issues/1052) Move system database into `.meltano` directory to indicate it is owned by the app and not supposed to be messed with directly by users

## 0.43.0 - (2019-09-23)

---

### New

- [#1014](https://gitlab.com/meltano/meltano/issues/1014) Meltano now logs all output from each `meltano elt` run in a log file that uses the unique job*id of the run. It can be found in `.meltano/run/logs/elt*{job_id}.log`.
- [#1014](https://gitlab.com/meltano/meltano/issues/1014) Meltano now logs all output from each `meltano elt` run in a log file that uses the unique job*id of the run. It can be found in `.meltano/run/logs/elt*{job_id}.log`.
- [#1014](https://gitlab.com/meltano/meltano/issues/1014) Meltano now logs all output from each `meltano elt` run in a log file that uses the unique `job_id` of the run. It can be found in `.meltano/run/logs/elt*{job_id}.log`.
- [#955](https://gitlab.com/meltano/meltano/issues/955) Establish baseline for demo day and how they should be run

### Changes

- [#891](https://gitlab.com/meltano/meltano/issues/891) Contributors can run webapp from root directory

### Fixes

- [#1005](https://gitlab.com/meltano/meltano/issues/1005) Fix installed plugins endpoints listing identically named plugins of different types under wrong type

## 0.42.1 - (2019-09-19)

---

### Changes

- [#987](https://gitlab.com/meltano/meltano/issues/987) Update routing to match labels (verbs vs. nouns) in effort to subtly reinforce action taking vs. solely "thing" management
- [#960](https://gitlab.com/meltano/meltano/issues/960) Improve UX by instantly displaying extractor and loader configuration UIs based on "Install" or "Configure" interaction as opposed to the prior delay (side effect of async `addPlugin`)
- [#996](https://gitlab.com/meltano/meltano/issues/996) Update conditional UI analytics stats tracking at runtime vs. build-time by sourcing state from the same backend `send_anonymous_usage_stats` flag

### Fixes

- [#992](https://gitlab.com/meltano/meltano/issues/992) Fix missing GA scripts
- [#989](https://gitlab.com/meltano/meltano/issues/989) Fix UI/UX documentation regarding recent removal of `view-header`
- [#994](https://gitlab.com/meltano/meltano/issues/994) Fix stale Pipelines Count in main navigation Pipeline badge
- [#999](https://gitlab.com/meltano/meltano/issues/999) Update yarn dependencies to resolve peer dependency warning
- [#1008](https://gitlab.com/meltano/meltano/issues/1008) Fix error on "Create Pipeline Schedule" modal when no plugins have been installed
- [#1015](https://gitlab.com/meltano/meltano/issues/1008) Support SQLite database name with and without '.db' extension
- [#1007](https://gitlab.com/meltano/meltano/issues/1007) Fix pipeline with failed job not being regarded as having completed
- [#998](https://gitlab.com/meltano/meltano/issues/998) Update Analyze UI with conditional loading indicator to prevent query generation prior to connection dialects being loaded (this solution is still useful for when inference supercedes our current manual dialect selection solution)
- [#1009](https://gitlab.com/meltano/meltano/issues/1009) Fix default ConnectorSettings validation to account for `false` (unchecked) checkbox values

### Breaks

## 0.42.0 - (2019-09-16)

---

### New

- [#976](https://gitlab.com/meltano/meltano/issues/976) Route changes will update page title in the web app

### Changes

- [Marketing #48](https://gitlab.com/meltano/meltano-marketing/issues/48) Update newsletter subscription links to redirect to our new newsletter [hosted by Substack](https://meltano.substack.com)

### Fixes

- [#965](https://gitlab.com/meltano/meltano/issues/965) Fix a regression that prevented the Meltano UI to reach the Meltano API when using an external hostname.
- [#986](https://gitlab.com/meltano/meltano/issues/986) Fix an issue where the Orchestration page would not show Airflow even when it was installed.
- [#969](https://gitlab.com/meltano/meltano/issues/969) Fix an issue where the Meltano Analyze connection would not respect the `port` configuration.
- [#964](https://gitlab.com/meltano/meltano/issues/964) Fix copy button overlap issue with top navigation
- [#970](https://gitlab.com/meltano/meltano/issues/970) Fix Meltano's m5o parser and compiler to properly namespace and isolate the definitions of different custom and packaged Topics.

## 0.41.0 - (2019-09-09)

---

### New

- [#980](https://gitlab.com/meltano/meltano/issues/980) Add Cypress for e2e testing pipeline
- [#579](https://gitlab.com/meltano/meltano/issues/579) Add `meltano schedule list` to show a project's schedules
- [#942](https://gitlab.com/meltano/meltano/issues/942) Add progress bars on various routes to improve UX feedback
- [#779](https://gitlab.com/meltano/meltano/issues/779) Add various UI polish details regarding iconography use, preloading feedback, breadcrumbs, container styling, navigation, and sub-navigation

### Changes

- [#906](https://gitlab.com/meltano/meltano/issues/906) `meltano ui` will now run in `production` per default

- [#942](https://gitlab.com/meltano/meltano/issues/942) Update Analyze Connections UI to match configuration-as-modal pattern for UX consistency regarding configuration
- [#779](https://gitlab.com/meltano/meltano/issues/779) Update all "This feature is queued..." temporary UI buttons to link to the Meltano repo issues page with a contextual search term

## 0.40.0 - (2019-09-04)

---

### New

- [#927](https://gitlab.com/meltano/meltano/issues/927) Document how to manually set up a Meltano Droplet on DigitalOcean

- [#916](https://gitlab.com/meltano/meltano/issues/916) Add Transform step as first-class and adjacent step to Extract and Load
- [#916](https://gitlab.com/meltano/meltano/issues/916) Improve Create Pipeline Schedule default selection UX by leveraging "ELT recents" concept
- [#936](https://gitlab.com/meltano/meltano/issues/936) Add "Refresh Airflow" button in Orchestrate to bypass route change or full-page refresh when iframe doesn't initially inflate as expected (this will likely be automated once the root cause is determined)
- [#899](https://gitlab.com/meltano/meltano/issues/899) Add deep linking improvements to reports and dashboards to better facilitate sharing
- [#899](https://gitlab.com/meltano/meltano/issues/899) Add "Edit" and "Explore" buttons to each report instance displayed in a dashboard to enable editing said report and exploring a fresh and unselected analysis of the same model and design
- [!546](https://gitlab.com/meltano/meltano/merge_requests/546) Add new Advanced Tutorial on how to Load CSV files to Postgres

### Changes

- [#909](https://gitlab.com/meltano/meltano/issues/909) Default names will be generated for Reports and Dashboards
- [#892](https://gitlab.com/meltano/meltano/issues/892) Improve experience for parsing Snowflake URL for ID by showing processing step
- [#935](https://gitlab.com/meltano/meltano/issues/935) Update Entity Selection to be nested in the Extract step so each ELT step is consecutive
- [#886](https://gitlab.com/meltano/meltano/issues/886) Add validation for grouping settings as the next iteration of improved form validation for generated connector settings

### Fixes

- [#931](https://gitlab.com/meltano/meltano/issues/931) Fix Analyze Connections identifier mismatch resulting from recent linting refactor
- [#919](https://gitlab.com/meltano/meltano/issues/919) Fix Airflow iframe automatic UI refresh
- [#937](https://gitlab.com/meltano/meltano/issues/937) Fix Chart.vue prop type error

## 0.39.0 - (2019-08-26)

---

### New

- [#838](https://gitlab.com/meltano/meltano/issues/838) Add indicator for speed run plugins
- [#870](https://gitlab.com/meltano/meltano/issues/870) Add global footer component in docs
- [#871](https://gitlab.com/meltano/meltano/issues/871) Add contributing link in footer of docs
- [#908](https://gitlab.com/meltano/meltano/issues/908) Add auto installation for Airflow Orchestrator for improved UX
- [#912](https://gitlab.com/meltano/meltano/issues/912) Auto run the ELT of a saved Pipeline Schedule by default
- [#907](https://gitlab.com/meltano/meltano/issues/907) Add auto select of "All" for Entities Selection step and removed the performance warning (a future iteration will address the "Recommended" implementation and the display of a resulting performance warning when "All" is selected and "Recommended" ignored)
- [#799](https://gitlab.com/meltano/meltano/issues/799) Standardized code conventions on the frontend and updated related documentation (issues related to further linting enforcement will soon follow)

### Changes

- [#838](https://gitlab.com/meltano/meltano/issues/838) Speed run plugins prioritized to top of the list
- [#896](https://gitlab.com/meltano/meltano/issues/896) Add documentation for how to do patch releases
- [#910](https://gitlab.com/meltano/meltano/issues/910) Update linting rules to enforce better standards for the frontend code base
- [#885](https://gitlab.com/meltano/meltano/issues/885) Add docs for all extractors and loaders
- [#885](https://gitlab.com/meltano/meltano/issues/885) All plugin modal cards show docs text if they have docs
- [#733](https://gitlab.com/meltano/meltano/issues/733) Improve error feedback to be more specific when plugin installation errors occur

### Fixes

- [#923](https://gitlab.com/meltano/meltano/issues/923) Fix contributing release docs merge conflict issue

## 0.38.0 - (2019-08-21)

---

### New

- [#746](https://gitlab.com/meltano/meltano/issues/746) Add CTA to specific dashboard in "Add to Dashboard" sub-UI
- [#746](https://gitlab.com/meltano/meltano/issues/746) Add toast feedback on success, update, or error for schedules, reports, and dashboards
- [#814](https://gitlab.com/meltano/meltano/issues/814) Install Airflow via the Orchestration UI (we may do this in the background automatically in the future)

### Changes

- [#901](https://gitlab.com/meltano/meltano/issues/901) Update entities plugins to be alphabetically sorted for consistency with extractors ordering

### Fixes

- [#746](https://gitlab.com/meltano/meltano/issues/746) Prevent duplicate schedule, report, and dashboard creation if there is an existing item
- [#976](https://gitlab.com/meltano/meltano/issues/900) Fix fallback v976e Route changes will update page title in the web appfor Iso8601 dates/times
- [#903](https://gitlab.com/meltano/meltano/issues/903) Fix columns display issue for the base table in Analyze

### Breaks

## 0.37.2 - (2019-08-19)

---

### Fixes

- [#894](https://gitlab.com/meltano/meltano/issues/894) Fix issue with static asset paths

## 0.37.1 - (2019-08-19)

---

### Fixes

- [#894](https://gitlab.com/meltano/meltano/issues/894) Fix build issues with new Vue CLI 3 build process

## 0.37.0 - (2019-08-19)

---

### New

- [#763](https://gitlab.com/meltano/meltano/issues/763) Add inference to auto install related plugins after a user installs a specific extractor
- [#867](https://gitlab.com/meltano/meltano/issues/867) Add fallback values (if they aren't set in the `discovery.yml`) for `start date`, `start time`, and `end date` for all connectors so the user has potentially one less interaction to make per connector configuration

### Changes

- [#342](https://gitlab.com/meltano/meltano/issues/342) Swap UI app directory "webapp" and upgrade to Vue CLI 3
- [#882](https://gitlab.com/meltano/meltano/issues/882) Update navigation and subnavigation labels to verbs vs. nouns to inspire action and productivity when using the UI
- [#700](https://gitlab.com/meltano/meltano/issues/700) Update documentation to remove "\$" and trim spaces to make CLI command copy/paste easier
- [#878](https://gitlab.com/meltano/meltano/issues/878) Write a [tutorial to help users get started with PostgreSQL](http://www.meltano.com/docs/loaders.html#postgresql-database)
- [#883](https://gitlab.com/meltano/meltano/issues/883) Break Extractors and Loaders sections out in the docs
- [#889](https://gitlab.com/meltano/meltano/issues/889) Allow for githooks to lint on commit
- [#835](https://gitlab.com/meltano/meltano/issues/835) Pipeline name in Schedule creation will have an automatic default

### Fixes

- [#872](https://gitlab.com/meltano/meltano/issues/872) Updated `tap-marketo` and `tap-stripe` to leverage password input type while also improving the input type password fallback
- [#882](https://gitlab.com/meltano/meltano/issues/882) Fix recent minor regression regarding `Dashboard` routing
- [#858](https://gitlab.com/meltano/meltano/issues/858) Fix `job_state` bug so that ELT run status polling can properly resume as expected
- [#890](https://gitlab.com/meltano/meltano/issues/890) Fix implementation of default configuration setting to use less code

## 0.36.0 - (2019-08-12)

---

### New

- [#793](https://gitlab.com/meltano/meltano/issues/793) Add introduction module to Connector Settings to allow for helper text as far as signup and documentation links
- [#796](https://gitlab.com/meltano/meltano/issues/796) Add dropdown option to Connector Settings to allow for more defined UI interactions
- [#802](https://gitlab.com/meltano/meltano/issues/802) Add support for Query Filters over columns that are not selected
- [#855](https://gitlab.com/meltano/meltano/issues/855) Add empty state to Dashboards and cleaned up styling for consistency with Analyze's layout
- [#856](https://gitlab.com/meltano/meltano/issues/856) Add contextual information to the Analyze Connection UI to aid user understanding
- [#800](https://gitlab.com/meltano/meltano/issues/800) Add save success feedback for connectors, entities, and connections
- [#817](https://gitlab.com/meltano/meltano/issues/817) Add [Meltano explainer video](https://www.youtube.com/watch?v=2Glsf89WQ5w) to the front page of Meltano.com

### Changes

- [#794](https://gitlab.com/meltano/meltano/issues/794) Update Snowflake fields to have descriptions and utilize tooltip UI
- [#853](https://gitlab.com/meltano/meltano/issues/853) Improve UX for multi-attribute ordering (wider sub-UI for easier reading, clear drop target, and clearer drag animation for reenforcing sorting interaction)
- [#735](https://gitlab.com/meltano/meltano/issues/735) Update Entities UI to only display entity selection "Configure" CTAs for installed (vs. previously all) extractors
- [#548](https://gitlab.com/meltano/meltano/issues/548) Update Meltano mission, vision and path to v1 on [roadmap page](https://meltano.com/docs/roadmap.html) of Meltano.com
- [#824](https://gitlab.com/meltano/meltano/issues/824) Update `meltano select` to use the unique `tap_stream_id` instead of the `stream` property for filtering streams. This adds support for taps with multiple streams with the same name, like, for example, the ones produced by `tap-postgres` when tables with the same name are defined in different schemas.
- [#842](https://gitlab.com/meltano/meltano/issues/842) Collapse Deployment section in the docs to be under [Installation](https://meltano.com/docs/installation.html)

### Fixes

- [#855](https://gitlab.com/meltano/meltano/issues/855) Fix bug that duplicated a dashboard's `reportIds` that also prevented immediate UI feedback when reports were toggled (added or removed) from a dashboard via Analyze's "Add to Dashboard" dropdown
- [#851](https://gitlab.com/meltano/meltano/issues/851) Fix report saving and loading to work with filters and sortBy ordering
- [#852](https://gitlab.com/meltano/meltano/issues/852) Update Scheduling UI to have "Run" button at all times vs conditionally to empower users to run one-off ELT pipelines even if Airflow is installed
- [#852](https://gitlab.com/meltano/meltano/issues/852) Update Scheduling UI "Interval" column with CTA to install Airflow while communicating why via tooltip
- [#852](https://gitlab.com/meltano/meltano/issues/852) Fix initial Orchestration page hydration to properly reflect Airflow installation status
- [#831](https://gitlab.com/meltano/meltano/issues/831) Update `meltano elt` to exit with 1 and report dbt's exit code on an error message when dbt exits with a non-zero code.
- [#857](https://gitlab.com/meltano/meltano/issues/857) Update PluginDiscoveryService to use the cached `discovery.yml` when Meltano can not connect to `meltano.com` while trying to fetch a fresh version of the discovery file.
- [#850](https://gitlab.com/meltano/meltano/issues/850) Fix entities response so entities display as expected (as assumed this simple fix was due to our recent interceptor upgrade)
- [#800](https://gitlab.com/meltano/meltano/issues/800) Fix connector and connection settings to display saved settings by default while falling back and setting defaults if applicable

## 0.35.0 - (2019-08-05)

---

### New

- [!781](https://gitlab.com/meltano/meltano/merge_requests/781) Add new Advanced Tutorial on how to use tap-postgres with Meltano
- [#784](https://gitlab.com/meltano/meltano/issues/784) Add multiple attribute ordering with drag and drop ordering in the UI

### Changes

- [#784](https://gitlab.com/meltano/meltano/issues/784) As part of multiple attribute sorting and keeping the attributes and results sub-UIs in sync, we know autorun queries based on user interaction after the initial explicit "Run" button interaction

## 0.34.2 - (2019-08-01)

---

### Fixes

- [#821](https://gitlab.com/meltano/meltano/issues/821) Fix `meltano config` not properly loading settings defined in the `meltano.yml`
- [#841](https://gitlab.com/meltano/meltano/issues/841) Fix a problem when model names were mangled by the API

## 0.34.1 - (2019-07-30)

---

### Fixes

- [#834](https://gitlab.com/meltano/meltano/issues/834) Fixed a problem with the Meltano UI not having the proper API URL set

## 0.34.0 - (2019-07-29)

---

### New

- [#757](https://gitlab.com/meltano/meltano/issues/757) Update 'meltano permissions' to add support for GRANT ALL and FUTURE GRANTS on tables in schemas
- [#760](https://gitlab.com/meltano/meltano/issues/760) Update 'meltano permissions' to add support for granting permissions on VIEWs
- [#812](https://gitlab.com/meltano/meltano/issues/812) `meltano ui` will now stop stale Airflow workers when starting
- [#762](https://gitlab.com/meltano/meltano/issues/762) Added run ELT via the UI (manages multiple and simultaneous runs)
- [#232](https://gitlab.com/meltano/meltano/issues/232) Meltano now bundles Alembic migrations to support graceful database upgrades

### Changes

- [#828](https://gitlab.com/meltano/meltano/issues/828) Docker installation instructions have been dogfooded, clarified, and moved to Installation section
- [#944](https://gitlab.com/meltano/meltano/issues/944) Update the Transform step's default to "Skip"

### Fixes

- [#807](https://gitlab.com/meltano/meltano/issues/807) Fix filter input validation when editing saved filters
- [#822](https://gitlab.com/meltano/meltano/issues/822) Fix pipeline schedule naming via slugify to align with Airflow DAG naming requirements
- [#820](https://gitlab.com/meltano/meltano/issues/820) Fix `meltano select` not properly connecting to the system database
- [#787](https://gitlab.com/meltano/meltano/issues/787) Fix results sorting to support join tables
- [#832](https://gitlab.com/meltano/meltano/issues/832) Fix schedule creation endpoint to return properly typed response (this became an issue as a result of our recent case conversion interceptor)
- [#819](https://gitlab.com/meltano/meltano/issues/819) Running the Meltano UI using gunicorn will properly update the system database

## 0.33.0 - (2019-07-22)

---

### New

- [#788](https://gitlab.com/meltano/meltano/issues/788) Reydrate filters in Analyze UI after loading a saved report containing filters

### Changes

- [#804](https://gitlab.com/meltano/meltano/issues/804) Connection set in the Design view are now persistent by Design

### Fixes

- [#788](https://gitlab.com/meltano/meltano/issues/788) Properly reset the default state of the Analyze UI so stale results aren't displayed during a new analysis
- [!806](https://gitlab.com/meltano/meltano/merge_requests/806) Fix filters editing to prevent input for `is_null` and `is_not_null` while also ensuring edits to existing filter expressions types adhere to the same preventitive input.
- [#582](https://gitlab.com/meltano/meltano/issues/582) Remove the `export` statements in the default `.env` initialized by `meltano init`.
- [#816](https://gitlab.com/meltano/meltano/issues/816) Fix `meltano install` failing when connections where specified in the `meltano.yml`
- [#786](https://gitlab.com/meltano/meltano/issues/786) Fixed an issue with the SQL engine would mixup table names with join/design names
- [#808](https://gitlab.com/meltano/meltano/issues/808) Fix filter aggregate value with enforced number via `getQueryPayloadFromDesign()` as `input type="number"` only informs input keyboards on mobile, and does not enforce the Number type as expected

## 0.32.2 - (2019-07-16)

---

### New

- [#759](https://gitlab.com/meltano/meltano/issues/759) Added filtering functionality to the Analyze UI while additionally cleaning it up from a UI/UX lens

## 0.32.1 - (2019-07-15)

---

### Fixes

- [#792](https://gitlab.com/meltano/meltano/issues/792) Fix an error when trying to schedule an extractor that didn't expose a `start_date`.

## 0.32.0 - (2019-07-15)

---

### New

- [!718](https://gitlab.com/meltano/meltano/merge_requests/718) Add support for filters (WHERE and HAVING clauses) to MeltanoQuery and Meltano's SQL generation engine
- [#748](https://gitlab.com/meltano/meltano/issues/748) Added the `Connections` plugin to move the Analyze connection settings to the system database
- [#748](https://gitlab.com/meltano/meltano/issues/748) Added the `meltano config` command to manipulate a plugin's configuration

### Fixes

[!726](https://gitlab.com/meltano/meltano/merge_requests/726) Fixed InputDateIso8601's default value to align with HTML's expected empty string default

## 0.31.0 - (2019-07-08)

---

### New

- [#766](https://gitlab.com/meltano/meltano/issues/766) Add Codeowners file so that the "approvers" section on MRs is more useful for contributors
- [#750](https://gitlab.com/meltano/meltano/issues/750) Various UX updates (mostly tooltips) to make the configuration UI for scheduling orchestration easier to understand
- [#739](https://gitlab.com/meltano/meltano/issues/739) Updated `discovery.yml` for better consistency of UI order within each connector's settings (authentication -> contextual -> start/end dates). Improved various settings' `kind`, `label`, and `description`. Added a `documentation` prop to provide a documentation link for involved settings (temp until we have better first class support for more complex setting types)

### Fixes

- [#737](https://gitlab.com/meltano/meltano/issues/737) Fixed UI flash for connector settings when installation is complete but `configSettings` has yet to be set
- [#751](https://gitlab.com/meltano/meltano/issues/751) Fixed the Orchestrations view by properly checking if Airflow is installed so the correct directions display to the user

## 0.30.0 - (2019-07-01)

---

### New

- [#736](https://gitlab.com/meltano/meltano/issues/736) Add "Cancel", "Next", and a message to the entities UI when an extractor doesn't support discovery and thus entity selection
- [#730](https://gitlab.com/meltano/meltano/issues/730) Updated Analyze Models page UI with improved content organization so it is easier to use
- [#710](https://gitlab.com/meltano/meltano/issues/710) Updated connector (extractor and loader) settings with specific control type (text, password, email, boolean, and date) per setting, added form validation, and added an inference by default for password and token fields as a protective measure
- [#719](https://gitlab.com/meltano/meltano/issues/719) Added InputDateIso8601.vue component to standardize date inputs in the UI while ensuring the model data remains in Iso8601 format on the frontend.
- [#643](https://gitlab.com/meltano/meltano/issues/643) Updated `minimallyValidated` computeds so that new users are intentionally funneled through the pipelines ELT setup UI (previously they could skip past required steps)
- [#752](https://gitlab.com/meltano/meltano/issues/752) Fix the schedule having no start_date when the extractor didn't expose a `start_date` setting

### Fixes

- [!703](https://gitlab.com/meltano/meltano/merge_requests/703) Fix `ScheduleService` instantiation due to signature refactor

## 0.29.0 - (2019-06-24)

---

### New

- [#724](https://gitlab.com/meltano/meltano/issues/724) Add the `model-gitlab-ultimate` plugin to Meltano. It includes .m5o files for analyzing data available for Gitlab Ultimate or Gitlab.com Gold accounts (e.g. Epics, Epic Issues, etc) fetched using the Gitlab API. Repository used: https://gitlab.com/meltano/model-gitlab-ultimate
- [#723](https://gitlab.com/meltano/meltano/issues/723) Add proper signage and dedicated sub-navigation area in views/pages. Standardized the view -> sub-view markup relationships for consistent layout. Directory refactoring for improved organization.
- [#612](https://gitlab.com/meltano/meltano/issues/612) Move the plugins' configuration to the database, enabling configuration from the UI

### Changes

- [#636](https://gitlab.com/meltano/meltano/issues/636) Refactored connector logo related logic into a ConnectorLogo component for code cleanliness, reusability, and standardization
- [#728](https://gitlab.com/meltano/meltano/issues/728) Change error notification button link to open the bugs issue template

### Fixes

- [#718](https://gitlab.com/meltano/meltano/issues/718) Fix dynamically disabled transforms always running. Transforms can now be dynamically disabled inside a dbt package and Meltano will respect that. It will also respect you and your time.
- [#684](https://gitlab.com/meltano/meltano/issues/684) Enables WAL on SQLite to handle concurrent processes gracefully
- [#732](https://gitlab.com/meltano/meltano/issues/732) Fix plugin installation progress bar that wasn't updating upon installation completion

## 0.28.0 - (2019-06-17)

---

### New

- [!683](https://gitlab.com/meltano/meltano/issues/683) Add `--start-date` to `meltano schedule` to give the control over the catch up logic to the users
- [#651](https://gitlab.com/meltano/meltano/issues/651) Added model installation in the Analyze UI to bypass an otherwise "back to the CLI step"
- [#676](https://gitlab.com/meltano/meltano/issues/676) Add pipeline schedule UI for viewing and saving pipeline schedules for downstream use by Airflow/Orchestration

### Changes

- [#708](https://gitlab.com/meltano/meltano/issues/708) Enable `tap-gitlab` to run using Gitlab Ultimate and Gitlab.com Gold accounts and extract Epics and Epic Issues.
- [#711](https://gitlab.com/meltano/meltano/issues/711) Add new call to action for submitting an issue on docs site
- [#717](https://gitlab.com/meltano/meltano/issues/717) Enable `dbt-tap-gitlab` to run using Gitlab Ultimate and Gitlab.com Gold accounts and generate transformed tables that depend on Epics and Epic Issues.

### Fixes

- [#716](https://gitlab.com/meltano/meltano/issues/716) Fix entities UI so only installed extractors can edit selections
- [#715](https://gitlab.com/meltano/meltano/issues/715) Remove reimport of Bulma in `/orchestration` route to fix borked styling

## 0.27.0 - (2019-06-10)

---

### New

- [!640](https://gitlab.com/meltano/meltano/merge_requests/640) Google Analytics logo addition for recent tap-google-analytics Extractor addition
- [#671](https://gitlab.com/meltano/meltano/issues/671) Add the `tap-google-analytics` transform to Meltano. It is using the dbt package defined in https://gitlab.com/meltano/dbt-tap-google-analytics
- [#672](https://gitlab.com/meltano/meltano/issues/672) Add the `model-google-analytics` plugin to Meltano. It includes .m5o files for analyzing data fetched from the Google Analytics Reporting API. Repository used: https://gitlab.com/meltano/model-google-analytics
- [#687](https://gitlab.com/meltano/meltano/issues/687) Implemented a killswitch to prevent undefined behaviors when a Meltano project is not compatible with the installed `meltano` version

### Fixes

- [#661](https://gitlab.com/meltano/meltano/issues/661) Fixed empty UI for extractors that lack configuration settings by providing feedback message with actionable next steps
- [#663](https://gitlab.com/meltano/meltano/issues/663) Fixed Airflow error when advancing to Orchestration step after installing and saving a Loader configuration
- [#254](https://gitlab.com/meltano/meltano/issues/254) Fixed `meltano init` not working on terminal with cp1252 encoding
- [#254](https://gitlab.com/meltano/meltano/issues/254) Fixed `meltano add/install` crashing on Windows
- [#664](https://gitlab.com/meltano/meltano/issues/664) Minor CSS fix ensuring Airflow UI height is usable (side-effect of recent reparenting)
- [#679](https://gitlab.com/meltano/meltano/issues/679) Fix an issue with `meltano select` emitting duplicate properties when the property used the `anyOf` type
- [#650](https://gitlab.com/meltano/meltano/issues/650) Add `MELTANO_DISABLE_TRACKING` environment variable to disable all tracking
- [#670](https://gitlab.com/meltano/meltano/issues/670) Update tests to not send tracking events

## 0.26.0 - (2019-06-03)

---

### New

- [#603](https://gitlab.com/meltano/meltano/issues/603) `meltano select` now supports raw JSON Schema as a valid Catalog
- [#537](https://gitlab.com/meltano/meltano/issues/537) Add Extractor for Google Analytics (`tap-google-analytics`) to Meltano. It uses the tap defined in https://gitlab.com/meltano/tap-google-analytics/

### Changes

- [#621](https://gitlab.com/meltano/meltano/issues/621) Added new tutorial for tap-gitlab
- [#657](https://gitlab.com/meltano/meltano/issues/657) Update Analyze page to have single purpose views

### Fixes

- [#645](https://gitlab.com/meltano/meltano/issues/645) Fixed confusion around Loader Settings and Analytics DB Connector Settings
- [#580](https://gitlab.com/meltano/meltano/issues/580) Fixed `project_compiler` so the Analyze page can properly display custom topics
- [#658](https://gitlab.com/meltano/meltano/issues/658) Fixed the Analyze page when no models are present
- [#603](https://gitlab.com/meltano/meltano/issues/603) Fix an issue where `meltano select` would incorrectly report properties as excluded
- [#603](https://gitlab.com/meltano/meltano/issues/603) Fix an issue where `meltano select` incorrectly flatten nested properties
- [#553](https://gitlab.com/meltano/meltano/issues/553) Fix an issue where running `meltano select --list` for the first time would incorrectly report properties

### Break

## 0.25.0 - (2019-05-28)

---

### New

- [#586](https://gitlab.com/meltano/meltano/issues/586) `meltano ui` now automatically start Airflow if installed; Airflow UI available at `Orchestration`.
- [#592](https://gitlab.com/meltano/meltano/issues/592) Added baseline UX feedback via toast for uncaught API response errors with a link to "Submit Bug"
- [#642](https://gitlab.com/meltano/meltano/issues/642) Improved UX during extractor plugin installation so settings can be configured _during_ installation as opposed to waiting for the (typically lengthy) install to complete
- [!647](https://gitlab.com/meltano/meltano/merge_requests/647) Added preloader for occasional lengthy extractor loading and added feedback for lengthy entities loading
- [#645](https://gitlab.com/meltano/meltano/issues/645) Added an Analyze landing page to facilitate future sub-UIs including the Analyze database settings; Added proper Loader Settings UI.

### Fixes

- [#645](https://gitlab.com/meltano/meltano/issues/645) Fixed confusion around Loader Settings and Analyze database settings

## 0.24.0 - (2019-05-06)

---

### New

- [#622](https://gitlab.com/meltano/meltano/issues/622) Added ELT flow UI Routes & Deep Linking to advance user through next steps after each step's save condition vs. requiring them to manually click the next step to advance
- [#598](https://gitlab.com/meltano/meltano/issues/598) Updated color and greyscale use in the context of navigation and interactive elements to better communicate UI hierarchy
- [#607](https://gitlab.com/meltano/meltano/issues/607) Add "All/Default/Custom" button bar UI for improved entities selection UX
- [#32](https://gitlab.com/meltano/meltano-marketing/issues/32) Integrate Algolia Search for docs
- [#590](https://gitlab.com/meltano/meltano/issues/590) Add documentation for deploying Meltano in ECS
- [#628](https://gitlab.com/meltano/meltano/issues/628) Add documentation for tap-mongodb
- [!605](https://gitlab.com/meltano/meltano/merge_requests/605) Added tooltips for areas of UI that are WIP for better communication of a feature's status

### Changes

- [375](https://gitlab.com/meltano/meltano/issues/375) Meltano can now run on any host/port

### Fixes

- [#595](https://gitlab.com/meltano/meltano/issues/595) Fix `meltano invoke` not working properly with `dbt`
- [#606](https://gitlab.com/meltano/meltano/issues/606) Fix `SingerRunner.bookmark_state()` to properly handle and store the state output from Targets as defined in the Singer.io Spec.

## 0.23.0 - (2019-04-29)

---

### New

- [#32](https://gitlab.com/meltano/meltano-marketing/issues/32) Integrate Algolia Search for docs

### Changes

- [#522](https://gitlab.com/meltano/meltano/issues/522) Update Carbon tutorial with new instructions and screenshots

## 0.22.0 - (2019-04-24)

---

### New

- [#477](https://gitlab.com/meltano/meltano/issues/477) Add ability for users to sign up for email newsletters
- [!580](https://gitlab.com/meltano/meltano/merge_requests/580) Add sorting to plugins for improved UX, both UI via extractors/loaders/etc. and `meltano discover all` benefit from sorted results
- [!528](https://gitlab.com/meltano/meltano/issues/528) Add documentation for RBAC alpha feature and environment variables

### Changes

- [#588](https://gitlab.com/meltano/meltano/issues/588) Updated core navigation and depth hierarchy styling to facilitate main user flow and improved information architecture
- [#591](https://gitlab.com/meltano/meltano/issues/591) Revert #484: remove `meltano ui` being run outside a Meltano project.
- [#584](https://gitlab.com/meltano/meltano/issues/584) Initial v1 for enabling user to setup ELT linearly through the UI via a guided sequence of steps

### Fixes

- [#600](https://gitlab.com/meltano/meltano/issues/600) Fix a bug with meltano select when the extractor would output an invalid schema
- [#597](https://gitlab.com/meltano/meltano/issues/597) Automatically open the browser when `meltano ui` is run

## 0.21.0 - (2019-04-23)

---

### New

- [#477](https://gitlab.com/meltano/meltano/issues/477) Add ability for users to sign up for email newsletters

### Changes

- [#591](https://gitlab.com/meltano/meltano/issues/591) Revert #484: remove `meltano ui` being run outside a Meltano project.

## 0.20.0 - (2019-04-15)

---

### New

- Add documentation on custom transformations and models. Link to Tutorial: https://www.meltano.com/tutorials/create-custom-transforms-and-models.html

## 0.19.1 - (2019-04-10)

---

### New

- [#539](https://gitlab.com/meltano/meltano/issues/539) Add Tutorial for "Using Jupyter Notebooks" with Meltano
- [#534](https://gitlab.com/meltano/meltano/issues/534) Add UI entity selection for a given extractor
- [#520](https://gitlab.com/meltano/meltano/issues/520) Add v1 UI for extractor connector settings
- [#486](https://gitlab.com/meltano/meltano/issues/486) Add the `model-gitlab` plugin to Meltano. It includes .m5o files for analyzing data fetched using the Gitlab API. Repository used: https://gitlab.com/meltano/model-gitlab
- [#500](https://gitlab.com/meltano/meltano/issues/500) Add the `model-stripe` plugin to Meltano. It includes .m5o files for analyzing data fetched using the Stripe API. Repository used: https://gitlab.com/meltano/model-stripe
- [#440](https://gitlab.com/meltano/meltano/issues/440) Add the `model-zuora` plugin to Meltano. It includes .m5o files for analyzing data fetched using the Zuora API. Repository used: https://gitlab.com/meltano/model-zuora
- [#541](https://gitlab.com/meltano/meltano/issues/541) Add a 404 page for missing routes on the web app

### Fixes

- [#576](https://gitlab.com/meltano/meltano/issues/576) Fix switching between designs now works
- [#555](https://gitlab.com/meltano/meltano/issues/555) Fix `meltano discover` improperly displaying plugins
- [#530](https://gitlab.com/meltano/meltano/issues/530) Fix query generation for star schemas
- [#575](https://gitlab.com/meltano/meltano/issues/575) Move Airflow configuration to .meltano/run/airflow
- [#571](https://gitlab.com/meltano/meltano/issues/571) Fix various routing and API endpoint issues related to recent `projects` addition

## 0.19.0 - (2019-04-08)

---

### New

- [#513](https://gitlab.com/meltano/meltano/issues/513) Added initial e2e tests for the UI
- [#431](https://gitlab.com/meltano/meltano/issues/431) Add the `tap-zendesk` transform to Meltano. It is using the dbt package defined in https://gitlab.com/meltano/dbt-tap-zendesk
- [484](https://gitlab.com/meltano/meltano/issues/484) Updated `meltano ui` to automatically launch the UI, and projects from the UI (previously only an option in the CLI)
- [#327](https://gitlab.com/meltano/meltano/issues/327) Add `meltano add --custom` switch to enable integration of custom plugins
- [#540](https://gitlab.com/meltano/meltano/issues/540) Add CHANGELOG link in intro section of the docs
- [#431](https://gitlab.com/meltano/meltano/issues/431) Add the `model-zendesk` plugin to Meltano. It includes .m5o files for analyzing data fetched using the Zendesk API. Repository used: https://gitlab.com/meltano/model-zendesk
- [!544](https://gitlab.com/meltano/meltano/merge_requests/544) Add support for extracting data from CSV files by adding [tap-csv](https://gitlab.com/meltano/tap-csv) to Meltano
- [#514](https://gitlab.com/meltano/meltano/issues/514) Add 'airflow' orchestrators plugin to enable scheduling
- Add the `tap-zuora` transform to Meltano. It is using the dbt package defined in https://gitlab.com/meltano/dbt-tap-zuora

### Changes

- [#455](https://gitlab.com/meltano/meltano/issues/455) Add documentation about `target-snowflake`

### Fixes

- [#507](https://gitlab.com/meltano/meltano/issues/507) Ensure design name and table name don't need to match so multiple designs can leverage a single base table
- [#551](https://gitlab.com/meltano/meltano/issues/551) Fix HDA queries generated when an attribute is used both as a column and as an aggregate.
- [#559](https://gitlab.com/meltano/meltano/issues/559) Add support for running custom transforms for taps without default dbt transforms.

## 0.18.0 - (2019-04-02)

---

### New

- [#432](https://gitlab.com/meltano/meltano/issues/432) Add the `tap-zuora` transform to Meltano. It is using the dbt package defined in https://gitlab.com/meltano/dbt-tap-zuora

### Changes

- Remove Snowflake references from advanced tutorial.
- [#2 dbt-tap-zuora](https://gitlab.com/meltano/dbt-tap-zuora/issues/2) Remove custom SFDC related attributes from Zuora Account and Subscription Models
- Update [Contributing - Code Style](https://meltano.com/docs/contributing.html#code-style) documentation to including **pycache** troubleshooting

### Fixes

- [#529](https://gitlab.com/meltano/meltano/issues/529) Resolve "SFDC Tutorial - ELT Fails due to invalid schema.yml" by [#4 dbt-tap-salesforce](https://gitlab.com/meltano/dbt-tap-salesforce/issues/4) removing the schema.yml files from the dbt models for tap-salesforce.
- [#502](https://gitlab.com/meltano/meltano/issues/502) Fix the situation where an m5o has no joins, the design still will work.

## 0.17.0 - (2019-03-25)

---

### New

- [#485](https://gitlab.com/meltano/meltano/issues/485) Added various UI unit tests to the Analyze page
- [#370](https://gitlab.com/meltano/meltano/issues/370) Enabled authorization using role-based access control for Designs and Reports

### Changes

- [#283](https://gitlab.com/meltano/meltano/issues/283) Silence pip's output when there is not error
- [#468](https://gitlab.com/meltano/meltano/issues/468) Added reminder in docs regarding the need for `source venv/bin/activate` in various situations and added minor copy updates

### Fixes

- [#433](https://gitlab.com/meltano/meltano/issues/433) Add the `sandbox` configuration to `tap-zuora`.
- [#501](https://gitlab.com/meltano/meltano/issues/501) Fix `meltano ui` crashing when the OS ran out of file watcher.
- [#510](https://gitlab.com/meltano/meltano/issues/510) Fix an issue when finding the current Meltano project in a multi-threaded environment.
- [#494](https://gitlab.com/meltano/meltano/issues/494) Improved documentation around tutorials and Meltano requirements
- [#492](https://gitlab.com/meltano/meltano/issues/492) A few small contextual additions to help streamline the release process
- [#503](https://gitlab.com/meltano/meltano/issues/503) Fix a frontend sorting issue so the backend can properly generate an up-to-date query

## 0.16.0 - (2019-03-18)

---

### New

- Add support for extracting data from Gitlab through the updated tap-gitlab (https://gitlab.com/meltano/tap-gitlab)
- Add the `tap-gitlab` transform to Meltano. It is using the dbt package defined in https://gitlab.com/meltano/dbt-tap-gitlab
- Add "Copy to Clipboard" functionality to code block snippets in the documentation
- Add the `tap-stripe` transform to Meltano. It is using the dbt package defined in https://gitlab.com/meltano/dbt-tap-stripe
- Add new command `meltano add model [name_of_model]`
- Add models to the available plugins

### Changes

- Various documentation [installation and tutorial improvements](https://gitlab.com/meltano/meltano/issues/467#note_149858308)
- Added troubleshooting button to help users add context to a pre-filled bug issue

### Fixes

- Fix the API database being mislocated
- Replaced the stale Meltano UI example image in the Carbon Emissions tutorial
- 473: Fix the docker image (meltano/meltano) from failing to expose the API

## 0.15.1 - (2019-03-12)

---

### Fixes

- locks down dependencies for issues with sqlalchemy snowflake connector

## 0.15.0 - (2019-03-11)

---

### New

- Add Salesforce Tutorial to the docs
- Add documentation for the permissions command
- Add tracking for the `meltano ui` command

### Fixes

- Updated analytics to properly recognize SPA route changes as pageview changes

## 0.14.0 - (2019-03-04)

---

### New

- Update stages table style in docs
- Add custom transforms and models tutorial to the docs

### Changes

- Add api/v1 to every route
- Update DbtService to always include the my_meltano_project model when transform runs

### Fixes

- Resolved duplicate display issue of Dashboards and Reports on the Files page
- Removed legacy `carbon.dashboard.m5o` (regression from merge)
- Updated dashboards and reports to use UI-friendly name vs slugified name
- Fix minor clipped display issue of right panel on `/settings/database`
- Fix minor display spacing in left panel of Settings
- Fix dashboard page to properly display a previously active dashboard's updated reports
- Fix pre-selected selections for join aggregates when loading a report
- Fix charts to display multiple aggregates (v1)
- Fix 404 errors when refreshing the frontend
- Fix a regression where the Topics would not be shown in the Files page

## 0.13.0 - (2019-02-25)

---

### New

- Add the `tap-salesforce` transform to Meltano. It is using the dbt package defined in https://gitlab.com/meltano/dbt-tap-salesforce
- Add m5o model and tables for tap-salesforce
- Updated the deep-link icon (for Dashboards/Reports on the Files page)

### Changes

- Polished the RBAC view, making it clearer the feature is experimental.
- Rename "Models" to "Topics"
- Use the current connection's schema when generating queries at run time for Postgres Connections.
- Add support for multiple Aggregates over the same attribute when generating HDA queries.

## 0.12.0 - (2019-02-21)

---

### New

- UI cleanup across routes (Analyze focus) and baseline polish to mitigate "that looks off comments"
- Update installation and contributing docs
- Meltano implement role-based access control - [!368](https://gitlab.com/meltano/meltano/merge_requests/368)
- Add version CLI commands for checking current Meltano version
- Add deep linking to dashboards
- Add deep linking to reports

### Fixes

- Fixed a problem when environment variables where used as default values for the CLI - [!390](https://gitlab.com/meltano/meltano/merge_requests/390)
- Fixed dashboards initial load issue due to legacy (and empty) `carbon.dashboard.m5o` file
- New standardized approach for `.m5o` id generation (will need to remove any dashboard.m5o and report.m5o)

## 0.11.0 - (2019-02-19)

---

### New

- Update installation and contributing docs
- Add support for generating Hyper Dimensional Aggregates (HDA)
- Add internal Meltano classes for representing and managing Designs, Table, Column, Aggregate, Definitions, and Query definitions

### Changes

- Move core functionality out of `api/controllers` to `/core/m5o` (for m5o and m5oc management) and `/core/sql` (for anything related to sql generation)

### Fixes

- Fixed a problem when environment variables where used as default values for the CLI - [!390](https://gitlab.com/meltano/meltano/merge_requests/390)

## 0.10.0 - (2019-02-12)

---

### New

- Add gunicorn support for Meltano UI as a WSGI application - [!377](https://gitlab.com/meltano/meltano/merge_requests/377)
- Meltano will now generate the minimal joins when building SQL queries - [!382](https://gitlab.com/meltano/meltano/merge_requests/382)

### Changes

- Add analytics to authentication page
- Meltano will now use SQLite for the job log. See https://meltano.com/docs/architecture.html#job-logging for more details.
- Removed manual `source .env` step in favor of it running automatically

### Fixes

- Meltano will correctly source the `.env`
- fixed charts to render as previously they were blank
- Fixed Analyze button groupd CSS to align as a single row

### Breaks

- Meltano will now use SQLite for the job log. See https://meltano.com/docs/architecture.html#job-logging for more details.
- URL routing updates ('/model' to '/files', removed currently unused '/extract', '/load', '/transform' and '/project/new')

## 0.9.0 - (2019-02-05)

---

### New

- add ability to save reports
- add ability to update an active report during analysis
- add ability to load reports
- add dashboards page and related add/remove report functionality

### Changes

- Generate default `Meltano UI` connection for the `meltano.db` SQLite DB when a new project is created with `meltano init`
- updated main navigation to Files, Analysis, and Dashboards
- Update the `meltano permissions grant` command to fetch the existing permissions from the Snowflake server and only return sql commands for permissions not already assigned
- Add `--diff` option to the `meltano permissions grant` command to get a full diff with the permissions already assigned and new ones that must be assigned

### Fixes

- Entry model definition correctly defines `region_id`.
- Updated the Fundamentals documentation section regarding reports
- Fixed Files page for empty state of Dashboards and Reports
- Fixed Analyze page's left column to accurately preselect columns and aggregates after loading a report

## 0.8.0 - (2019-01-29)

---

### New

- Add tracking of anonymous `meltano cli` usage stats to Meltano's Google Analytics Account
- Add `project_config.yml` to all meltano projects to store concent for anonymous usage tracking and the project's UUID

### Changes

- Add `--no_usage_stats` option to `meltano init <project_name>` to allow users to opt-out from anonymous usage stats tracking
- Bundled Meltano models are now SQLite compatible.

## 0.7.0 - (2019-01-22)

---

### New

- Added basic authentication support for meltano ui.
- Meltano will now automatically source the .env
- Updated docs with `.m5o` authoring requirements and examples
- add support for timeframes in tables
- add basic analytics to understand usage
- add disabled UI for the lack of timeframes support in sqlite
- update Results vs. SQL UI focus based on a results response or query update respectively

### Changes

- Meltano will now discover components based on `https://meltano.com/discovery.yml`
- sample designs are now packaged with meltano

### Fixes

- Updated mobile menu to work as expected
- Updated tutorial docs with improved CLI commands and fixed the host setting to `localhost`

## 0.6.1 - (2019-01-15)

---

## 0.6.0 - (2019-01-15)

---

### New

- add new command `meltano add transform [name_of_dbt_transformation]`
- add transforms to the available plugins

### Changes

- Auto install missing plugins when `meltano elt` runs
- Terminology updates for simpler understanding

### Fixes

- Edit links on the bottom of doc pages are working now

### Breaks

- Updated docs tutorial bullet regarding inaccurate "Validate" button

## 0.5.0 - (2019-01-09)

---

### New

- ensure `meltano init <project-name>` runs on windows
- settings ui now provides sqlite-specific controls for sqlite dialect
- add `target-sqlite` to available loaders for meltano projects
- add new command `meltano add transformer [name_of_plugin]`
- add transformers (dbt) to the available plugins

### Changes

- extractors and loaders are arguments in the elt command instead of options
- `meltano www` is now `meltano ui`
- remove dbt installation from `meltano init`
- move everything dbt related under `transform/`
- update `meltano elt` to not run transforms by default
- update `meltano elt` to auto generate the job_id (job_id has been converted to an optional argument)

### Fixes

- left joins now work correctly in analyze.
- fixed broken sql toggles in analyze view
- fixed sql output based on sql toggles in analyze view

## 0.4.0 - (2019-01-03)

---

### New

- add Using Superset with Meltano documentation

## 0.3.3 - (2018-12-21)

---

## 0.3.2 - (2018-12-21)

---

## 0.3.1 - (2018-12-21)

---

### Changes

- add default models for 'tap-carbon-intensity'.
- Meltano Analyze is now part of the package.
- removes database dependency from Meltano Analyze and uses .ma files
- update the error message when using Meltano from outside a project - [!238](https://gitlab.com/meltano/meltano/merge_requests/238)

## 0.3.0 - (2018-12-18)

---

### New

- updated Settings view so each database connection can be independently disconnected
- add `meltano select` to manage what is extracted by a tap.

### Changes

- documentation site will utilize a new static site generation tool called VuePress

- meltano.com will be deployed from the meltano repo

### Fixes

- model dropdown now updates when updating database (no longer requires page refresh)
- prevent model duplication that previously occurred after subsequent "Update Database" clicks

## 0.2.2 - (2018-12-11)

---

### Changes

- documentation site will utilize a new static site generation tool called VuePress
- first iteration of joins (working on a small scale)

## 0.2.1 - (2018-12-06)

---

### Fixes

- resolve version conflict for `idna==2.7`
- fix the `discover` command in the docker images
- fix the `add` command in the docker images
- fix module not found for meltano.core.permissions.utils

## 0.2.0 - (2018-12-04)

---

### New

- add `meltano permissions grant` command for generating permission queries for Postgres and Snowflake - [!90](https://gitlab.com/meltano/meltano/merge_requests/90)
- add 'tap-stripe' to the discovery

### Changes

- demo with [carbon intensity](https://gitlab.com/meltano/tap-carbon-intensity), no API keys needed
- .ma file extension WIP as alternative to lkml

### Fixes

- fix order in Meltano Analyze

## 0.1.4 - (2018-11-27)

### Fixes

- add default values for the 'www' command - [!185](https://gitlab.com/meltano/meltano/merge_requests/185)
- add CHANGELOG.md
- fix a problem with autodiscovery on taps - [!180](https://gitlab.com/meltano/meltano/merge_requests/180)

### Changes

- move the 'api' extra package into the default package
- add 'tap-fastly' to the discovery

---

## 0.1.3

### Changes

- remove `setuptools>=40` dependency
- `meltano` CLI is now in the `meltano` package

## 0.1.2

### Fixes

- target output state is now saved asynchronously

## 0.1.1

### Changes

- initial release<|MERGE_RESOLUTION|>--- conflicted
+++ resolved
@@ -58,12 +58,9 @@
 
 - [#1510](https://gitlab.com/meltano/meltano/issues/1510) Remove breadcrumbs (not currently useful)
 - [#1589](https://gitlab.com/meltano/meltano/issues/1589) Add dbt-specific files to a .gitignore
-<<<<<<< HEAD
 - [#1402](https://gitlab.com/meltano/meltano/issues/1402) Onboarding redesign to minimize steps and friction ('Extractors' as 'Data Sources', pipelines are secondary to 'Data Source' integrations, and removed loader, transform, and pipeline name as editable in favor of preselected values in accordance with our hosted solution)
 - [#1402](https://gitlab.com/meltano/meltano/issues/1402) Local development now requires `.env` to connect a `target-postgres` loader (docs update to follow in [#1586](https://gitlab.com/meltano/meltano/issues/1586) )
-=======
 - [#1410](https://gitlab.com/meltano/meltano/issues/1410) Update the Design UI to expose timeframes explicitly
->>>>>>> 6c6b63b0
 
 ### Fixes
 
