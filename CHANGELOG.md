# CHANGELOG

All notable changes to this project will be documented in this file.
This project adheres to [Semantic Versioning](http://semver.org/) and [Keep a Changelog](http://keepachangelog.com/).

## Unreleased

- [#1272](https://gitlab.com/meltano/meltano/issues/1272) Add Vuepress plugin to generate a sitemap on website build

---

### New

- [#1222](https://gitlab.com/meltano/meltano/issues/1222) Include static application security testing (SAST) in the pipeline

### Changes

<<<<<<< HEAD
- [#1019](https://gitlab.com/meltano/meltano/issues/1019) Automatically update package.json file versions
- [#1192](https://gitlab.com/meltano/meltano/issues/1192) Improve helper notes associated with each Extract, Load, and Transform step to better communicate the purpose of each
- [#1201](https://gitlab.com/meltano/meltano/issues/1201) Improved "Auto Advance" messaging regarding Entity Selection. We also doubled the default toast time to improve likelihood of reading feedback.
- [#1191](https://gitlab.com/meltano/meltano/issues/1191) update Google Analytics extractor documentation to explain how to set up the Google Analytics API, and remove duplicate instructions from the [Google Analytics API + Postgres tutorial](http://meltano.com/tutorials/google-analytics-with-postgres.html#prerequisites)
=======
- [#1199](https://gitlab.com/meltano/meltano/issues/1199) Add example and sample CSV files to the CSV extractor documentation
>>>>>>> c7b102ce

### Fixes

- [#1258](https://gitlab.com/meltano/meltano/issues/1258) Fix format of custom extractor's capabilities in meltano.yml
- [#1215](https://gitlab.com/meltano/meltano/issues/1215) Fix intercom documentation footer overlap issue.
- [#1215](https://gitlab.com/meltano/meltano/issues/1215) Fix YouTube iframes to be responsive (resolves unwanted side-effect of horizontal scrollbar at mobile/tablet media queries)

### Breaks

## 1.4.0 - (2019-11-04)

---

### New

- [#1208](https://gitlab.com/meltano/meltano/issues/1208) Add description to `Plugin` definition and updated `discovery.yml` and UI to consume it
- [#1195](https://gitlab.com/meltano/meltano/issues/1195) Add temporary message in configuration communicating their global nature until "Profiles" are implemented
- [#1245](https://gitlab.com/meltano/meltano/issues/1245) Add detailed information on the documentation about events tracked by Meltano when Anonymous Usage Data tracking is enabled.
- [#1228](https://gitlab.com/meltano/meltano/issues/1228) Add preselections of the first column and aggregate of base table to initialize Analyze with data by default.

### Changes

- [#1244](https://gitlab.com/meltano/meltano/issues/1244) Add instructions on how to deactivate a virtual environment
- [#1126](https://gitlab.com/meltano/meltano/issues/1126) Minor UI updates to improve clarity around Schedule step and Manual vs Orchestrated runs
- [#1210](https://gitlab.com/meltano/meltano/issues/1210) Improved SQLite loader configuration context (name and description)
- [#1185](https://gitlab.com/meltano/meltano/issues/1185) Remove majority of unimplemented placeholder UI buttons
- [#1166](https://gitlab.com/meltano/meltano/issues/1166) Clarify in documentation that plugin configuration is stored in the `.meltano` directory, which is in `.gitignore`.
- [#1200](https://gitlab.com/meltano/meltano/issues/1200) Link to new Getting Help documentation section instead of issue tracker where appropriate

- [#1227](https://gitlab.com/meltano/meltano/issues/1227) Update Notebook `MainNav` link to jump to our Jupyter Notebook docs

### Fixes

- [#1075](https://gitlab.com/meltano/meltano/issues/1075) Fix a bug that caused `target-csv` to fail.
- [#1233](https://gitlab.com/meltano/meltano/issues/1233) Fix the Design page failing to load a Design that has timeframes on the base table
- [#1187](https://gitlab.com/meltano/meltano/issues/1187) Updated configuration to support `readonly` kind to prevent unwanted editing
- [#1187](https://gitlab.com/meltano/meltano/issues/1187) Updated configuration to setting resets to prevent unwanted editing
- [#1187](https://gitlab.com/meltano/meltano/issues/1187) Updated configuration to conditionally reset certain settings to prevent unwanted editing
- [#1187](https://gitlab.com/meltano/meltano/issues/1187) Updated configuration to prevent unwanted editing until we handle this properly with role-based access control
- [#1187](https://gitlab.com/meltano/meltano/issues/1187) Updated certain connector configuration settings with a `readonly` flag to prevent unwanted editing in the UI. This is temporary and will be removed when we handle this properly with role-based access control.
- [#1198](https://gitlab.com/meltano/meltano/issues/1198) Fix "More Info." link in configuration to properly open a new tab via `target="_blank"`

- [#1229](https://gitlab.com/meltano/meltano/issues/1229) Improve extractor schema autodiscovery error messages and don't attempt autodiscovery when it is known to not be supported, like in the case of tap-gitlab
- [#1207](https://gitlab.com/meltano/meltano/issues/1207) Updated all screenshots in Getting Started Guide to reflect the most current UI

## 1.3.0 - (2019-10-28)

---

### New

- [#991](https://gitlab.com/meltano/meltano/issues/991) Add e2e tests for simple sqlite-carbon workflow
- [#1103](https://gitlab.com/meltano/meltano/issues/1103) Add Intercom to Meltano.com to interact with our users in real-time
- [#1130](https://gitlab.com/meltano/meltano/issues/1130) Add Tutorial for extracting data from Google Analytics and loading the extracted data to Postgres
- [#1168](https://gitlab.com/meltano/meltano/issues/1168) Speedrun video added to home page and new release issue template
- [#1182](https://gitlab.com/meltano/meltano/issues/1182) Add `null`able date inputs so optional dates aren't incorrectly required in validation
- [#1169](https://gitlab.com/meltano/meltano/issues/1169) Meltano now generates the dbt documentation automatically

### Changes

- [!1061](https://gitlab.com/meltano/meltano/merge_requests/1061) Update the Getting Started Guide and the Meltano.com documentation with the new UI and information about job logging and how to find the most recent run log of a pipeline.
- [#1213](https://gitlab.com/meltano/meltano/issues/1213) Add VuePress use and benefits to documentation
- [#922](https://gitlab.com/meltano/meltano/issues/922) Document the importance of transformations and how to get started
- [#1167](https://gitlab.com/meltano/meltano/issues/1167) Iterate on docs to improve readability and content updates

### Fixes

- [#1173](https://gitlab.com/meltano/meltano/issues/1173) Fix `sortBy` drag-and-drop bug in Analyze by properly using `tryAutoRun` vs. `runQuery`
- [#1079](https://gitlab.com/meltano/meltano/issues/1079) `meltano elt` will now run in isolation under `.meltano/run/elt`
- [#1204](https://gitlab.com/meltano/meltano/issues/1204) move project creation steps out of the local installation section of the docs and into the Getting Started Guide
- [#782](https://gitlab.com/meltano/meltano/issues/782) Update timeframe label and fix timeframe attributes to properly display in the Result Table

## 1.2.1 - (2019-10-22)

---

### New

- [#1123](https://gitlab.com/meltano/meltano/issues/1123) Add first-class "Submit Issue" CTA to help expedite resolution when a running job fails. Also updated the "Log" CTA in the Pipelines UI to reflect a failed state.

### Fixes

- [#1172](https://gitlab.com/meltano/meltano/issues/1172) Fix analytics issue related to app version

## 1.2.0 - (2019-10-21)

---

### New

- [#1121](https://gitlab.com/meltano/meltano/issues/1121) Add ability to configure listen address of Meltano and Airflow
- [#1022](https://gitlab.com/meltano/meltano/issues/1022) Add "Autorun Query" toggle and persist the user's choice across sessions
- [#1060](https://gitlab.com/meltano/meltano/issues/1060) Auto advance to Job Log from Pipeline Schedule creation
- [#1111](https://gitlab.com/meltano/meltano/issues/1111) Auto advance to Loader installation step when an extractor lacks entity selection

### Changes

- [#1013](https://gitlab.com/meltano/meltano/issues/1013) Toast initialization and analytics initialization cleanup

### Fixes

- [#1050](https://gitlab.com/meltano/meltano/issues/1050) Fix a bug where the Job log would be created before the `transform` are run.
- [#1122](https://gitlab.com/meltano/meltano/issues/1122) `meltano elt` will now properly run when using `target-snowflake`.
- [#1159](https://gitlab.com/meltano/meltano/issues/1159) Minor UI fixes (proper `MainNav` Model icon active color during Analyze route match & "Run" auto query related cleanup) and `...NameFromRoute` refactor renaming cleanup

## 1.1.0 - (2019-10-16)

---

### New

- [#1106](https://gitlab.com/meltano/meltano/issues/1106) Add description metadata to the GitLab extractor's Ultimate License configuration setting
- [#1057](https://gitlab.com/meltano/meltano/issues/1057) Auto advance to Entity Selection when an extractor lacks configuration settings
- [#51](https://gitlab.com/meltano/meltano-marketing/issues/51) Update Google Analytics to track `appVersion`, custom `projectId`, and to properly use the default `clientId`. The CLI also now uses `client_id` to differentiate between a CLI client id (not versioned) and the project id (versioned).
- [#1012](https://gitlab.com/meltano/meltano/issues/1012) Add intelligent autofocus for improved UX in both Extractor and Loader configuration
- [#758](https://gitlab.com/meltano/meltano/issues/758) Update 'meltano permissions' to add --full-refresh command to revoke all privileges prior to granting
- [#1113](https://gitlab.com/meltano/meltano/issues/1113) Update 'meltano permissions' to have the ability to find all schemas matching a partial name such as `snowplow_*`
- [#1114](https://gitlab.com/meltano/meltano/issues/1114) Update 'meltano permissions' to include the OPERATE privilege for Snowflake warehouse

### Changes

- Compress meltano-logo.png
- [#1080](https://gitlab.com/meltano/meltano/issues/1080) Temporarily disable Intercom until userId strategy is determined
- [#1058](https://gitlab.com/meltano/meltano/issues/1058) Updated the selected state of grouped buttons to fill vs. stroke. Updated the docs to reflect the reasoning to ensure consistency in Meltano's UI visual language
- [#1068](https://gitlab.com/meltano/meltano/issues/1068) Replace dogfooding term in docs to speedrun
- [#1101](https://gitlab.com/meltano/meltano/issues/1101) Add new tour video to home page
- [#1101](https://gitlab.com/meltano/meltano/issues/1101) Update design to improve readability and contrast
- [#1115](https://gitlab.com/meltano/meltano/issues/1115) Update 'meltano permissions' to not require an identially named role for a given user

### Fixes

- [#1120](https://gitlab.com/meltano/meltano/issues/1120) Fix a concurrency bug causing `meltano select` to crash.
- [#1086](https://gitlab.com/meltano/meltano/issues/1086) Fix a concurrency issue when the `meltano.yml` file was updated.
- [#1112](https://gitlab.com/meltano/meltano/issues/1112) Fix the "Run" button to improve UX by properly reflecting the running state for auto-running queries
- [#1023](https://gitlab.com/meltano/meltano/issues/1023) Fix last vuex mutation warning with editable `localConfiguration` clone approach

### Breaks

## 1.0.1 - (2019-10-07)

---

### Fixes

- Patch technicality due to PyPi limitation (v1 already existed from a publish mistake seven+ months ago) with needed changelog New/Changes/Fixes section headers

## 1.0.0 - (2019-10-07)

---

### New

- [#1020](https://gitlab.com/meltano/meltano/issues/1020) Update Command Line Tools documentation to reflect a standard format with opportunities for improvement in the future
- [#524](https://gitlab.com/meltano/meltano/issues/524) There is a new Plugins section on the site to contain all ecosystem related libraries (i.e., extractors, loaders, etc.)

### Changes

- [#1087](https://gitlab.com/meltano/meltano/issues/1087) Fix `meltano select` not seeding the database when run as the first command.
- [#1090](https://gitlab.com/meltano/meltano/issues/1090) Update the namespace for all plugins. Also the default schema used will go back to including the `tap_` prefix to avoid conflicts with existing schemas (e.g. a local `gitlab` or `salesforce` schema). This also fixes `tap-csv` and `tap-google-analytics` not properly working after the latest Meltano release.
- [#1047](https://gitlab.com/meltano/meltano-marketing/issues/1047) Fix a bug where some configuration values were not redacted

### Fixes

### Breaks

- [#1085](https://gitlab.com/meltano/meltano/issues/1085) Fix Analyze model dropdown to properly reflect installed `models`
- [#1089](https://gitlab.com/meltano/meltano/issues/1089) Properly re-initialize the Analyze page after a new analysis is selected during an existing analysis (this issue surfaced due to the recent Analyze dropdown CTAs addition which enables an analysis change during an existing one)
- [#1092](https://gitlab.com/meltano/meltano/issues/1092) Fix async condition so the design store's `defaultState` is properly applied before loading a new design via `initializeDesign`

## 0.44.1 - (2019-10-03)

---

### New

- [#51](https://gitlab.com/meltano/meltano-marketing/issues/51) Add Google Analytics tracking acknowledgment in the UI
- [#926](https://gitlab.com/meltano/meltano/issues/926) Add step-by-step intructions for using the DigitalOcean one-click installer
- [#1076](https://gitlab.com/meltano/meltano/issues/1076) Enable Log button in pipelines UI after route change or hard refresh if a matching log exists
- [#1067](https://gitlab.com/meltano/meltano/issues/1067) Add Model landing page and update Analyze main navigation to a dropdown displaying the various analysis CTAs associated with each model
- [#1080](https://gitlab.com/meltano/meltano/issues/1080) Add live chat support on Meltano.com website using Intercom.io

### Changes

- [#1069](https://gitlab.com/meltano/meltano/issues/1069) Meltano will now use the schedule's name to run incremental jobs
- [#926](https://gitlab.com/meltano/meltano/issues/926) Move manual DigitalOcean Droplet configuration instructions to advanced tutorials
- Collapse Installation docs into a single section

### Fixes

- [#1071](https://gitlab.com/meltano/meltano/issues/1071) Fix `rehydratePollers` so the UI reflects running jobs after a hard refresh or route change (this surfaced from the recent [!963](https://gitlab.com/meltano/meltano/merge_requests/963) change)
- [#1075](https://gitlab.com/meltano/meltano/issues/1075) Fix an issue where `meltano elt` would fail when a previous job was found

## 0.44.0 - (2019-09-30)

---

### New

- [#950](https://gitlab.com/meltano/meltano/issues/950) Removed the Analyze connection configuration: Meltano will now infer connections out of each loader configuration.
- [#1002](https://gitlab.com/meltano/meltano/issues/1002) Analyze UI now displays the Topic's (analysis model's) description text if applicable
- [#1032](https://gitlab.com/meltano/meltano/issues/1032) Add 'Model' and 'Notebook' to main navigation to communicate that Meltano plans to empower users with modeling and notebooking functionality
- [#949](https://gitlab.com/meltano/meltano/issues/949) Add "Log" button and dedicated sub-UI for tracking an ELT run's status more granularly

- [#932](https://gitlab.com/meltano/meltano/issues/932) Meltano can now be upgraded from the UI directly.

### Changes

- [#1045](https://gitlab.com/meltano/meltano/issues/1045) Make it clear that 'meltano add' is not hanging while installing plugins
- [#1000](https://gitlab.com/meltano/meltano/issues/1000) Update Getting Started guide with updated screenshots and content
- [#854](https://gitlab.com/meltano/meltano/issues/854) Charts now use pretty labels rather than the ID
- [#1011](https://gitlab.com/meltano/meltano/issues/1011) Removed "Catch-up Date" in favor of default "Start Date" of extractor
- [#578](https://gitlab.com/meltano/meltano/issues/578) Remove support for `tap-zuora`.
- [#1002](https://gitlab.com/meltano/meltano/issues/1002) Update `discovery.yml` with explicit `kind: password` metadata (we infer and set input types of `password` as a safeguard, but the explicit setting is preferred)
- [#1049](https://gitlab.com/meltano/meltano/issues/1049) Change default `target-sqlite` database name to `warehouse` to not conflict with system database
- [#949](https://gitlab.com/meltano/meltano/issues/949) Update the way Meltano handles logs for ELT runs: Every elt run is logged in `.meltano/run/logs/{job_id}/elt_{timestamp}.log`. That allows Meltano to keep logs for multiple, or even concurrent, elt runs with the same `job_id`.
- [#949](https://gitlab.com/meltano/meltano/issues/949) Update "Create Pipeline" redirect logic based on the previous route being 'transforms' (this is a UX win setting up the user with the sub-UI for the next logical step vs. requiring a manual "Create" click)
- [#1051](https://gitlab.com/meltano/meltano/issues/1051) Automatically set SQLALCHEMY_DATABASE_URI config to system database URI

### Fixes

- [#1004](https://gitlab.com/meltano/meltano/issues/1004) Fix error when deselecting last attribute in Analyze
- [#1048](https://gitlab.com/meltano/meltano/issues/1048) Fix various actions that should have been mutations and did minor code convention cleanup
- [#1063](https://gitlab.com/meltano/meltano/issues/1063) Fix the "Explore" button link in Dashboards to properly account for the `namespace`

### Breaks

- [#1051](https://gitlab.com/meltano/meltano/issues/1051) Remove MELTANO_BACKEND e.a. in favor of --uri CLI option and MELTANO_DATABASE_URI env var
- [#1052](https://gitlab.com/meltano/meltano/issues/1052) Move system database into `.meltano` directory to indicate it is owned by the app and not supposed to be messed with directly by users

## 0.43.0 - (2019-09-23)

---

### New

- [#1014](https://gitlab.com/meltano/meltano/issues/1014) Meltano now logs all output from each `meltano elt` run in a log file that uses the unique job*id of the run. It can be found in `.meltano/run/logs/elt*{job_id}.log`.
- [#1014](https://gitlab.com/meltano/meltano/issues/1014) Meltano now logs all output from each `meltano elt` run in a log file that uses the unique job*id of the run. It can be found in `.meltano/run/logs/elt*{job_id}.log`.
- [#1014](https://gitlab.com/meltano/meltano/issues/1014) Meltano now logs all output from each `meltano elt` run in a log file that uses the unique `job_id` of the run. It can be found in `.meltano/run/logs/elt*{job_id}.log`.
- [#955](https://gitlab.com/meltano/meltano/issues/955) Establish baseline for demo day and how they should be run

### Changes

- [#891](https://gitlab.com/meltano/meltano/issues/891) Contributors can run webapp from root directory

### Fixes

- [#1005](https://gitlab.com/meltano/meltano/issues/1005) Fix installed plugins endpoints listing identically named plugins of different types under wrong type

## 0.42.1 - (2019-09-19)

---

### Changes

- [#987](https://gitlab.com/meltano/meltano/issues/987) Update routing to match labels (verbs vs. nouns) in effort to subtly reinforce action taking vs. solely "thing" management
- [#960](https://gitlab.com/meltano/meltano/issues/960) Improve UX by instantly displaying extractor and loader configuration UIs based on "Install" or "Configure" interaction as opposed to the prior delay (side effect of async `addPlugin`)
- [#996](https://gitlab.com/meltano/meltano/issues/996) Update conditional UI analytics stats tracking at runtime vs. build-time by sourcing state from the same backend `send_anonymous_usage_stats` flag

### Fixes

- [#992](https://gitlab.com/meltano/meltano/issues/992) Fix missing GA scripts
- [#989](https://gitlab.com/meltano/meltano/issues/989) Fix UI/UX documentation regarding recent removal of `view-header`
- [#994](https://gitlab.com/meltano/meltano/issues/994) Fix stale Pipelines Count in main navigation Pipeline badge
- [#999](https://gitlab.com/meltano/meltano/issues/999) Update yarn dependencies to resolve peer dependency warning
- [#1008](https://gitlab.com/meltano/meltano/issues/1008) Fix error on "Create Pipeline Schedule" modal when no plugins have been installed
- [#1015](https://gitlab.com/meltano/meltano/issues/1008) Support SQLite database name with and without '.db' extension
- [#1007](https://gitlab.com/meltano/meltano/issues/1007) Fix pipeline with failed job not being regarded as having completed
- [#998](https://gitlab.com/meltano/meltano/issues/998) Update Analyze UI with conditional loading indicator to prevent query generation prior to connection dialects being loaded (this solution is still useful for when inference supercedes our current manual dialect selection solution)
- [#1009](https://gitlab.com/meltano/meltano/issues/1009) Fix default ConnectorSettings validation to account for `false` (unchecked) checkbox values

### Breaks

## 0.42.0 - (2019-09-16)

---

### New

- [#976](https://gitlab.com/meltano/meltano/issues/976) Route changes will update page title in the web app

### Changes

- [Marketing #48](https://gitlab.com/meltano/meltano-marketing/issues/48) Update newsletter subscription links to redirect to our new newsletter [hosted by Substack](https://meltano.substack.com)

### Fixes

- [#965](https://gitlab.com/meltano/meltano/issues/965) Fix a regression that prevented the Meltano UI to reach the Meltano API when using an external hostname.
- [#986](https://gitlab.com/meltano/meltano/issues/986) Fix an issue where the Orchestration page would not show Airflow even when it was installed.
- [#969](https://gitlab.com/meltano/meltano/issues/969) Fix an issue where the Meltano Analyze connection would not respect the `port` configuration.
- [#964](https://gitlab.com/meltano/meltano/issues/964) Fix copy button overlap issue with top navigation
- [#970](https://gitlab.com/meltano/meltano/issues/970) Fix Meltano's m5o parser and compiler to properly namespace and isolate the definitions of different custom and packaged Topics.

## 0.41.0 - (2019-09-09)

---

### New

- [#980](https://gitlab.com/meltano/meltano/issues/980) Add Cypress for e2e testing pipeline
- [#579](https://gitlab.com/meltano/meltano/issues/579) Add `meltano schedule list` to show a project's schedules
- [#942](https://gitlab.com/meltano/meltano/issues/942) Add progress bars on various routes to improve UX feedback
- [#779](https://gitlab.com/meltano/meltano/issues/779) Add various UI polish details regarding iconography use, preloading feedback, breadcrumbs, container styling, navigation, and sub-navigation

### Changes

- [#906](https://gitlab.com/meltano/meltano/issues/906) `meltano ui` will now run in `production` per default

- [#942](https://gitlab.com/meltano/meltano/issues/942) Update Analyze Connections UI to match configuration-as-modal pattern for UX consistency regarding configuration
- [#779](https://gitlab.com/meltano/meltano/issues/779) Update all "This feature is queued..." temporary UI buttons to link to the Meltano repo issues page with a contextual search term

## 0.40.0 - (2019-09-04)

---

### New

- [#927](https://gitlab.com/meltano/meltano/issues/927) Document how to manually set up a Meltano Droplet on DigitalOcean

- [#916](https://gitlab.com/meltano/meltano/issues/916) Add Transform step as first-class and adjacent step to Extract and Load
- [#916](https://gitlab.com/meltano/meltano/issues/916) Improve Create Pipeline Schedule default selection UX by leveraging "ELT recents" concept
- [#936](https://gitlab.com/meltano/meltano/issues/936) Add "Refresh Airflow" button in Orchestrate to bypass route change or full-page refresh when iframe doesn't initially inflate as expected (this will likely be automated once the root cause is determined)
- [#899](https://gitlab.com/meltano/meltano/issues/899) Add deep linking improvements to reports and dashboards to better facilitate sharing
- [#899](https://gitlab.com/meltano/meltano/issues/899) Add "Edit" and "Explore" buttons to each report instance displayed in a dashboard to enable editing said report and exploring a fresh and unselected analysis of the same model and design
- [!546](https://gitlab.com/meltano/meltano/merge_requests/546) Add new Advanced Tutorial on how to Load CSV files to Postgres

### Changes

- [#909](https://gitlab.com/meltano/meltano/issues/909) Default names will be generated for Reports and Dashboards
- [#892](https://gitlab.com/meltano/meltano/issues/892) Improve experience for parsing Snowflake URL for ID by showing processing step
- [#935](https://gitlab.com/meltano/meltano/issues/935) Update Entity Selection to be nested in the Extract step so each ELT step is consecutive
- [#886](https://gitlab.com/meltano/meltano/issues/886) Add validation for grouping settings as the next iteration of improved form validation for generated connector settings

### Fixes

- [#931](https://gitlab.com/meltano/meltano/issues/931) Fix Analyze Connections identifier mismatch resulting from recent linting refactor
- [#919](https://gitlab.com/meltano/meltano/issues/919) Fix Airflow iframe automatic UI refresh
- [#937](https://gitlab.com/meltano/meltano/issues/937) Fix Chart.vue prop type error

## 0.39.0 - (2019-08-26)

---

### New

- [#838](https://gitlab.com/meltano/meltano/issues/838) Add indicator for speed run plugins
- [#870](https://gitlab.com/meltano/meltano/issues/870) Add global footer component in docs
- [#871](https://gitlab.com/meltano/meltano/issues/871) Add contributing link in footer of docs
- [#908](https://gitlab.com/meltano/meltano/issues/908) Add auto installation for Airflow Orchestrator for improved UX
- [#912](https://gitlab.com/meltano/meltano/issues/912) Auto run the ELT of a saved Pipeline Schedule by default
- [#907](https://gitlab.com/meltano/meltano/issues/907) Add auto select of "All" for Entities Selection step and removed the performance warning (a future iteration will address the "Recommended" implementation and the display of a resulting performance warning when "All" is selected and "Recommended" ignored)
- [#799](https://gitlab.com/meltano/meltano/issues/799) Standardized code conventions on the frontend and updated related documentation (issues related to further linting enforcement will soon follow)

### Changes

- [#838](https://gitlab.com/meltano/meltano/issues/838) Speed run plugins prioritized to top of the list
- [#896](https://gitlab.com/meltano/meltano/issues/896) Add documentation for how to do patch releases
- [#910](https://gitlab.com/meltano/meltano/issues/910) Update linting rules to enforce better standards for the frontend code base
- [#885](https://gitlab.com/meltano/meltano/issues/885) Add docs for all extractors and loaders
- [#885](https://gitlab.com/meltano/meltano/issues/885) All plugin modal cards show docs text if they have docs
- [#733](https://gitlab.com/meltano/meltano/issues/733) Improve error feedback to be more specific when plugin installation errors occur

### Fixes

- [#923](https://gitlab.com/meltano/meltano/issues/923) Fix contributing release docs merge conflict issue

## 0.38.0 - (2019-08-21)

---

### New

- [#746](https://gitlab.com/meltano/meltano/issues/746) Add CTA to specific dashboard in "Add to Dashboard" sub-UI
- [#746](https://gitlab.com/meltano/meltano/issues/746) Add toast feedback on success, update, or error for schedules, reports, and dashboards
- [#814](https://gitlab.com/meltano/meltano/issues/814) Install Airflow via the Orchestration UI (we may do this in the background automatically in the future)

### Changes

- [#901](https://gitlab.com/meltano/meltano/issues/901) Update entities plugins to be alphabetically sorted for consistency with extractors ordering

### Fixes

- [#746](https://gitlab.com/meltano/meltano/issues/746) Prevent duplicate schedule, report, and dashboard creation if there is an existing item
- [#976](https://gitlab.com/meltano/meltano/issues/900) Fix fallback v976e Route changes will update page title in the web appfor Iso8601 dates/times
- [#903](https://gitlab.com/meltano/meltano/issues/903) Fix columns display issue for the base table in Analyze

### Breaks

## 0.37.2 - (2019-08-19)

---

### Fixes

- [#894](https://gitlab.com/meltano/meltano/issues/894) Fix issue with static asset paths

## 0.37.1 - (2019-08-19)

---

### Fixes

- [#894](https://gitlab.com/meltano/meltano/issues/894) Fix build issues with new Vue CLI 3 build process

## 0.37.0 - (2019-08-19)

---

### New

- [#763](https://gitlab.com/meltano/meltano/issues/763) Add inference to auto install related plugins after a user installs a specific extractor
- [#867](https://gitlab.com/meltano/meltano/issues/867) Add fallback values (if they aren't set in the `discovery.yml`) for `start date`, `start time`, and `end date` for all connectors so the user has potentially one less interaction to make per connector configuration

### Changes

- [#342](https://gitlab.com/meltano/meltano/issues/342) Swap UI app directory "webapp" and upgrade to Vue CLI 3
- [#882](https://gitlab.com/meltano/meltano/issues/882) Update navigation and subnavigation labels to verbs vs. nouns to inspire action and productivity when using the UI
- [#700](https://gitlab.com/meltano/meltano/issues/700) Update documentation to remove "\$" and trim spaces to make CLI command copy/paste easier
- [#878](https://gitlab.com/meltano/meltano/issues/878) Write a [tutorial to help users get started with PostgreSQL](http://www.meltano.com/docs/loaders.html#postgresql-database)
- [#883](https://gitlab.com/meltano/meltano/issues/883) Break Extractors and Loaders sections out in the docs
- [#889](https://gitlab.com/meltano/meltano/issues/889) Allow for githooks to lint on commit
- [#835](https://gitlab.com/meltano/meltano/issues/835) Pipeline name in Schedule creation will have an automatic default

### Fixes

- [#872](https://gitlab.com/meltano/meltano/issues/872) Updated `tap-marketo` and `tap-stripe` to leverage password input type while also improving the input type password fallback
- [#882](https://gitlab.com/meltano/meltano/issues/882) Fix recent minor regression regarding `Dashboard` routing
- [#858](https://gitlab.com/meltano/meltano/issues/858) Fix `job_state` bug so that ELT run status polling can properly resume as expected
- [#890](https://gitlab.com/meltano/meltano/issues/890) Fix implementation of default configuration setting to use less code

## 0.36.0 - (2019-08-12)

---

### New

- [#793](https://gitlab.com/meltano/meltano/issues/793) Add introduction module to Connector Settings to allow for helper text as far as signup and documentation links
- [#796](https://gitlab.com/meltano/meltano/issues/796) Add dropdown option to Connector Settings to allow for more defined UI interactions
- [#802](https://gitlab.com/meltano/meltano/issues/802) Add support for Query Filters over columns that are not selected
- [#855](https://gitlab.com/meltano/meltano/issues/855) Add empty state to Dashboards and cleaned up styling for consistency with Analyze's layout
- [#856](https://gitlab.com/meltano/meltano/issues/856) Add contextual information to the Analyze Connection UI to aid user understanding
- [#800](https://gitlab.com/meltano/meltano/issues/800) Add save success feedback for connectors, entities, and connections
- [#817](https://gitlab.com/meltano/meltano/issues/817) Add [Meltano explainer video](https://www.youtube.com/watch?v=2Glsf89WQ5w) to the front page of Meltano.com

### Changes

- [#794](https://gitlab.com/meltano/meltano/issues/794) Update Snowflake fields to have descriptions and utilize tooltip UI
- [#853](https://gitlab.com/meltano/meltano/issues/853) Improve UX for multi-attribute ordering (wider sub-UI for easier reading, clear drop target, and clearer drag animation for reenforcing sorting interaction)
- [#735](https://gitlab.com/meltano/meltano/issues/735) Update Entities UI to only display entity selection "Configure" CTAs for installed (vs. previously all) extractors
- [#548](https://gitlab.com/meltano/meltano/issues/548) Update Meltano mission, vision and path to v1 on [roadmap page](https://meltano.com/docs/roadmap.html) of Meltano.com
- [#824](https://gitlab.com/meltano/meltano/issues/824) Update `meltano select` to use the unique `tap_stream_id` instead of the `stream` property for filtering streams. This adds support for taps with multiple streams with the same name, like, for example, the ones produced by `tap-postgres` when tables with the same name are defined in different schemas.
- [#842](https://gitlab.com/meltano/meltano/issues/842) Collapse Deployment section in the docs to be under [Installation](https://meltano.com/docs/installation.html)

### Fixes

- [#855](https://gitlab.com/meltano/meltano/issues/855) Fix bug that duplicated a dashboard's `reportIds` that also prevented immediate UI feedback when reports were toggled (added or removed) from a dashboard via Analyze's "Add to Dashboard" dropdown
- [#851](https://gitlab.com/meltano/meltano/issues/851) Fix report saving and loading to work with filters and sortBy ordering
- [#852](https://gitlab.com/meltano/meltano/issues/852) Update Scheduling UI to have "Run" button at all times vs conditionally to empower users to run one-off ELT pipelines even if Airflow is installed
- [#852](https://gitlab.com/meltano/meltano/issues/852) Update Scheduling UI "Interval" column with CTA to install Airflow while communicating why via tooltip
- [#852](https://gitlab.com/meltano/meltano/issues/852) Fix initial Orchestration page hydration to properly reflect Airflow installation status
- [#831](https://gitlab.com/meltano/meltano/issues/831) Update `meltano elt` to exit with 1 and report dbt's exit code on an error message when dbt exits with a non-zero code.
- [#857](https://gitlab.com/meltano/meltano/issues/857) Update PluginDiscoveryService to use the cached `discovery.yml` when Meltano can not connect to `meltano.com` while trying to fetch a fresh version of the discovery file.
- [#850](https://gitlab.com/meltano/meltano/issues/850) Fix entities response so entities display as expected (as assumed this simple fix was due to our recent interceptor upgrade)
- [#800](https://gitlab.com/meltano/meltano/issues/800) Fix connector and connection settings to display saved settings by default while falling back and setting defaults if applicable

## 0.35.0 - (2019-08-05)

---

### New

- [!781](https://gitlab.com/meltano/meltano/merge_requests/781) Add new Advanced Tutorial on how to use tap-postgres with Meltano
- [#784](https://gitlab.com/meltano/meltano/issues/784) Add multiple attribute ordering with drag and drop ordering in the UI

### Changes

- [#784](https://gitlab.com/meltano/meltano/issues/784) As part of multiple attribute sorting and keeping the attributes and results sub-UIs in sync, we know autorun queries based on user interaction after the initial explicit "Run" button interaction

## 0.34.2 - (2019-08-01)

---

### Fixes

- [#821](https://gitlab.com/meltano/meltano/issues/821) Fix `meltano config` not properly loading settings defined in the `meltano.yml`
- [#841](https://gitlab.com/meltano/meltano/issues/841) Fix a problem when model names were mangled by the API

## 0.34.1 - (2019-07-30)

---

### Fixes

- [#834](https://gitlab.com/meltano/meltano/issues/834) Fixed a problem with the Meltano UI not having the proper API URL set

## 0.34.0 - (2019-07-29)

---

### New

- [#757](https://gitlab.com/meltano/meltano/issues/757) Update 'meltano permissions' to add support for GRANT ALL and FUTURE GRANTS on tables in schemas
- [#760](https://gitlab.com/meltano/meltano/issues/760) Update 'meltano permissions' to add support for granting permissions on VIEWs
- [#812](https://gitlab.com/meltano/meltano/issues/812) `meltano ui` will now stop stale Airflow workers when starting
- [#762](https://gitlab.com/meltano/meltano/issues/762) Added run ELT via the UI (manages multiple and simultaneous runs)
- [#232](https://gitlab.com/meltano/meltano/issues/232) Meltano now bundles Alembic migrations to support graceful database upgrades

### Changes

- [#828](https://gitlab.com/meltano/meltano/issues/828) Docker installation instructions have been dogfooded, clarified, and moved to Installation section
- [#944](https://gitlab.com/meltano/meltano/issues/944) Update the Transform step's default to "Skip"

### Fixes

- [#807](https://gitlab.com/meltano/meltano/issues/807) Fix filter input validation when editing saved filters
- [#822](https://gitlab.com/meltano/meltano/issues/822) Fix pipeline schedule naming via slugify to align with Airflow DAG naming requirements
- [#820](https://gitlab.com/meltano/meltano/issues/820) Fix `meltano select` not properly connecting to the system database
- [#787](https://gitlab.com/meltano/meltano/issues/787) Fix results sorting to support join tables
- [#832](https://gitlab.com/meltano/meltano/issues/832) Fix schedule creation endpoint to return properly typed response (this became an issue as a result of our recent case conversion interceptor)
- [#819](https://gitlab.com/meltano/meltano/issues/819) Running the Meltano UI using gunicorn will properly update the system database

## 0.33.0 - (2019-07-22)

---

### New

- [#788](https://gitlab.com/meltano/meltano/issues/788) Reydrate filters in Analyze UI after loading a saved report containing filters

### Changes

- [#804](https://gitlab.com/meltano/meltano/issues/804) Connection set in the Design view are now persistent by Design

### Fixes

- [#788](https://gitlab.com/meltano/meltano/issues/788) Properly reset the default state of the Analyze UI so stale results aren't displayed during a new analysis
- [!806](https://gitlab.com/meltano/meltano/merge_requests/806) Fix filters editing to prevent input for `is_null` and `is_not_null` while also ensuring edits to existing filter expressions types adhere to the same preventitive input.
- [#582](https://gitlab.com/meltano/meltano/issues/582) Remove the `export` statements in the default `.env` initialized by `meltano init`.
- [#816](https://gitlab.com/meltano/meltano/issues/816) Fix `meltano install` failing when connections where specified in the `meltano.yml`
- [#786](https://gitlab.com/meltano/meltano/issues/786) Fixed an issue with the SQL engine would mixup table names with join/design names
- [#808](https://gitlab.com/meltano/meltano/issues/808) Fix filter aggregate value with enforced number via `getQueryPayloadFromDesign()` as `input type="number"` only informs input keyboards on mobile, and does not enforce the Number type as expected

## 0.32.2 - (2019-07-16)

---

### New

- [#759](https://gitlab.com/meltano/meltano/issues/759) Added filtering functionality to the Analyze UI while additionally cleaning it up from a UI/UX lens

## 0.32.1 - (2019-07-15)

---

### Fixes

- [#792](https://gitlab.com/meltano/meltano/issues/792) Fix an error when trying to schedule an extractor that didn't expose a `start_date`.

## 0.32.0 - (2019-07-15)

---

### New

- [!718](https://gitlab.com/meltano/meltano/merge_requests/718) Add support for filters (WHERE and HAVING clauses) to MeltanoQuery and Meltano's SQL generation engine
- [#748](https://gitlab.com/meltano/meltano/issues/748) Added the `Connections` plugin to move the Analyze connection settings to the system database
- [#748](https://gitlab.com/meltano/meltano/issues/748) Added the `meltano config` command to manipulate a plugin's configuration

### Fixes

[!726](https://gitlab.com/meltano/meltano/merge_requests/726) Fixed InputDateIso8601's default value to align with HTML's expected empty string default

## 0.31.0 - (2019-07-08)

---

### New

- [#766](https://gitlab.com/meltano/meltano/issues/766) Add Codeowners file so that the "approvers" section on MRs is more useful for contributors
- [#750](https://gitlab.com/meltano/meltano/issues/750) Various UX updates (mostly tooltips) to make the configuration UI for scheduling orchestration easier to understand
- [#739](https://gitlab.com/meltano/meltano/issues/739) Updated `discovery.yml` for better consistency of UI order within each connector's settings (authentication -> contextual -> start/end dates). Improved various settings' `kind`, `label`, and `description`. Added a `documentation` prop to provide a documentation link for involved settings (temp until we have better first class support for more complex setting types)

### Fixes

- [#737](https://gitlab.com/meltano/meltano/issues/737) Fixed UI flash for connector settings when installation is complete but `configSettings` has yet to be set
- [#751](https://gitlab.com/meltano/meltano/issues/751) Fixed the Orchestrations view by properly checking if Airflow is installed so the correct directions display to the user

## 0.30.0 - (2019-07-01)

---

### New

- [#736](https://gitlab.com/meltano/meltano/issues/736) Add "Cancel", "Next", and a message to the entities UI when an extractor doesn't support discovery and thus entity selection
- [#730](https://gitlab.com/meltano/meltano/issues/730) Updated Analyze Models page UI with improved content organization so it is easier to use
- [#710](https://gitlab.com/meltano/meltano/issues/710) Updated connector (extractor and loader) settings with specific control type (text, password, email, boolean, and date) per setting, added form validation, and added an inference by default for password and token fields as a protective measure
- [#719](https://gitlab.com/meltano/meltano/issues/719) Added InputDateIso8601.vue component to standardize date inputs in the UI while ensuring the model data remains in Iso8601 format on the frontend.
- [#643](https://gitlab.com/meltano/meltano/issues/643) Updated `minimallyValidated` computeds so that new users are intentionally funneled through the pipelines ELT setup UI (previously they could skip past required steps)
- [#752](https://gitlab.com/meltano/meltano/issues/752) Fix the schedule having no start_date when the extractor didn't expose a `start_date` setting

### Fixes

- [!703](https://gitlab.com/meltano/meltano/merge_requests/703) Fix `ScheduleService` instantiation due to signature refactor

## 0.29.0 - (2019-06-24)

---

### New

- [#724](https://gitlab.com/meltano/meltano/issues/724) Add the `model-gitlab-ultimate` plugin to Meltano. It includes .m5o files for analyzing data available for Gitlab Ultimate or Gitlab.com Gold accounts (e.g. Epics, Epic Issues, etc) fetched using the Gitlab API. Repository used: https://gitlab.com/meltano/model-gitlab-ultimate
- [#723](https://gitlab.com/meltano/meltano/issues/723) Add proper signage and dedicated sub-navigation area in views/pages. Standardized the view -> sub-view markup relationships for consistent layout. Directory refactoring for improved organization.
- [#612](https://gitlab.com/meltano/meltano/issues/612) Move the plugins' configuration to the database, enabling configuration from the UI

### Changes

- [#636](https://gitlab.com/meltano/meltano/issues/636) Refactored connector logo related logic into a ConnectorLogo component for code cleanliness, reusability, and standardization
- [#728](https://gitlab.com/meltano/meltano/issues/728) Change error notification button link to open the bugs issue template

### Fixes

- [#718](https://gitlab.com/meltano/meltano/issues/718) Fix dynamically disabled transforms always running. Transforms can now be dynamically disabled inside a dbt package and Meltano will respect that. It will also respect you and your time.
- [#684](https://gitlab.com/meltano/meltano/issues/684) Enables WAL on SQLite to handle concurrent processes gracefully
- [#732](https://gitlab.com/meltano/meltano/issues/732) Fix plugin installation progress bar that wasn't updating upon installation completion

## 0.28.0 - (2019-06-17)

---

### New

- [!683](https://gitlab.com/meltano/meltano/issues/683) Add `--start-date` to `meltano schedule` to give the control over the catch up logic to the users
- [#651](https://gitlab.com/meltano/meltano/issues/651) Added model installation in the Analyze UI to bypass an otherwise "back to the CLI step"
- [#676](https://gitlab.com/meltano/meltano/issues/676) Add pipeline schedule UI for viewing and saving pipeline schedules for downstream use by Airflow/Orchestration

### Changes

- [#708](https://gitlab.com/meltano/meltano/issues/708) Enable `tap-gitlab` to run using Gitlab Ultimate and Gitlab.com Gold accounts and extract Epics and Epic Issues.
- [#711](https://gitlab.com/meltano/meltano/issues/711) Add new call to action for submitting an issue on docs site
- [#717](https://gitlab.com/meltano/meltano/issues/717) Enable `dbt-tap-gitlab` to run using Gitlab Ultimate and Gitlab.com Gold accounts and generate transformed tables that depend on Epics and Epic Issues.

### Fixes

- [#716](https://gitlab.com/meltano/meltano/issues/716) Fix entities UI so only installed extractors can edit selections
- [#715](https://gitlab.com/meltano/meltano/issues/715) Remove reimport of Bulma in `/orchestration` route to fix borked styling

## 0.27.0 - (2019-06-10)

---

### New

- [!640](https://gitlab.com/meltano/meltano/merge_requests/640) Google Analytics logo addition for recent tap-google-analytics Extractor addition
- [#671](https://gitlab.com/meltano/meltano/issues/671) Add the `tap-google-analytics` transform to Meltano. It is using the dbt package defined in https://gitlab.com/meltano/dbt-tap-google-analytics
- [#672](https://gitlab.com/meltano/meltano/issues/672) Add the `model-google-analytics` plugin to Meltano. It includes .m5o files for analyzing data fetched from the Google Analytics Reporting API. Repository used: https://gitlab.com/meltano/model-google-analytics
- [#687](https://gitlab.com/meltano/meltano/issues/687) Implemented a killswitch to prevent undefined behaviors when a Meltano project is not compatible with the installed `meltano` version

### Fixes

- [#661](https://gitlab.com/meltano/meltano/issues/661) Fixed empty UI for extractors that lack configuration settings by providing feedback message with actionable next steps
- [#663](https://gitlab.com/meltano/meltano/issues/663) Fixed Airflow error when advancing to Orchestration step after installing and saving a Loader configuration
- [#254](https://gitlab.com/meltano/meltano/issues/254) Fixed `meltano init` not working on terminal with cp1252 encoding
- [#254](https://gitlab.com/meltano/meltano/issues/254) Fixed `meltano add/install` crashing on Windows
- [#664](https://gitlab.com/meltano/meltano/issues/664) Minor CSS fix ensuring Airflow UI height is usable (side-effect of recent reparenting)
- [#679](https://gitlab.com/meltano/meltano/issues/679) Fix an issue with `meltano select` emitting duplicate properties when the property used the `anyOf` type
- [#650](https://gitlab.com/meltano/meltano/issues/650) Add `MELTANO_DISABLE_TRACKING` environment variable to disable all tracking
- [#670](https://gitlab.com/meltano/meltano/issues/670) Update tests to not send tracking events

## 0.26.0 - (2019-06-03)

---

### New

- [#603](https://gitlab.com/meltano/meltano/issues/603) `meltano select` now supports raw JSON Schema as a valid Catalog
- [#537](https://gitlab.com/meltano/meltano/issues/537) Add Extractor for Google Analytics (`tap-google-analytics`) to Meltano. It uses the tap defined in https://gitlab.com/meltano/tap-google-analytics/

### Changes

- [#621](https://gitlab.com/meltano/meltano/issues/621) Added new tutorial for tap-gitlab
- [#657](https://gitlab.com/meltano/meltano/issues/657) Update Analyze page to have single purpose views

### Fixes

- [#645](https://gitlab.com/meltano/meltano/issues/645) Fixed confusion around Loader Settings and Analytics DB Connector Settings
- [#580](https://gitlab.com/meltano/meltano/issues/580) Fixed `project_compiler` so the Analyze page can properly display custom topics
- [#658](https://gitlab.com/meltano/meltano/issues/658) Fixed the Analyze page when no models are present
- [#603](https://gitlab.com/meltano/meltano/issues/603) Fix an issue where `meltano select` would incorrectly report properties as excluded
- [#603](https://gitlab.com/meltano/meltano/issues/603) Fix an issue where `meltano select` incorrectly flatten nested properties
- [#553](https://gitlab.com/meltano/meltano/issues/553) Fix an issue where running `meltano select --list` for the first time would incorrectly report properties

### Break

## 0.25.0 - (2019-05-28)

---

### New

- [#586](https://gitlab.com/meltano/meltano/issues/586) `meltano ui` now automatically start Airflow if installed; Airflow UI available at `Orchestration`.
- [#592](https://gitlab.com/meltano/meltano/issues/592) Added baseline UX feedback via toast for uncaught API response errors with a link to "Submit Bug"
- [#642](https://gitlab.com/meltano/meltano/issues/642) Improved UX during extractor plugin installation so settings can be configured _during_ installation as opposed to waiting for the (typically lengthy) install to complete
- [!647](https://gitlab.com/meltano/meltano/merge_requests/647) Added preloader for occasional lengthy extractor loading and added feedback for lengthy entities loading
- [#645](https://gitlab.com/meltano/meltano/issues/645) Added an Analyze landing page to facilitate future sub-UIs including the Analyze database settings; Added proper Loader Settings UI.

### Fixes

- [#645](https://gitlab.com/meltano/meltano/issues/645) Fixed confusion around Loader Settings and Analyze database settings

## 0.24.0 - (2019-05-06)

---

### New

- [#622](https://gitlab.com/meltano/meltano/issues/622) Added ELT flow UI Routes & Deep Linking to advance user through next steps after each step's save condition vs. requiring them to manually click the next step to advance
- [#598](https://gitlab.com/meltano/meltano/issues/598) Updated color and greyscale use in the context of navigation and interactive elements to better communicate UI hierarchy
- [#607](https://gitlab.com/meltano/meltano/issues/607) Add "All/Default/Custom" button bar UI for improved entities selection UX
- [#32](https://gitlab.com/meltano/meltano-marketing/issues/32) Integrate Algolia Search for docs
- [#590](https://gitlab.com/meltano/meltano/issues/590) Add documentation for deploying Meltano in ECS
- [#628](https://gitlab.com/meltano/meltano/issues/628) Add documentation for tap-mongodb
- [!605](https://gitlab.com/meltano/meltano/merge_requests/605) Added tooltips for areas of UI that are WIP for better communication of a feature's status

### Changes

- [375](https://gitlab.com/meltano/meltano/issues/375) Meltano can now run on any host/port

### Fixes

- [#595](https://gitlab.com/meltano/meltano/issues/595) Fix `meltano invoke` not working properly with `dbt`
- [#606](https://gitlab.com/meltano/meltano/issues/606) Fix `SingerRunner.bookmark_state()` to properly handle and store the state output from Targets as defined in the Singer.io Spec.

## 0.23.0 - (2019-04-29)

---

### New

- [#32](https://gitlab.com/meltano/meltano-marketing/issues/32) Integrate Algolia Search for docs

### Changes

- [#522](https://gitlab.com/meltano/meltano/issues/522) Update Carbon tutorial with new instructions and screenshots

## 0.22.0 - (2019-04-24)

---

### New

- [#477](https://gitlab.com/meltano/meltano/issues/477) Add ability for users to sign up for email newsletters
- [!580](https://gitlab.com/meltano/meltano/merge_requests/580) Add sorting to plugins for improved UX, both UI via extractors/loaders/etc. and `meltano discover all` benefit from sorted results
- [!528](https://gitlab.com/meltano/meltano/issues/528) Add documentation for RBAC alpha feature and environment variables

### Changes

- [#588](https://gitlab.com/meltano/meltano/issues/588) Updated core navigation and depth hierarchy styling to facilitate main user flow and improved information architecture
- [#591](https://gitlab.com/meltano/meltano/issues/591) Revert #484: remove `meltano ui` being run outside a Meltano project.
- [#584](https://gitlab.com/meltano/meltano/issues/584) Initial v1 for enabling user to setup ELT linearly through the UI via a guided sequence of steps

### Fixes

- [#600](https://gitlab.com/meltano/meltano/issues/600) Fix a bug with meltano select when the extractor would output an invalid schema
- [#597](https://gitlab.com/meltano/meltano/issues/597) Automatically open the browser when `meltano ui` is run

## 0.21.0 - (2019-04-23)

---

### New

- [#477](https://gitlab.com/meltano/meltano/issues/477) Add ability for users to sign up for email newsletters

### Changes

- [#591](https://gitlab.com/meltano/meltano/issues/591) Revert #484: remove `meltano ui` being run outside a Meltano project.

## 0.20.0 - (2019-04-15)

---

### New

- Add documentation on custom transformations and models. Link to Tutorial: https://www.meltano.com/tutorials/create-custom-transforms-and-models.html

## 0.19.1 - (2019-04-10)

---

### New

- [#539](https://gitlab.com/meltano/meltano/issues/539) Add Tutorial for "Using Jupyter Notebooks" with Meltano
- [#534](https://gitlab.com/meltano/meltano/issues/534) Add UI entity selection for a given extractor
- [#520](https://gitlab.com/meltano/meltano/issues/520) Add v1 UI for extractor connector settings
- [#486](https://gitlab.com/meltano/meltano/issues/486) Add the `model-gitlab` plugin to Meltano. It includes .m5o files for analyzing data fetched using the Gitlab API. Repository used: https://gitlab.com/meltano/model-gitlab
- [#500](https://gitlab.com/meltano/meltano/issues/500) Add the `model-stripe` plugin to Meltano. It includes .m5o files for analyzing data fetched using the Stripe API. Repository used: https://gitlab.com/meltano/model-stripe
- [#440](https://gitlab.com/meltano/meltano/issues/440) Add the `model-zuora` plugin to Meltano. It includes .m5o files for analyzing data fetched using the Zuora API. Repository used: https://gitlab.com/meltano/model-zuora
- [#541](https://gitlab.com/meltano/meltano/issues/541) Add a 404 page for missing routes on the web app

### Fixes

- [#576](https://gitlab.com/meltano/meltano/issues/576) Fix switching between designs now works
- [#555](https://gitlab.com/meltano/meltano/issues/555) Fix `meltano discover` improperly displaying plugins
- [#530](https://gitlab.com/meltano/meltano/issues/530) Fix query generation for star schemas
- [#575](https://gitlab.com/meltano/meltano/issues/575) Move Airflow configuration to .meltano/run/airflow
- [#571](https://gitlab.com/meltano/meltano/issues/571) Fix various routing and API endpoint issues related to recent `projects` addition

## 0.19.0 - (2019-04-08)

---

### New

- [#513](https://gitlab.com/meltano/meltano/issues/513) Added initial e2e tests for the UI
- [#431](https://gitlab.com/meltano/meltano/issues/431) Add the `tap-zendesk` transform to Meltano. It is using the dbt package defined in https://gitlab.com/meltano/dbt-tap-zendesk
- [484](https://gitlab.com/meltano/meltano/issues/484) Updated `meltano ui` to automatically launch the UI, and projects from the UI (previously only an option in the CLI)
- [#327](https://gitlab.com/meltano/meltano/issues/327) Add `meltano add --custom` switch to enable integration of custom plugins
- [#540](https://gitlab.com/meltano/meltano/issues/540) Add CHANGELOG link in intro section of the docs
- [#431](https://gitlab.com/meltano/meltano/issues/431) Add the `model-zendesk` plugin to Meltano. It includes .m5o files for analyzing data fetched using the Zendesk API. Repository used: https://gitlab.com/meltano/model-zendesk
- [!544](https://gitlab.com/meltano/meltano/merge_requests/544) Add support for extracting data from CSV files by adding [tap-csv](https://gitlab.com/meltano/tap-csv) to Meltano
- [#514](https://gitlab.com/meltano/meltano/issues/514) Add 'airflow' orchestrators plugin to enable scheduling
- Add the `tap-zuora` transform to Meltano. It is using the dbt package defined in https://gitlab.com/meltano/dbt-tap-zuora

### Changes

- [#455](https://gitlab.com/meltano/meltano/issues/455) Add documentation about `target-snowflake`

### Fixes

- [#507](https://gitlab.com/meltano/meltano/issues/507) Ensure design name and table name don't need to match so multiple designs can leverage a single base table
- [#551](https://gitlab.com/meltano/meltano/issues/551) Fix HDA queries generated when an attribute is used both as a column and as an aggregate.
- [#559](https://gitlab.com/meltano/meltano/issues/559) Add support for running custom transforms for taps without default dbt transforms.

## 0.18.0 - (2019-04-02)

---

### New

- [#432](https://gitlab.com/meltano/meltano/issues/432) Add the `tap-zuora` transform to Meltano. It is using the dbt package defined in https://gitlab.com/meltano/dbt-tap-zuora

### Changes

- Remove Snowflake references from advanced tutorial.
- [#2 dbt-tap-zuora](https://gitlab.com/meltano/dbt-tap-zuora/issues/2) Remove custom SFDC related attributes from Zuora Account and Subscription Models
- Update [Contributing - Code Style](https://meltano.com/docs/contributing.html#code-style) documentation to including **pycache** troubleshooting

### Fixes

- [#529](https://gitlab.com/meltano/meltano/issues/529) Resolve "SFDC Tutorial - ELT Fails due to invalid schema.yml" by [#4 dbt-tap-salesforce](https://gitlab.com/meltano/dbt-tap-salesforce/issues/4) removing the schema.yml files from the dbt models for tap-salesforce.
- [#502](https://gitlab.com/meltano/meltano/issues/502) Fix the situation where an m5o has no joins, the design still will work.

## 0.17.0 - (2019-03-25)

---

### New

- [#485](https://gitlab.com/meltano/meltano/issues/485) Added various UI unit tests to the Analyze page
- [#370](https://gitlab.com/meltano/meltano/issues/370) Enabled authorization using role-based access control for Designs and Reports

### Changes

- [#283](https://gitlab.com/meltano/meltano/issues/283) Silence pip's output when there is not error
- [#468](https://gitlab.com/meltano/meltano/issues/468) Added reminder in docs regarding the need for `source venv/bin/activate` in various situations and added minor copy updates

### Fixes

- [#433](https://gitlab.com/meltano/meltano/issues/433) Add the `sandbox` configuration to `tap-zuora`.
- [#501](https://gitlab.com/meltano/meltano/issues/501) Fix `meltano ui` crashing when the OS ran out of file watcher.
- [#510](https://gitlab.com/meltano/meltano/issues/510) Fix an issue when finding the current Meltano project in a multi-threaded environment.
- [#494](https://gitlab.com/meltano/meltano/issues/494) Improved documentation around tutorials and Meltano requirements
- [#492](https://gitlab.com/meltano/meltano/issues/492) A few small contextual additions to help streamline the release process
- [#503](https://gitlab.com/meltano/meltano/issues/503) Fix a frontend sorting issue so the backend can properly generate an up-to-date query

## 0.16.0 - (2019-03-18)

---

### New

- Add support for extracting data from Gitlab through the updated tap-gitlab (https://gitlab.com/meltano/tap-gitlab)
- Add the `tap-gitlab` transform to Meltano. It is using the dbt package defined in https://gitlab.com/meltano/dbt-tap-gitlab
- Add "Copy to Clipboard" functionality to code block snippets in the documentation
- Add the `tap-stripe` transform to Meltano. It is using the dbt package defined in https://gitlab.com/meltano/dbt-tap-stripe
- Add new command `meltano add model [name_of_model]`
- Add models to the available plugins

### Changes

- Various documentation [installation and tutorial improvements](https://gitlab.com/meltano/meltano/issues/467#note_149858308)
- Added troubleshooting button to help users add context to a pre-filled bug issue

### Fixes

- Fix the API database being mislocated
- Replaced the stale Meltano UI example image in the Carbon Emissions tutorial
- 473: Fix the docker image (meltano/meltano) from failing to expose the API

## 0.15.1 - (2019-03-12)

---

### Fixes

- locks down dependencies for issues with sqlalchemy snowflake connector

## 0.15.0 - (2019-03-11)

---

### New

- Add Salesforce Tutorial to the docs
- Add documentation for the permissions command
- Add tracking for the `meltano ui` command

### Fixes

- Updated analytics to properly recognize SPA route changes as pageview changes

## 0.14.0 - (2019-03-04)

---

### New

- Update stages table style in docs
- Add custom transforms and models tutorial to the docs

### Changes

- Add api/v1 to every route
- Update DbtService to always include the my_meltano_project model when transform runs

### Fixes

- Resolved duplicate display issue of Dashboards and Reports on the Files page
- Removed legacy `carbon.dashboard.m5o` (regression from merge)
- Updated dashboards and reports to use UI-friendly name vs slugified name
- Fix minor clipped display issue of right panel on `/settings/database`
- Fix minor display spacing in left panel of Settings
- Fix dashboard page to properly display a previously active dashboard's updated reports
- Fix pre-selected selections for join aggregates when loading a report
- Fix charts to display multiple aggregates (v1)
- Fix 404 errors when refreshing the frontend
- Fix a regression where the Topics would not be shown in the Files page

## 0.13.0 - (2019-02-25)

---

### New

- Add the `tap-salesforce` transform to Meltano. It is using the dbt package defined in https://gitlab.com/meltano/dbt-tap-salesforce
- Add m5o model and tables for tap-salesforce
- Updated the deep-link icon (for Dashboards/Reports on the Files page)

### Changes

- Polished the RBAC view, making it clearer the feature is experimental.
- Rename "Models" to "Topics"
- Use the current connection's schema when generating queries at run time for Postgres Connections.
- Add support for multiple Aggregates over the same attribute when generating HDA queries.

## 0.12.0 - (2019-02-21)

---

### New

- UI cleanup across routes (Analyze focus) and baseline polish to mitigate "that looks off comments"
- Update installation and contributing docs
- Meltano implement role-based access control - [!368](https://gitlab.com/meltano/meltano/merge_requests/368)
- Add version CLI commands for checking current Meltano version
- Add deep linking to dashboards
- Add deep linking to reports

### Fixes

- Fixed a problem when environment variables where used as default values for the CLI - [!390](https://gitlab.com/meltano/meltano/merge_requests/390)
- Fixed dashboards initial load issue due to legacy (and empty) `carbon.dashboard.m5o` file
- New standardized approach for `.m5o` id generation (will need to remove any dashboard.m5o and report.m5o)

## 0.11.0 - (2019-02-19)

---

### New

- Update installation and contributing docs
- Add support for generating Hyper Dimensional Aggregates (HDA)
- Add internal Meltano classes for representing and managing Designs, Table, Column, Aggregate, Definitions, and Query definitions

### Changes

- Move core functionality out of `api/controllers` to `/core/m5o` (for m5o and m5oc management) and `/core/sql` (for anything related to sql generation)

### Fixes

- Fixed a problem when environment variables where used as default values for the CLI - [!390](https://gitlab.com/meltano/meltano/merge_requests/390)

## 0.10.0 - (2019-02-12)

---

### New

- Add gunicorn support for Meltano UI as a WSGI application - [!377](https://gitlab.com/meltano/meltano/merge_requests/377)
- Meltano will now generate the minimal joins when building SQL queries - [!382](https://gitlab.com/meltano/meltano/merge_requests/382)

### Changes

- Add analytics to authentication page
- Meltano will now use SQLite for the job log. See https://meltano.com/docs/architecture.html#job-logging for more details.
- Removed manual `source .env` step in favor of it running automatically

### Fixes

- Meltano will correctly source the `.env`
- fixed charts to render as previously they were blank
- Fixed Analyze button groupd CSS to align as a single row

### Breaks

- Meltano will now use SQLite for the job log. See https://meltano.com/docs/architecture.html#job-logging for more details.
- URL routing updates ('/model' to '/files', removed currently unused '/extract', '/load', '/transform' and '/project/new')

## 0.9.0 - (2019-02-05)

---

### New

- add ability to save reports
- add ability to update an active report during analysis
- add ability to load reports
- add dashboards page and related add/remove report functionality

### Changes

- Generate default `Meltano UI` connection for the `meltano.db` SQLite DB when a new project is created with `meltano init`
- updated main navigation to Files, Analysis, and Dashboards
- Update the `meltano permissions grant` command to fetch the existing permissions from the Snowflake server and only return sql commands for permissions not already assigned
- Add `--diff` option to the `meltano permissions grant` command to get a full diff with the permissions already assigned and new ones that must be assigned

### Fixes

- Entry model definition correctly defines `region_id`.
- Updated the Fundamentals documentation section regarding reports
- Fixed Files page for empty state of Dashboards and Reports
- Fixed Analyze page's left column to accurately preselect columns and aggregates after loading a report

## 0.8.0 - (2019-01-29)

---

### New

- Add tracking of anonymous `meltano cli` usage stats to Meltano's Google Analytics Account
- Add `project_config.yml` to all meltano projects to store concent for anonymous usage tracking and the project's UUID

### Changes

- Add `--no_usage_stats` option to `meltano init <project_name>` to allow users to opt-out from anonymous usage stats tracking
- Bundled Meltano models are now SQLite compatible.

## 0.7.0 - (2019-01-22)

---

### New

- Added basic authentication support for meltano ui.
- Meltano will now automatically source the .env
- Updated docs with `.m5o` authoring requirements and examples
- add support for timeframes in tables
- add basic analytics to understand usage
- add disabled UI for the lack of timeframes support in sqlite
- update Results vs. SQL UI focus based on a results response or query update respectively

### Changes

- Meltano will now discover components based on `https://meltano.com/discovery.yml`
- sample designs are now packaged with meltano

### Fixes

- Updated mobile menu to work as expected
- Updated tutorial docs with improved CLI commands and fixed the host setting to `localhost`

## 0.6.1 - (2019-01-15)

---

## 0.6.0 - (2019-01-15)

---

### New

- add new command `meltano add transform [name_of_dbt_transformation]`
- add transforms to the available plugins

### Changes

- Auto install missing plugins when `meltano elt` runs
- Terminology updates for simpler understanding

### Fixes

- Edit links on the bottom of doc pages are working now

### Breaks

- Updated docs tutorial bullet regarding inaccurate "Validate" button

## 0.5.0 - (2019-01-09)

---

### New

- ensure `meltano init <project-name>` runs on windows
- settings ui now provides sqlite-specific controls for sqlite dialect
- add `target-sqlite` to available loaders for meltano projects
- add new command `meltano add transformer [name_of_plugin]`
- add transformers (dbt) to the available plugins

### Changes

- extractors and loaders are arguments in the elt command instead of options
- `meltano www` is now `meltano ui`
- remove dbt installation from `meltano init`
- move everything dbt related under `transform/`
- update `meltano elt` to not run transforms by default
- update `meltano elt` to auto generate the job_id (job_id has been converted to an optional argument)

### Fixes

- left joins now work correctly in analyze.
- fixed broken sql toggles in analyze view
- fixed sql output based on sql toggles in analyze view

## 0.4.0 - (2019-01-03)

---

### New

- add Using Superset with Meltano documentation

## 0.3.3 - (2018-12-21)

---

## 0.3.2 - (2018-12-21)

---

## 0.3.1 - (2018-12-21)

---

### Changes

- add default models for 'tap-carbon-intensity'.
- Meltano Analyze is now part of the package.
- removes database dependency from Meltano Analyze and uses .ma files
- update the error message when using Meltano from outside a project - [!238](https://gitlab.com/meltano/meltano/merge_requests/238)

## 0.3.0 - (2018-12-18)

---

### New

- updated Settings view so each database connection can be independently disconnected
- add `meltano select` to manage what is extracted by a tap.

### Changes

- documentation site will utilize a new static site generation tool called VuePress

- meltano.com will be deployed from the meltano repo

### Fixes

- model dropdown now updates when updating database (no longer requires page refresh)
- prevent model duplication that previously occurred after subsequent "Update Database" clicks

## 0.2.2 - (2018-12-11)

---

### Changes

- documentation site will utilize a new static site generation tool called VuePress
- first iteration of joins (working on a small scale)

## 0.2.1 - (2018-12-06)

---

### Fixes

- resolve version conflict for `idna==2.7`
- fix the `discover` command in the docker images
- fix the `add` command in the docker images
- fix module not found for meltano.core.permissions.utils

## 0.2.0 - (2018-12-04)

---

### New

- add `meltano permissions grant` command for generating permission queries for Postgres and Snowflake - [!90](https://gitlab.com/meltano/meltano/merge_requests/90)
- add 'tap-stripe' to the discovery

### Changes

- demo with [carbon intensity](https://gitlab.com/meltano/tap-carbon-intensity), no API keys needed
- .ma file extension WIP as alternative to lkml

### Fixes

- fix order in Meltano Analyze

## 0.1.4 - (2018-11-27)

### Fixes

- add default values for the 'www' command - [!185](https://gitlab.com/meltano/meltano/merge_requests/185)
- add CHANGELOG.md
- fix a problem with autodiscovery on taps - [!180](https://gitlab.com/meltano/meltano/merge_requests/180)

### Changes

- move the 'api' extra package into the default package
- add 'tap-fastly' to the discovery

---

## 0.1.3

### Changes

- remove `setuptools>=40` dependency
- `meltano` CLI is now in the `meltano` package

## 0.1.2

### Fixes

- target output state is now saved asynchronously

## 0.1.1

### Changes

- initial release<|MERGE_RESOLUTION|>--- conflicted
+++ resolved
@@ -15,14 +15,11 @@
 
 ### Changes
 
-<<<<<<< HEAD
 - [#1019](https://gitlab.com/meltano/meltano/issues/1019) Automatically update package.json file versions
 - [#1192](https://gitlab.com/meltano/meltano/issues/1192) Improve helper notes associated with each Extract, Load, and Transform step to better communicate the purpose of each
 - [#1201](https://gitlab.com/meltano/meltano/issues/1201) Improved "Auto Advance" messaging regarding Entity Selection. We also doubled the default toast time to improve likelihood of reading feedback.
 - [#1191](https://gitlab.com/meltano/meltano/issues/1191) update Google Analytics extractor documentation to explain how to set up the Google Analytics API, and remove duplicate instructions from the [Google Analytics API + Postgres tutorial](http://meltano.com/tutorials/google-analytics-with-postgres.html#prerequisites)
-=======
 - [#1199](https://gitlab.com/meltano/meltano/issues/1199) Add example and sample CSV files to the CSV extractor documentation
->>>>>>> c7b102ce
 
 ### Fixes
 
