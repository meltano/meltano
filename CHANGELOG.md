--- conflicted
+++ resolved
@@ -14,12 +14,9 @@
 
 ### Fixes
 
-<<<<<<< HEAD
 - [#2076](https://gitlab.com/meltano/meltano/-/issues/2076) Fix bug that caused Airflow to look for DAGs in plugins dir instead of dags dir
 - [#2077](https://gitlab.com/meltano/meltano/-/issues/2077) Fix potential dependency version conflicts by ensuring Meltano venv is not inherited by invoked plugins other than Airflow
-=======
 - [#2075](https://gitlab.com/meltano/meltano/-/issues/2075) Update Airflow configand run `initdb` every time it is invoked
->>>>>>> 30d05a5c
 
 ### Breaks
 
