# CHANGELOG

All notable changes to this project will be documented in this file.
This project adheres to [Semantic Versioning](http://semver.org/) and [Keep a Changelog](http://keepachangelog.com/).



## Unreleased
---

### New

### Changes
<<<<<<< HEAD
* [#588](https://gitlab.com/meltano/meltano/issues/588) Updated core navigation and depth hierarchy styling to facilitate main user flow and improved information architecture
* [#591](https://gitlab.com/meltano/meltano/issues/591) Revert #484: remove `meltano ui` being run outside a Meltano project.
=======
>>>>>>> 54b0a76b

### Fixes
* [#600](https://gitlab.com/meltano/meltano/issues/600) Fix a bug with meltano select when the extractor would output an invalid schema

### Breaks


## 0.21.0 - (2019-04-23)
---

### New
* [#477](https://gitlab.com/meltano/meltano/issues/477) Add ability for users to sign up for email newsletters

### Changes
* [#591](https://gitlab.com/meltano/meltano/issues/591) Revert #484: remove `meltano ui` being run outside a Meltano project.


## 0.20.0 - (2019-04-15)
---

### New
* Add documentation on custom transformations and models. Link to Tutorial: https://www.meltano.com/docs/tutorial.html#advanced-adding-custom-transformations-and-models


## 0.19.1 - (2019-04-10)
---

### New
* [#539](https://gitlab.com/meltano/meltano/issues/539) Add Tutorial for "Using Jupyter Notebooks" with Meltano
* [#534](https://gitlab.com/meltano/meltano/issues/534) Add UI entity selection for a given extractor
* [#520](https://gitlab.com/meltano/meltano/issues/520) Add v1 UI for extractor connector settings
* [#486](https://gitlab.com/meltano/meltano/issues/486) Add the `model-gitlab` plugin to Meltano. It includes .m5o files for analyzing data fetched using the Gitlab API. Repository used: https://gitlab.com/meltano/model-gitlab
* [#500](https://gitlab.com/meltano/meltano/issues/500) Add the `model-stripe` plugin to Meltano. It includes .m5o files for analyzing data fetched using the Stripe API. Repository used: https://gitlab.com/meltano/model-stripe
* [#440](https://gitlab.com/meltano/meltano/issues/440) Add the `model-zuora` plugin to Meltano. It includes .m5o files for analyzing data fetched using the Zuora API. Repository used: https://gitlab.com/meltano/model-zuora
* [#541](https://gitlab.com/meltano/meltano/issues/541) Add a 404 page for missing routes on the web app

### Fixes
* [#576](https://gitlab.com/meltano/meltano/issues/576) Fix switching between designs now works
* [#555](https://gitlab.com/meltano/meltano/issues/555) Fix `meltano discover` improperly displaying plugins
* [#530](https://gitlab.com/meltano/meltano/issues/530) Fix query generation for star schemas
* [#575](https://gitlab.com/meltano/meltano/issues/575) Move Airflow configuration to .meltano/run/airflow
* [#571](https://gitlab.com/meltano/meltano/issues/571) Fix various routing and API endpoint issues related to recent `projects` addition


## 0.19.0 - (2019-04-08)

---

### New
* [#513](https://gitlab.com/meltano/meltano/issues/513) Added initial e2e tests for the UI
* [#431](https://gitlab.com/meltano/meltano/issues/431) Add the `tap-zendesk` transform to Meltano. It is using the dbt package defined in https://gitlab.com/meltano/dbt-tap-zendesk
* [484](https://gitlab.com/meltano/meltano/issues/484) Updated `meltano ui` to automatically launch the UI, and projects from the UI (previously only an option in the CLI)
* [#327](https://gitlab.com/meltano/meltano/issues/327) Add `meltano add --custom` switch to enable integration of custom plugins
* [#540](https://gitlab.com/meltano/meltano/issues/540) Add CHANGELOG link in intro section of the docs
* [#431](https://gitlab.com/meltano/meltano/issues/431) Add the `model-zendesk` plugin to Meltano. It includes .m5o files for analyzing data fetched using the Zendesk API. Repository used: https://gitlab.com/meltano/model-zendesk
* [!544](https://gitlab.com/meltano/meltano/merge_requests/544) Add support for extracting data from CSV files by adding [tap-csv](https://gitlab.com/meltano/tap-csv) to Meltano
* [#514](https://gitlab.com/meltano/meltano/issues/514) Add 'airflow' orchestrators plugin to enable scheduling
* Add the `tap-zuora` transform to Meltano. It is using the dbt package defined in https://gitlab.com/meltano/dbt-tap-zuora

### Changes
* [#455](https://gitlab.com/meltano/meltano/issues/455) Add documentation about `target-snowflake`

### Fixes
* [#507](https://gitlab.com/meltano/meltano/issues/507) Ensure design name and table name don't need to match so multiple designs can leverage a single base table
* [#551](https://gitlab.com/meltano/meltano/issues/551) Fix HDA queries generated when an attribute is used both as a column and as an aggregate.
* [#559](https://gitlab.com/meltano/meltano/issues/559) Add support for running custom transforms for taps without default dbt transforms.


## 0.18.0 - (2019-04-02)
---

### New
* [#432](https://gitlab.com/meltano/meltano/issues/432) Add the `tap-zuora` transform to Meltano. It is using the dbt package defined in https://gitlab.com/meltano/dbt-tap-zuora

### Changes
* Remove Snowflake references from advanced tutorial.
* [#2 dbt-tap-zuora](https://gitlab.com/meltano/dbt-tap-zuora/issues/2) Remove custom SFDC related attributes from Zuora Account and Subscription Models
* Update [Contributing - Code Style](https://meltano.com/docs/contributing.html#code-style) documentation to including __pycache__ troubleshooting

### Fixes
* [#529](https://gitlab.com/meltano/meltano/issues/529) Resolve "SFDC Tutorial - ELT Fails due to invalid schema.yml" by [#4 dbt-tap-salesforce](https://gitlab.com/meltano/dbt-tap-salesforce/issues/4) removing the schema.yml files from the dbt models for tap-salesforce.
* [#502](https://gitlab.com/meltano/meltano/issues/502) Fix the situation where an m5o has no joins, the design still will work.


## 0.17.0 - (2019-03-25)
---

### New
- [#485](https://gitlab.com/meltano/meltano/issues/485) Added various UI unit tests to the Analyze page
- [#370](https://gitlab.com/meltano/meltano/issues/370) Enabled authorization using role-based access control for Designs and Reports

### Changes
* [#283](https://gitlab.com/meltano/meltano/issues/283) Silence pip's output when there is not error
* [#468](https://gitlab.com/meltano/meltano/issues/468) Added reminder in docs regarding the need for `source venv/bin/activate` in various situations and added minor copy updates

### Fixes
* [#433](https://gitlab.com/meltano/meltano/issues/433) Add the `sandbox` configuration to `tap-zuora`.
* [#501](https://gitlab.com/meltano/meltano/issues/501) Fix `meltano ui` crashing when the OS ran out of file watcher.
* [#510](https://gitlab.com/meltano/meltano/issues/510) Fix an issue when finding the current Meltano project in a multi-threaded environment.
* [#494](https://gitlab.com/meltano/meltano/issues/494) Improved documentation around tutorials and Meltano requirements
* [#492](https://gitlab.com/meltano/meltano/issues/492) A few small contextual additions to help streamline the release process
* [#503](https://gitlab.com/meltano/meltano/issues/503) Fix a frontend sorting issue so the backend can properly generate an up-to-date query


## 0.16.0 - (2019-03-18)
---

### New
* Add support for extracting data from Gitlab through the updated tap-gitlab (https://gitlab.com/meltano/tap-gitlab)
* Add the `tap-gitlab` transform to Meltano. It is using the dbt package defined in https://gitlab.com/meltano/dbt-tap-gitlab
* Add "Copy to Clipboard" functionality to code block snippets in the documentation
* Add the `tap-stripe` transform to Meltano. It is using the dbt package defined in https://gitlab.com/meltano/dbt-tap-stripe
* Add new command `meltano add model [name_of_model]`
* Add models to the available plugins

### Changes
* Various documentation [installation and tutorial improvements](https://gitlab.com/meltano/meltano/issues/467#note_149858308)
* Added troubleshooting button to help users add context to a pre-filled bug issue

### Fixes
* Fix the API database being mislocated
* Replaced the stale Meltano UI example image in the Carbon Emissions tutorial
* 473: Fix the docker image (meltano/meltano) from failing to expose the API


## 0.15.1 - (2019-03-12)
---

### Fixes
* locks down dependencies for issues with sqlalchemy snowflake connector


## 0.15.0 - (2019-03-11)
---

### New
* Add Salesforce Tutorial to the docs
* Add documentation for the permissions command
* Add tracking for the `meltano ui` command


### Fixes
* Updated analytics to properly recognize SPA route changes as pageview changes


## 0.14.0 - (2019-03-04)
---

### New
* Update stages table style in docs
* Add custom transforms and models tutorial to the docs

### Changes
* Add api/v1 to every route
* Update DbtService to always include the my_meltano_project model when transform runs

### Fixes
* Resolved duplicate display issue of Dashboards and Reports on the Files page
* Removed legacy `carbon.dashboard.m5o` (regression from merge)
* Updated dashboards and reports to use UI-friendly name vs slugified name
* Fix minor clipped display issue of right panel on `/settings/database`
* Fix minor display spacing in left panel of Settings
* Fix dashboard page to properly display a previously active dashboard's updated reports
* Fix pre-selected selections for join aggregates when loading a report
* Fix charts to display multiple aggregates (v1)
* Fix 404 errors when refreshing the frontend
* Fix a regression where the Topics would not be shown in the Files page


## 0.13.0 - (2019-02-25)
---

### New
* Add the `tap-salesforce` transform to Meltano. It is using the dbt package defined in https://gitlab.com/meltano/dbt-tap-salesforce
* Add m5o model and tables for tap-salesforce
* Updated the deep-link icon (for Dashboards/Reports on the Files page)

### Changes
* Polished the RBAC view, making it clearer the feature is experimental.
* Rename "Models" to "Topics"
* Use the current connection's schema when generating queries at run time for Postgres Connections.
* Add support for multiple Aggregates over the same attribute when generating HDA queries.


## 0.12.0 - (2019-02-21)
---

### New
* UI cleanup across routes (Analyze focus) and baseline polish to mitigate "that looks off comments"
* Update installation and contributing docs
* Meltano implement role-based access control - [!368](https://gitlab.com/meltano/meltano/merge_requests/368)
* Add version CLI commands for checking current Meltano version
* Add deep linking to dashboards
* Add deep linking to reports

### Fixes
* Fixed a problem when environment variables where used as default values for the CLI - [!390](https://gitlab.com/meltano/meltano/merge_requests/390)
* Fixed dashboards initial load issue due to legacy (and empty) `carbon.dashboard.m5o` file
* New standardized approach for `.m5o` id generation (will need to remove any dashboard.m5o and report.m5o)


## 0.11.0 - (2019-02-19)
---

### New
* Update installation and contributing docs
* Add support for generating Hyper Dimensional Aggregates (HDA)
* Add internal Meltano classes for representing and managing Designs, Table, Column, Aggregate, Definitions, and Query definitions

### Changes
* Move core functionality out of `api/controllers` to `/core/m5o` (for m5o and m5oc management) and `/core/sql` (for anything related to sql generation)

### Fixes
* Fixed a problem when environment variables where used as default values for the CLI - [!390](https://gitlab.com/meltano/meltano/merge_requests/390)


## 0.10.0 - (2019-02-12)
---

### New
* Add gunicorn support for Meltano UI as a WSGI application - [!377](https://gitlab.com/meltano/meltano/merge_requests/377)
* Meltano will now generate the minimal joins when building SQL queries  - [!382](https://gitlab.com/meltano/meltano/merge_requests/382)

### Changes
* Add analytics to authentication page
* Meltano will now use SQLite for the job log. See https://meltano.com/docs/architecture.html#job-logging for more details.
* Removed manual `source .env` step in favor of it running automatically

### Fixes
* Meltano will correctly source the `.env`
* fixed charts to render as previously they were blank
* Fixed Analyze button groupd CSS to align as a single row

### Breaks
* Meltano will now use SQLite for the job log. See https://meltano.com/docs/architecture.html#job-logging for more details.
* URL routing updates ('/model' to '/files', removed currently unused '/extract', '/load', '/transform' and '/project/new')


## 0.9.0 - (2019-02-05)
---

### New
* add ability to save reports
* add ability to update an active report during analysis
* add ability to load reports
* add dashboards page and related add/remove report functionality

### Changes
* Generate default `Meltano UI` connection for the `meltano.db` SQLite DB when a new project is created with `meltano init`
* updated main navigation to Files, Analysis, and Dashboards
* Update the `meltano permissions grant` command to fetch the existing permissions from the Snowflake server and only return sql commands for permissions not already assigned
* Add `--diff` option to the `meltano permissions grant` command to get a full diff with the permissions already assigned and new ones that must be assigned

### Fixes
* Entry model definition correctly defines `region_id`.
* Updated the Fundamentals documentation section regarding reports
* Fixed Files page for empty state of Dashboards and Reports
* Fixed Analyze page's left column to accurately preselect columns and aggregates after loading a report


## 0.8.0 - (2019-01-29)
---

### New
* Add tracking of anonymous `meltano cli` usage stats to Meltano's Google Analytics Account
* Add `project_config.yml` to all meltano projects to store concent for anonymous usage tracking and the project's UUID

### Changes
* Add `--no_usage_stats` option to `meltano init <project_name>` to allow users to opt-out from anonymous usage stats tracking
* Bundled Meltano models are now SQLite compatible.


## 0.7.0 - (2019-01-22)
---

### New
* Added basic authentication support for meltano ui.
* Meltano will now automatically source the .env
* Updated docs with `.m5o` authoring requirements and examples
* add support for timeframes in tables
* add basic analytics to understand usage
* add disabled UI for the lack of timeframes support in sqlite
* update Results vs. SQL UI focus based on a results response or query update respectively

### Changes
* Meltano will now discover components based on `https://meltano.com/discovery.yml`
* sample designs are now packaged with meltano

### Fixes
* Updated mobile menu to work as expected
* Updated tutorial docs with improved CLI commands and fixed the host setting to `localhost`


## 0.6.1 - (2019-01-15)
---

## 0.6.0 - (2019-01-15)
---

### New
* add new command `meltano add transform [name_of_dbt_transformation]`
* add transforms to the available plugins

### Changes
* Auto install missing plugins when `meltano elt` runs
* Terminology updates for simpler understanding

### Fixes
* Edit links on the bottom of doc pages are working now

### Breaks
* Updated docs tutorial bullet regarding inaccurate "Validate" button


## 0.5.0 - (2019-01-09)
---

### New
* ensure `meltano init <project-name>` runs on windows
* settings ui now provides sqlite-specific controls for sqlite dialect
* add `target-sqlite` to available loaders for meltano projects
* add new command `meltano add transformer [name_of_plugin]`
* add transformers (dbt) to the available plugins

### Changes
* extractors and loaders are arguments in the elt command instead of options
* `meltano www` is now `meltano ui`
* remove dbt installation from `meltano init`
* move everything dbt related under `transform/`
* update `meltano elt` to not run transforms by default
* update `meltano elt` to auto generate the job_id (job_id has been converted to an optional argument)

### Fixes
* left joins now work correctly in analyze.
* fixed broken sql toggles in analyze view
* fixed sql output based on sql toggles in analyze view


## 0.4.0 - (2019-01-03)
---

### New
* add Using Superset with Meltano documentation


## 0.3.3 - (2018-12-21)
---

## 0.3.2 - (2018-12-21)
---

## 0.3.1 - (2018-12-21)
---

### Changes
* add default models for 'tap-carbon-intensity'.
* Meltano Analyze is now part of the package.
* removes database dependency from Meltano Analyze and uses .ma files
* update the error message when using Meltano from outside a project - [!238](https://gitlab.com/meltano/meltano/merge_requests/238)


## 0.3.0 - (2018-12-18)
---

### New
* updated Settings view so each database connection can be independently disconnected
* add `meltano select` to manage what is extracted by a tap.

### Changes
* documentation site will utilize a new static site generation tool called VuePress

* meltano.com will be deployed from the meltano repo

### Fixes
* model dropdown now updates when updating database (no longer requires page refresh)
* prevent model duplication that previously occurred after subsequent "Update Database" clicks


## 0.2.2 - (2018-12-11)
---

### Changes

* documentation site will utilize a new static site generation tool called VuePress
* first iteration of joins (working on a small scale)


## 0.2.1 - (2018-12-06)
---

### Fixes
* resolve version conflict for `idna==2.7`
* fix the `discover` command in the docker images
* fix the `add` command in the docker images
* fix module not found for meltano.core.permissions.utils


## 0.2.0 - (2018-12-04)
---

### New
* add `meltano permissions grant` command for generating permission queries for Postgres and Snowflake - [!90](https://gitlab.com/meltano/meltano/merge_requests/90)
* add 'tap-stripe' to the discovery

### Changes
* demo with [carbon intensity](https://gitlab.com/meltano/tap-carbon-intensity), no API keys needed
* .ma file extension WIP as alternative to lkml

### Fixes
* fix order in Meltano Analyze


## 0.1.4 - (2018-11-27)

### Fixes
* add default values for the 'www' command - [!185](https://gitlab.com/meltano/meltano/merge_requests/185)
* add CHANGELOG.md
* fix a problem with autodiscovery on taps - [!180](https://gitlab.com/meltano/meltano/merge_requests/180)

### Changes
* move the 'api' extra package into the default package
* add 'tap-fastly' to the discovery

---

## 0.1.3

### Changes
* remove `setuptools>=40` dependency
* `meltano` CLI is now in the `meltano` package

## 0.1.2

### Fixes
* target output state is now saved asynchronously

## 0.1.1

### Changes
* initial release<|MERGE_RESOLUTION|>--- conflicted
+++ resolved
@@ -11,11 +11,8 @@
 ### New
 
 ### Changes
-<<<<<<< HEAD
 * [#588](https://gitlab.com/meltano/meltano/issues/588) Updated core navigation and depth hierarchy styling to facilitate main user flow and improved information architecture
 * [#591](https://gitlab.com/meltano/meltano/issues/591) Revert #484: remove `meltano ui` being run outside a Meltano project.
-=======
->>>>>>> 54b0a76b
 
 ### Fixes
 * [#600](https://gitlab.com/meltano/meltano/issues/600) Fix a bug with meltano select when the extractor would output an invalid schema
