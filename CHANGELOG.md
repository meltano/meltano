# CHANGELOG

All notable changes to this project will be documented in this file.
This project adheres to [Semantic Versioning](http://semver.org/) and [Keep a Changelog](http://keepachangelog.com/).



## Unreleased

---

### New

### Changes

- [#3427](https://gitlab.com/meltano/meltano/-/issues/3427) Fully remove option for Explore/Dashboard UI in 2.0

### Fixes

### Breaks


## 1.105.0 - (2022-05-19)
---

### New

<<<<<<< HEAD
=======
### Changes
- [#3174](https://gitlab.com/meltano/meltano/-/issues/3174) - We now recommend pipx over manually created virtual environments.  
- [#3450](https://gitlab.com/meltano/meltano/-/issues/3450) - Windows instllation instructions added
- [#3367](https://gitlab.com/meltano/meltano/-/issues/3367) - Windows now covered in CI for some basic cases

### Fixes

### Breaks


## 1.105.0 - (2022-05-19)
---

### New

>>>>>>> 1a542c76
- [#3298](https://gitlab.com/meltano/meltano/-/issues/3298) Add adapter-specific dbt plugins for Redshift, Postgres, and BigQuery.

- [#2924](https://gitlab.com/meltano/meltano/-/issues/2924) Initial meltano job support via new `meltano job` command and support for referencing jobs in `meltano run` commands.
- [#3482](https://gitlab.com/meltano/meltano/-/issues/3482) Expand project-set environment variables in Environment-level `env:`.

### Changes

- [#3174](https://gitlab.com/meltano/meltano/-/issues/3174) - We now recommend [pipx](https://pypa.github.io/pipx/) over manually created virtual environments.

- [#3484](https://gitlab.com/meltano/meltano/-/issues/3484) Use `SettingsService.feature_flag` convention for lockfiles.

- [#3447](https://gitlab.com/meltano/meltano/-/issues/3447) Make setting-level `env:` declaration a one-way injection into the plugin execution context.

### Fixes

- [#3483](https://gitlab.com/meltano/meltano/-/issues/3483) Fixes a bug where pipx installed meltano can not find executable(.exe) meltano dependency packages. _Thanks **[Dan Norman](https://gitlab.com/BuzzCutNorman)**!_

- [#3500](https://gitlab.com/meltano/meltano/-/issues/3500) Fixes bug where lock file was added but not used.


## 1.104.0 - (2022-05-13)

---

### New

- [#3031](https://gitlab.com/meltano/meltano/-/issues/3031) Add lock artifacts during `meltano add` for stability and portability of plugin definitions.

### Changes

- [#3385](https://gitlab.com/meltano/meltano/-/issues/3385) Add feature flags for experimental features

### Fixes

- [#3468](https://gitlab.com/meltano/meltano/-/issues/3468) Fixes bug where container spec's entrypoint was not passed along to the Docker runtime.

## 1.103.1 - (2022-05-05)

---

### Fixes

- [#3462](https://gitlab.com/meltano/meltano/-/issues/3462) Adds missing telemetry for `meltano state`

## 1.103.0 - (2022-05-05)

---

### New

- [#2490](https://gitlab.com/meltano/meltano/-/issues/2490) Inherited plugins with identical `pip_url` field values to parent now share a single venv.

### Changes

- [#3407](https://gitlab.com/meltano/meltano/-/issues/3407) Allow `--custom` when adding transformers.

### Fixes

- [#3446](https://gitlab.com/meltano/meltano/-/issues/3446) Fixes bug where `meltano run` could pass `None` as argument to a plugin command.

## 1.102.0 - (2022-04-28)

---

### New

- [#3146](https://gitlab.com/meltano/meltano/-/issues/3146) Add `--dry-run` option to `meltano run`.
- [#2754](https://gitlab.com/meltano/meltano/-/issues/2754) New `meltano state` command to manage job states.

### Fixes

- [#3392](https://gitlab.com/meltano/meltano/-/issues/3392) Fixes bug in meltano ui where pipelines tab would fail to load when a pipeline had no interval set.

## 1.101.0 - (2022-04-21)

---

### New

- [#3377](https://gitlab.com/meltano/meltano/-/issues/3377) Add active environment as variable `MELTANO_ENVIRONMENT` in Plugin execution environment.

### Fixes

- [#3405](https://gitlab.com/meltano/meltano/-/issues/3405) Add missing `database_uri` key to JSON schema for `meltano.yml`
- [#3406](https://gitlab.com/meltano/meltano/-/issues/3406) Add missing `plugins/mappers` key to JSON schema for `meltano.yml` and fix `mappings` key in mapper objects.
- [#3390](https://gitlab.com/meltano/meltano/-/issues/3390) Fixes bug where `meltano init` failed to create prerequisite directories.
- [#3391](https://gitlab.com/meltano/meltano/-/issues/3391) Fixes bug where `meltano run` would invoke the wrong plugin command when the same plugin was used multiple times.

## 1.100.0 - (2022-04-14)

---

### New

- [#3105](https://gitlab.com/meltano/meltano/-/issues/3105) Add a Snowflake-specific dbt plugin that uses the correspondent adapter.

### Fixes

- [#3373](https://gitlab.com/meltano/meltano/-/issues/3373) Add missing `default_environment` key to the JSON schema for `meltano.yml`.
- [#3324](https://gitlab.com/meltano/meltano/-/issues/3324) Change example git URL for custom plugin to a generic URL.

## 1.99.0 - (2022-04-01)

---

### New

- [#3103](https://gitlab.com/meltano/meltano/-/issues/3103) Allow users to set a default Environment in `meltano.yml`.
- [#3318](https://gitlab.com/meltano/meltano/-/issues/3318) `meltano init` will ask for a project_name if none is passed during invocation.
- [!2561](https://gitlab.com/meltano/meltano/-/merge_requests/2561) Add `dragon` command Easter egg.

### Fixes

- [#3233](https://gitlab.com/meltano/meltano/-/issues/3233) Fix issue related `meltano test` attempting to instantiate plugins that are not installed.
- [#3347](https://gitlab.com/meltano/meltano/-/issues/3347) Fix an issue in `meltano run` on python 3.7 where an AttributeError exception would occur while closing stdin of a spawned subprocess.
- [#3349](https://gitlab.com/meltano/meltano/-/issues/3349) Resolve missing `schedule` commands in anonymous usage tracking.
- [#3264](https://gitlab.com/meltano/meltano/-/issues/3264) Fix broken links to http://docs.meltano.com.

## 1.98.1 - (2022-03-14)

---

### Fixes

- [#3334](https://gitlab.com/meltano/meltano/-/issues/3334) Set the `executable` of `meltano-map-transformer` to `meltano-map-transform`.

## 1.98.0 - (2022-03-10)

---

### Changes

- [#3316](https://gitlab.com/meltano/meltano/-/issues/3316) Improve the `meltano init` experience with beautified text and cleaner logging
- [#3317](https://gitlab.com/meltano/meltano/-/issues/3317) Improve Snowplow documentation and simplify telemetry notification during `meltano init`
- [#3319](https://gitlab.com/meltano/meltano/-/issues/3319) Limit Snowplow tracker logs to the command line to `ERROR` level by default.
- [#3217](https://gitlab.com/meltano/meltano/-/issues/3217) Allow user to configure Sendgrid asm*group_id. \_Thanks, **[@davesgonechina](https://gitlab.com/davesgonechina)**!*
- [#3321](https://gitlab.com/meltano/meltano/-/issues/3321) Switch Snowplow tracker endpoint to `https`.

### Fixes

- [#3306](https://gitlab.com/meltano/meltano/-/issues/3306) Fix Environments bug where custom configuration values that were not defined either as a setting or custom configuration in the primary plugin definition were not passed to the plugin in the Environment context.

## 1.97.0 - (2022-03-03)

---

### New

- [#2527](https://gitlab.com/meltano/meltano/-/issues/2527), [#2528](https://gitlab.com/meltano/meltano/-/issues/2528) Add CRON interval mechanism and modal to `/pipelines` page.
- [#3017](https://gitlab.com/meltano/meltano/-/issues/3017) Add Snowplow Tracking to Meltano.
- [#3130](https://gitlab.com/meltano/meltano/-/issues/3130) Add support for incremental jobs to `meltano run`.

### Changes

- [#3282](https://gitlab.com/meltano/meltano/-/issues/3282) Expand `meltano elt` failure information to help new users find debug logging. _Thanks, **[Derek Visch](https://gitlab.com/vischous)**!_

### Fixes

- [#3289](https://gitlab.com/meltano/meltano/-/issues/3289) In `target-bigquery` default variant `adswerve`, set the default of the `merge_state_messages` setting to `false` so state objects are not merged by the target.
- [#3301](https://gitlab.com/meltano/meltano/-/issues/3301) Fix a typo that causes requests to the `/install/batch` endpoint to fail.

## 1.96.0 - (2022-02-18)

---

### New

- [#2299](https://gitlab.com/meltano/meltano/-/issues/2299) Introduces stream map support for `meltano run` via a new Singer compatible Mapper plugin type.
- [#2205](https://gitlab.com/meltano/meltano/-/issues/2205) Add Docker support via a new `container_spec` option for plugin commands.
- [#2454](https://gitlab.com/meltano/meltano/-/issues/2454) Added support for the Great Expectations data validation utility.

### Changes

- [#3122](https://gitlab.com/meltano/meltano/-/issues/3122) Newly created Meltano projects are now initialized with default environments: `prod`, `staging`, and `dev`.

### Fixes

- [#3257](https://gitlab.com/meltano/meltano/-/issues/3257) Resolves installation failures by pinning `MarkupSafe` library version to `<2.1.0`.

## 1.95.0 - (2022-02-11)

---

### Changes

- [!2525](https://gitlab.com/meltano/meltano/-/merge_requests/2525) Updates the `discovery_url` default setting to use https://discovery.meltano.com/discovery.yml

### Fixes

- [#3190](https://gitlab.com/meltano/meltano/-/issues/3190) Fix `meltano test` bug where plugin name clashes with file bundle name

## 1.94.0 - (2022-02-04)

---

### New

- [#1587](https://gitlab.com/meltano/meltano/-/issues/1587) Add "Retry" button to pipeline logs view and list when run failed

## 1.93.0 - (2022-01-28)

---

### Changes

- [#3176](https://gitlab.com/meltano/meltano/-/issues/3176) Support dbt v1.0
- [!2504](https://gitlab.com/meltano/meltano/-/merge_requests/2504) Reorganized pipeline edit buttons in the UI
- [!2464](https://gitlab.com/meltano/meltano/-/merge_requests/2464) Bump version of 'flatten-dict' library dependency. _Thanks to **[Robin Grenholm](https://gitlab.com/rgrenholm)**_ !

### Fixes

- [#3181](https://gitlab.com/meltano/meltano/-/issues/3181) Create an empty `output/` folder in new Meltano projects.
- [#3180](https://gitlab.com/meltano/meltano/-/issues/3180) Fix env usage in discovery.yml and JSON schema
- [#3169](https://gitlab.com/meltano/meltano/-/issues/3169) Meltano Upgrade CTA in UI has unnecessary link

## 1.92.0 - (2022-01-21)

---

### Changes

- [#2991](https://gitlab.com/meltano/meltano/-/issues/2991) Remove support for python 3.6. Bumps the base docker image to 3.8.

### Fixes

- [#3024](https://gitlab.com/meltano/meltano/-/issues/3024) Make `meltano upgrade` work when Meltano is installed with pipx.
- [#3115](https://gitlab.com/meltano/meltano/-/issues/3115) Ensure multi-yaml `include_paths` are correctly referenced even if Meltano is not called from the root directory.
- [#3167](https://gitlab.com/meltano/meltano/-/issues/3167) Add sub-schema for meltano.yml environments.
- [#3024](https://gitlab.com/meltano/meltano/-/issues/3024) Make `meltano upgrade` work when Meltano is installed with pipx.
- [#3161](https://gitlab.com/meltano/meltano/-/issues/3161) Make URLs in `--help` clickable.

[#3161](https://gitlab.com/meltano/meltano/-/issues/3161) Make URLs in `--help` clickable.

## 1.91.0 - (2022-01-13)

---

### New

- [#3153](https://gitlab.com/meltano/meltano/-/issues/3153) Published JSON Schemas for `meltano.yml` and `discovery.yml`. _Thanks to **[Zachary Wynegar](https://gitlab.com/zdwynegar)** for the initial [MR 1804](https://gitlab.com/meltano/meltano/-/merge_requests/1804) and inspiration this!_
- [#3001](https://gitlab.com/meltano/meltano/-/issues/3001) Always print log advice on ELT failure.

### Fixes

- [#3132](https://gitlab.com/meltano/meltano/-/issues/3132) Bump `pyhumps` dependency to fix a bug in converting `SCREAMING_SNAKE_CASE` variables in the API.
- [#3116](https://gitlab.com/meltano/meltano/-/issues/3116) Fix a unicode decode issue during discovery when debug logging is enabled.
- [#2716](https://gitlab.com/meltano/meltano/-/issues/2716) Add `--help `docs for all Meltano CLI commands and options.

## 1.90.1 - (2021-12-16)

---

### Fixes

- [#3124](https://gitlab.com/meltano/meltano/-/issues/3124) Fix an error in `meltano run` invocations where tap discover calls triggered an exception.

## 1.90.0 - (2021-12-15)

---

### New

- [#2301](https://gitlab.com/meltano/meltano/-/issues/2301), [#3043](https://gitlab.com/meltano/meltano/-/issues/3043) Preview release of new [`meltano run`](https://docs.meltano.com/reference/command-line-interface#run) command.
- [#2838](https://gitlab.com/meltano/meltano/-/issues/2838) Adds the [`meltano test`](https://docs.meltano.com/reference/command-line-interface#test) command which defines first-class test and validation capabilities for Meltano plugins and projects.

### Changes

- [#2967](https://gitlab.com/meltano/meltano/-/issues/2967) Set the `meltanolabs` variant as the default tap-google-analytics extractor.
- [#3085](https://gitlab.com/meltano/meltano/-/issues/3085), [#3111](https://gitlab.com/meltano/meltano/-/issues/3111) Upgrade `target-bigquery` default variant `adswerve` to [`0.11.3`](https://github.com/adswerve/target-bigquery/releases/tag/0.11.3).
- [#3113](https://gitlab.com/meltano/meltano/-/issues/3113) Pin tag [`v1.4.27`](https://gitlab.com/meltano/tap-salesforce/-/tags/v1.4.27) of `tap-salesforce` default variant `meltano`.
- [#3119](https://gitlab.com/meltano/meltano/-/issues/3119) Bump `meltano` variant of `tap-salesforce` to tag [`v1.5.0`](https://gitlab.com/meltano/tap-salesforce/-/tags/v1.5.0).

## 1.89.0 - (2021-12-02)

---

### New

- [#3060](https://gitlab.com/meltano/meltano/-/issues/3060) Set `splitio` variant as the default tap-fastly extractor.
- [#3076](https://gitlab.com/meltano/meltano/-/issues/3076) Set `transferwise` as the default target-postgres loader.
- [#2967](https://gitlab.com/meltano/meltano/-/issues/2967) Set `meltanolabs` as the default tap-google-analytics extractor.

### Changes

- [#2772](https://gitlab.com/meltano/meltano/-/issues/2772) Transition to a new structured log format with support for additional formats like JSON and key=value, configurable via stock python logging yaml configs.
- [#2443](https://gitlab.com/meltano/meltano/-/issues/2443) Bump dbt version to 0.21.1

## 1.88.0 - (2021-11-18)

---

### New

- [#3021](https://gitlab.com/meltano/meltano/-/issues/3021) Added CLI for high-level Environment management.

- [#3003](https://gitlab.com/meltano/meltano/-/issues/3003) Add `matatika` variant of tap-solarvista extractor.

## 1.87.1 - (2021-11-09)

---

### Changes

- [#3042](https://gitlab.com/meltano/meltano/-/issues/3042) Hides non-default `meltano` variants from the UI.

### Fixes

- [#3015](https://gitlab.com/meltano/meltano/-/issues/3015) Add missing settings to default target-snowflake: `role`, `batch_wait_limit_seconds`, `archive_load_files`, `archive_load_files_s3_prefix`, and `archive_load_files_s3_bucket`
- [#3047](https://gitlab.com/meltano/meltano/-/issues/3047) Don't fail if primary `meltano.yml` file is missing top-level entries.
- [#3049](https://gitlab.com/meltano/meltano/-/issues/3049) Fix installation issues caused by breaking change in WTForms library v3.0.x.

## 1.87.0 - (2021-11-05)

---

### New

- [#2456](https://gitlab.com/meltano/meltano/-/issues/2456) Let project plugin definitions and config be defined in multiple individual YAML files. _Thanks, **[Matthew Thurman](https://gitlab.com/mathurmag)** for the inspiration and first draft!_

### Breaks

- [#2977](https://gitlab.com/meltano/meltano/-/issues/2977) Disable the Explore and Dashboards tabs in the UI by default.

## 1.86.0 - (2021-10-28)

---

### New

- [#2869](https://gitlab.com/meltano/meltano/-/issues/2869) Introduce top-level "Environments" within `meltano.yml`

### Changes

- [#2968](https://gitlab.com/meltano/meltano/-/issues/2968) Set `singer-io` as the default tap-marketo extractor.
- [#2970](https://gitlab.com/meltano/meltano/-/issues/2970) Set `singer-io` as the default tap-stripe extractor.
- [#2971](https://gitlab.com/meltano/meltano/-/issues/2971) Set `meltanolabs` as the default target-sqlite loader.

### Fixes

- [#3027](https://gitlab.com/meltano/meltano/-/issues/3027) Fixes an issue where elt invocation could hang if the tap produced large amounts of error output during discovery.

## 1.85.0 - (2021-10-21)

---

### Changes

- [#2986](https://gitlab.com/meltano/meltano/-/issues/2986) Set `transferwise` as the default target-snowflake loader.
- [#2966](https://gitlab.com/meltano/meltano/-/issues/2966) Set `singer-io` as the default tap-adwords extractor.
- [#2964](https://gitlab.com/meltano/meltano/-/issues/2964) Set `singer-io` as the default tap-facebook extractor.
- [#2963](https://gitlab.com/meltano/meltano/-/issues/2963) Set `meltanolabs` as the default tap-csv extractor.
- [#2965](https://gitlab.com/meltano/meltano/-/issues/2965) Set `meltanolabs` as the default tap-gitlab extractor.
- [2339](https://gitlab.com/meltano/meltano/-/merge_requests/2339) Update `elt` log format to include subtask field. Lines are now prefixed with `<name> | <subtask>` which may cause issues with existing log parsers.

### Fixes

- [#2997](https://gitlab.com/meltano/meltano/-/issues/2997) Bump required version of `jsonschema`.

## 1.84.0 - (2021-10-07)

---

### New

- [#2357](https://gitlab.com/meltano/meltano/-/merge_requests/2357) Use dbt [`v0.21.0`](https://github.com/dbt-labs/dbt/releases/tag/v0.21.0) by default for new dbt installs
- [2363](https://gitlab.com/meltano/meltano/-/merge_requests/2363), [2360](https://gitlab.com/meltano/meltano/-/merge_requests/2360) Small branding and logo updates throughout - and introducing Melty to the community!

### Fixes

- [2349](https://gitlab.com/meltano/meltano/-/merge_requests/2349) Fixes test extractor API endpoint to work with new PluginTestService. _Thanks, **[ReubenFrankel](https://gitlab.com/ReubenFrankel)**!_

## 1.83.0 - (2021-09-30)

---

### New

- [#2647](https://gitlab.com/meltano/meltano/-/issues/2647) Extend `meltano select` with flag to remove rules.

## 1.82.0 - (2021-09-23)

---

### Changes

- [#2782](https://gitlab.com/meltano/meltano/-/issues/2782) Switches all extractors and loaders in discovery.yml to `variants` syntax
- [#2950](https://gitlab.com/meltano/meltano/-/issues/2950) Update werkzeug to `2.0`. _Thanks, **[Keith Siilats](https://gitlab.com/siilats)**!_

### Fixes

- [#2881](https://gitlab.com/meltano/meltano/-/issues/2881) Send CLI error messages to `stderr`.

## 1.81.0 - (2021-09-16)

---

### New

- [#2609](https://gitlab.com/meltano/meltano/-/issues/2609) Add `meltano config <plugin> test` command to test an extractor plugin's configuration. _Thanks, **[ReubenFrankel](https://gitlab.com/ReubenFrankel)**!_

### Changes

- [#2930](https://gitlab.com/meltano/meltano/-/issues/2930) Update sqlfluff configuration to support DBT. _Thanks, **[Charles Julian Knight](https://gitlab.com/rabidaudio)**!_
- [#2681](https://gitlab.com/meltano/meltano/-/issues/2681) Now includes discovery log output when running `meltano elt` with `--log-level=debug`

### Fixes

- [#2866](https://gitlab.com/meltano/meltano/-/issues/2866) Avoid running discovery when invoking a tap in a mode other than sync

## 1.80.1 - (2021-09-10)

---

### Fixes

- [#2928](https://gitlab.com/meltano/meltano/-/issues/2928) Fix tap discovery failure when tap produces IO on stderr

## 1.80.0 - (2021-09-09)

---

### New

- [#2906](https://gitlab.com/meltano/meltano/-/issues/2906) Increase speed of `meltano install` for already installed plugins

* [#2906](https://gitlab.com/meltano/meltano/-/issues/2906) Increase speed of `meltano install` for already installed plugins

### Changes

- [#2897](https://gitlab.com/meltano/meltano/-/issues/2897) Refactor to move to asynchronous plugin executions and invocations

### Fixes

- [#2573](https://gitlab.com/meltano/meltano/-/issues/2573) Fix misleading error about missing `airflow.cfg` instead of missing Airflow executable

## 1.79.2 - (2021-09-07)

---

### Fixes

- [#2922](https://gitlab.com/meltano/meltano/-/issues/2922) Fix error during installation of some plugins caused by a `setuptools` release. _Thanks, **[Maarten van Gijssel](https://gitlab.com/mvgijssel)**!_

## 1.79.1 - (2021-08-17)

---

### Fixes

- [#2893](https://gitlab.com/meltano/meltano/-/issues/2893) Fix error when invoking a target outside pipeline context
- [#2627](https://gitlab.com/meltano/meltano/-/issues/2627) Invalidate catalog cache after reinstalling a tap

## 1.79.0 - (2021-08-13)

---

### New

- [#2545](https://gitlab.com/meltano/meltano/-/issues/2545) Add support for Python 3.9
- [#2849](https://gitlab.com/meltano/meltano/-/issues/2849) Use dbt [`v0.20`](https://github.com/fishtown-analytics/dbt/releases/tag/v0.20.1) by default for new dbt installs
- [#2576](https://gitlab.com/meltano/meltano/-/issues/2576) Use Airflow [v2.1](https://airflow.apache.org/docs/apache-airflow/2.1.0/changelog.html) by default for new Airflow installs
- [#2871](https://gitlab.com/meltano/meltano/-/issues/2871) Add `discovery_url_auth` project setting to support authenticated retrieval of `discovery.yml`
- [#2855](https://gitlab.com/meltano/meltano/-/issues/2855) Allow `executable` to be overridden through plugin inheritance
- [#2860](https://gitlab.com/meltano/meltano/-/issues/2860) Allow commands to use alternate executables

### Changes

- [#2868](https://gitlab.com/meltano/meltano/-/issues/2868) Refactor to allow SingerTarget to inject a BookmarkWriter via a new PluginInvoker callback
- [#2575](https://gitlab.com/meltano/meltano/-/issues/2575) Support version-specific pip constraint files by allowing the special var `${MELTANO__PYTHON_VERSION}` in plugin pip_url's (bumps `discovery.yml` version ([#2890](https://gitlab.com/meltano/meltano/-/issues/2890)) to signal the required upgrade)

### Fixes

- [#2882](https://gitlab.com/meltano/meltano/-/issues/2882) Allow multiple taps / targets to be invoked at the same time by adding a UUID to config.json
- [#2381](https://gitlab.com/meltano/meltano/-/issues/2381) Implement selection logic for all Singer discoverable metadata (`inclusion` and `selected-by-default`)

## 1.78.0 - (2021-07-15)

---

### New

- [#2814](https://gitlab.com/meltano/meltano/-/issues/2814) Add `mashey` variant of `tap-ask-nicely`
- [#2815](https://gitlab.com/meltano/meltano/-/issues/2815) Add `singer-io` variant of `tap-github`
- [#2816](https://gitlab.com/meltano/meltano/-/issues/2816) Add `singer-io` variant of `tap-google-sheets`
- [#2817](https://gitlab.com/meltano/meltano/-/issues/2817) Add `singer-io` variant of `tap-pendo`
- [#2818](https://gitlab.com/meltano/meltano/-/issues/2818) Add `singer-io` variant of `tap-hubspot`
- [#2821](https://gitlab.com/meltano/meltano/-/issues/2821) Add `singer-io` variant of `tap-jira`
- [#2823](https://gitlab.com/meltano/meltano/-/issues/2823) Add `transferwise` variant of `tap-twilio`

### Fixes

- [#2951](https://gitlab.com/meltano/meltano/-/issues/2851) Default to skipping transforms in Meltano UI pipeline creation
- [#2758](https://gitlab.com/meltano/meltano/-/issues/2758) Fix misleading error message when calling `meltano invoke airflow <args>`
- [#2826](https://gitlab.com/meltano/meltano/-/issues/2826) Make plugin installation serial during `meltano add ...`
- [#2828](https://gitlab.com/meltano/meltano/-/issues/2828) Fix coroutine error when `python3-venv` is missing during plugin installation.

### Breaks

## 1.77.0 - (2021-06-17)

---

### Changes

- [#2694](https://gitlab.com/meltano/meltano/-/issues/2694) Use dbt [`v0.19.1`](https://github.com/fishtown-analytics/dbt/releases/tag/v0.19.1) by default for new dbt installs
- [#2694](https://gitlab.com/meltano/meltano/-/issues/2694) Add support for dbt [`config-version: 2`](https://docs.getdbt.com/docs/guides/migration-guide/upgrading-to-0-17-0)
- [#2622](https://gitlab.com/meltano/meltano/-/issues/2622) Make `hotgluexyz` the default variant for the CSV loader

### Fixes

- [#2741](https://gitlab.com/meltano/meltano/-/issues/2741) Fix duplication of config values when complex settings are applied to Singer plugins.

## 1.76.0 - (2021-06-10)

---

### Fixes

- [#2755](https://gitlab.com/meltano/meltano/-/issues/2755) Fix SQLAlchemy `cache_ok` warning messages when running `meltano elt`
- [#2773](https://gitlab.com/meltano/meltano/-/issues/2773) Fix `tap-chargebee`, `tap-intacct` and `tap-quickbooks` definitions that had `properties` capability instead of `catalog`
- [#2784](https://gitlab.com/meltano/meltano/-/issues/2784) Fix catalog discovery error when using custom plugins with no `pip_url` set

## 1.75.0 - (2021-05-28)

---

### Changes

- [#2745](https://gitlab.com/meltano/meltano/-/issues/2745) Allow `meltano` commands to be used from a subdirectory of a project
- [#2341](https://gitlab.com/meltano/meltano/-/issues/2341) Add support for already-installed plugins by making `pip_url` optional in custom plugin definitions
- [#2341](https://gitlab.com/meltano/meltano/-/issues/2341) Allow non-pip plugins to be declared using relative `executable` paths and `executable` programs already on the PATH

## 1.74.0 - (2021-05-10)

---

### New

- [#2353](https://gitlab.com/meltano/meltano/-/issues/2353) Add `meltano remove` command

## 1.73.0 - (2021-04-29)

---

### New

- [#2621](https://gitlab.com/meltano/meltano/-/issues/2621) Add `twilio-labs` variant of `tap-zendesk`

### Changes

- [#2705](https://gitlab.com/meltano/meltano/-/issues/2705) Speed up `meltano install` by installing plugins in parallel
- [#2709](https://gitlab.com/meltano/meltano/-/issues/2709) Add support for setting `kind` in settings prompt when using `meltano add --custom`

## 1.72.0 - (2021-04-22)

---

### New

- [#2560](https://gitlab.com/meltano/meltano/-/issues/2560) Add support for shortcut commands to `invoke`
- [#2560](https://gitlab.com/meltano/meltano/-/issues/2560) Add support for `sqlfluff` utility for linting SQL transforms
- [#2613](https://gitlab.com/meltano/meltano/-/issues/2613) Add `mashey` variant of `tap-slack`
- [#2689](https://gitlab.com/meltano/meltano/-/issues/2689) Add documentation for using a custom Python Package Index (PyPi)
- [#2426](https://gitlab.com/meltano/meltano/-/issues/2426) Add `transferwise` variant of `target-redshift`

### Changes

- [#2082](https://gitlab.com/meltano/meltano/-/issues/2082) Updated database_uri documentation to show how to target a PostgreSQL schema
- [#2107](https://gitlab.com/meltano/meltano/-/issues/2107) Updated 'create a custom extractor' tutorial to use the new SDK

### Fixes

- [#2526](https://gitlab.com/meltano/meltano/-/issues/2526) When target process fails before tap, report target output instead of `BrokenPipeError` or `ConnectionResetError`

## 1.71.0 - (2021-03-23)

---

### New

- [#2544](https://gitlab.com/meltano/meltano/-/issues/2544) Add support for `utility` plugin type
- [#2614](https://gitlab.com/meltano/meltano/-/issues/2614) Add `mashey` variant of `tap-zoom`

### Fixes

- [#2581](https://gitlab.com/meltano/meltano/-/issues/2581) Only expand `$ALL_CAPS` env vars in `meltano.yml` config values to prevent false positive matches in passwords

## 1.70.0 - (2021-02-23)

---

### New

- [#2590](https://gitlab.com/meltano/meltano/-/issues/2590) Add `hotgluexyz` variant of `tap-chargebee`
- [#2593](https://gitlab.com/meltano/meltano/-/issues/2593) Add `hotgluexyz` variant of `tap-intacct`

### Changes

- [#2356](https://gitlab.com/meltano/meltano/-/issues/2356) Disallow two pipelines with the same job ID to run at the same time by default

### Fixes

- [#2585](https://gitlab.com/meltano/meltano/-/issues/2585) Fix bug with finding a schedule based on namespace for a custom plugin

## 1.69.0 - (2021-02-16)

---

### New

- [#2558](https://gitlab.com/meltano/meltano/-/issues/2558) Add support for Airflow 2.0
- [#2577](https://gitlab.com/meltano/meltano/-/issues/2577) Add `hotgluexyz` variant of `tap-quickbooks`

## 1.68.0 - (2021-02-11)

---

### New

- [#2557](https://gitlab.com/meltano/meltano/-/issues/2557) Add support for entity and attribute selection to tap-gitlab

### Changes

- [#2559](https://gitlab.com/meltano/meltano/-/issues/2559) Bump Airflow version to 1.10.14

### Fixes

- [#2543](https://gitlab.com/meltano/meltano/-/issues/2543) Fix packages dependencies that claim Python 3.9 is supported when it actually isn't.

## 1.67.0 - (2021-01-26)

---

### Fixes

- [#2540](https://gitlab.com/meltano/meltano/-/issues/2540) `meltano schedule run` exit code now matches exit code of wrapped `meltano elt`
- [#2525](https://gitlab.com/meltano/meltano/-/issues/2525) `meltano schedule run` no longer requires `meltano` to be in the `PATH`

## 1.66.0 - (2021-01-18)

---

### New

- [#2483](https://gitlab.com/meltano/meltano/-/issues/2483) Every second, `meltano elt` records a heartbeat timestamp on the pipeline run row in the system database as long as the pipeline is running.
- [#2483](https://gitlab.com/meltano/meltano/-/issues/2483) Before running the new pipeline, `meltano elt` automatically marks runs with the same Job ID that have become stale as failed. A run is considered stale when 5 minutes have elapsed since the last recorded heartbeat. Older runs without a heartbeat are considered stale if they are still in the running state 24 hours after starting.
- [#2483](https://gitlab.com/meltano/meltano/-/issues/2483) `meltano schedule list` (which is run periodically by `meltano invoke airflow scheduler`) automatically marks any stale run as failed.
- [#2502](https://gitlab.com/meltano/meltano/-/issues/2502) Add `User-Agent` header with Meltano version to request for remote `discovery.yml` manifest (typically https://www.meltano.com/discovery.yml)
- [#2503](https://gitlab.com/meltano/meltano/-/issues/2503) Include project ID in `X-Project-ID` header and `project_id` query param in request for remote `discovery.yml` manifest when `send_anonymous_usage_stats` setting is enabled.

## 1.65.0 - (2021-01-12)

---

### New

- [#2392](https://gitlab.com/meltano/meltano/-/issues/2392) Add 'elt.buffer_size' setting with default value of 10MiB to let extractor output buffer size and line length limit (maximum message size) be configured as appropriate for the extractor and loader in question.

### Fixes

- [#2501](https://gitlab.com/meltano/meltano/-/issues/2501) Don't lose `version` when caching `discovery.yml`.

## 1.64.1 - (2021-01-08)

---

### Fixes

- [#2500](https://gitlab.com/meltano/meltano/-/issues/2500) Ensure all buffered messages (records) output by extractor make it to loader when extractor finishes early.

## 1.64.0 - (2021-01-07)

---

### Fixes

- [#2478](https://gitlab.com/meltano/meltano/-/issues/2478) Fix runaway memory usage (and possible out-of-memory error) when extractor outputs messages at higher rate than loader can process them, by enabling flow control with a 64KB buffer size limit

## 1.63.0 - (2021-01-04)

---

### New

- [#2308](https://gitlab.com/meltano/meltano/-/issues/2308) Verify that system database connection is still viable when checking it out of connection pool.
- [#2308](https://gitlab.com/meltano/meltano/-/issues/2308) Add `database_max_retries` and `database_retry_timeout` settings to configure retry attempts when the first connection to the DB fails.

### Fixes

- [#2486](https://gitlab.com/meltano/meltano/-/issues/2486) Remove `state` capability from `tap-google-analytics` because it's not actually currently supported yet

## 1.62.0 - (2020-12-23)

---

### New

- [#2390](https://gitlab.com/meltano/meltano/-/issues/2390) Let a plugin inherit its base plugin (package) description and configuration from another one using `--inherit-from=<name>` on `meltano add` or `inherit_from: <name>` in `meltano.yml`, so that the same package can be used in a project multiple times with different configurations.

### Changes

- [#2479](https://gitlab.com/meltano/meltano/-/issues/2479) Use extractor `load_schema` (usually its namespace) as default for target-bigquery `dataset_id` setting, as it already is for target-snowflake and target-postgres `schema`

## 1.61.0 - (2020-12-09)

---

### New

- [#2476](https://gitlab.com/meltano/meltano/-/issues/2476) Add missing tap-salesforce `is_sandbox` setting
- [#2471](https://gitlab.com/meltano/meltano/-/issues/2471) Make tap-bigquery discoverable
- [#2227](https://gitlab.com/meltano/meltano/-/issues/2227) Add `meltano schedule run <name>` command to run scheduled pipeline by name

### Changes

- [#2477](https://gitlab.com/meltano/meltano/-/issues/2477) Show array and object settings in configuration UI as unsupported instead of hiding them entirely
- [#2477](https://gitlab.com/meltano/meltano/-/issues/2477) Unhide tap-csv and tap-spreadsheets-anywhere in UI

### Fixes

- [#2379](https://gitlab.com/meltano/meltano/-/issues/2379) Take into account schedule `env` when running pipeline from UI using "Run" button

## 1.60.1 - (2020-12-07)

---

### Fixes

- [#2473](https://gitlab.com/meltano/meltano/-/issues/2473) Fix meltano/meltano Docker image entrypoint

## 1.60.0 - (2020-12-02)

---

### New

- [#2367](https://gitlab.com/meltano/meltano/-/issues/2367) Adopt Poetry for dependency and build management

### Changes

- [#2457](https://gitlab.com/meltano/meltano/-/issues/2457) Hide settings of kind `object` or `array` in UI

### Fixes

- [#2457](https://gitlab.com/meltano/meltano/-/issues/2457) Fix configuration of tap-adwords `primary_keys` and target-snowflake and target-postgres (transferwise variants) `schema_mapping`
- [#2463](https://gitlab.com/meltano/meltano/-/issues/2463) Fix casting of tap-postgres `max_run_seconds`, `logical_poll_total_seconds`, and `break_at_end_lsn` setting values
- [#2466](https://gitlab.com/meltano/meltano/-/issues/2466) Stop requiring specific version of `cryptography` that's incompatible with latest `pyOpenSSL`

## 1.59.0 - (2020-11-23)

---

### Changes

- [#2450](https://gitlab.com/meltano/meltano/-/issues/2450) Remove undocumented plugin configuration profile functionality

### Fixes

- [#2451](https://gitlab.com/meltano/meltano/-/issues/2451) Correctly show CLI error messages in log output
- [#2453](https://gitlab.com/meltano/meltano/-/issues/2453) Correctly pass value of `tap-facebook`'s `insights_buffer_days` setting to tap as integer instead of boolean
- [#2387](https://gitlab.com/meltano/meltano/-/issues/2387) Order of attributes in `meltano select --list --all` is set to alphabetical order.
- [#2458](https://gitlab.com/meltano/meltano/-/issues/2458) Adds missing `mysql-logo.png`

## 1.58.0 - (2020-11-12)

---

### New

- [#2438](https://gitlab.com/meltano/meltano/-/issues/2438) Add missing `replica_set`, `ssl`, `verify_mode`, and `include_schemas_in_destination_stream_name` settings to `tap-mongodb`
- [#2389](https://gitlab.com/meltano/meltano/-/issues/2389) Let user disable autoscrolling in UI job log modal
- [#2307](https://gitlab.com/meltano/meltano/-/issues/2307) Add `ui.session_cookie_secure` setting to let `Secure` flag be enabled on session cookies when Meltano UI is served over HTTPS

### Changes

- [#2307](https://gitlab.com/meltano/meltano/-/issues/2307) The `Secure` flag is no longer enabled on Meltano UI session cookies unconditionally and by default

### Fixes

- [#2396](https://gitlab.com/meltano/meltano/-/issues/2396) Support unquoted `YYYY-MM-DD` date values in `meltano.yml` by converting them to ISO8601 strings before passing them to plugins
- [#2445](https://gitlab.com/meltano/meltano/-/issues/2445) Fix 'Test Connection' and 'Save' buttons being disabled in UI Configuration modal despite required fields being populated
- [#2307](https://gitlab.com/meltano/meltano/-/issues/2307) Fix logging into Meltano UI in Google Chrome when running without HTTPS

## 1.57.0 - (2020-11-10)

---

### New

- [#2433](https://gitlab.com/meltano/meltano/-/issues/2433) Add `datamill-co` variant of `target-postgres`
- [#2425](https://gitlab.com/meltano/meltano/-/issues/2425) Add `transferwise` variant of `target-postgres`
- [#2404](https://gitlab.com/meltano/meltano/-/issues/2404) Add `singer-io` variant of `tap-recharge`
- [#2410](https://gitlab.com/meltano/meltano/-/issues/2410) Add `transferwise` variant of `tap-postgres`
- [#2411](https://gitlab.com/meltano/meltano/-/issues/2411) Add `transferwise` variant of `tap-mysql`
- [#2407](https://gitlab.com/meltano/meltano/-/issues/2407) Refactor discovery.yaml to keep things in lexicographically ascending order and in correct format
- [#2435](https://gitlab.com/meltano/meltano/-/issues/2435) Add new `stringify` setting `value_post_processor` that will convert values to their JSON string representation
- [#2437](https://gitlab.com/meltano/meltano/-/issues/2437) Add `meltano invoke` `--dump` option with possible values `config` and `catalog` (for extractors) to dump content of plugin-specific generated file

### Changes

- [#2368](https://gitlab.com/meltano/meltano/-/issues/2433) Make `datamill-co` variant of `target-postgres` the default instead of `meltano`

### Fixes

### Breaks

## 1.56.0 - (2020-11-02)

---

### New

- [#2374](https://gitlab.com/meltano/meltano/-/issues/2374) Add `target-bigquery` discoverable plugin definition
- [#1956](https://gitlab.com/meltano/meltano/-/issues/1956) Add support for Python 3.8

## 1.55.0 - (2020-10-30)

---

### New

- [#2368](https://gitlab.com/meltano/meltano/-/issues/2368) Add `transferwise` and `datamill-co` variants of `target-snowflake`

### Changes

- [#2368](https://gitlab.com/meltano/meltano/-/issues/2368) Make `datamill-co` variant of `target-snowflake` the default instead of `meltano`
- [#2380](https://gitlab.com/meltano/meltano/-/issues/2380) Add `target_` prefix to `namespace`s of discoverable loaders target-postgres, target-snowflake, and target-sqlite

### Fixes

- [#2373](https://gitlab.com/meltano/meltano/-/issues/2373) `meltano init` emits warning instead of failing when underlying filesystem doesn't support symlinks
- [#2391](https://gitlab.com/meltano/meltano/-/issues/2391) Add missing `max_workers` setting to `tap-salesforce` discoverable plugin definition
- [#2400](https://gitlab.com/meltano/meltano/-/issues/2400) Constrain Airflow installation to specific set of known-to-work requirements to prevent it from breaking unexpectedly

## 1.54.0 - (2020-10-08)

---

### Changes

- [#2057](https://gitlab.com/meltano/meltano/-/issues/2057) Bump Airflow version to 1.10.12
- [#2224](https://gitlab.com/meltano/meltano/-/issues/2224) Delete (if present) and recreate virtual environments for all plugins when running meltano install.

### Fixes

- [#2334](https://gitlab.com/meltano/meltano/-/issues/2334) Omit keys for settings with `null` values from `config.json` files generated for taps and targets, to support plugins that check if a config key is present instead of checking if the value is non-null.
- [#2376](https://gitlab.com/meltano/meltano/-/issues/2376) Fix `meltano elt ... --transform={run,only}` raising `PluginMissingError` when a default transform for the extractor is discoverable but not installed
- [#2377](https://gitlab.com/meltano/meltano/-/issues/2377) Ensure arbitrary env vars defined in `.env` are passed to invoked plugins

## 1.53.0 - (2020-10-06)

---

### New

- [#2134](https://gitlab.com/meltano/meltano/-/issues/2134) Let different variants of plugins be discovered and let users choose which to add to their project

### Changes

- [#2112](https://gitlab.com/meltano/meltano/-/issues/2112) Stop inheriting Meltano venv when invoking Airflow

### Fixes

- [#2372](https://gitlab.com/meltano/meltano/-/issues/2372) Upgrade `pip` and related tools to the latest version in plugin venvs

## 1.52.0 - (2020-09-28)

---

### Fixes

- [#2360](https://gitlab.com/meltano/meltano/-/issues/2360) Remove automatic install of extractors, loaders, and transforms if they are not present.

- [#2348](https://gitlab.com/meltano/meltano/-/issues/2348) Invalidate `meltano select` catalog discovery cache when extractor configuration is changed

## 1.51.0 - (2020-09-21)

---

### New

- [#2355](https://gitlab.com/meltano/meltano/-/issues/2355) Add `meltano elt` `--dump` option with possible values `catalog`, `state`, `extractor-config`, and `loader-config` to dump content of pipeline-specific generated file

### Fixes

- [#2358](https://gitlab.com/meltano/meltano/-/issues/2358) Don't unintentionally deselect all attributes other than those marked `inclusion: automatic` when using extractor `select_filter` extra or `meltano elt`'s `--select <entity>` option

## 1.50.0 - (2020-09-17)

---

### New

- [#2291](https://gitlab.com/meltano/meltano/-/issues/2291) Add `catalog` extractor extra to allow a catalog to be provided manually
- [#2291](https://gitlab.com/meltano/meltano/-/issues/2291) Add `--catalog` option to `meltano elt` to allow a catalog to be provided manually
- [#2289](https://gitlab.com/meltano/meltano/-/issues/2289) Add `state` extractor extra to allow state file to be provided manually
- [#2289](https://gitlab.com/meltano/meltano/-/issues/2289) Add `--state` option to `meltano elt` to allow state file to be provided manually

### Fixes

- [#2352](https://gitlab.com/meltano/meltano/-/issues/2352) `meltano elt` `--select` and `--exclude` no longer unexpectedly select entities for extraction that match the wildcard pattern but weren't selected originally.

## 1.49.0 - (2020-09-15)

---

### New

- [#2279](https://gitlab.com/meltano/meltano/-/issues/2279) Populate primary setting env var and aliases when invoking plugin or expanding env vars
- [#2349](https://gitlab.com/meltano/meltano/-/issues/2349) Allow plugin setting (default) values to reference pipeline plugin extras using generic env vars, e.g. `MELTANO_EXTRACT__<EXTRA>`
- [#2281](https://gitlab.com/meltano/meltano/-/issues/2281) Allow plugin extra (default) values to reference plugin name, namespace, profile using generic env vars, e.g. `MELTANO_EXTRACTOR_NAMESPACE`
- [#2280](https://gitlab.com/meltano/meltano/-/issues/2280) Allow plugin extra (default) values to reference plugin settings using env vars, e.g. `target_schema: $PG_SCHEMA`
- [#2278](https://gitlab.com/meltano/meltano/-/issues/2278) Read setting values from `<PLUGIN_NAME>_<SETTING_NAME>` env vars, taking precedence over `<PLUGIN_NAMESPACE>_<SETTING_NAME>` but not custom `env`
- [#2350](https://gitlab.com/meltano/meltano/-/issues/2350) Add `MELTANO_TRANSFORM_*` transform pipeline env vars for transformer (configuration) to access
- [#2282](https://gitlab.com/meltano/meltano/-/issues/2282) Add new extractor extra `load_schema` and use it as default loader `schema` instead of namespace
- [#2284](https://gitlab.com/meltano/meltano/-/issues/2284) Add new loader extra `dialect` and use it as default dbt `target` and Meltano UI SQL dialect instead of namespace
- [#2283](https://gitlab.com/meltano/meltano/-/issues/2283) Add new loader extra `target_schema` and use it as default dbt `source_schema` instead of loader `schema`
- [#2285](https://gitlab.com/meltano/meltano/-/issues/2285) Add new transform extra `package_name` and use it in dbt's `dbt_project.yml` and `--models` argument instead of namespace

### Changes

- [#2279](https://gitlab.com/meltano/meltano/-/issues/2279) Fall back on setting values from `<PLUGIN_NAME>_<SETTING_NAME>` and `<PLUGIN_NAMESPACE>_<SETTING_NAME>` env vars if a custom `env` is defined but not used
- [#2278](https://gitlab.com/meltano/meltano/-/issues/2278) Stop unnecessarily prepopulating `env` on a newly added custom plugin's settings definitions
- [#2208](https://gitlab.com/meltano/meltano/-/issues/2208) Standardize on setting env vars prefixed with plugin name, not namespace or custom `env`

## 1.48.0 - (2020-09-07)

---

### New

- [#2340](https://gitlab.com/meltano/meltano/-/issues/2340) Print full error message when extractor catalog discovery fails
- [#2223](https://gitlab.com/meltano/meltano/-/issues/2223) Print clear error message when `meltano invoke` or `meltano elt` attempts to execute a plugin that hasn't been installed yet
- [#2345](https://gitlab.com/meltano/meltano/-/issues/2345) Make `tap-csv` `files` a known setting
- [#2155](https://gitlab.com/meltano/meltano/-/issues/2155) Add `select_filter` extractor extra to allow extracting a subset of selected entities
- [#2155](https://gitlab.com/meltano/meltano/-/issues/2155) Add `--select` and `--exclude` options to `meltano elt` to allow extracting a subset of selected entities

### Changes

- [#2167](https://gitlab.com/meltano/meltano/-/issues/2167) Include extractor and loader name in autogenerated `meltano elt` job ID
- [#2343](https://gitlab.com/meltano/meltano/-/issues/2343) Automatically delete generated plugin config files at end of `meltano elt` and `meltano invoke`

### Fixes

- [#2167](https://gitlab.com/meltano/meltano/-/issues/2167) Make sure autogenerated `meltano elt` job ID matches in system database and `.meltano/{run,logs}/elt`
- [#2347](https://gitlab.com/meltano/meltano/-/issues/2347) Have `meltano config <plugin> set --store=dotenv` store valid JSON values for arrays and objects
- [#2346](https://gitlab.com/meltano/meltano/-/issues/2346) Correctly cast environment variable string value when overriding custom array and object settings

### Breaks

- [#2344](https://gitlab.com/meltano/meltano/-/issues/2344) Move `meltano elt` output logs from `.meltano/run/elt` to `.meltano/logs/elt`
- [#2342](https://gitlab.com/meltano/meltano/-/issues/2342) Store pipeline-specific generated plugin config files (`tap.config.json`, `tap.properties.json`, etc) under `.meltano/run/elt/<job_id>/<run_id>` instead of `.meltano/run/<plugin_name>`. Users who were explicitly putting a catalog file at `.meltano/run/<plugin_name>/tap.properties.json` should use `.meltano/extractors/<plugin_name>/tap.properties.json` instead.

## 1.47.0 - (2020-09-03)

---

### New

- [#2210](https://gitlab.com/meltano/meltano/-/issues/2210) Print documentation and repository URLs when adding a new plugin to the project
- [#2277](https://gitlab.com/meltano/meltano/-/issues/2277) Add `tap-bing-ads` as a known extractor
- [#2328](https://gitlab.com/meltano/meltano/-/issues/2328) Add new `upcase_string` setting `value_processor` that will convert string values to uppercase

### Changes

- [#2216](https://gitlab.com/meltano/meltano/-/issues/2216) Add stream properties defined in an extractor's `schema` extra to catalog if they do not exist in the discovered stream schema yet

### Fixes

- [#2338](https://gitlab.com/meltano/meltano/-/issues/2338) Once again change `target-csv` to use `singer-io/target-csv` instead of the Meltano fork
- [#2235](https://gitlab.com/meltano/meltano/-/issues/2235) Make embed links accessible when not authenticated
- [#2328](https://gitlab.com/meltano/meltano/-/issues/2328) Always convert `target-snowflake` `schema` setting value to uppercase before passing it to plugin

## 1.46.0 - (2020-08-27)

---

### New

- [!1820](https://gitlab.com/meltano/meltano/-/merge_requests/1820) Add 'tap-spreadsheets-anywhere' as an extractor

### Changes

- [#2309](https://gitlab.com/meltano/meltano/-/issues/2309) Pretty print `meltano schedule list --format=json` output
- [#2312](https://gitlab.com/meltano/meltano/-/issues/2312) Don't unnecessarily run discovery and generate catalog when running `meltano invoke <extractor> --help`, making it less likely to fail

## 1.45.0 - (2020-08-17)

---

### New

- [#2071](https://gitlab.com/meltano/meltano/-/issues/2071) Add new "Loaders" page to UI
- [#2222](https://gitlab.com/meltano/meltano/-/issues/2222) Add OAuth credentials settings to `tap-google-analytics`

### Changes

- [#2197](https://gitlab.com/meltano/meltano/-/issues/2197) Change `target-csv` to use `singer-io/target-csv` instead of the Meltano fork

### Fixes

- [#2268](https://gitlab.com/meltano/meltano/-/issues/2268) Fix bug causing custom plugins not to show up in `meltano discover` and have "Unknown" label in UI

## 1.44.0 - (2020-08-11)

---

### Fixes

- [#2219](https://gitlab.com/meltano/meltano/-/issues/2219) Don't fail on large (record) messages output by extractors (Singer taps) by increasing subprocess output buffer size from 64KB to 1MB.
- [#2215](https://gitlab.com/meltano/meltano/-/issues/2215) Have `meltano invoke <plugin> --help` pass `--help` flag to plugin, instead of showing `meltano invoke` help message

## 1.43.0 - (2020-08-04)

---

### New

- [#2116](https://gitlab.com/meltano/meltano/-/issues/2116) Prefix `meltano elt` output with `meltano`, `tap-foo`, `target-bar` and `dbt` labels as appropriate
- [!1778](https://gitlab.com/meltano/meltano/-/merge_requests/1788) Clearly print reason that tap, target or dbt failed by repeating last output line
- [#2214](https://gitlab.com/meltano/meltano/-/issues/2214) Log Singer messages output by tap and target when `meltano elt` is run with `--log-level` flag (or `cli.log_level` setting) set to `debug`

### Changes

- [!1778](https://gitlab.com/meltano/meltano/-/merge_requests/1788) Change stored error message when job was interrupted by KeyboardInterrupt from 'KeyboardInterrupt()' to 'The process was interrupted'
- [!1778](https://gitlab.com/meltano/meltano/-/merge_requests/1788) Disable noisy SettingsService logging when `cli.log_level` setting (or `--log-level` flag) is set to `debug`

### Fixes

- [#2212](https://gitlab.com/meltano/meltano/-/issues/2212) Don't show extractor extras `_select`, `_metadata`, and `_schema` as required in UI configuration form
- [#2213](https://gitlab.com/meltano/meltano/-/issues/2213) Provide extra context when `meltano invoke airflow` fails because of `airflow initdb` failing
- [!1778](https://gitlab.com/meltano/meltano/-/merge_requests/1788) Fail gracefully when `meltano install` fails to install plugin(s)

## 1.42.0 - (2020-07-28)

---

### New

- [#2162](https://gitlab.com/meltano/meltano/-/issues/2162) Print link to plugin documentation in `meltano add <plugin>` and `meltano config <plugin> list` output

### Changes

- [#2200](https://gitlab.com/meltano/meltano/-/issues/2200) Consistently handle CLI errors
- [#2147](https://gitlab.com/meltano/meltano/-/issues/2147) Continuously persist state messages output by loader (forwarded from extractor) so that subsequent runs can pick up where a failed run left off
- [#2198](https://gitlab.com/meltano/meltano/-/issues/2198) Don't touch project files that may be readonly when installing transform or dashboard plugins.

### Fixes

- [#2199](https://gitlab.com/meltano/meltano/-/issues/2199) Fix `meltano discover` only listing custom plugins, not known (discovered) ones
- [#2166](https://gitlab.com/meltano/meltano/-/issues/2166) Don't fail on large extractor state messages by increasing loader output buffer size from 64 to 128KB
- [#2180](https://gitlab.com/meltano/meltano/-/issues/2180) Mark pipeline job as failed when process is interrupted (SIGINT) or terminated (SIGTERM).

## 1.41.1 - (2020-07-23)

---

### New

- [#2196](https://gitlab.com/meltano/meltano/-/issues/2196) Pretty print and apply appropriate nesting to `meltano config` output
- [#2003](https://gitlab.com/meltano/meltano/-/issues/2003) Let extractor extra `select` be interacted with as `_select` setting
- [!1774](https://gitlab.com/meltano/meltano/-/merge_requests/1774) Let transform extra `vars` be interacted with as `_vars` setting
- [!1774](https://gitlab.com/meltano/meltano/-/merge_requests/1774) Add support for `kind: object` settings, which can gather nested values from across setting stores
- [!1774](https://gitlab.com/meltano/meltano/-/merge_requests/1774) Add support for `aliases: [...]` on setting definitions
- [!1774](https://gitlab.com/meltano/meltano/-/merge_requests/1774) Add support for `value_processor: 'nest_object'` on setting definitions
- [#2145](https://gitlab.com/meltano/meltano/-/issues/2145) Let discovered catalog schema be modified using schema rules stored in extractor `schema` extra (aka `_schema` setting)

### Changes

- [#2070](https://gitlab.com/meltano/meltano/issues/2070) List installed and available extractors separately on Extractors page
- [!1774](https://gitlab.com/meltano/meltano/-/merge_requests/1774) Replace `update.*` file bundle settings with `update` extra (aka `_update` setting)
- [!1774](https://gitlab.com/meltano/meltano/-/merge_requests/1774) Replace `metadata.*` extractor settings with `metadata` extra (aka `_metadata` setting)
- [#1764](https://gitlab.com/meltano/meltano/-/merge_requests/1764) Interpret `meltano config <plugin> set` value as JSON to allow non-string values to be set more easily

### Fixes

- [!1774](https://gitlab.com/meltano/meltano/-/merge_requests/1774) Fix poor performance of setting lookups using more memoization

## 1.41.0 - (2020-07-20)

---

### New

- [#2174](https://gitlab.com/meltano/meltano/-/issues/2174) Add `/api/health` health check route
- [#2125](https://gitlab.com/meltano/meltano/-/issues/2125) Add `--full-refresh` flag to `meltano elt` to perform a full refresh, ignoring the state left behind by any previous runs with the same job ID.
- [#2181](https://gitlab.com/meltano/meltano/-/issues/2181) Show custom Meltano UI logo (`ui.logo_url` setting) on sign-in page when authentication is enabled.

### Changes

- [#2175](https://gitlab.com/meltano/meltano/-/issues/2175) Clarify that not supporting discovery mode means that the `state` capability is not advertised
- [#2195](https://gitlab.com/meltano/meltano/-/issues/2195) Slightly increase size of custom Meltano UI logo (`ui.logo_url`) in navbar

### Fixes

- [#2168](https://gitlab.com/meltano/meltano/-/issues/2168) Don't select entity attributes marked as unsupported

## 1.40.1 - (2020-07-16)

---

### New

- [#2171](https://gitlab.com/meltano/meltano/-/issues/2171) Add better logging and error handling to `meltano config`
- [#2154](https://gitlab.com/meltano/meltano/-/issues/2154) Add 'project_readonly' setting to block changes to containerized project files, but still allow UI and CLI to store configuration in system database
- [#2157](https://gitlab.com/meltano/meltano/-/issues/2157) Add `ui.analysis` setting which can be disabled to hide all functionality related to Analysis from the UI
- [#2169](https://gitlab.com/meltano/meltano/-/issues/2169) Log warning when pipeline state was found but extractor does not advertise `state` capability

### Changes

- [#2171](https://gitlab.com/meltano/meltano/-/issues/2171) `meltano config <plugin> set` will now automatically store settings in `meltano.yml` or `.env` as appropriate.
- [#2127](https://gitlab.com/meltano/meltano/-/issues/2127) Config stored in `meltano.yml` or `.env` can now be edited in the UI when read-only mode is not enabled

### Fixes

- [#2109](https://gitlab.com/meltano/meltano/-/issues/2109) Fix bug causing adding extractor with related transform plugin to project in UI to fail when dbt hasn't yet been installed
- [#2170](https://gitlab.com/meltano/meltano/-/issues/2170) Restore support for referencing arbitrary env vars defined in `.env` from `meltano.yml` using env var expansion
- [#2115](https://gitlab.com/meltano/meltano/-/issues/2115) Stop `meltano` commands from leaving empty `.meltano/run` directory behind when run in non-project dir

## 1.40.0 - (2020-07-14)

---

### New

- [#2153](https://gitlab.com/meltano/meltano/-/issues/2153) Add `logo_url` property to custom extractor and loader definitions to show a custom logo in Meltano UI

## 1.39.1 - (2020-07-09)

---

### New

- [#2141](https://gitlab.com/meltano/meltano/-/issues/2141) Add `ui.session_cookie_domain` setting, to be used instead of `ui.server_name` when hostname matching is not desirable.
- [#2142](https://gitlab.com/meltano/meltano/-/issues/2142) Let `discovery.yml` manifest URL be overwritten using `discovery_url` setting.
- [#2083](https://gitlab.com/meltano/meltano/-/issues/2083) Add `ui.anonymous_readonly` setting to allow anonymous users read-only access when `ui.authentication` is enabled.
- [#2108](https://gitlab.com/meltano/meltano/-/issues/2108) Show icon with tooltip in UI when read-only mode is enabled
- [#2120](https://gitlab.com/meltano/meltano/-/issues/2120) Add `ui.logo_url` setting to allow the customization of the logo shown in the top left of the Meltano UI interface.

### Changes

- [#2140](https://gitlab.com/meltano/meltano/-/issues/2140) Only have `meltano ui` complain about missing `ui.server_name`, `ui.secret_key` and `ui.password_salt` settings when `ui.authentication` is enabled
- [#2083](https://gitlab.com/meltano/meltano/-/issues/2083) Stop allowing anonymous users read-only access when `ui.authentication` and `ui.readonly` are both enabled.

### Fixes

- [#2151](https://gitlab.com/meltano/meltano/-/issues/2151) Fix `meltano ui` never printing `Meltano UI is now available at [URL]` if `ui.server_name` is set
- [#2152](https://gitlab.com/meltano/meltano/-/issues/2152) Fix `meltano ui` printing all `gunicorn.error` logs twice

## 1.39.0 - (2020-07-07)

---

### New

- [#2100](https://gitlab.com/meltano/meltano/-/issues/2100) Let settings be stored directly in `.env` using `meltano config set --store=dotenv`
- [#2099](https://gitlab.com/meltano/meltano/-/issues/2099) Let Meltano settings be configured using `meltano config meltano {list,set,unset,reset}`

### Changes

- [#2100](https://gitlab.com/meltano/meltano/-/issues/2100) Have `meltano ui setup` store secrets in `.env` instead of `ui.cfg`

### Fixes

- [#2135](https://gitlab.com/meltano/meltano/-/issues/2135) Fix UI "Explore" page for custom (as opposed to plugin-based) topics and models
- [#2136](https://gitlab.com/meltano/meltano/-/issues/2136) Show error message in Analyze UI when pipeline for extractor is missing, even if extractor is installed
- [#2131](https://gitlab.com/meltano/meltano/-/issues/2131) Have "true" environment variables take precedence over those defined in `.env`

## 1.38.1 - (2020-07-03)

---

### New

- [#2128](https://gitlab.com/meltano/meltano/-/issues/2128) Allow alternative env vars to be specified for settings using `env_aliases` array
- [#2128](https://gitlab.com/meltano/meltano/-/issues/2128) Allow negated env var to be defined for boolean settings using `!` prefix in `env_aliases` array
- [#2129](https://gitlab.com/meltano/meltano/-/issues/2129) Cast values of `kind: integer` settings set through environment variables
- [#2132](https://gitlab.com/meltano/meltano/-/issues/2132) Support common `WEB_CONCURRENCY` env var to set `meltano ui` concurrency (workers)
- [#2091](https://gitlab.com/meltano/meltano/-/issues/2091) Support common `PORT` env var to set `meltano ui` bind port

### Changes

- [#2094](https://gitlab.com/meltano/meltano/-/issues/2069) Turn "Connections" page into "Extractors" management UI
- [#2130](https://gitlab.com/meltano/meltano/-/issues/2130) Have CLI respect `MELTANO_PROJECT_ROOT` env var when set instead of looking at current directory

## 1.38.0 - (2020-06-30)

---

### New

- [#2122](https://gitlab.com/meltano/meltano/-/issues/2122) Allow custom (`meltano.yml`-`config`-defined) settings to be overridden using environment
- [#2123](https://gitlab.com/meltano/meltano/-/issues/2123) Show current values and their source in `meltano config <plugin> list`

### Changes

- [#2102](https://gitlab.com/meltano/meltano/-/issues/2101) Improve `discovery.yml` incompatibility handling and error messages

### Fixes

- [#2121](https://gitlab.com/meltano/meltano/-/issues/2121) Don't include empty `plugins` object in new project `meltano.yml`

### Breaks

- [#2105](https://gitlab.com/meltano/meltano/-/issues/2105) Stop automatically running Airflow scheduler as part of Meltano UI

## 1.37.1 - (2020-06-26)

---

### Fixes

- [#2113](https://gitlab.com/meltano/meltano/-/issues/2113) Fix bug causing `meltano invoke airflow` to fail because `AIRFLOW_HOME` was not set correctly.

## 1.37.0 - (2020-06-25)

---

### New

- [#2048](https://gitlab.com/meltano/meltano/-/issues/2048) Add `docker` and `gitlab-ci` file bundles to allow instant containerization
- [#2068](https://gitlab.com/meltano/meltano/-/issues/2068) Add interface to schedule new pipelines to Pipelines page
- [#2081](https://gitlab.com/meltano/meltano/-/issues/2081) Add `url` config option to `target-postgres`
- [#2060](https://gitlab.com/meltano/meltano/-/issues/2060) Add `--format=json` option to `meltano schedule list` so that a project's schedules can be processed programmatically

## 1.36.1 - (2020-06-19)

### New

- [#2067](https://gitlab.com/meltano/meltano/-/issues/2067) Add pipeline name, loader, and transform columns to Pipelines table
- [#2103](https://gitlab.com/meltano/meltano/-/issues/2103) Support nested objects in `meltano.yml` `config` objects
- [#2103](https://gitlab.com/meltano/meltano/-/issues/2103) Allow nested properties to be set using `meltano config` by specifying a list of property names: `meltano config <plugin_name> set <property> <subproperty> <value>`
- [#2026](https://gitlab.com/meltano/meltano/-/issues/2026) Allow Singer stream and property metadata to be configured using special nested `config` properties `metadata.<entity>.<key>` and `metadata.<entity>.<attribute>.<key>`.

### Fixes

- [#2102](https://gitlab.com/meltano/meltano/-/issues/2102) Fix potential `meltano upgrade` failures by having it invoke itself with `--skip-package` after upgrading the package to ensure it always uses the latest code.

## 1.36.0 - (2020-06-15)

---

### New

- [#2095](https://gitlab.com/meltano/meltano/-/issues/2089) Support singular and plural plugin types in CLI arguments
- [#2095](https://gitlab.com/meltano/meltano/-/issues/2089) Allow list of plugin names of same type to be provided to `meltano add` and `meltano install`
- [#2089](https://gitlab.com/meltano/meltano/-/issues/2089) Add new 'files' plugin type to allow plugin-specific files to be added to a Meltano project automatically
- [#2090](https://gitlab.com/meltano/meltano/-/issues/2090) Allow SERVER_NAME, SECRET_KEY, and SECURITY_PASSWORD_SALT to be set using environment instead of ui.cfg

### Fixes

- [#2096](https://gitlab.com/meltano/meltano/-/issues/2096) Remove noisy migration-related logging from CLI command output
- [#2089](https://gitlab.com/meltano/meltano/-/issues/2089) Don't add Airflow and dbt-specific files to Meltano project until plugins are added explicitly
- [#2089](https://gitlab.com/meltano/meltano/-/issues/2089) Don't add docker-compose.yml to Meltano project by default

## 1.35.1 - (2020-06-11)

---

### Changes

- [#2094](https://gitlab.com/meltano/meltano/-/issues/2094) Consistently refer to plugin types and names in CLI output

### Fixes

- [#2092](https://gitlab.com/meltano/meltano/-/issues/2092) Only install plugins related to plugins of the specified type when running `meltano install <plugin_type> --include-related`
- [#2093](https://gitlab.com/meltano/meltano/-/issues/2093) Print error when transform plugin is installed before dbt

## 1.35.0 - (2020-06-09)

---

### New

- [#2013](https://gitlab.com/meltano/meltano/-/issues/2013) Add `--store` option to `meltano config` with possible values `db` and `meltano_yml`
- [#2087](https://gitlab.com/meltano/meltano/-/issues/2087) Add `--plugin-type` option to `meltano config` and `meltano invoke`
- [#2088](https://gitlab.com/meltano/meltano/-/issues/2088) Add `meltano upgrade` subcommands `package`, `files`, `database`, and `models`

### Changes

- [#2064](https://gitlab.com/meltano/meltano/-/issues/2064) Print environment-specific instructions when `meltano upgrade` is run from inside Docker
- [#2013](https://gitlab.com/meltano/meltano/-/issues/2013) Have `meltano config` store in meltano.yml instead of system database by default
- [#2087](https://gitlab.com/meltano/meltano/-/issues/2087) Skip plugins that are not configurable or invokable when finding plugin by name in `meltano config` and `meltano invoke`

### Fixes

- [#2080](https://gitlab.com/meltano/meltano/-/issues/2080) Don't try to overwrite .gitignore when upgrading Meltano and project
- [#2065](https://gitlab.com/meltano/meltano/-/issues/2065) Don't have `meltano upgrade` complain when `meltano ui`'s `gunicorn` isn't running
- [#2085](https://gitlab.com/meltano/meltano/-/issues/2085) Don't change order of object and set values when meltano.yml is updated programatically
- [#2086](https://gitlab.com/meltano/meltano/-/issues/2086) Ensure "meltano config --format=json" prints actual JSON instead of Python object

## 1.34.2 - (2020-05-29)

---

### Fixes

- [#2076](https://gitlab.com/meltano/meltano/-/issues/2076) Fix bug that caused Airflow to look for DAGs in plugins dir instead of dags dir
- [#2077](https://gitlab.com/meltano/meltano/-/issues/2077) Fix potential dependency version conflicts by ensuring Meltano venv is not inherited by invoked plugins other than Airflow
- [#2075](https://gitlab.com/meltano/meltano/-/issues/2075) Update Airflow configand run `initdb` every time it is invoked
- [#2078](https://gitlab.com/meltano/meltano/-/issues/2078) Have Airflow DAG respect non-default system database URI set through `MELTANO_DATABASE_URI` env var or `--database-uri` option

## 1.34.1 - (2020-05-26)

---

### Fixes

- [#2063](https://gitlab.com/meltano/meltano/-/merge_requests/2063) Require `psycopg2-binary` instead of `psycopg2` so that build dependency `pg_config` doesn't need to be present on system

## 1.34.0 - (2020-05-26)

---

### New

- [!1664](https://gitlab.com/meltano/meltano/-/merge_requests/1664) Automatically populate `env` properties on newly added custom plugin `settings` in `meltano.yml`
- [!1664](https://gitlab.com/meltano/meltano/-/merge_requests/1664) Have `meltano config <plugin> list` print default value along with setting name and env var
- [!1664](https://gitlab.com/meltano/meltano/-/merge_requests/1664) Pass configuration environment variables when invoking plugins
- [!1664](https://gitlab.com/meltano/meltano/-/merge_requests/1664) Set `MELTANO_EXTRACTOR_NAME`, `MELTANO_EXTRACTOR_NAMESPACE`, and `MELTANO_EXTRACT_{SETTING...}` environment variables when invoking loader or transformer
- [!1664](https://gitlab.com/meltano/meltano/-/merge_requests/1664) Set `MELTANO_LOADER_NAME`, `MELTANO_LOADER_NAMESPACE`, and `MELTANO_LOAD_{SETTING...}` environment variables when invoking transformer
- [!1664](https://gitlab.com/meltano/meltano/-/merge_requests/1664) Allow dbt project dir, profiles dir, target, source schema, target schema, and models to be configured like any other plugin, with defaults based on pipeline-specific environment variables
- [#2029](https://gitlab.com/meltano/meltano/-/issues/2029) Allow target-postgres and target-snowflake schema to be overridden through config, with default based on pipeline's extractor's namespace
- [#2062](https://gitlab.com/meltano/meltano/-/issues/2062) Support `--database-uri` option and `MELTANO_DATABASE_URI` env var on `meltano init`
- [#2062](https://gitlab.com/meltano/meltano/-/issues/2062) Add support for PostgreSQL 12 as a system database by updating SQLAlchemy

### Changes

- [!1664](https://gitlab.com/meltano/meltano/-/merge_requests/1664) Infer compatibility between extractor and transform based on namespace rather than name
- [!1664](https://gitlab.com/meltano/meltano/-/merge_requests/1664) Determine transform dbt model name based on namespace instead of than replacing `-` with `_` in name
- [!1664](https://gitlab.com/meltano/meltano/-/merge_requests/1664) Don't pass environment variables with "None" values to plugins if variables were unset
- [!1664](https://gitlab.com/meltano/meltano/-/merge_requests/1664) Determine Meltano Analyze schema based on transformer's `target_schema` or loader's `schema` instead of `MELTANO_ANALYZE_SCHEMA` env var
- [#2053](https://gitlab.com/meltano/meltano/-/issues/2053) Bump dbt version to 0.16.1

### Fixes

- [#2059](https://gitlab.com/meltano/meltano/-/issues/2059) Properly handle errors in before/after install hooks

## 1.33.0 - (2020-05-21)

---

### Changes

- [#2028](https://gitlab.com/meltano/meltano/-/issues/2028) Improve descriptions and default values of `meltano add --custom` prompts

### Fixes

- [#2042](https://gitlab.com/meltano/meltano/-/issues/2042) Fix bug causing Connection Setup UI to fail when plugin docs URL is not set
- [#2045](https://gitlab.com/meltano/meltano/-/issues/2045) Hide plugin logo in UI if image file could not be found
- [#2043](https://gitlab.com/meltano/meltano/-/issues/2043) Use plugin name in UI when label is not set, instead of not showing anything
- [#2044](https://gitlab.com/meltano/meltano/-/issues/2044) Don't show button to open Log Modal on Pipelines page if pipeline has never run

## 1.32.1 - (2020-05-15)

---

### Fixes

- [#2024](https://gitlab.com/meltano/meltano/-/issues/2024) Have plugin venvs not inherit Meltano venv to prevent wrong versions of modules from being loaded

## 1.32.0 - (2020-05-11)

---

### New

- [#2019](https://gitlab.com/meltano/meltano/-/issues/2019) Ask for setting names when adding a new custom plugin

### Changes

- [#2011](https://gitlab.com/meltano/meltano/-/issues/2011) Make tap-gitlab private_token setting optional for easier extraction of public groups and projects
- [#2012](https://gitlab.com/meltano/meltano/-/issues/2012) Add target-jsonl loader

### Fixes

- [#2010](https://gitlab.com/meltano/meltano/-/issues/2010) Fix bug causing dot-separated config keys to not be nested in generated tap or target config
- [#2020](https://gitlab.com/meltano/meltano/-/issues/2020) Fix bug that caused `meltano select` to add `select` option to every plugin in `meltano.yml` instead of just the specified one
- [#2021](https://gitlab.com/meltano/meltano/-/issues/2021) Only ask for capabilities when adding a custom extractor, not a loader or other plugin

## 1.31.0 - (2020-05-04)

---

### Changes

- [#1987](https://gitlab.com/meltano/meltano/-/issues/1987) Restore GitLab and Zendesk data sources in UI
- [#2005](https://gitlab.com/meltano/meltano/-/issues/2005) Add "Don't see your data source here?" option in UI
- [#2008](https://gitlab.com/meltano/meltano/-/issues/2008) Clarify that pipelines UI only supports target-postgres
- [#2007](https://gitlab.com/meltano/meltano/-/issues/2007) Don't install airflow, dbt and target-postgres by default as part of 'meltano init'
- [#2007](https://gitlab.com/meltano/meltano/-/issues/2007) Only run 'airflow scheduler' as part of 'meltano ui' when airflow is installed
- [#2007](https://gitlab.com/meltano/meltano/-/issues/2007) Install airflow, dbt, and target-postgres on DigitalOcean images

## 1.30.1 - (2020-04-23)

---

### Fixes

- [#1985](https://gitlab.com/meltano/meltano/-/issues/1985) Fixed bug with Airflow installs WTForms 2.3.0 instead of 2.2.1, which is incompatible

## 1.30.0 - (2020-04-20)

---

### New

- [#1953](https://gitlab.com/meltano/meltano/-/issues/1953) Show design attribute descriptions in tooltips in report builder
- [#1787](https://gitlab.com/meltano/meltano/-/issues/1787) Show Shopify extractor in UI

### Changes

- [!1611](https://gitlab.com/meltano/meltano/-/merge_requests/1611) Only show design description if it is different from design label

## 1.29.1 - (2020-04-16)

---

### New

- [#1948](https://gitlab.com/meltano/meltano/-/issues/1948) Show Intercom button in bottom right on MeltanoData.com instances
- [#1930](https://gitlab.com/meltano/meltano/-/issues/1930) Add button to remove report from dashboard when editing dashboard
- [#1845](https://gitlab.com/meltano/meltano/-/issues/1845) Add button to delete report to report builder interface
- [#1849](https://gitlab.com/meltano/meltano/-/issues/1849) Add button to rename report to report builder interface
- [#1951](https://gitlab.com/meltano/meltano/-/issues/1951) Add button to edit dashboard name and description to dashboard page

### Changes

- [!1607](https://gitlab.com/meltano/meltano/-/merge_requests/1607) Move date range picker into results area of report builder interface
- [!1608](https://gitlab.com/meltano/meltano/-/merge_requests/1608) Make report title more prominent in report builder

## 1.29.0 - (2020-04-13)

---

## 1.28.1 - (2020-04-09)

---

### New

- [#1940](https://gitlab.com/meltano/meltano/-/issues/1940) Show Google Ads extractor in UI

### Changes

- [#1941](https://gitlab.com/meltano/meltano/-/issues/1941) Suggest disabling ad blocker if inline docs iframe for an Ads or Analytics extractor failed to load
- [#1667](https://gitlab.com/meltano/meltano/-/issues/1667) Have 'meltano init' create system database and install airflow, dbt, and target-postgres plugins

### Fixes

- [#1942](https://gitlab.com/meltano/meltano/-/issues/1942) Ensure navigation bar is hidden in production when docs are viewed inline

## 1.28.0 - (2020-04-06)

---

### New

- [#1937](https://gitlab.com/meltano/meltano/-/issues/1937) Add optional `plugin_type` argument to `meltano install` to only (re)install plugins of a certain type

### Fixes

- [#1938](https://gitlab.com/meltano/meltano/-/issues/1938) Display error message when viewing dashboard before pipeline has run

## 1.27.3 - (2020-04-02)

---

### Fixes

- [#1938](https://gitlab.com/meltano/meltano/-/issues/1938) Fix regression causing dashboards and reports not to load when readonly mode is enabled (like on the demo instance)

## 1.27.2 - (2020-04-02)

---

### Fixes

- [#1936](https://gitlab.com/meltano/meltano/-/issues/1936) Fix regression causing UI to fail when analytics/tracking is enabled

## 1.27.1 - (2020-04-02)

---

### New

- [#1477](https://gitlab.com/meltano/meltano/-/issues/1477) Allow read-only mode and authentication to be used at the same time, to allow anonymous read-only access and only require authentication for write actions.
- [#1914](https://gitlab.com/meltano/meltano/-/issues/1914) Allow default dashboards and reports to be updated in place if package contains snapshots of older versions
- [#1933](https://gitlab.com/meltano/meltano/-/issues/1933) Allow Meltano UI Google Analytics ID to be overridden using environment variable

### Changes

- [#1896](https://gitlab.com/meltano/meltano/-/issues/1896) Set pipeline update interval to daily by default, to start after first successful manual run
- [#1888](https://gitlab.com/meltano/meltano/-/issues/1888) Explain in "Edit Connection" button tooltip why it may be disabled
- [#1890](https://gitlab.com/meltano/meltano/-/issues/1890) Clarify that changing Start Date requires a new pipeline to be set up
- [#1892](https://gitlab.com/meltano/meltano/-/issues/1892) Clarify in Run Log modal that the "Explore" button can also be found on the Connections page
- [#1891](https://gitlab.com/meltano/meltano/-/issues/1891) Show data source logo and label in Run Log modal header insteadof pipeline ID
- [#1893](https://gitlab.com/meltano/meltano/-/issues/1893) Hide "Download Log" button while pipeline is running instead of disabling it
- [#1894](https://gitlab.com/meltano/meltano/-/issues/1894) Suggest connecting a data source on Pipelines page when there are no pipelines yet
- [#1912](https://gitlab.com/meltano/meltano/-/issues/1912) Suggest user gets in touch if the report they're looking for is not included by default

### Fixes

- [#1911](https://gitlab.com/meltano/meltano/-/issues/1911) Display "Last updated: Updating..." instead of "Last updated: 1969-12-31" on reports while pipeline is running
- [#1910](https://gitlab.com/meltano/meltano/-/issues/1910) Fix pipeline "Start date" and report "Data starting from" off-by-1 errors caused by timezone differences

## 1.27.0 - (2020-03-30)

---

### Changes

- [#1909](https://gitlab.com/meltano/meltano/-/issues/1909) Suggest disabling ad blocker if request related to an Ads or Analytics extractor was blocked by browser
- [#1886](https://gitlab.com/meltano/meltano/-/issues/1886) Don't prepopulate date fields that are not required and are better left blank
- [#1887](https://gitlab.com/meltano/meltano/-/issues/1887) Hide End Date fields in connection setup since our end-users will want to import everything
- [#1905](https://gitlab.com/meltano/meltano/-/issues/1905) Hide Google Analytics Reports field from UI since startup founder end-users will stick with default

### Fixes

- [#1920](https://gitlab.com/meltano/meltano/-/issues/1920) Fix extractor logo on Google Analytics Explore page
- [#1895](https://gitlab.com/meltano/meltano/-/issues/1895) Fix bug causing newly created pipeline not to show as running when it is
- [#1906](https://gitlab.com/meltano/meltano/-/issues/1906) Fix "Test Connection" for extractors that require a file to be uploaded, like Google Analytics
- [#1931](https://gitlab.com/meltano/meltano/-/issues/1931) Validate uploaded file path when saving or testing connection settings

## 1.26.2 - (2020-03-26)

---

### Fixes

- [#1883](https://gitlab.com/meltano/meltano/-/issues/1883) Fix dashboard and embedded reports failing to load when design has no joins

## 1.26.1 - (2020-03-26)

---

### Changes

- [#1854](https://gitlab.com/meltano/meltano/-/issues/1854) Remove non-marketing-sales data sources from UI
- [#1881](https://gitlab.com/meltano/meltano/-/issues/1881) Store in system database when user was last active
- [#1846](https://gitlab.com/meltano/meltano/-/issues/1846) Freeze reports with relative date filters in time when shared or embedded
- [#1847](https://gitlab.com/meltano/meltano/-/issues/1847) Show date range on embedded reports and dashboards
- [#1847](https://gitlab.com/meltano/meltano/-/issues/1847) Show date range on reports on dashboards

## 1.26.0 - (2020-03-23)

---

### Changes

- [#1188](https://gitlab.com/meltano/meltano/-/issues/1188) Allow sorting by timeframe period columns (e.g. "Creation Date: Month", "Creation Date: Year")
- [#1873](https://gitlab.com/meltano/meltano/-/issues/1873) Display error message when viewing model/design/report before pipeline has run
- [#1874](https://gitlab.com/meltano/meltano/-/issues/1874) Print full error when initial model compilation fails
- [#1875](https://gitlab.com/meltano/meltano/-/issues/1875) Automatically run query when sorting is changed
- [#1876](https://gitlab.com/meltano/meltano/-/issues/1876) Don't store Analyze UI state in report file
- [#1877](https://gitlab.com/meltano/meltano/-/issues/1877) Allow designs to reference the same table more than once
- [#1878](https://gitlab.com/meltano/meltano/-/issues/1878) Recompile models when meltano is upgraded

## 1.25.1 - (2020-03-19)

---

### New

- [#1799](https://gitlab.com/meltano/meltano/issues/1799) Improve date range UX by displaying the date range associated with each attribute in the `<select>` (previously the user had to manually check each one-by-one to see if it had an associated date range filter)

### Changes

- [#1799](https://gitlab.com/meltano/meltano/issues/1799) Update "Date Range(s)" button label to account for pluralization
- [#1799](https://gitlab.com/meltano/meltano/issues/1799) Fallback to inline text and only display the date range `<select>` if there are two or more date ranges to filter on
- [#1799](https://gitlab.com/meltano/meltano/issues/1799) Update date range picker to initialize at the first attribute with a valid date range
- [#1799](https://gitlab.com/meltano/meltano/issues/1799) Update the Report Builder's "jump to date range dropdown" buttons (small calendar icon button associated with the left pane's attribute items) to automatically focus the date range that's associated

### Fixes

- [#1872](https://gitlab.com/meltano/meltano/-/issues/1872) Delete state left over from different pipeline run for same extractor
- [#1779](https://gitlab.com/meltano/meltano/-/issues/1779) Fix loading report directly by URL when design request completes before reports request

## 1.25.0 - (2020-03-16)

---

### New

- [#1843](https://gitlab.com/meltano/meltano/issues/1843) Update the Google Ads Extractor selected attributes definition to also extract the Ad Network and Device segments for the Ads Performance Reports.

### Changes

- [#1852](https://gitlab.com/meltano/meltano/-/issues/1852) Move Pipelines after Connections in navbar
- [#1850](https://gitlab.com/meltano/meltano/-/issues/1850) Rename Connections tab "Connection" and "Pipeline" buttons to "Edit Connection", and "View Pipeline"
- [#1856](https://gitlab.com/meltano/meltano/-/issues/1856) Remove "Custom" data source option from UI
- [#1867](https://gitlab.com/meltano/meltano/-/issues/1867) Make timeframe table headings more human-friendly

### Fixes

- [#1848](https://gitlab.com/meltano/meltano/-/issues/1848) Fix Explore page "Report Builder" column loading when model name and model topic name do not match

## 1.24.1 - (2020-03-12)

---

### New

- [!1523](https://gitlab.com/meltano/meltano/merge_requests/1523) Add support for relative date filter definitions to Meltano Filters. That means that filters over dates and times can have a `[+-]N[dmy]` format instead of a fixed date. That allows Meltano to generate a date relative to a pivot date provided by in the query definition or `NOW()`.
- [#1830](https://gitlab.com/meltano/meltano/issues/1830) Add relative vs. absolute date ranges to date range picker of Report Builder

### Changes

- [#1830](https://gitlab.com/meltano/meltano/issues/1830) Update date ranges calendars with "Today" marker for improved UX

## 1.24.0 - (2020-03-09)

---

### Changes

- [#1831](https://gitlab.com/meltano/meltano/issues/1831) Change main navigation "Reports" to "Explore" and update its nested CTAs to link to a landing page per data source
- [#1705](https://gitlab.com/meltano/meltano/issues/1705) Remove `meltano permissions` feature now that it has been extracted into https://gitlab.com/gitlab-data/permifrost.
- Updated "Report Builder" page with a header to better communicate what the page is for.

### Fixes

- [#1840](https://gitlab.com/meltano/meltano/-/issues/1840) Format InputDateIso8601 value as YYYY-MM-DD since a full timestamp value could represent a different date in UTC and local timezone
- [#1842](https://gitlab.com/meltano/meltano/issues/1842) Fix empty filter attributes bug for non-join designs

## 1.23.2 - (2020-03-05)

---

### New

- [#1820](https://gitlab.com/meltano/meltano/issues/1820) Add Vertical Bar chart type to Report chart options

### Changes

- [#1820](https://gitlab.com/meltano/meltano/issues/1820) Updated chart type selection as a dropdown for improved UX (ensures the chart icon is adorned with its label)

### Fixes

- [#1837](https://gitlab.com/meltano/meltano/issues/1837) Fix tap-mongodb database name setting
- [#1838](https://gitlab.com/meltano/meltano/issues/1838) Properly handle dates and timezones in date range picker
- [#1838](https://gitlab.com/meltano/meltano/issues/1838) Ensure records on boundary dates are included when using date range picker with column of type "time"

## 1.23.1 - (2020-03-04)

---

### Fixes

- [#1836](https://gitlab.com/meltano/meltano/issues/1820) Don't crash when gunicorn is sent HUP signal to reload Meltano service

## 1.23.0 - (2020-03-02)

---

### New

- [#1601](https://gitlab.com/meltano/meltano/issues/1601) Add Explore landing pages per data source to act as an aggregate jump-off point to related dashboards, reports, report templates, and more

### Changes

- [#1601](https://gitlab.com/meltano/meltano/issues/1601) Change "Reports" CTA in each Pipeline and the JobLog modal to link to its corresponding and newly added Explore page
- [#1698](https://gitlab.com/meltano/meltano/issues/1698) Change information architecture to separate Connections and Pipelines into distinct pages

### Fixes

- [#1811](https://gitlab.com/meltano/meltano/issues/1811) Fix an issue when installing a custom plugin.
- [#1794](https://gitlab.com/meltano/meltano/issues/1794) Remove the notification field when notifications are disabled.
- [#1815](https://gitlab.com/meltano/meltano/issues/1815) Fix `mapActions` misplacement in `computed` vs. `methods`
- [#1468](https://gitlab.com/meltano/meltano/issues/1468) Update asn1crypto to get Meltano to work on macOS Catalina

## 1.22.2 - (2020-02-27)

---

### Fixes

- [#1809](https://gitlab.com/meltano/meltano/issues/1809) Fix LogModal padding render issue and `TypeError` with proper conditional check prior to dereferencing
- [#1810](https://gitlab.com/meltano/meltano/issues/1810) Fix an issue where Notifications would not be sent when the application used multiple workers

## 1.22.1 - (2020-02-26)

---

### New

- [#1783](https://gitlab.com/meltano/meltano/issues/1873) Add Shopify extractor as a hidden plugin
- [#1499](https://gitlab.com/meltano/meltano/issues/1499) Add date range selector to Analyze UI (requires a `type=date` or `type=time` in each model needing this functionality)

### Changes

- [#1777](https://gitlab.com/meltano/meltano/issues/1777) Update Meltano Analyze to only preselect the first column and aggregate attributes when no attributes have a `require`d setting
- [#1796](https://gitlab.com/meltano/meltano/issues/1796) Update date range and filter changes to trigger autorun if enabled

### Fixes

- [#1798](https://gitlab.com/meltano/meltano/issues/1798) Add OK button to toasts that couldn't be dismissed previously, to prevent them from getting in the way of modal buttons
- [#1803](https://gitlab.com/meltano/meltano/issues/1803) Ensure SMTP credentials can be set via environment variables
- [#1778](https://gitlab.com/meltano/meltano/issues/1778) Fix missing pipeline date when visiting page directly from URL

## 1.22.0 - (2020-02-24)

---

### New

- [#1646](https://gitlab.com/meltano/meltano/issues/1646) Add default Stripe dashboard
- [#1759](https://gitlab.com/meltano/meltano/issues/1759) Add default reports and dashboard for Google Ads data
- [#1775](https://gitlab.com/meltano/meltano/issues/1775) Add default dashboard for GitLab extractor
- [#1714](https://gitlab.com/meltano/meltano/issues/1714) Add support for a `required` setting in Models so Analyze can still work with more complex reporting scenarios (Facebook and Google Adwords need this)
- [#1780](https://gitlab.com/meltano/meltano/issues/1780) Add default reports and dashboard for Facebook Ads data

## 1.21.2 - (2020-02-18)

---

### New

- [#1740](https://gitlab.com/meltano/meltano/issues/1740) Add "Sharing Reports and Dashboards" section to Getting Started guide
- [#1484](https://gitlab.com/meltano/meltano/issues/1484) Add a subscription field to be notified when a Pipeline will be completed.

### Changes

- [#1740](https://gitlab.com/meltano/meltano/issues/1740) Update Getting Started guide screenshots with up-to-date UI

### Fixes

- [#1751](https://gitlab.com/meltano/meltano/issues/1751) Custom report ordering now works based on user customization
- [#1756](https://gitlab.com/meltano/meltano/issues/1756) Fix embed app to properly render based on `report` or `dashboard` type

## 1.21.1 - (2020-02-17)

---

### Fixes

- [#1754](https://gitlab.com/meltano/meltano/issues/1754) Fix duplicate "Share" button and Reports dropdown clipping issue

## 1.21.0 - (2020-02-17)

---

### New

- [#609](https://gitlab.com/meltano/meltano/issues/609) Add the Google Ads Extractor to Meltano as a hidden plugin. It will be fully enabled on Meltano UI once OAuth support is added. It uses the tap defined in https://gitlab.com/meltano/tap-adwords/
- [#1693](https://gitlab.com/meltano/meltano/issues/1693) Add default transformations for the Google Ads Extractor. They are using the dbt package defined in https://gitlab.com/meltano/dbt-tap-adwords
- [#1694](https://gitlab.com/meltano/meltano/issues/1694) Add default Meltano Models for the Google Ads Extractor. They are defined in https://gitlab.com/meltano/model-adwords
- [#1695](https://gitlab.com/meltano/meltano/issues/1695) Add documentation for the Google Ads Extractor
- [#1723](https://gitlab.com/meltano/meltano/issues/1723) Add various mobile and widescreen related style tweaks to improve base layout at mobile and widescreen widths

### Changes

- [!1460](https://gitlab.com/meltano/meltano/merge_requests/1460) Remove the FTP access from Meltano hosted instances
- [#1629](https://gitlab.com/meltano/meltano/issues/1629) Add "Share Dashboard" functionality
- [#1629](https://gitlab.com/meltano/meltano/issues/1629) Update report "Embed" button to "Share" and include a share link to accompany the embed snippet

### Fixes

- [#1680](https://gitlab.com/meltano/meltano/issues/1680) Fix initial "Last Run" button of a pipeline run to properly open the corresponding job log

## 1.20.1 - (2020-02-13)

---

### New

- [#1650](https://gitlab.com/meltano/meltano/issues/1650) create TOS page and add TOS link to website footer

### Changes

- [#1681](https://gitlab.com/meltano/meltano/issues/1681) Update `transform` during pipeline save to conditionally set `skip` vs. `run` to prevent wasted cycles for extractors that lack transformations
- [#1696](https://gitlab.com/meltano/meltano/issues/1696) Update dashboards list to be alphabetically sorted
- [#1710](https://gitlab.com/meltano/meltano/issues/1710) Hide `tap-fastly` in UI

### Fixes

- [#1696](https://gitlab.com/meltano/meltano/issues/1696) Fix duplicate chart renders when dashboard is loaded
- [#1696](https://gitlab.com/meltano/meltano/issues/1696) Fix "Add to Dashboards" button when loading an existing report (additionally updated `disabled` button states)
- [#1711](https://gitlab.com/meltano/meltano/issues/1711) Disable fields of all kinds when a plugin setting is protected or set in env or meltano.yml
- [#1712](https://gitlab.com/meltano/meltano/issues/1712) Fix lock icon tooltip message on plugin settings that were set in env or meltano.yml
- [#1677](https://gitlab.com/meltano/meltano/issues/1677) Properly represent values of boolean settings that were set using environment verariables in UI

## 1.20.0 - (2020-02-10)

---

### New

- [#1682](https://gitlab.com/meltano/meltano/issues/1682) Use human-readable update interval labels

### Changes

- [#1514](https://gitlab.com/meltano/meltano/issues/1514) Remove DBT docs integration
- [#1679](https://gitlab.com/meltano/meltano/issues/1679) Prevent the `hidden` settings from being sent to the front-end, potentially causing configuration failure

### Fixes

- [#1675](https://gitlab.com/meltano/meltano/issues/1675) Fix future grant diffing for databases and schemas
- [#1674](https://gitlab.com/meltano/meltano/issues/1674) Fix duplicate pipelines bug resulting from recent addition to view and update existing connections

## 1.19.2 - (2020-02-06)

---

### Fixes

- [#1672](https://gitlab.com/meltano/meltano/issues/1672) Pin Werkzeug version to 0.16.1 since 1.0.0 is unsupported by Flask-BabelEx

## 1.19.1 - (2020-02-06)

---

### Fixes

- [#1671](https://gitlab.com/meltano/meltano/issues/1671) Fix error handling bug that caused a console error that impacted further UI interaction

## 1.19.0 - (2020-02-06)

---

### New

- [#1545](https://gitlab.com/meltano/meltano/issues/1545) Add read-only report embed functionality via embeddable `iframe` copy-to-clipboard snippet
- [#1606](https://gitlab.com/meltano/meltano/issues/1606) Update UI after successful plugin configuration with auto installed reports and dashboards
- [#1614](https://gitlab.com/meltano/meltano/issues/1614) Add 'Fix Connection' and 'View Connection' CTAs to Integrations with corresponding pipelines
- [#1550](https://gitlab.com/meltano/meltano/issues/1550) Add the Meltano OAuth Service integration to manage the OAuth flow in the plugin configuration

### Changes

- [#1594](https://gitlab.com/meltano/meltano/issues/1594) Improve onboarding UX by moving the "Update Interval" selection to a post-successful-pipeline action
- [#1594](https://gitlab.com/meltano/meltano/issues/1594) Update pipelines to be sorted alphabetically to match data sources organization
- [#1659](https://gitlab.com/meltano/meltano/issues/1659) Update query attribute toggling and results UX when autorun query is on (via 500ms debounce)
- [#1475](https://gitlab.com/meltano/meltano/issues/1475) GitLab extractor in the UI steers user towards a single data source

### Fixes

- [#1657](https://gitlab.com/meltano/meltano/issues/1657) Fix `update_dashboard` error when payload lacked a `new_settings` key
- [#1602](https://gitlab.com/meltano/meltano/issues/1602) Fix instances where `<a disabled='...'>` vs. `<button disabled='...'>` didn't functionally disable the button (previously they were only disabled visually)
- [#1656](https://gitlab.com/meltano/meltano/issues/1656) Fix conditional header in docs to support Meltano.com and inline docs within the Meltano app

## 1.18.0 - (2020-02-03)

---

### New

- [#1154](https://gitlab.com/meltano/meltano/issues/1154) Adds non-dry mode to `meltano permissions` on Snowflake so that queries can be executed
- [#1578](https://gitlab.com/meltano/meltano/issues/1578) User can request help to delete their data from their MeltanoData instance

### Changes

- [#1516](https://gitlab.com/meltano/meltano/issues/1516) Pipelines now show extractor label rather than name
- [#1652](https://gitlab.com/meltano/meltano/issues/1652) Removes the `--full-refresh` command from `meltano permissions`

### Fixes

- [#1595](https://gitlab.com/meltano/meltano/issues/1595) Updates `meltano permissions` to only revoke permissions on databases defined in the spec
- [#1588](https://gitlab.com/meltano/meltano/issues/1588) Update `scrollTo` behavior in Job Log to work across browsers
- [#1660](https://gitlab.com/meltano/meltano/issues/1660) Fix minor action/mutation bug when loading a report in Analyze
- [#1607](https://gitlab.com/meltano/meltano/issues/1607) Fix inaccurate error during report additions/removal from dashboards (via refactor SSOT reports store)

## 1.17.1 - (2020-01-29)

---

### Changes

- [#1625](https://gitlab.com/meltano/meltano/issues/1625) Update docs on meltano.com to only include extractors and loaders provided in the hosted version of Meltano.
- [#1590](https://gitlab.com/meltano/meltano/issues/1590) Add additional targets to `dbt clean`
- [#1655](https://gitlab.com/meltano/meltano/issues/1655) Add UX message to close buttons in Job Log Modal to reinforce that the pipeline still runs after closing (Ben's hover idea)

### Fixes

- [#1618](https://gitlab.com/meltano/meltano/issues/1618) Fix an issue where an expired session would not redirect to the Login page
- [#1630](https://gitlab.com/meltano/meltano/issues/1630) Fix an integrations setup bug that prevented subsequent pipelines to be created unless a full page refresh occurred

## 1.17.0 - (2020-01-27)

---

### New

- [#1462](https://gitlab.com/meltano/meltano/issues/1462) User will be able to reorder dashboard reports
- [#1482](https://gitlab.com/meltano/meltano/issues/1482) Add future grants and revocations for schemas, tables, and views for roles in the `meltano permissions` command
- [#1376](https://gitlab.com/meltano/meltano/issues/1376) Add last updated date to reports
- [#1409](https://gitlab.com/meltano/meltano/issues/1409) Add data start date to Analysis page

- [#1241](https://gitlab.com/meltano/meltano/issues/1241) Add `dashboard` plugin type to enable bundling curated reports and dashboards for data sources
- [#1241](https://gitlab.com/meltano/meltano/issues/1241) Add `--include-related` flag to `meltano add` and `meltano install` to automatically install related plugins based on namespace
- [#1241](https://gitlab.com/meltano/meltano/issues/1241) Add default dashboard and reports for Google Analytics

### Changes

- [#1481](https://gitlab.com/meltano/meltano/issues/1481) Add table and view revocations for roles in the `meltano permissions` command
- [#1459](https://gitlab.com/meltano/meltano/issues/1459) Users can no longer install tap-carbon-intensity from the UI

### Fixes

- [#1600](https://gitlab.com/meltano/meltano/issues/1600) Fix tooltip for Data Source "Connect" buttons
- [#1605](https://gitlab.com/meltano/meltano/issues/1605) Fix an infinite loop causing extraneous API calls to the configuration endpoint
- [#1561](https://gitlab.com/meltano/meltano/issues/1561) Fix `onFocusInput()` to properly focus-and-auto-scroll to `<input type='file'>`s in the data source docs UI
- [#1561](https://gitlab.com/meltano/meltano/issues/1561) Fix `<input type='file'>` styling to better accommodate flexible widths

## 1.16.1 - (2020-01-23)

---

### New

- [#1592](https://gitlab.com/meltano/meltano/issues/1592) Add MAX and MIN aggregate functions to Meltano Models
- [#1552](https://gitlab.com/meltano/meltano/issues/1552) Add "Custom" data source CTA to link to the create custom data source docs
- [#1462](https://gitlab.com/meltano/meltano/issues/1462) User will be able to reorder dashboard reports

### Changes

- [#1510](https://gitlab.com/meltano/meltano/issues/1510) Remove breadcrumbs (not currently useful)
- [#1589](https://gitlab.com/meltano/meltano/issues/1589) Add dbt-specific files to a .gitignore
- [#1402](https://gitlab.com/meltano/meltano/issues/1402) Onboarding redesign to minimize steps and friction ('Extractors' as 'Data Sources', pipelines are secondary to 'Data Source' integrations, and removed loader, transform, and pipeline name as editable in favor of preselected values in accordance with our hosted solution)
- [#1402](https://gitlab.com/meltano/meltano/issues/1402) Local development now requires `.env` to connect a `target-postgres` loader (docs update to follow in [#1586](https://gitlab.com/meltano/meltano/issues/1586) )
- [#1410](https://gitlab.com/meltano/meltano/issues/1410) Update the Design UI to expose timeframes explicitly

### Fixes

- [#1573](https://gitlab.com/meltano/meltano/issues/1573) Fix docs `shouldShowNavbar` conditional and improve query string `embed=true` parsing
- [#1579](https://gitlab.com/meltano/meltano/issues/1579) Make color contrast for CTA buttons accessible
- [#1410](https://gitlab.com/meltano/meltano/issues/1410) Fix a problem with Report that has timeframes selections

### Breaks

## 1.16.0 - (2020-01-20)

---

### New

- [#1556](https://gitlab.com/meltano/meltano/issues/1556) Add default transformations for the Facebook Ads Extractor. They are using the dbt package defined in https://gitlab.com/meltano/dbt-tap-facebook
- [#1557](https://gitlab.com/meltano/meltano/issues/1557) Add default Meltano Models for the Facebook Ads Extractor. They are defined in https://gitlab.com/meltano/model-facebook
- [#1560](https://gitlab.com/meltano/meltano/issues/1560) Make the Facebook Ads Extractor available by default on Meltano UI

### Changes

- [#1541](https://gitlab.com/meltano/meltano/issues/1541) Revert `tap-csv`'s `kind: file` to text input for `csv_files_definition` as we don't fully support `tap-csv` via the UI with single (definition json) and multiple (csv files) file uploading
- [#1477](https://gitlab.com/meltano/meltano/issues/1477) Add a `read-only` mode to Meltano to disable all modifications from the UI

### Fixes

### Breaks

## 1.15.1 - (2020-01-16)

---

### New

- [#608](https://gitlab.com/meltano/meltano/issues/608) Add the Facebook Ads Extractor to Meltano as a hidden plugin. It will be fully enabled on Meltano UI once bundled Transformations and Models are added. It uses the tap defined in https://gitlab.com/meltano/tap-facebook/
- [meltano/model-stripe#2](https://gitlab.com/meltano/model-stripe/issues/2) Add timeframes to the Stripe models
- [#1533](https://gitlab.com/meltano/meltano/issues/1533) Add documentation for the Facebook Ads Extractor

### Changes

- [#1527](https://gitlab.com/meltano/meltano/issues/1527) Update the dashboard modal header to properly differentiate between "Create" and "Edit"
- [#1456](https://gitlab.com/meltano/meltano/issues/1456) 404 Error page now has better back functionality and ability to file new issues directly from the page

### Fixes

- [#1538](https://gitlab.com/meltano/meltano/issues/1538) Fix timeframes not properly displaying on the base table
- [#1574](https://gitlab.com/meltano/meltano/issues/1574) Fix an issue with Meltano crashing after a succesful login
- [#1568](https://gitlab.com/meltano/meltano/issues/1568) Restore support for custom plugins that don't have their available settings defined in discovery.yml

## 1.15.0 - (2020-01-13)

---

### New

- [#1483](https://gitlab.com/meltano/meltano/issues/1483) Add login audit columns to track last login time
- [#1480](https://gitlab.com/meltano/meltano/issues/1480) Add tests to `meltano permissions` command for Snowflake
- [#1392](https://gitlab.com/meltano/meltano/issues/1392) Add inline docs to Extractor configurations in iteration toward improving data setup onboarding

### Changes

- [#1480](https://gitlab.com/meltano/meltano/issues/1480) Add schema revocations for roles in the `meltano permissions` command
- [#1458](https://gitlab.com/meltano/meltano/issues/1458) Remove tap-carbon-intensity-sqlite model from default installation
- [#1458](https://gitlab.com/meltano/meltano/issues/1458) Update docs to reflect new getting started path and updated screenshots
- [#1513](https://gitlab.com/meltano/meltano/issues/1513) Remove dead code related to `/model` route that we no longer link to in favor of the contextual Analyze CTAs and the `MainNav.vue`'s Analyze dropdown
- [#1542](https://gitlab.com/meltano/meltano/issues/1542) Update version, logout, and help UI partial (upper right) to have less prominence and more clearly communicate the "Sign Out" action

### Fixes

- [#1480](https://gitlab.com/meltano/meltano/issues/1480) Fix database revocations corner case for roles in the `meltano permissions` command
- [#1553](https://gitlab.com/meltano/meltano/issues/1553) Fix bug occurring when loading a report that lacks join tables
- [#1540](https://gitlab.com/meltano/meltano/issues/1540) Meltano Analyze will now leverage Pipelines instead of Loaders in the connection dropdown
- [#1540](https://gitlab.com/meltano/meltano/issues/1540) Meltano Analyze will now infer the connection to use instead of it being provided by the user

### Breaks

## 1.14.3 - (2020-01-09)

---

### Fixes

- [#1521](https://gitlab.com/meltano/meltano/issues/1521) Sanitize user-submitted string before using it in file path

## 1.14.2 - (2020-01-09)

---

### New

- [#1391](https://gitlab.com/meltano/meltano/issues/1391) Lock all settings that are controlled through environment variables
- [#1393](https://gitlab.com/meltano/meltano/issues/1393) Add contextual Analyze CTAs for each Pipeline in the Pipelines list
- [#1551](https://gitlab.com/meltano/meltano/issues/1551) Add dbt clean before compile and runs

### Changes

- [#1424](https://gitlab.com/meltano/meltano/issues/1424) Update pipeline elapsed time display to be more human friendly

### Fixes

- [#1430](https://gitlab.com/meltano/meltano/issues/1430) Fix the state not stored for pipelines when Transforms run
- [#1448](https://gitlab.com/meltano/meltano/issues/1448) Fix `AnalyzeList.vue` to display message and link when lacking contextual models

### Breaks

## 1.14.1 - (2020-01-06)

---

### Fixes

- [#1520](https://gitlab.com/meltano/meltano/issues/1520) Fix bug when updating a dashboard that could undesirably overwrite another existing dashboard

### Breaks

## 1.14.0 - (2019-12-30)

---

### New

- [#1461](https://gitlab.com/meltano/meltano/issues/1461) Display toasted notification for report adding to dashboard
- [#1419](https://gitlab.com/meltano/meltano/issues/1419) Add ability to edit and delete dashboards
- [#1411](https://gitlab.com/meltano/meltano/issues/1411) Add download log button to Job Log Modal

### Changes

- [#1311](https://gitlab.com/meltano/meltano/issues/1311) Remove unused meltano/meltano/runner docker image
- [#1502](https://gitlab.com/meltano/meltano/issues/1502) Update configuration file uploads to occur on save vs. file picker completion

### Fixes

- [#1518](https://gitlab.com/meltano/meltano/issues/1518) Fix bug that caused all text fields to show up as required in configuration modals
- [#1446](https://gitlab.com/meltano/meltano/issues/1446) Fix bug that could result in a broken report when the report URL was manually modified
- [#1411](https://gitlab.com/meltano/meltano/issues/1411) Fix bug when reading too large a job log file

## 1.13.0 - (2019-12-23)

---

### New

- [#1269](https://gitlab.com/meltano/meltano/issues/1269) Add `kind: file` so single file uploads can be used with extractors (`tap-google-analytics`'s `key_file_location` is the first user)
- [#1494](https://gitlab.com/meltano/meltano/issues/1494) Add `LIKE` options to Analyze Filter UI so users better understand what filtering patterns are available

### Changes

- [#1399](https://gitlab.com/meltano/meltano/issues/1399) Log Modal now has a prompt to explain potential factors in required time for pipelines to complete
- [#1433](https://gitlab.com/meltano/meltano/issues/1433) Remove `/orchestrate` route and thus the Airflow iframe as this is overkill for our current target users

### Fixes

- [#1434](https://gitlab.com/meltano/meltano/issues/1434) Fix Analyze CTAs to only enable if at least one related pipeline has succeeded
- [#1447](https://gitlab.com/meltano/meltano/issues/1447) Various fixes around loading and reloading reports to mitigate false positive `sqlErrorMessage` conditions
- [#1509](https://gitlab.com/meltano/meltano/issues/1509) Allow plugin profile config to be set through meltano.yml

## 1.12.2 - (2019-12-20)

---

### New

- [#1437](https://gitlab.com/meltano/meltano/issues/1437) Users can now share their dashboards with an automatically generated email

### Changes

- [#1466](https://gitlab.com/meltano/meltano/issues/1466) Filters now have clear language and indiciation that they use AND for chaining
- [#1464](https://gitlab.com/meltano/meltano/issues/1464) Remove the "only" option for transforms in Create Pipeline form

- [#1399](https://gitlab.com/meltano/meltano/issues/1399) Log Modal now has a prompt to explain potential factors in required time for pipelines to complete
- [#1431](https://gitlab.com/meltano/meltano/issues/1431) Add "pipeline will still run if modal is closed" message in the Job Log Modal

### Changes

- [#1422](https://gitlab.com/meltano/meltano/issues/1422) Update start date field to have a recommendation

### Fixes

- [#1447](https://gitlab.com/meltano/meltano/issues/1447) Various fixes around loading and reloading reports to mitigate false positive `sqlErrorMessage` conditions
- [#1443](https://gitlab.com/meltano/meltano/issues/1443) Fix tooltip clipping in modals
- [#1500](https://gitlab.com/meltano/meltano/issues/1500) Fix `meltano install` not running the migrations.

## 1.12.1 - (2019-12-18)

---

### Changes

- [#1403](https://gitlab.com/meltano/meltano/issues/1403) Remove "Orchestrate", "Model", and "Notebook" from the main navigation until each respective UI is more useful (the `/orchestrate` and `/model` routes still exist)
- [#1476](https://gitlab.com/meltano/meltano/issues/1476) Add database and warehouse revocations for roles in the `meltano permissions` command
- [#1473](https://gitlab.com/meltano/meltano/issues/1473) Update Release issue template to recent guidelines

## 1.12.0 - (2019-12-16)

---

### New

- [#1374](https://gitlab.com/meltano/meltano/issues/1374) Add role revocation for users and roles in the `meltano permissions` command
- [#1377](https://gitlab.com/meltano/meltano/issues/1377) Document cleanup steps after MeltanoData testing
- [#1438](https://gitlab.com/meltano/meltano/issues/1438) Add documentation for DNS spoofing error
- [#1436](https://gitlab.com/meltano/meltano/issues/1436) Add video walkthrough on how to setup Google Analytics so that the Meltano Extractor can be able to access the Google APIs and the Google Analytics data.

### Changes

- [#1350](https://gitlab.com/meltano/meltano/issues/1350) Switch to all lower case for Snowflake permission comparisons in the `meltano permissions` command
- [#1449](https://gitlab.com/meltano/meltano/issues/1449) Hide the Marketo Extractor form Meltano UI
- [#1397](https://gitlab.com/meltano/meltano/issues/1397) Optimize workflow for MeltanoData setup
- [#1423](https://gitlab.com/meltano/meltano/issues/1423) Update sidebar and docs to include Ansible

## 1.11.2 - (2019-12-13)

---

### Changes

- [#1435](https://gitlab.com/meltano/meltano/issues/1435) Change "Model" to "Analyze" so the Pipeline CTA is actionable and less abstract
- [#1432](https://gitlab.com/meltano/meltano/issues/1432) Changed "Close" to "Back" in Log Modal to help mitigate "Am I ending the pipeline?" concerns

### Fixes

- [#1439](https://gitlab.com/meltano/meltano/issues/1439) Fix relative elapsed time since last run time display in the Pipelines UI
- [#1441](https://gitlab.com/meltano/meltano/issues/1441) Fix auto advance to "Create Pipeline" when coming from "Load" step (previously "Transform" step, but this has been removed from the UI)
- [#1440](https://gitlab.com/meltano/meltano/issues/1440) Allow installed plugins to appear in UI even if hidden in configuration

## 1.11.1 - (2019-12-12)

---

### New

- [#1351](https://gitlab.com/meltano/meltano/issues/1351) Add "Create Meltano Account" promo for `meltano.meltanodata.com`
- [#1055](https://gitlab.com/meltano/meltano/issues/1055) Add "Disable" button to Tracking Acknowledgment toast so user's can opt-out from the UI
- [#1408](https://gitlab.com/meltano/meltano/issues/1408) Add "Last Run" context to each pipeline
- [#1408](https://gitlab.com/meltano/meltano/issues/1408) Add "Started At", "Ended At", and "Elapsed" to Job Log modal
- [#1390](https://gitlab.com/meltano/meltano/issues/1390) Display of extractors and loaders can now be configured through the `hidden` property in `discovery.yml`

### Changes

- [#1398](https://gitlab.com/meltano/meltano/issues/1398) Update default Transform from "Skip" to "Run"
- [#1406](https://gitlab.com/meltano/meltano/issues/1406) Update Analyze Query section CSS for improved UX (visually improved organization and scanability)
- [#1417](https://gitlab.com/meltano/meltano/issues/1417) Update SCSS variable usage in components for SSOT styling
- [#1408](https://gitlab.com/meltano/meltano/issues/1408) Updated date and time displays to be human-friendly (`moment.js`)
- [#1268](https://gitlab.com/meltano/meltano/issues/1268) Remove Transform step from UI (Create Schedule still allows choosing "Skip" or "Only" but will intelligently default to "Skip" or "Run")

## 1.11.0 - (2019-12-09)

---

### New

- [#1361](https://gitlab.com/meltano/meltano/issues/1361) Add `kind: hidden` to `discovery.yml` so certain connector settings can validate with a default `value` but remain hidden from the user for improved UX

### Changes

- [#1389](https://gitlab.com/meltano/meltano/issues/1389) Temporary Profiles feature removal (conditionally removed if 2+ profiles not already created so existing users can continue using multiple profiles if created)
- [#1373](https://gitlab.com/meltano/meltano/issues/1373) Update MeltanoData deletion process with 1Password

### Fixes

- [#1401](https://gitlab.com/meltano/meltano/issues/1401) Fix double instance of self hosted CTA on desktop sites

## 1.10.2 - (2019-12-06)

---

### Changes

- [#1371](https://gitlab.com/meltano/meltano/issues/1371) Provide more specific instructions for Google Analytics configuration
- [#1381](https://gitlab.com/meltano/meltano/issues/1381) Update the default directory for client_secrets.json for the Google Analytics Extractor to be located under the extract/ directory and not the project's root.
- [#1345](https://gitlab.com/meltano/meltano/issues/1345) Update the documentation for the [Salesforce Extractor](https://www.meltano.com/plugins/extractors/salesforce.html) to contain additional information on Security Tokens
- [#1383](https://gitlab.com/meltano/meltano/issues/1383) Add CTA for hosted solution signup to navigation

### Fixes

- [#1379](https://gitlab.com/meltano/meltano/issues/1379) Fix an issue with Airflow scheduling too many jobs.
- [#1386](https://gitlab.com/meltano/meltano/issues/1386) Fix connector modal clipping issue where small browser heights prevented accessing the "Save" area

### Breaks

## 1.10.1 - (2019-12-05)

---

### Changes

- [#1373](https://gitlab.com/meltano/meltano/issues/1373) Update MeltanoData deletion process with 1Password
- [#1373](https://gitlab.com/meltano/meltano/issues/1373) Update Analyze dropdown as scrollable to better display model CTAs (scrollable dropdown vs. scrolling entire page)

### Fixes

- [#1373](https://gitlab.com/meltano/meltano/issues/1373) Fix formatting on custom containers in MeltanoData guide

## 1.10.0 - (2019-12-04)

---

### New

- [#1343](https://gitlab.com/meltano/meltano/issues/1343) Add current Meltano version to main navigation

### Changes

- [#1358](https://gitlab.com/meltano/meltano/issues/1358) Update MeltanoData guide with maintenance and debugging instructions
- [#1337](https://gitlab.com/meltano/meltano/issues/1337) Add CTA to installations for free hosted dashboards
- [#1365](https://gitlab.com/meltano/meltano/issues/1365) Add process for deleting meltanodata instances
- [#1340](https://gitlab.com/meltano/meltano/issues/1340) Update connector settings UI to communicate the required status of each setting
- [#1357](https://gitlab.com/meltano/meltano/issues/1357) Update LogModal Analyze CTAs so Analyze can preselect the correct loader for a given analysis

### Fixes

- [#1364](https://gitlab.com/meltano/meltano/issues/1364) Fix instructions to SSH into MeltanoData.com instance

## 1.9.1 - (2019-12-04)

---

### Fixes

- [#1355](https://gitlab.com/meltano/meltano/issues/1355) Upgrade version of `discovery.yml` so that not upgraded Meltano instances with a pre v1.9.0 Meltano version do not break.

## 1.9.0 - (2019-12-03)

---

### New

- [marketing#103](https://gitlab.com/meltano/meltano-marketing/issues/103) Add Google Site Verification token to site
- [#1346](https://gitlab.com/meltano/meltano/issues/1346) Add new tutorial for using FileZilla with a Meltano project
- [#1292](https://gitlab.com/meltano/meltano/issues/1292) Add guide for setting up Meltano projects on meltanodata.com

### Changes

- [#1341](https://gitlab.com/meltano/meltano/issues/1341) Various `discovery.yml` and connector configuration UI updates to improve UX.
- [#1341](https://gitlab.com/meltano/meltano/issues/1341) Updated documentation to communicate the various optional settings of a connector

### Fixes

- [#1334](https://gitlab.com/meltano/meltano/issues/1334) Fix automatic population of airflow.cfg after installation
- [#1344](https://gitlab.com/meltano/meltano/issues/1344) Fix an ELT automatic discovery error when running Meltano on Python3.6

## 1.8.0 - (2019-12-02)

---

### New

- [#764](https://gitlab.com/meltano/meltano/issues/764) Add plugin profiles to enable multiple configurations for extractors
- [#1081](https://gitlab.com/meltano/meltano/issues/1081) Add ability to delete data pipelines
- [#1217](https://gitlab.com/meltano/meltano/issues/1217) Add "Test Connection" button to validate connection settings prior to ELT runs
- [#1236](https://gitlab.com/meltano/meltano/issues/1236) Add contextual Analyze CTAs in the Job Log UI
- [#1271](https://gitlab.com/meltano/meltano/issues/1271) Add labels in discovery.yml for easy brand definition

### Changes

- [#1323](https://gitlab.com/meltano/meltano/issues/1323) Add CTA to send users to Typeform to provide info for setting up a hosted dashboard

- [#1323](https://gitlab.com/meltano/meltano/issues/1323) Add CTA to send users to Typeform to provide info for setting up a hosted dashboard
- [#1271](https://gitlab.com/meltano/meltano/issues/1271) Improve messaging on tap and target settings modals
- [#1226](https://gitlab.com/meltano/meltano/issues/1226) Update Pipelines main navigation link to show all data pipeline schedules if that step has been reached
- [#1323](https://gitlab.com/meltano/meltano/issues/1323) Add CTA to send users to Typeform to provide info for setting up a hosted dashboard
- [#1271](https://gitlab.com/meltano/meltano/issues/1271) Improve messaging on tap and target settings modals
- [#1246](https://gitlab.com/meltano/meltano/issues/1246) Update the [Salesforce API + Postgres](https://www.meltano.com/tutorials/salesforce-and-postgres.html) Tutorial to use Meltano UI for setting up the Extractor and Loader, running the ELT pipeline and analyzing the results.

- [#1225](https://gitlab.com/meltano/meltano/issues/1225) Update dbt docs link to be conditional so the user doesn't experience 404s

## 1.7.2 - (2019-11-26)

---

### Fixes

- [#1318](https://gitlab.com/meltano/meltano/merge_requests/1318/) Pin dbt version to `v0.14.4` to address Meltano Transformation failing when using dbt `v0.15.0`

## 1.7.1 - (2019-11-25)

---

### Fixes

- [#1184](https://gitlab.com/meltano/meltano/merge_requests/1184/) Fix `contextualModels` implementation for contextual CTAs in Job Log modal

## 1.7.0 - (2019-11-25)

---

### New

- [#1236](https://gitlab.com/meltano/meltano/issues/1236) Add contextual Analyze CTAs in the Job Log UI

### Fixes

- [#1298](https://gitlab.com/meltano/meltano/issues/1298) Let default entity selection be configured in discovery.yml under `select`
- [#1298](https://gitlab.com/meltano/meltano/issues/1298) Define default entity selection for tap-salesforce
- [#1304](https://gitlab.com/meltano/meltano/issues/1304) Fix Meltano subprocess fetching large catalogs (e.g. for Salesforce) getting stuck do to the subprocess' stderr buffer filling and the process getting deadlocked.

## 1.6.0 - (2019-11-18)

---

### New

- [#1235](https://gitlab.com/meltano/meltano/issues/1235) Add help link button in the app
- [#1285](https://gitlab.com/meltano/meltano/issues/1285) Add link to YouTube guidelines for release instructions
- [#1277](https://gitlab.com/meltano/meltano/issues/1277) Move sections that don't apply to outside contributors from Contributing and Roadmap docs to Handbook: Release Process, Release Schedule, Demo Day, Speedruns, DigitalOcean Marketplace

### Changes

- [#1257](https://gitlab.com/meltano/meltano/issues/1257) Prevent modified logo file upon each build
- [#1289](https://gitlab.com/meltano/meltano/issues/1289) Dismiss all modals when using the escape key
- [#1282](https://gitlab.com/meltano/meltano/issues/1282) Remove Entity Selection from the UI (still available in CLI) and default to "All" entities for a given data source
- [#1303](https://gitlab.com/meltano/meltano/issues/1303) Update the configuration options for the Salesforce Extractor to only include relevant properties. Remove properties like the client_id that were not used for username/password authentication.
- [#1308](https://gitlab.com/meltano/meltano/issues/1308) Update the configuration options for the Marketo Extractor to use a Start Date instead of a Start Time.

### Fixes

- [#1297](https://gitlab.com/meltano/meltano/issues/1297) Get actual latest ELT job log by sorting matches by creation time with nanosecond resolution
- [#1297](https://gitlab.com/meltano/meltano/issues/1297) Fix pipeline failure caused by jobs that require true concurrency being executed on CI runners that don't

## 1.5.0 - (2019-11-11)

---

### New

- [#1222](https://gitlab.com/meltano/meltano/issues/1222) Include static application security testing (SAST) in the pipeline
- [#1164](https://gitlab.com/meltano/meltano/issues/1164) Add "transform limitations" message to Transform UI
- [#1272](https://gitlab.com/meltano/meltano/issues/1272) Add Vuepress plugin to generate a sitemap on website build
- [meltano-marketing#89](https://gitlab.com/meltano/meltano-marketing/issues/89) Adds basic title and meta descriptions to all public-facing website & documentation pages.

### Changes

- [#1239](https://gitlab.com/meltano/meltano/issues/1239) Update header buttons layout on small viewports
- [#1019](https://gitlab.com/meltano/meltano/issues/1019) Automatically update package.json file versions
- [#1253](https://gitlab.com/meltano/meltano/issues/1253) Do not allow `meltano` command invocation without any argument
- [#1192](https://gitlab.com/meltano/meltano/issues/1192) Improve helper notes associated with each Extract, Load, and Transform step to better communicate the purpose of each
- [#1201](https://gitlab.com/meltano/meltano/issues/1201) Improved "Auto Advance" messaging regarding Entity Selection. We also doubled the default toast time to improve likelihood of reading feedback.
- [#1191](https://gitlab.com/meltano/meltano/issues/1191) update Google Analytics extractor documentation to explain how to set up the Google Analytics API, and remove duplicate instructions from the [Google Analytics API + Postgres tutorial](http://meltano.com/tutorials/google-analytics-with-postgres.html#prerequisites)
- [#1199](https://gitlab.com/meltano/meltano/issues/1199) Add example and sample CSV files to the CSV extractor documentation
- [#1247](https://gitlab.com/meltano/meltano/issues/1247) Update the [Loading CSV Files to a Postgres Database](https://www.meltano.com/tutorials/csv-with-postgres.html) Tutorial to use Meltano UI for setting up the Extractor and Loader, running the ELT pipeline and analyzing the results. Also provide all the files used in the tutorial (transformations, models, etc) as downloadable files.
- [#1279] Revise ["Roadmap" section](https://meltano.com/docs/roadmap.html) of the docs with clarified persona, mission, vision, and re-order content
- [#1134](https://gitlab.com/meltano/meltano/issues/1134) Update the [GitLab API + Postgres](https://www.meltano.com/tutorials/gitlab-and-postgres.html). Include video walk-through and update the end to end flow to only use Meltano UI.
- [#95](https://gitlab.com/meltano/meltano-marketing/issues/95) Update the DigitalOcean CTA to go to the public directory page for the Meltano droplet
- [#1270](https://gitlab.com/meltano/meltano/issues/1270) Main navigation "Pipeline" to "Pipelines" to reinforce multiple vs. singular (conflicts a bit with the verb approach of the other navigation items but we think it's worth it for now)
- [#1240](https://gitlab.com/meltano/meltano/issues/1240) Provide clarity around how Airflow can be used directly in documentation and UI
- [#1263](https://gitlab.com/meltano/meltano/issues/1263) Document lack of Windows support and suggest WSL, Docker

### Fixes

- [#1259](https://gitlab.com/meltano/meltano/issues/1259) Fix `meltano elt` not properly logging errors happening in the ELT process
- [#1183](https://gitlab.com/meltano/meltano/issues/1183) Fix a race condition causing the `meltano.yml` to be empty in some occurence
- [#1258](https://gitlab.com/meltano/meltano/issues/1258) Fix format of custom extractor's capabilities in meltano.yml
- [#1215](https://gitlab.com/meltano/meltano/issues/1215) Fix intercom documentation footer overlap issue.
- [#1215](https://gitlab.com/meltano/meltano/issues/1215) Fix YouTube iframes to be responsive (resolves unwanted side-effect of horizontal scrollbar at mobile/tablet media queries)

## 1.4.0 - (2019-11-04)

---

### New

- [#1208](https://gitlab.com/meltano/meltano/issues/1208) Add description to `Plugin` definition and updated `discovery.yml` and UI to consume it
- [#1195](https://gitlab.com/meltano/meltano/issues/1195) Add temporary message in configuration communicating their global nature until "Profiles" are implemented
- [#1245](https://gitlab.com/meltano/meltano/issues/1245) Add detailed information on the documentation about events tracked by Meltano when Anonymous Usage Data tracking is enabled.
- [#1228](https://gitlab.com/meltano/meltano/issues/1228) Add preselections of the first column and aggregate of base table to initialize Analyze with data by default.

### Changes

- [#1244](https://gitlab.com/meltano/meltano/issues/1244) Add instructions on how to deactivate a virtual environment
- [#1082](https://gitlab.com/meltano/meltano/issues/1082) Meltano will now enable automatically DAGs created in Airflow
- [#1231](https://gitlab.com/meltano/meltano/issues/1231) Update CLI output during project initialization
- [#1126](https://gitlab.com/meltano/meltano/issues/1126) Minor UI updates to improve clarity around Schedule step and Manual vs Orchestrated runs
- [#1210](https://gitlab.com/meltano/meltano/issues/1210) Improved SQLite loader configuration context (name and description)
- [#1185](https://gitlab.com/meltano/meltano/issues/1185) Remove majority of unimplemented placeholder UI buttons
- [#1166](https://gitlab.com/meltano/meltano/issues/1166) Clarify in documentation that plugin configuration is stored in the `.meltano` directory, which is in `.gitignore`.
- [#1200](https://gitlab.com/meltano/meltano/issues/1200) Link to new Getting Help documentation section instead of issue tracker where appropriate

- [#1227](https://gitlab.com/meltano/meltano/issues/1227) Update Notebook `MainNav` link to jump to our Jupyter Notebook docs

### Fixes

- [#1075](https://gitlab.com/meltano/meltano/issues/1075) Fix a bug that caused `target-csv` to fail.
- [#1233](https://gitlab.com/meltano/meltano/issues/1233) Fix the Design page failing to load a Design that has timeframes on the base table
- [#1187](https://gitlab.com/meltano/meltano/issues/1187) Updated configuration to support `readonly` kind to prevent unwanted editing
- [#1187](https://gitlab.com/meltano/meltano/issues/1187) Updated configuration to setting resets to prevent unwanted editing
- [#1187](https://gitlab.com/meltano/meltano/issues/1187) Updated configuration to conditionally reset certain settings to prevent unwanted editing
- [#1187](https://gitlab.com/meltano/meltano/issues/1187) Updated configuration to prevent unwanted editing until we handle this properly with role-based access control
- [#1187](https://gitlab.com/meltano/meltano/issues/1187) Updated certain connector configuration settings with a `readonly` flag to prevent unwanted editing in the UI. This is temporary and will be removed when we handle this properly with role-based access control.
- [#1198](https://gitlab.com/meltano/meltano/issues/1198) Fix "More Info." link in configuration to properly open a new tab via `target="_blank"`

- [#1229](https://gitlab.com/meltano/meltano/issues/1229) Improve extractor schema autodiscovery error messages and don't attempt autodiscovery when it is known to not be supported, like in the case of tap-gitlab
- [#1207](https://gitlab.com/meltano/meltano/issues/1207) Updated all screenshots in Getting Started Guide to reflect the most current UI

## 1.3.0 - (2019-10-28)

---

### New

- [#991](https://gitlab.com/meltano/meltano/issues/991) Add e2e tests for simple sqlite-carbon workflow
- [#1103](https://gitlab.com/meltano/meltano/issues/1103) Add Intercom to Meltano.com to interact with our users in real-time
- [#1130](https://gitlab.com/meltano/meltano/issues/1130) Add Tutorial for extracting data from Google Analytics and loading the extracted data to Postgres
- [#1168](https://gitlab.com/meltano/meltano/issues/1168) Speedrun video added to home page and new release issue template
- [#1182](https://gitlab.com/meltano/meltano/issues/1182) Add `null`able date inputs so optional dates aren't incorrectly required in validation
- [#1169](https://gitlab.com/meltano/meltano/issues/1169) Meltano now generates the dbt documentation automatically

### Changes

- [!1061](https://gitlab.com/meltano/meltano/merge_requests/1061) Update the Getting Started Guide and the Meltano.com documentation with the new UI and information about job logging and how to find the most recent run log of a pipeline.
- [#1213](https://gitlab.com/meltano/meltano/issues/1213) Add VuePress use and benefits to documentation
- [#922](https://gitlab.com/meltano/meltano/issues/922) Document the importance of transformations and how to get started
- [#1167](https://gitlab.com/meltano/meltano/issues/1167) Iterate on docs to improve readability and content updates

### Fixes

- [#1173](https://gitlab.com/meltano/meltano/issues/1173) Fix `sortBy` drag-and-drop bug in Analyze by properly using `tryAutoRun` vs. `runQuery`
- [#1079](https://gitlab.com/meltano/meltano/issues/1079) `meltano elt` will now run in isolation under `.meltano/run/elt`
- [#1204](https://gitlab.com/meltano/meltano/issues/1204) move project creation steps out of the local installation section of the docs and into the Getting Started Guide
- [#782](https://gitlab.com/meltano/meltano/issues/782) Update timeframe label and fix timeframe attributes to properly display in the Result Table

## 1.2.1 - (2019-10-22)

---

### New

- [#1123](https://gitlab.com/meltano/meltano/issues/1123) Add first-class "Submit Issue" CTA to help expedite resolution when a running job fails. Also updated the "Log" CTA in the Pipelines UI to reflect a failed state.

### Fixes

- [#1172](https://gitlab.com/meltano/meltano/issues/1172) Fix analytics issue related to app version

## 1.2.0 - (2019-10-21)

---

### New

- [#1121](https://gitlab.com/meltano/meltano/issues/1121) Add ability to configure listen address of Meltano and Airflow
- [#1022](https://gitlab.com/meltano/meltano/issues/1022) Add "Autorun Query" toggle and persist the user's choice across sessions
- [#1060](https://gitlab.com/meltano/meltano/issues/1060) Auto advance to Job Log from Pipeline Schedule creation
- [#1111](https://gitlab.com/meltano/meltano/issues/1111) Auto advance to Loader installation step when an extractor lacks entity selection

### Changes

- [#1013](https://gitlab.com/meltano/meltano/issues/1013) Toast initialization and analytics initialization cleanup

### Fixes

- [#1050](https://gitlab.com/meltano/meltano/issues/1050) Fix a bug where the Job log would be created before the `transform` are run.
- [#1122](https://gitlab.com/meltano/meltano/issues/1122) `meltano elt` will now properly run when using `target-snowflake`.
- [#1159](https://gitlab.com/meltano/meltano/issues/1159) Minor UI fixes (proper `MainNav` Model icon active color during Analyze route match & "Run" auto query related cleanup) and `...NameFromRoute` refactor renaming cleanup

## 1.1.0 - (2019-10-16)

---

### New

- [#1106](https://gitlab.com/meltano/meltano/issues/1106) Add description metadata to the GitLab extractor's Ultimate License configuration setting
- [#1057](https://gitlab.com/meltano/meltano/issues/1057) Auto advance to Entity Selection when an extractor lacks configuration settings
- [#51](https://gitlab.com/meltano/meltano-marketing/issues/51) Update Google Analytics to track `appVersion`, custom `projectId`, and to properly use the default `clientId`. The CLI also now uses `client_id` to differentiate between a CLI client id (not versioned) and the project id (versioned).
- [#1012](https://gitlab.com/meltano/meltano/issues/1012) Add intelligent autofocus for improved UX in both Extractor and Loader configuration
- [#758](https://gitlab.com/meltano/meltano/issues/758) Update 'meltano permissions' to add --full-refresh command to revoke all privileges prior to granting
- [#1113](https://gitlab.com/meltano/meltano/issues/1113) Update 'meltano permissions' to have the ability to find all schemas matching a partial name such as `snowplow_*`
- [#1114](https://gitlab.com/meltano/meltano/issues/1114) Update 'meltano permissions' to include the OPERATE privilege for Snowflake warehouse

### Changes

- Compress meltano-logo.png
- [#1080](https://gitlab.com/meltano/meltano/issues/1080) Temporarily disable Intercom until userId strategy is determined
- [#1058](https://gitlab.com/meltano/meltano/issues/1058) Updated the selected state of grouped buttons to fill vs. stroke. Updated the docs to reflect the reasoning to ensure consistency in Meltano's UI visual language
- [#1068](https://gitlab.com/meltano/meltano/issues/1068) Replace dogfooding term in docs to speedrun
- [#1101](https://gitlab.com/meltano/meltano/issues/1101) Add new tour video to home page
- [#1101](https://gitlab.com/meltano/meltano/issues/1101) Update design to improve readability and contrast
- [#1115](https://gitlab.com/meltano/meltano/issues/1115) Update 'meltano permissions' to not require an identially named role for a given user

### Fixes

- [#1120](https://gitlab.com/meltano/meltano/issues/1120) Fix a concurrency bug causing `meltano select` to crash.
- [#1086](https://gitlab.com/meltano/meltano/issues/1086) Fix a concurrency issue when the `meltano.yml` file was updated.
- [#1112](https://gitlab.com/meltano/meltano/issues/1112) Fix the "Run" button to improve UX by properly reflecting the running state for auto-running queries
- [#1023](https://gitlab.com/meltano/meltano/issues/1023) Fix last vuex mutation warning with editable `localConfiguration` clone approach

### Breaks

## 1.0.1 - (2019-10-07)

---

### Fixes

- Patch technicality due to PyPi limitation (v1 already existed from a publish mistake seven+ months ago) with needed changelog New/Changes/Fixes section headers

## 1.0.0 - (2019-10-07)

---

### New

- [#1020](https://gitlab.com/meltano/meltano/issues/1020) Update Command Line Tools documentation to reflect a standard format with opportunities for improvement in the future
- [#524](https://gitlab.com/meltano/meltano/issues/524) There is a new Plugins section on the site to contain all ecosystem related libraries (i.e., extractors, loaders, etc.)

### Changes

- [#1087](https://gitlab.com/meltano/meltano/issues/1087) Fix `meltano select` not seeding the database when run as the first command.
- [#1090](https://gitlab.com/meltano/meltano/issues/1090) Update the namespace for all plugins. Also the default schema used will go back to including the `tap_` prefix to avoid conflicts with existing schemas (e.g. a local `gitlab` or `salesforce` schema). This also fixes `tap-csv` and `tap-google-analytics` not properly working after the latest Meltano release.
- [#1047](https://gitlab.com/meltano/meltano-marketing/issues/1047) Fix a bug where some configuration values were not redacted

### Fixes

### Breaks

- [#1085](https://gitlab.com/meltano/meltano/issues/1085) Fix Analyze model dropdown to properly reflect installed `models`
- [#1089](https://gitlab.com/meltano/meltano/issues/1089) Properly re-initialize the Analyze page after a new analysis is selected during an existing analysis (this issue surfaced due to the recent Analyze dropdown CTAs addition which enables an analysis change during an existing one)
- [#1092](https://gitlab.com/meltano/meltano/issues/1092) Fix async condition so the design store's `defaultState` is properly applied before loading a new design via `initializeDesign`

## 0.44.1 - (2019-10-03)

---

### New

- [#51](https://gitlab.com/meltano/meltano-marketing/issues/51) Add Google Analytics tracking acknowledgment in the UI
- [#926](https://gitlab.com/meltano/meltano/issues/926) Add step-by-step intructions for using the DigitalOcean one-click installer
- [#1076](https://gitlab.com/meltano/meltano/issues/1076) Enable Log button in pipelines UI after route change or hard refresh if a matching log exists
- [#1067](https://gitlab.com/meltano/meltano/issues/1067) Add Model landing page and update Analyze main navigation to a dropdown displaying the various analysis CTAs associated with each model
- [#1080](https://gitlab.com/meltano/meltano/issues/1080) Add live chat support on Meltano.com website using Intercom.io

### Changes

- [#1069](https://gitlab.com/meltano/meltano/issues/1069) Meltano will now use the schedule's name to run incremental jobs
- [#926](https://gitlab.com/meltano/meltano/issues/926) Move manual DigitalOcean Droplet configuration instructions to advanced tutorials
- Collapse Installation docs into a single section

### Fixes

- [#1071](https://gitlab.com/meltano/meltano/issues/1071) Fix `rehydratePollers` so the UI reflects running jobs after a hard refresh or route change (this surfaced from the recent [!963](https://gitlab.com/meltano/meltano/merge_requests/963) change)
- [#1075](https://gitlab.com/meltano/meltano/issues/1075) Fix an issue where `meltano elt` would fail when a previous job was found

## 0.44.0 - (2019-09-30)

---

### New

- [#950](https://gitlab.com/meltano/meltano/issues/950) Removed the Analyze connection configuration: Meltano will now infer connections out of each loader configuration.
- [#1002](https://gitlab.com/meltano/meltano/issues/1002) Analyze UI now displays the Topic's (analysis model's) description text if applicable
- [#1032](https://gitlab.com/meltano/meltano/issues/1032) Add 'Model' and 'Notebook' to main navigation to communicate that Meltano plans to empower users with modeling and notebooking functionality
- [#949](https://gitlab.com/meltano/meltano/issues/949) Add "Log" button and dedicated sub-UI for tracking an ELT run's status more granularly

- [#932](https://gitlab.com/meltano/meltano/issues/932) Meltano can now be upgraded from the UI directly.

### Changes

- [#1045](https://gitlab.com/meltano/meltano/issues/1045) Make it clear that 'meltano add' is not hanging while installing plugins
- [#1000](https://gitlab.com/meltano/meltano/issues/1000) Update Getting Started guide with updated screenshots and content
- [#854](https://gitlab.com/meltano/meltano/issues/854) Charts now use pretty labels rather than the ID
- [#1011](https://gitlab.com/meltano/meltano/issues/1011) Removed "Catch-up Date" in favor of default "Start Date" of extractor
- [#578](https://gitlab.com/meltano/meltano/issues/578) Remove support for `tap-zuora`.
- [#1002](https://gitlab.com/meltano/meltano/issues/1002) Update `discovery.yml` with explicit `kind: password` metadata (we infer and set input types of `password` as a safeguard, but the explicit setting is preferred)
- [#1049](https://gitlab.com/meltano/meltano/issues/1049) Change default `target-sqlite` database name to `warehouse` to not conflict with system database
- [#949](https://gitlab.com/meltano/meltano/issues/949) Update the way Meltano handles logs for ELT runs: Every elt run is logged in `.meltano/run/logs/{job_id}/elt_{timestamp}.log`. That allows Meltano to keep logs for multiple, or even concurrent, elt runs with the same `job_id`.
- [#949](https://gitlab.com/meltano/meltano/issues/949) Update "Create Pipeline" redirect logic based on the previous route being 'transforms' (this is a UX win setting up the user with the sub-UI for the next logical step vs. requiring a manual "Create" click)
- [#1051](https://gitlab.com/meltano/meltano/issues/1051) Automatically set SQLALCHEMY_DATABASE_URI config to system database URI

### Fixes

- [#1004](https://gitlab.com/meltano/meltano/issues/1004) Fix error when deselecting last attribute in Analyze
- [#1048](https://gitlab.com/meltano/meltano/issues/1048) Fix various actions that should have been mutations and did minor code convention cleanup
- [#1063](https://gitlab.com/meltano/meltano/issues/1063) Fix the "Explore" button link in Dashboards to properly account for the `namespace`

### Breaks

- [#1051](https://gitlab.com/meltano/meltano/issues/1051) Remove MELTANO_BACKEND e.a. in favor of --uri CLI option and MELTANO_DATABASE_URI env var
- [#1052](https://gitlab.com/meltano/meltano/issues/1052) Move system database into `.meltano` directory to indicate it is owned by the app and not supposed to be messed with directly by users

## 0.43.0 - (2019-09-23)

---

### New

- [#1014](https://gitlab.com/meltano/meltano/issues/1014) Meltano now logs all output from each `meltano elt` run in a log file that uses the unique job*id of the run. It can be found in `.meltano/run/logs/elt*{job_id}.log`.
- [#1014](https://gitlab.com/meltano/meltano/issues/1014) Meltano now logs all output from each `meltano elt` run in a log file that uses the unique job*id of the run. It can be found in `.meltano/run/logs/elt*{job_id}.log`.
- [#1014](https://gitlab.com/meltano/meltano/issues/1014) Meltano now logs all output from each `meltano elt` run in a log file that uses the unique `job_id` of the run. It can be found in `.meltano/run/logs/elt*{job_id}.log`.
- [#955](https://gitlab.com/meltano/meltano/issues/955) Establish baseline for demo day and how they should be run

### Changes

- [#891](https://gitlab.com/meltano/meltano/issues/891) Contributors can run webapp from root directory

### Fixes

- [#1005](https://gitlab.com/meltano/meltano/issues/1005) Fix installed plugins endpoints listing identically named plugins of different types under wrong type

## 0.42.1 - (2019-09-19)

---

### Changes

- [#987](https://gitlab.com/meltano/meltano/issues/987) Update routing to match labels (verbs vs. nouns) in effort to subtly reinforce action taking vs. solely "thing" management
- [#960](https://gitlab.com/meltano/meltano/issues/960) Improve UX by instantly displaying extractor and loader configuration UIs based on "Install" or "Configure" interaction as opposed to the prior delay (side effect of async `addPlugin`)
- [#996](https://gitlab.com/meltano/meltano/issues/996) Update conditional UI analytics stats tracking at runtime vs. build-time by sourcing state from the same backend `send_anonymous_usage_stats` flag

### Fixes

- [#992](https://gitlab.com/meltano/meltano/issues/992) Fix missing GA scripts
- [#989](https://gitlab.com/meltano/meltano/issues/989) Fix UI/UX documentation regarding recent removal of `view-header`
- [#994](https://gitlab.com/meltano/meltano/issues/994) Fix stale Pipelines Count in main navigation Pipeline badge
- [#999](https://gitlab.com/meltano/meltano/issues/999) Update yarn dependencies to resolve peer dependency warning
- [#1008](https://gitlab.com/meltano/meltano/issues/1008) Fix error on "Create Pipeline Schedule" modal when no plugins have been installed
- [#1015](https://gitlab.com/meltano/meltano/issues/1008) Support SQLite database name with and without '.db' extension
- [#1007](https://gitlab.com/meltano/meltano/issues/1007) Fix pipeline with failed job not being regarded as having completed
- [#998](https://gitlab.com/meltano/meltano/issues/998) Update Analyze UI with conditional loading indicator to prevent query generation prior to connection dialects being loaded (this solution is still useful for when inference supercedes our current manual dialect selection solution)
- [#1009](https://gitlab.com/meltano/meltano/issues/1009) Fix default ConnectorSettings validation to account for `false` (unchecked) checkbox values

### Breaks

## 0.42.0 - (2019-09-16)

---

### New

- [#976](https://gitlab.com/meltano/meltano/issues/976) Route changes will update page title in the web app

### Changes

- [Marketing #48](https://gitlab.com/meltano/meltano-marketing/issues/48) Update newsletter subscription links to redirect to our new newsletter [hosted by Substack](https://meltano.substack.com)

### Fixes

- [#965](https://gitlab.com/meltano/meltano/issues/965) Fix a regression that prevented the Meltano UI to reach the Meltano API when using an external hostname.
- [#986](https://gitlab.com/meltano/meltano/issues/986) Fix an issue where the Orchestration page would not show Airflow even when it was installed.
- [#969](https://gitlab.com/meltano/meltano/issues/969) Fix an issue where the Meltano Analyze connection would not respect the `port` configuration.
- [#964](https://gitlab.com/meltano/meltano/issues/964) Fix copy button overlap issue with top navigation
- [#970](https://gitlab.com/meltano/meltano/issues/970) Fix Meltano's m5o parser and compiler to properly namespace and isolate the definitions of different custom and packaged Topics.

## 0.41.0 - (2019-09-09)

---

### New

- [#980](https://gitlab.com/meltano/meltano/issues/980) Add Cypress for e2e testing pipeline
- [#579](https://gitlab.com/meltano/meltano/issues/579) Add `meltano schedule list` to show a project's schedules
- [#942](https://gitlab.com/meltano/meltano/issues/942) Add progress bars on various routes to improve UX feedback
- [#779](https://gitlab.com/meltano/meltano/issues/779) Add various UI polish details regarding iconography use, preloading feedback, breadcrumbs, container styling, navigation, and sub-navigation

### Changes

- [#906](https://gitlab.com/meltano/meltano/issues/906) `meltano ui` will now run in `production` per default

- [#942](https://gitlab.com/meltano/meltano/issues/942) Update Analyze Connections UI to match configuration-as-modal pattern for UX consistency regarding configuration
- [#779](https://gitlab.com/meltano/meltano/issues/779) Update all "This feature is queued..." temporary UI buttons to link to the Meltano repo issues page with a contextual search term

## 0.40.0 - (2019-09-04)

---

### New

- [#927](https://gitlab.com/meltano/meltano/issues/927) Document how to manually set up a Meltano Droplet on DigitalOcean

- [#916](https://gitlab.com/meltano/meltano/issues/916) Add Transform step as first-class and adjacent step to Extract and Load
- [#916](https://gitlab.com/meltano/meltano/issues/916) Improve Create Pipeline Schedule default selection UX by leveraging "ELT recents" concept
- [#936](https://gitlab.com/meltano/meltano/issues/936) Add "Refresh Airflow" button in Orchestrate to bypass route change or full-page refresh when iframe doesn't initially inflate as expected (this will likely be automated once the root cause is determined)
- [#899](https://gitlab.com/meltano/meltano/issues/899) Add deep linking improvements to reports and dashboards to better facilitate sharing
- [#899](https://gitlab.com/meltano/meltano/issues/899) Add "Edit" and "Explore" buttons to each report instance displayed in a dashboard to enable editing said report and exploring a fresh and unselected analysis of the same model and design
- [!546](https://gitlab.com/meltano/meltano/merge_requests/546) Add new Advanced Tutorial on how to Load CSV files to Postgres

### Changes

- [#909](https://gitlab.com/meltano/meltano/issues/909) Default names will be generated for Reports and Dashboards
- [#892](https://gitlab.com/meltano/meltano/issues/892) Improve experience for parsing Snowflake URL for ID by showing processing step
- [#935](https://gitlab.com/meltano/meltano/issues/935) Update Entity Selection to be nested in the Extract step so each ELT step is consecutive
- [#886](https://gitlab.com/meltano/meltano/issues/886) Add validation for grouping settings as the next iteration of improved form validation for generated connector settings

### Fixes

- [#931](https://gitlab.com/meltano/meltano/issues/931) Fix Analyze Connections identifier mismatch resulting from recent linting refactor
- [#919](https://gitlab.com/meltano/meltano/issues/919) Fix Airflow iframe automatic UI refresh
- [#937](https://gitlab.com/meltano/meltano/issues/937) Fix Chart.vue prop type error

## 0.39.0 - (2019-08-26)

---

### New

- [#838](https://gitlab.com/meltano/meltano/issues/838) Add indicator for speed run plugins
- [#870](https://gitlab.com/meltano/meltano/issues/870) Add global footer component in docs
- [#871](https://gitlab.com/meltano/meltano/issues/871) Add contributing link in footer of docs
- [#908](https://gitlab.com/meltano/meltano/issues/908) Add auto installation for Airflow Orchestrator for improved UX
- [#912](https://gitlab.com/meltano/meltano/issues/912) Auto run the ELT of a saved Pipeline Schedule by default
- [#907](https://gitlab.com/meltano/meltano/issues/907) Add auto select of "All" for Entities Selection step and removed the performance warning (a future iteration will address the "Recommended" implementation and the display of a resulting performance warning when "All" is selected and "Recommended" ignored)
- [#799](https://gitlab.com/meltano/meltano/issues/799) Standardized code conventions on the frontend and updated related documentation (issues related to further linting enforcement will soon follow)

### Changes

- [#838](https://gitlab.com/meltano/meltano/issues/838) Speed run plugins prioritized to top of the list
- [#896](https://gitlab.com/meltano/meltano/issues/896) Add documentation for how to do patch releases
- [#910](https://gitlab.com/meltano/meltano/issues/910) Update linting rules to enforce better standards for the frontend code base
- [#885](https://gitlab.com/meltano/meltano/issues/885) Add docs for all extractors and loaders
- [#885](https://gitlab.com/meltano/meltano/issues/885) All plugin modal cards show docs text if they have docs
- [#733](https://gitlab.com/meltano/meltano/issues/733) Improve error feedback to be more specific when plugin installation errors occur

### Fixes

- [#923](https://gitlab.com/meltano/meltano/issues/923) Fix contributing release docs merge conflict issue

## 0.38.0 - (2019-08-21)

---

### New

- [#746](https://gitlab.com/meltano/meltano/issues/746) Add CTA to specific dashboard in "Add to Dashboard" sub-UI
- [#746](https://gitlab.com/meltano/meltano/issues/746) Add toast feedback on success, update, or error for schedules, reports, and dashboards
- [#814](https://gitlab.com/meltano/meltano/issues/814) Install Airflow via the Orchestration UI (we may do this in the background automatically in the future)

### Changes

- [#901](https://gitlab.com/meltano/meltano/issues/901) Update entities plugins to be alphabetically sorted for consistency with extractors ordering

### Fixes

- [#746](https://gitlab.com/meltano/meltano/issues/746) Prevent duplicate schedule, report, and dashboard creation if there is an existing item
- [#976](https://gitlab.com/meltano/meltano/issues/900) Fix fallback v976e Route changes will update page title in the web appfor Iso8601 dates/times
- [#903](https://gitlab.com/meltano/meltano/issues/903) Fix columns display issue for the base table in Analyze

### Breaks

## 0.37.2 - (2019-08-19)

---

### Fixes

- [#894](https://gitlab.com/meltano/meltano/issues/894) Fix issue with static asset paths

## 0.37.1 - (2019-08-19)

---

### Fixes

- [#894](https://gitlab.com/meltano/meltano/issues/894) Fix build issues with new Vue CLI 3 build process

## 0.37.0 - (2019-08-19)

---

### New

- [#763](https://gitlab.com/meltano/meltano/issues/763) Add inference to auto install related plugins after a user installs a specific extractor
- [#867](https://gitlab.com/meltano/meltano/issues/867) Add fallback values (if they aren't set in the `discovery.yml`) for `start date`, `start time`, and `end date` for all connectors so the user has potentially one less interaction to make per connector configuration

### Changes

- [#342](https://gitlab.com/meltano/meltano/issues/342) Swap UI app directory "webapp" and upgrade to Vue CLI 3
- [#882](https://gitlab.com/meltano/meltano/issues/882) Update navigation and subnavigation labels to verbs vs. nouns to inspire action and productivity when using the UI
- [#700](https://gitlab.com/meltano/meltano/issues/700) Update documentation to remove "\$" and trim spaces to make CLI command copy/paste easier
- [#878](https://gitlab.com/meltano/meltano/issues/878) Write a [tutorial to help users get started with PostgreSQL](http://www.meltano.com/docs/loaders.html#postgresql-database)
- [#883](https://gitlab.com/meltano/meltano/issues/883) Break Extractors and Loaders sections out in the docs
- [#889](https://gitlab.com/meltano/meltano/issues/889) Allow for githooks to lint on commit
- [#835](https://gitlab.com/meltano/meltano/issues/835) Pipeline name in Schedule creation will have an automatic default

### Fixes

- [#872](https://gitlab.com/meltano/meltano/issues/872) Updated `tap-marketo` and `tap-stripe` to leverage password input type while also improving the input type password fallback
- [#882](https://gitlab.com/meltano/meltano/issues/882) Fix recent minor regression regarding `Dashboard` routing
- [#858](https://gitlab.com/meltano/meltano/issues/858) Fix `job_state` bug so that ELT run status polling can properly resume as expected
- [#890](https://gitlab.com/meltano/meltano/issues/890) Fix implementation of default configuration setting to use less code

## 0.36.0 - (2019-08-12)

---

### New

- [#793](https://gitlab.com/meltano/meltano/issues/793) Add introduction module to Connector Settings to allow for helper text as far as signup and documentation links
- [#796](https://gitlab.com/meltano/meltano/issues/796) Add dropdown option to Connector Settings to allow for more defined UI interactions
- [#802](https://gitlab.com/meltano/meltano/issues/802) Add support for Query Filters over columns that are not selected
- [#855](https://gitlab.com/meltano/meltano/issues/855) Add empty state to Dashboards and cleaned up styling for consistency with Analyze's layout
- [#856](https://gitlab.com/meltano/meltano/issues/856) Add contextual information to the Analyze Connection UI to aid user understanding
- [#800](https://gitlab.com/meltano/meltano/issues/800) Add save success feedback for connectors, entities, and connections
- [#817](https://gitlab.com/meltano/meltano/issues/817) Add [Meltano explainer video](https://www.youtube.com/watch?v=2Glsf89WQ5w) to the front page of Meltano.com

### Changes

- [#794](https://gitlab.com/meltano/meltano/issues/794) Update Snowflake fields to have descriptions and utilize tooltip UI
- [#853](https://gitlab.com/meltano/meltano/issues/853) Improve UX for multi-attribute ordering (wider sub-UI for easier reading, clear drop target, and clearer drag animation for reenforcing sorting interaction)
- [#735](https://gitlab.com/meltano/meltano/issues/735) Update Entities UI to only display entity selection "Configure" CTAs for installed (vs. previously all) extractors
- [#548](https://gitlab.com/meltano/meltano/issues/548) Update Meltano mission, vision and path to v1 on [roadmap page](https://meltano.com/docs/roadmap.html) of Meltano.com
- [#824](https://gitlab.com/meltano/meltano/issues/824) Update `meltano select` to use the unique `tap_stream_id` instead of the `stream` property for filtering streams. This adds support for taps with multiple streams with the same name, like, for example, the ones produced by `tap-postgres` when tables with the same name are defined in different schemas.
- [#842](https://gitlab.com/meltano/meltano/issues/842) Collapse Deployment section in the docs to be under [Installation](https://meltano.com/docs/installation.html)

### Fixes

- [#855](https://gitlab.com/meltano/meltano/issues/855) Fix bug that duplicated a dashboard's `reportIds` that also prevented immediate UI feedback when reports were toggled (added or removed) from a dashboard via Analyze's "Add to Dashboard" dropdown
- [#851](https://gitlab.com/meltano/meltano/issues/851) Fix report saving and loading to work with filters and sortBy ordering
- [#852](https://gitlab.com/meltano/meltano/issues/852) Update Scheduling UI to have "Run" button at all times vs conditionally to empower users to run one-off ELT pipelines even if Airflow is installed
- [#852](https://gitlab.com/meltano/meltano/issues/852) Update Scheduling UI "Interval" column with CTA to install Airflow while communicating why via tooltip
- [#852](https://gitlab.com/meltano/meltano/issues/852) Fix initial Orchestration page hydration to properly reflect Airflow installation status
- [#831](https://gitlab.com/meltano/meltano/issues/831) Update `meltano elt` to exit with 1 and report dbt's exit code on an error message when dbt exits with a non-zero code.
- [#857](https://gitlab.com/meltano/meltano/issues/857) Update PluginDiscoveryService to use the cached `discovery.yml` when Meltano can not connect to `meltano.com` while trying to fetch a fresh version of the discovery file.
- [#850](https://gitlab.com/meltano/meltano/issues/850) Fix entities response so entities display as expected (as assumed this simple fix was due to our recent interceptor upgrade)
- [#800](https://gitlab.com/meltano/meltano/issues/800) Fix connector and connection settings to display saved settings by default while falling back and setting defaults if applicable

## 0.35.0 - (2019-08-05)

---

### New

- [!781](https://gitlab.com/meltano/meltano/merge_requests/781) Add new Advanced Tutorial on how to use tap-postgres with Meltano
- [#784](https://gitlab.com/meltano/meltano/issues/784) Add multiple attribute ordering with drag and drop ordering in the UI

### Changes

- [#784](https://gitlab.com/meltano/meltano/issues/784) As part of multiple attribute sorting and keeping the attributes and results sub-UIs in sync, we know autorun queries based on user interaction after the initial explicit "Run" button interaction

## 0.34.2 - (2019-08-01)

---

### Fixes

- [#821](https://gitlab.com/meltano/meltano/issues/821) Fix `meltano config` not properly loading settings defined in the `meltano.yml`
- [#841](https://gitlab.com/meltano/meltano/issues/841) Fix a problem when model names were mangled by the API

## 0.34.1 - (2019-07-30)

---

### Fixes

- [#834](https://gitlab.com/meltano/meltano/issues/834) Fixed a problem with the Meltano UI not having the proper API URL set

## 0.34.0 - (2019-07-29)

---

### New

- [#757](https://gitlab.com/meltano/meltano/issues/757) Update 'meltano permissions' to add support for GRANT ALL and FUTURE GRANTS on tables in schemas
- [#760](https://gitlab.com/meltano/meltano/issues/760) Update 'meltano permissions' to add support for granting permissions on VIEWs
- [#812](https://gitlab.com/meltano/meltano/issues/812) `meltano ui` will now stop stale Airflow workers when starting
- [#762](https://gitlab.com/meltano/meltano/issues/762) Added run ELT via the UI (manages multiple and simultaneous runs)
- [#232](https://gitlab.com/meltano/meltano/issues/232) Meltano now bundles Alembic migrations to support graceful database upgrades

### Changes

- [#828](https://gitlab.com/meltano/meltano/issues/828) Docker installation instructions have been dogfooded, clarified, and moved to Installation section
- [#944](https://gitlab.com/meltano/meltano/issues/944) Update the Transform step's default to "Skip"

### Fixes

- [#807](https://gitlab.com/meltano/meltano/issues/807) Fix filter input validation when editing saved filters
- [#822](https://gitlab.com/meltano/meltano/issues/822) Fix pipeline schedule naming via slugify to align with Airflow DAG naming requirements
- [#820](https://gitlab.com/meltano/meltano/issues/820) Fix `meltano select` not properly connecting to the system database
- [#787](https://gitlab.com/meltano/meltano/issues/787) Fix results sorting to support join tables
- [#832](https://gitlab.com/meltano/meltano/issues/832) Fix schedule creation endpoint to return properly typed response (this became an issue as a result of our recent case conversion interceptor)
- [#819](https://gitlab.com/meltano/meltano/issues/819) Running the Meltano UI using gunicorn will properly update the system database

## 0.33.0 - (2019-07-22)

---

### New

- [#788](https://gitlab.com/meltano/meltano/issues/788) Reydrate filters in Analyze UI after loading a saved report containing filters

### Changes

- [#804](https://gitlab.com/meltano/meltano/issues/804) Connection set in the Design view are now persistent by Design

### Fixes

- [#788](https://gitlab.com/meltano/meltano/issues/788) Properly reset the default state of the Analyze UI so stale results aren't displayed during a new analysis
- [!806](https://gitlab.com/meltano/meltano/merge_requests/806) Fix filters editing to prevent input for `is_null` and `is_not_null` while also ensuring edits to existing filter expressions types adhere to the same preventitive input.
- [#582](https://gitlab.com/meltano/meltano/issues/582) Remove the `export` statements in the default `.env` initialized by `meltano init`.
- [#816](https://gitlab.com/meltano/meltano/issues/816) Fix `meltano install` failing when connections where specified in the `meltano.yml`
- [#786](https://gitlab.com/meltano/meltano/issues/786) Fixed an issue with the SQL engine would mixup table names with join/design names
- [#808](https://gitlab.com/meltano/meltano/issues/808) Fix filter aggregate value with enforced number via `getQueryPayloadFromDesign()` as `input type="number"` only informs input keyboards on mobile, and does not enforce the Number type as expected

## 0.32.2 - (2019-07-16)

---

### New

- [#759](https://gitlab.com/meltano/meltano/issues/759) Added filtering functionality to the Analyze UI while additionally cleaning it up from a UI/UX lens

## 0.32.1 - (2019-07-15)

---

### Fixes

- [#792](https://gitlab.com/meltano/meltano/issues/792) Fix an error when trying to schedule an extractor that didn't expose a `start_date`.

## 0.32.0 - (2019-07-15)

---

### New

- [!718](https://gitlab.com/meltano/meltano/merge_requests/718) Add support for filters (WHERE and HAVING clauses) to MeltanoQuery and Meltano's SQL generation engine
- [#748](https://gitlab.com/meltano/meltano/issues/748) Added the `Connections` plugin to move the Analyze connection settings to the system database
- [#748](https://gitlab.com/meltano/meltano/issues/748) Added the `meltano config` command to manipulate a plugin's configuration

### Fixes

[!726](https://gitlab.com/meltano/meltano/merge_requests/726) Fixed InputDateIso8601's default value to align with HTML's expected empty string default

## 0.31.0 - (2019-07-08)

---

### New

- [#766](https://gitlab.com/meltano/meltano/issues/766) Add Codeowners file so that the "approvers" section on MRs is more useful for contributors
- [#750](https://gitlab.com/meltano/meltano/issues/750) Various UX updates (mostly tooltips) to make the configuration UI for scheduling orchestration easier to understand
- [#739](https://gitlab.com/meltano/meltano/issues/739) Updated `discovery.yml` for better consistency of UI order within each connector's settings (authentication -> contextual -> start/end dates). Improved various settings' `kind`, `label`, and `description`. Added a `documentation` prop to provide a documentation link for involved settings (temp until we have better first class support for more complex setting types)

### Fixes

- [#737](https://gitlab.com/meltano/meltano/issues/737) Fixed UI flash for connector settings when installation is complete but `configSettings` has yet to be set
- [#751](https://gitlab.com/meltano/meltano/issues/751) Fixed the Orchestrations view by properly checking if Airflow is installed so the correct directions display to the user

## 0.30.0 - (2019-07-01)

---

### New

- [#736](https://gitlab.com/meltano/meltano/issues/736) Add "Cancel", "Next", and a message to the entities UI when an extractor doesn't support discovery and thus entity selection
- [#730](https://gitlab.com/meltano/meltano/issues/730) Updated Analyze Models page UI with improved content organization so it is easier to use
- [#710](https://gitlab.com/meltano/meltano/issues/710) Updated connector (extractor and loader) settings with specific control type (text, password, email, boolean, and date) per setting, added form validation, and added an inference by default for password and token fields as a protective measure
- [#719](https://gitlab.com/meltano/meltano/issues/719) Added InputDateIso8601.vue component to standardize date inputs in the UI while ensuring the model data remains in Iso8601 format on the frontend.
- [#643](https://gitlab.com/meltano/meltano/issues/643) Updated `minimallyValidated` computeds so that new users are intentionally funneled through the pipelines ELT setup UI (previously they could skip past required steps)
- [#752](https://gitlab.com/meltano/meltano/issues/752) Fix the schedule having no start_date when the extractor didn't expose a `start_date` setting

### Fixes

- [!703](https://gitlab.com/meltano/meltano/merge_requests/703) Fix `ScheduleService` instantiation due to signature refactor

## 0.29.0 - (2019-06-24)

---

### New

- [#724](https://gitlab.com/meltano/meltano/issues/724) Add the `model-gitlab-ultimate` plugin to Meltano. It includes .m5o files for analyzing data available for Gitlab Ultimate or Gitlab.com Gold accounts (e.g. Epics, Epic Issues, etc) fetched using the Gitlab API. Repository used: https://gitlab.com/meltano/model-gitlab-ultimate
- [#723](https://gitlab.com/meltano/meltano/issues/723) Add proper signage and dedicated sub-navigation area in views/pages. Standardized the view -> sub-view markup relationships for consistent layout. Directory refactoring for improved organization.
- [#612](https://gitlab.com/meltano/meltano/issues/612) Move the plugins' configuration to the database, enabling configuration from the UI

### Changes

- [#636](https://gitlab.com/meltano/meltano/issues/636) Refactored connector logo related logic into a ConnectorLogo component for code cleanliness, reusability, and standardization
- [#728](https://gitlab.com/meltano/meltano/issues/728) Change error notification button link to open the bugs issue template

### Fixes

- [#718](https://gitlab.com/meltano/meltano/issues/718) Fix dynamically disabled transforms always running. Transforms can now be dynamically disabled inside a dbt package and Meltano will respect that. It will also respect you and your time.
- [#684](https://gitlab.com/meltano/meltano/issues/684) Enables WAL on SQLite to handle concurrent processes gracefully
- [#732](https://gitlab.com/meltano/meltano/issues/732) Fix plugin installation progress bar that wasn't updating upon installation completion

## 0.28.0 - (2019-06-17)

---

### New

- [!683](https://gitlab.com/meltano/meltano/issues/683) Add `--start-date` to `meltano schedule` to give the control over the catch up logic to the users
- [#651](https://gitlab.com/meltano/meltano/issues/651) Added model installation in the Analyze UI to bypass an otherwise "back to the CLI step"
- [#676](https://gitlab.com/meltano/meltano/issues/676) Add pipeline schedule UI for viewing and saving pipeline schedules for downstream use by Airflow/Orchestration

### Changes

- [#708](https://gitlab.com/meltano/meltano/issues/708) Enable `tap-gitlab` to run using Gitlab Ultimate and Gitlab.com Gold accounts and extract Epics and Epic Issues.
- [#711](https://gitlab.com/meltano/meltano/issues/711) Add new call to action for submitting an issue on docs site
- [#717](https://gitlab.com/meltano/meltano/issues/717) Enable `dbt-tap-gitlab` to run using Gitlab Ultimate and Gitlab.com Gold accounts and generate transformed tables that depend on Epics and Epic Issues.

### Fixes

- [#716](https://gitlab.com/meltano/meltano/issues/716) Fix entities UI so only installed extractors can edit selections
- [#715](https://gitlab.com/meltano/meltano/issues/715) Remove reimport of Bulma in `/orchestration` route to fix borked styling

## 0.27.0 - (2019-06-10)

---

### New

- [!640](https://gitlab.com/meltano/meltano/merge_requests/640) Google Analytics logo addition for recent tap-google-analytics Extractor addition
- [#671](https://gitlab.com/meltano/meltano/issues/671) Add the `tap-google-analytics` transform to Meltano. It is using the dbt package defined in https://gitlab.com/meltano/dbt-tap-google-analytics
- [#672](https://gitlab.com/meltano/meltano/issues/672) Add the `model-google-analytics` plugin to Meltano. It includes .m5o files for analyzing data fetched from the Google Analytics Reporting API. Repository used: https://gitlab.com/meltano/model-google-analytics
- [#687](https://gitlab.com/meltano/meltano/issues/687) Implemented a killswitch to prevent undefined behaviors when a Meltano project is not compatible with the installed `meltano` version

### Fixes

- [#661](https://gitlab.com/meltano/meltano/issues/661) Fixed empty UI for extractors that lack configuration settings by providing feedback message with actionable next steps
- [#663](https://gitlab.com/meltano/meltano/issues/663) Fixed Airflow error when advancing to Orchestration step after installing and saving a Loader configuration
- [#254](https://gitlab.com/meltano/meltano/issues/254) Fixed `meltano init` not working on terminal with cp1252 encoding
- [#254](https://gitlab.com/meltano/meltano/issues/254) Fixed `meltano add/install` crashing on Windows
- [#664](https://gitlab.com/meltano/meltano/issues/664) Minor CSS fix ensuring Airflow UI height is usable (side-effect of recent reparenting)
- [#679](https://gitlab.com/meltano/meltano/issues/679) Fix an issue with `meltano select` emitting duplicate properties when the property used the `anyOf` type
- [#650](https://gitlab.com/meltano/meltano/issues/650) Add `MELTANO_DISABLE_TRACKING` environment variable to disable all tracking
- [#670](https://gitlab.com/meltano/meltano/issues/670) Update tests to not send tracking events

## 0.26.0 - (2019-06-03)

---

### New

- [#603](https://gitlab.com/meltano/meltano/issues/603) `meltano select` now supports raw JSON Schema as a valid Catalog
- [#537](https://gitlab.com/meltano/meltano/issues/537) Add Extractor for Google Analytics (`tap-google-analytics`) to Meltano. It uses the tap defined in https://gitlab.com/meltano/tap-google-analytics/

### Changes

- [#621](https://gitlab.com/meltano/meltano/issues/621) Added new tutorial for tap-gitlab
- [#657](https://gitlab.com/meltano/meltano/issues/657) Update Analyze page to have single purpose views

### Fixes

- [#645](https://gitlab.com/meltano/meltano/issues/645) Fixed confusion around Loader Settings and Analytics DB Connector Settings
- [#580](https://gitlab.com/meltano/meltano/issues/580) Fixed `project_compiler` so the Analyze page can properly display custom topics
- [#658](https://gitlab.com/meltano/meltano/issues/658) Fixed the Analyze page when no models are present
- [#603](https://gitlab.com/meltano/meltano/issues/603) Fix an issue where `meltano select` would incorrectly report properties as excluded
- [#603](https://gitlab.com/meltano/meltano/issues/603) Fix an issue where `meltano select` incorrectly flatten nested properties
- [#553](https://gitlab.com/meltano/meltano/issues/553) Fix an issue where running `meltano select --list` for the first time would incorrectly report properties

### Break

## 0.25.0 - (2019-05-28)

---

### New

- [#586](https://gitlab.com/meltano/meltano/issues/586) `meltano ui` now automatically start Airflow if installed; Airflow UI available at `Orchestration`.
- [#592](https://gitlab.com/meltano/meltano/issues/592) Added baseline UX feedback via toast for uncaught API response errors with a link to "Submit Bug"
- [#642](https://gitlab.com/meltano/meltano/issues/642) Improved UX during extractor plugin installation so settings can be configured _during_ installation as opposed to waiting for the (typically lengthy) install to complete
- [!647](https://gitlab.com/meltano/meltano/merge_requests/647) Added preloader for occasional lengthy extractor loading and added feedback for lengthy entities loading
- [#645](https://gitlab.com/meltano/meltano/issues/645) Added an Analyze landing page to facilitate future sub-UIs including the Analyze database settings; Added proper Loader Settings UI.

### Fixes

- [#645](https://gitlab.com/meltano/meltano/issues/645) Fixed confusion around Loader Settings and Analyze database settings

## 0.24.0 - (2019-05-06)

---

### New

- [#622](https://gitlab.com/meltano/meltano/issues/622) Added ELT flow UI Routes & Deep Linking to advance user through next steps after each step's save condition vs. requiring them to manually click the next step to advance
- [#598](https://gitlab.com/meltano/meltano/issues/598) Updated color and greyscale use in the context of navigation and interactive elements to better communicate UI hierarchy
- [#607](https://gitlab.com/meltano/meltano/issues/607) Add "All/Default/Custom" button bar UI for improved entities selection UX
- [#32](https://gitlab.com/meltano/meltano-marketing/issues/32) Integrate Algolia Search for docs
- [#590](https://gitlab.com/meltano/meltano/issues/590) Add documentation for deploying Meltano in ECS
- [#628](https://gitlab.com/meltano/meltano/issues/628) Add documentation for tap-mongodb
- [!605](https://gitlab.com/meltano/meltano/merge_requests/605) Added tooltips for areas of UI that are WIP for better communication of a feature's status

### Changes

- [375](https://gitlab.com/meltano/meltano/issues/375) Meltano can now run on any host/port

### Fixes

- [#595](https://gitlab.com/meltano/meltano/issues/595) Fix `meltano invoke` not working properly with `dbt`
- [#606](https://gitlab.com/meltano/meltano/issues/606) Fix `SingerRunner.bookmark_state()` to properly handle and store the state output from Targets as defined in the Singer.io Spec.

## 0.23.0 - (2019-04-29)

---

### New

- [#32](https://gitlab.com/meltano/meltano-marketing/issues/32) Integrate Algolia Search for docs

### Changes

- [#522](https://gitlab.com/meltano/meltano/issues/522) Update Carbon tutorial with new instructions and screenshots

## 0.22.0 - (2019-04-24)

---

### New

- [#477](https://gitlab.com/meltano/meltano/issues/477) Add ability for users to sign up for email newsletters
- [!580](https://gitlab.com/meltano/meltano/merge_requests/580) Add sorting to plugins for improved UX, both UI via extractors/loaders/etc. and `meltano discover all` benefit from sorted results
- [!528](https://gitlab.com/meltano/meltano/issues/528) Add documentation for RBAC alpha feature and environment variables

### Changes

- [#588](https://gitlab.com/meltano/meltano/issues/588) Updated core navigation and depth hierarchy styling to facilitate main user flow and improved information architecture
- [#591](https://gitlab.com/meltano/meltano/issues/591) Revert #484: remove `meltano ui` being run outside a Meltano project.
- [#584](https://gitlab.com/meltano/meltano/issues/584) Initial v1 for enabling user to setup ELT linearly through the UI via a guided sequence of steps

### Fixes

- [#600](https://gitlab.com/meltano/meltano/issues/600) Fix a bug with meltano select when the extractor would output an invalid schema
- [#597](https://gitlab.com/meltano/meltano/issues/597) Automatically open the browser when `meltano ui` is run

## 0.21.0 - (2019-04-23)

---

### New

- [#477](https://gitlab.com/meltano/meltano/issues/477) Add ability for users to sign up for email newsletters

### Changes

- [#591](https://gitlab.com/meltano/meltano/issues/591) Revert #484: remove `meltano ui` being run outside a Meltano project.

## 0.20.0 - (2019-04-15)

---

### New

- Add documentation on custom transformations and models. Link to Tutorial: https://www.meltano.com/tutorials/create-custom-transforms-and-models.html

## 0.19.1 - (2019-04-10)

---

### New

- [#539](https://gitlab.com/meltano/meltano/issues/539) Add Tutorial for "Using Jupyter Notebooks" with Meltano
- [#534](https://gitlab.com/meltano/meltano/issues/534) Add UI entity selection for a given extractor
- [#520](https://gitlab.com/meltano/meltano/issues/520) Add v1 UI for extractor connector settings
- [#486](https://gitlab.com/meltano/meltano/issues/486) Add the `model-gitlab` plugin to Meltano. It includes .m5o files for analyzing data fetched using the Gitlab API. Repository used: https://gitlab.com/meltano/model-gitlab
- [#500](https://gitlab.com/meltano/meltano/issues/500) Add the `model-stripe` plugin to Meltano. It includes .m5o files for analyzing data fetched using the Stripe API. Repository used: https://gitlab.com/meltano/model-stripe
- [#440](https://gitlab.com/meltano/meltano/issues/440) Add the `model-zuora` plugin to Meltano. It includes .m5o files for analyzing data fetched using the Zuora API. Repository used: https://gitlab.com/meltano/model-zuora
- [#541](https://gitlab.com/meltano/meltano/issues/541) Add a 404 page for missing routes on the web app

### Fixes

- [#576](https://gitlab.com/meltano/meltano/issues/576) Fix switching between designs now works
- [#555](https://gitlab.com/meltano/meltano/issues/555) Fix `meltano discover` improperly displaying plugins
- [#530](https://gitlab.com/meltano/meltano/issues/530) Fix query generation for star schemas
- [#575](https://gitlab.com/meltano/meltano/issues/575) Move Airflow configuration to .meltano/run/airflow
- [#571](https://gitlab.com/meltano/meltano/issues/571) Fix various routing and API endpoint issues related to recent `projects` addition

## 0.19.0 - (2019-04-08)

---

### New

- [#513](https://gitlab.com/meltano/meltano/issues/513) Added initial e2e tests for the UI
- [#431](https://gitlab.com/meltano/meltano/issues/431) Add the `tap-zendesk` transform to Meltano. It is using the dbt package defined in https://gitlab.com/meltano/dbt-tap-zendesk
- [484](https://gitlab.com/meltano/meltano/issues/484) Updated `meltano ui` to automatically launch the UI, and projects from the UI (previously only an option in the CLI)
- [#327](https://gitlab.com/meltano/meltano/issues/327) Add `meltano add --custom` switch to enable integration of custom plugins
- [#540](https://gitlab.com/meltano/meltano/issues/540) Add CHANGELOG link in intro section of the docs
- [#431](https://gitlab.com/meltano/meltano/issues/431) Add the `model-zendesk` plugin to Meltano. It includes .m5o files for analyzing data fetched using the Zendesk API. Repository used: https://gitlab.com/meltano/model-zendesk
- [!544](https://gitlab.com/meltano/meltano/merge_requests/544) Add support for extracting data from CSV files by adding [tap-csv](https://gitlab.com/meltano/tap-csv) to Meltano
- [#514](https://gitlab.com/meltano/meltano/issues/514) Add 'airflow' orchestrators plugin to enable scheduling
- Add the `tap-zuora` transform to Meltano. It is using the dbt package defined in https://gitlab.com/meltano/dbt-tap-zuora

### Changes

- [#455](https://gitlab.com/meltano/meltano/issues/455) Add documentation about `target-snowflake`

### Fixes

- [#507](https://gitlab.com/meltano/meltano/issues/507) Ensure design name and table name don't need to match so multiple designs can leverage a single base table
- [#551](https://gitlab.com/meltano/meltano/issues/551) Fix HDA queries generated when an attribute is used both as a column and as an aggregate.
- [#559](https://gitlab.com/meltano/meltano/issues/559) Add support for running custom transforms for taps without default dbt transforms.

## 0.18.0 - (2019-04-02)

---

### New

- [#432](https://gitlab.com/meltano/meltano/issues/432) Add the `tap-zuora` transform to Meltano. It is using the dbt package defined in https://gitlab.com/meltano/dbt-tap-zuora

### Changes

- Remove Snowflake references from advanced tutorial.
- [#2 dbt-tap-zuora](https://gitlab.com/meltano/dbt-tap-zuora/issues/2) Remove custom SFDC related attributes from Zuora Account and Subscription Models
- Update [Contributing - Code Style](https://meltano.com/docs/contributing.html#code-style) documentation to including **pycache** troubleshooting

### Fixes

- [#529](https://gitlab.com/meltano/meltano/issues/529) Resolve "SFDC Tutorial - ELT Fails due to invalid schema.yml" by [#4 dbt-tap-salesforce](https://gitlab.com/meltano/dbt-tap-salesforce/issues/4) removing the schema.yml files from the dbt models for tap-salesforce.
- [#502](https://gitlab.com/meltano/meltano/issues/502) Fix the situation where an m5o has no joins, the design still will work.

## 0.17.0 - (2019-03-25)

---

### New

- [#485](https://gitlab.com/meltano/meltano/issues/485) Added various UI unit tests to the Analyze page
- [#370](https://gitlab.com/meltano/meltano/issues/370) Enabled authorization using role-based access control for Designs and Reports

### Changes

- [#283](https://gitlab.com/meltano/meltano/issues/283) Silence pip's output when there is not error
- [#468](https://gitlab.com/meltano/meltano/issues/468) Added reminder in docs regarding the need for `source venv/bin/activate` in various situations and added minor copy updates

### Fixes

- [#433](https://gitlab.com/meltano/meltano/issues/433) Add the `sandbox` configuration to `tap-zuora`.
- [#501](https://gitlab.com/meltano/meltano/issues/501) Fix `meltano ui` crashing when the OS ran out of file watcher.
- [#510](https://gitlab.com/meltano/meltano/issues/510) Fix an issue when finding the current Meltano project in a multi-threaded environment.
- [#494](https://gitlab.com/meltano/meltano/issues/494) Improved documentation around tutorials and Meltano requirements
- [#492](https://gitlab.com/meltano/meltano/issues/492) A few small contextual additions to help streamline the release process
- [#503](https://gitlab.com/meltano/meltano/issues/503) Fix a frontend sorting issue so the backend can properly generate an up-to-date query

## 0.16.0 - (2019-03-18)

---

### New

- Add support for extracting data from Gitlab through the updated tap-gitlab (https://gitlab.com/meltano/tap-gitlab)
- Add the `tap-gitlab` transform to Meltano. It is using the dbt package defined in https://gitlab.com/meltano/dbt-tap-gitlab
- Add "Copy to Clipboard" functionality to code block snippets in the documentation
- Add the `tap-stripe` transform to Meltano. It is using the dbt package defined in https://gitlab.com/meltano/dbt-tap-stripe
- Add new command `meltano add model [name_of_model]`
- Add models to the available plugins

### Changes

- Various documentation [installation and tutorial improvements](https://gitlab.com/meltano/meltano/issues/467#note_149858308)
- Added troubleshooting button to help users add context to a pre-filled bug issue

### Fixes

- Fix the API database being mislocated
- Replaced the stale Meltano UI example image in the Carbon Emissions tutorial
- 473: Fix the docker image (meltano/meltano) from failing to expose the API

## 0.15.1 - (2019-03-12)

---

### Fixes

- locks down dependencies for issues with sqlalchemy snowflake connector

## 0.15.0 - (2019-03-11)

---

### New

- Add Salesforce Tutorial to the docs
- Add documentation for the permissions command
- Add tracking for the `meltano ui` command

### Fixes

- Updated analytics to properly recognize SPA route changes as pageview changes

## 0.14.0 - (2019-03-04)

---

### New

- Update stages table style in docs
- Add custom transforms and models tutorial to the docs

### Changes

- Add api/v1 to every route
- Update DbtService to always include the my_meltano_project model when transform runs

### Fixes

- Resolved duplicate display issue of Dashboards and Reports on the Files page
- Removed legacy `carbon.dashboard.m5o` (regression from merge)
- Updated dashboards and reports to use UI-friendly name vs slugified name
- Fix minor clipped display issue of right panel on `/settings/database`
- Fix minor display spacing in left panel of Settings
- Fix dashboard page to properly display a previously active dashboard's updated reports
- Fix pre-selected selections for join aggregates when loading a report
- Fix charts to display multiple aggregates (v1)
- Fix 404 errors when refreshing the frontend
- Fix a regression where the Topics would not be shown in the Files page

## 0.13.0 - (2019-02-25)

---

### New

- Add the `tap-salesforce` transform to Meltano. It is using the dbt package defined in https://gitlab.com/meltano/dbt-tap-salesforce
- Add m5o model and tables for tap-salesforce
- Updated the deep-link icon (for Dashboards/Reports on the Files page)

### Changes

- Polished the RBAC view, making it clearer the feature is experimental.
- Rename "Models" to "Topics"
- Use the current connection's schema when generating queries at run time for Postgres Connections.
- Add support for multiple Aggregates over the same attribute when generating HDA queries.

## 0.12.0 - (2019-02-21)

---

### New

- UI cleanup across routes (Analyze focus) and baseline polish to mitigate "that looks off comments"
- Update installation and contributing docs
- Meltano implement role-based access control - [!368](https://gitlab.com/meltano/meltano/merge_requests/368)
- Add version CLI commands for checking current Meltano version
- Add deep linking to dashboards
- Add deep linking to reports

### Fixes

- Fixed a problem when environment variables where used as default values for the CLI - [!390](https://gitlab.com/meltano/meltano/merge_requests/390)
- Fixed dashboards initial load issue due to legacy (and empty) `carbon.dashboard.m5o` file
- New standardized approach for `.m5o` id generation (will need to remove any dashboard.m5o and report.m5o)

## 0.11.0 - (2019-02-19)

---

### New

- Update installation and contributing docs
- Add support for generating Hyper Dimensional Aggregates (HDA)
- Add internal Meltano classes for representing and managing Designs, Table, Column, Aggregate, Definitions, and Query definitions

### Changes

- Move core functionality out of `api/controllers` to `/core/m5o` (for m5o and m5oc management) and `/core/sql` (for anything related to sql generation)

### Fixes

- Fixed a problem when environment variables where used as default values for the CLI - [!390](https://gitlab.com/meltano/meltano/merge_requests/390)

## 0.10.0 - (2019-02-12)

---

### New

- Add gunicorn support for Meltano UI as a WSGI application - [!377](https://gitlab.com/meltano/meltano/merge_requests/377)
- Meltano will now generate the minimal joins when building SQL queries - [!382](https://gitlab.com/meltano/meltano/merge_requests/382)

### Changes

- Add analytics to authentication page
- Meltano will now use SQLite for the job log. See https://meltano.com/docs/architecture.html#job-logging for more details.
- Removed manual `source .env` step in favor of it running automatically

### Fixes

- Meltano will correctly source the `.env`
- fixed charts to render as previously they were blank
- Fixed Analyze button groupd CSS to align as a single row

### Breaks

- Meltano will now use SQLite for the job log. See https://meltano.com/docs/architecture.html#job-logging for more details.
- URL routing updates ('/model' to '/files', removed currently unused '/extract', '/load', '/transform' and '/project/new')

## 0.9.0 - (2019-02-05)

---

### New

- add ability to save reports
- add ability to update an active report during analysis
- add ability to load reports
- add dashboards page and related add/remove report functionality

### Changes

- Generate default `Meltano UI` connection for the `meltano.db` SQLite DB when a new project is created with `meltano init`
- updated main navigation to Files, Analysis, and Dashboards
- Update the `meltano permissions grant` command to fetch the existing permissions from the Snowflake server and only return sql commands for permissions not already assigned
- Add `--diff` option to the `meltano permissions grant` command to get a full diff with the permissions already assigned and new ones that must be assigned

### Fixes

- Entry model definition correctly defines `region_id`.
- Updated the Fundamentals documentation section regarding reports
- Fixed Files page for empty state of Dashboards and Reports
- Fixed Analyze page's left column to accurately preselect columns and aggregates after loading a report

## 0.8.0 - (2019-01-29)

---

### New

- Add tracking of anonymous `meltano cli` usage stats to Meltano's Google Analytics Account
- Add `project_config.yml` to all meltano projects to store concent for anonymous usage tracking and the project's UUID

### Changes

- Add `--no_usage_stats` option to `meltano init <project_name>` to allow users to opt-out from anonymous usage stats tracking
- Bundled Meltano models are now SQLite compatible.

## 0.7.0 - (2019-01-22)

---

### New

- Added basic authentication support for meltano ui.
- Meltano will now automatically source the .env
- Updated docs with `.m5o` authoring requirements and examples
- add support for timeframes in tables
- add basic analytics to understand usage
- add disabled UI for the lack of timeframes support in sqlite
- update Results vs. SQL UI focus based on a results response or query update respectively

### Changes

- Meltano will now discover components based on `https://meltano.com/discovery.yml`
- sample designs are now packaged with meltano

### Fixes

- Updated mobile menu to work as expected
- Updated tutorial docs with improved CLI commands and fixed the host setting to `localhost`

## 0.6.1 - (2019-01-15)

---

## 0.6.0 - (2019-01-15)

---

### New

- add new command `meltano add transform [name_of_dbt_transformation]`
- add transforms to the available plugins

### Changes

- Auto install missing plugins when `meltano elt` runs
- Terminology updates for simpler understanding

### Fixes

- Edit links on the bottom of doc pages are working now

### Breaks

- Updated docs tutorial bullet regarding inaccurate "Validate" button

## 0.5.0 - (2019-01-09)

---

### New

- ensure `meltano init <project-name>` runs on windows
- settings ui now provides sqlite-specific controls for sqlite dialect
- add `target-sqlite` to available loaders for meltano projects
- add new command `meltano add transformer [name_of_plugin]`
- add transformers (dbt) to the available plugins

### Changes

- extractors and loaders are arguments in the elt command instead of options
- `meltano www` is now `meltano ui`
- remove dbt installation from `meltano init`
- move everything dbt related under `transform/`
- update `meltano elt` to not run transforms by default
- update `meltano elt` to auto generate the job_id (job_id has been converted to an optional argument)

### Fixes

- left joins now work correctly in analyze.
- fixed broken sql toggles in analyze view
- fixed sql output based on sql toggles in analyze view

## 0.4.0 - (2019-01-03)

---

### New

- add Using Superset with Meltano documentation

## 0.3.3 - (2018-12-21)

---

## 0.3.2 - (2018-12-21)

---

## 0.3.1 - (2018-12-21)

---

### Changes

- add default models for 'tap-carbon-intensity'.
- Meltano Analyze is now part of the package.
- removes database dependency from Meltano Analyze and uses .ma files
- update the error message when using Meltano from outside a project - [!238](https://gitlab.com/meltano/meltano/merge_requests/238)

## 0.3.0 - (2018-12-18)

---

### New

- updated Settings view so each database connection can be independently disconnected
- add `meltano select` to manage what is extracted by a tap.

### Changes

- documentation site will utilize a new static site generation tool called VuePress

- meltano.com will be deployed from the meltano repo

### Fixes

- model dropdown now updates when updating database (no longer requires page refresh)
- prevent model duplication that previously occurred after subsequent "Update Database" clicks

## 0.2.2 - (2018-12-11)

---

### Changes

- documentation site will utilize a new static site generation tool called VuePress
- first iteration of joins (working on a small scale)

## 0.2.1 - (2018-12-06)

---

### Fixes

- resolve version conflict for `idna==2.7`
- fix the `discover` command in the docker images
- fix the `add` command in the docker images
- fix module not found for meltano.core.permissions.utils

## 0.2.0 - (2018-12-04)

---

### New

- add `meltano permissions grant` command for generating permission queries for Postgres and Snowflake - [!90](https://gitlab.com/meltano/meltano/merge_requests/90)
- add 'tap-stripe' to the discovery

### Changes

- demo with [carbon intensity](https://gitlab.com/meltano/tap-carbon-intensity), no API keys needed
- .ma file extension WIP as alternative to lkml

### Fixes

- fix order in Meltano Analyze

## 0.1.4 - (2018-11-27)

### Fixes

- add default values for the 'www' command - [!185](https://gitlab.com/meltano/meltano/merge_requests/185)
- add CHANGELOG.md
- fix a problem with autodiscovery on taps - [!180](https://gitlab.com/meltano/meltano/merge_requests/180)

### Changes

- move the 'api' extra package into the default package
- add 'tap-fastly' to the discovery

---

## 0.1.3

### Changes

- remove `setuptools>=40` dependency
- `meltano` CLI is now in the `meltano` package

## 0.1.2

### Fixes

- target output state is now saved asynchronously

## 0.1.1

### Changes

- initial release<|MERGE_RESOLUTION|>--- conflicted
+++ resolved
@@ -25,8 +25,6 @@
 
 ### New
 
-<<<<<<< HEAD
-=======
 ### Changes
 - [#3174](https://gitlab.com/meltano/meltano/-/issues/3174) - We now recommend pipx over manually created virtual environments.  
 - [#3450](https://gitlab.com/meltano/meltano/-/issues/3450) - Windows instllation instructions added
@@ -42,7 +40,6 @@
 
 ### New
 
->>>>>>> 1a542c76
 - [#3298](https://gitlab.com/meltano/meltano/-/issues/3298) Add adapter-specific dbt plugins for Redshift, Postgres, and BigQuery.
 
 - [#2924](https://gitlab.com/meltano/meltano/-/issues/2924) Initial meltano job support via new `meltano job` command and support for referencing jobs in `meltano run` commands.
