# CHANGELOG

All notable changes to this project will be documented in this file.
This project adheres to [Semantic Versioning](http://semver.org/) and [Keep a Changelog](http://keepachangelog.com/).



## Unreleased
---

### New
<<<<<<< HEAD

### Changes

- [#2930](https://gitlab.com/meltano/meltano/-/issues/2930) Update sqlfluff configuration to support DBT
- [#2681](https://gitlab.com/meltano/meltano/-/issues/2681) Now includes discovery log output when running `meltano elt` with `--log-level=debug`

### Fixes

- [#2866](https://gitlab.com/meltano/meltano/-/issues/2866) Avoid running discovery when invoking a tap in a mode other than sync

### Breaks


## 1.80.1 - (2021-09-10)
---

### Fixes

- [#2928](https://gitlab.com/meltano/meltano/-/issues/2928) Fix tap discovery failure when tap produces IO on stderr


## 1.80.0 - (2021-09-09)
---

### New

- [#2906](https://gitlab.com/meltano/meltano/-/issues/2906) Increase speed of `meltano install` for already installed plugins
=======
* [#2609](https://gitlab.com/meltano/meltano/-/issues/2609) Add `meltano config <plugin> test` command to test an extractor plugin's configuration
* [#2906](https://gitlab.com/meltano/meltano/-/issues/2906) Increase speed of `meltano install` for already installed plugins
>>>>>>> ab33f85b

### Changes

- [#2897](https://gitlab.com/meltano/meltano/-/issues/2897) Refactor to move to asynchronous plugin executions and invocations

### Fixes

- [#2573](https://gitlab.com/meltano/meltano/-/issues/2573) Fix misleading error about missing `airflow.cfg` instead of missing Airflow executable


## 1.79.2 - (2021-09-07)
---

### Fixes

- [#2922](https://gitlab.com/meltano/meltano/-/issues/2922) Fix error during installation of some plugins caused by a `setuptools` release. _Thanks, **[Maarten van Gijssel](https://gitlab.com/mvgijssel)**!_

## 1.79.1 - (2021-08-17)
---

### Fixes

- [#2893](https://gitlab.com/meltano/meltano/-/issues/2893) Fix error when invoking a target outside pipeline context
- [#2627](https://gitlab.com/meltano/meltano/-/issues/2627) Invalidate catalog cache after reinstalling a tap


## 1.79.0 - (2021-08-13)
---

### New

- [#2545](https://gitlab.com/meltano/meltano/-/issues/2545) Add support for Python 3.9
- [#2849](https://gitlab.com/meltano/meltano/-/issues/2849) Use dbt [`v0.20`](https://github.com/fishtown-analytics/dbt/releases/tag/v0.20.1) by default for new dbt installs
- [#2576](https://gitlab.com/meltano/meltano/-/issues/2576) Use Airflow [v2.1](https://airflow.apache.org/docs/apache-airflow/2.1.0/changelog.html) by default for new Airflow installs
- [#2871](https://gitlab.com/meltano/meltano/-/issues/2871) Add `discovery_url_auth` project setting to support authenticated retrieval of `discovery.yml`
- [#2855](https://gitlab.com/meltano/meltano/-/issues/2855) Allow `executable` to be overridden through plugin inheritance
- [#2860](https://gitlab.com/meltano/meltano/-/issues/2860) Allow commands to use alternate executables

### Changes

- [#2868](https://gitlab.com/meltano/meltano/-/issues/2868) Refactor to allow SingerTarget to inject a BookmarkWriter via a new PluginInvoker callback
- [#2575](https://gitlab.com/meltano/meltano/-/issues/2575) Support version-specific pip constraint files by allowing the special var `${MELTANO__PYTHON_VERSION}` in plugin pip_url's (bumps `discovery.yml` version ([#2890](https://gitlab.com/meltano/meltano/-/issues/2890)) to signal the required upgrade)

### Fixes

- [#2882](https://gitlab.com/meltano/meltano/-/issues/2882) Allow multiple taps / targets to be invoked at the same time by adding a UUID to config.json
- [#2381](https://gitlab.com/meltano/meltano/-/issues/2381) Implement selection logic for all Singer discoverable metadata (`inclusion` and `selected-by-default`)


## 1.78.0 - (2021-07-15)
---

### New

- [#2814](https://gitlab.com/meltano/meltano/-/issues/2814) Add `mashey` variant of `tap-ask-nicely`
- [#2815](https://gitlab.com/meltano/meltano/-/issues/2815) Add `singer-io` variant of `tap-github`
- [#2816](https://gitlab.com/meltano/meltano/-/issues/2816) Add `singer-io` variant of `tap-google-sheets`
- [#2817](https://gitlab.com/meltano/meltano/-/issues/2817) Add `singer-io` variant of `tap-pendo`
- [#2818](https://gitlab.com/meltano/meltano/-/issues/2818) Add `singer-io` variant of `tap-hubspot`
- [#2821](https://gitlab.com/meltano/meltano/-/issues/2821) Add `singer-io` variant of `tap-jira`
- [#2823](https://gitlab.com/meltano/meltano/-/issues/2823) Add `transferwise` variant of `tap-twilio`


### Fixes

- [#2951](https://gitlab.com/meltano/meltano/-/issues/2851) Default to skipping transforms in Meltano UI pipeline creation
- [#2758](https://gitlab.com/meltano/meltano/-/issues/2758) Fix misleading error message when calling `meltano invoke airflow <args>`
- [#2826](https://gitlab.com/meltano/meltano/-/issues/2826) Make plugin installation serial during `meltano add ...`
- [#2828](https://gitlab.com/meltano/meltano/-/issues/2828) Fix coroutine error when `python3-venv` is missing during plugin installation.

### Breaks


## 1.77.0 - (2021-06-17)
---

### Changes

- [#2694](https://gitlab.com/meltano/meltano/-/issues/2694) Use dbt [`v0.19.1`](https://github.com/fishtown-analytics/dbt/releases/tag/v0.19.1) by default for new dbt installs
- [#2694](https://gitlab.com/meltano/meltano/-/issues/2694) Add support for dbt [`config-version: 2`](https://docs.getdbt.com/docs/guides/migration-guide/upgrading-to-0-17-0)
- [#2622](https://gitlab.com/meltano/meltano/-/issues/2622) Make `hotgluexyz` the default variant for the CSV loader

### Fixes

- [#2741](https://gitlab.com/meltano/meltano/-/issues/2741) Fix duplication of config values when complex settings are applied to Singer plugins.


## 1.76.0 - (2021-06-10)
---

### Fixes

- [#2755](https://gitlab.com/meltano/meltano/-/issues/2755) Fix SQLAlchemy `cache_ok` warning messages when running `meltano elt`
- [#2773](https://gitlab.com/meltano/meltano/-/issues/2773) Fix `tap-chargebee`, `tap-intacct` and `tap-quickbooks` definitions that had `properties` capability instead of `catalog`
- [#2784](https://gitlab.com/meltano/meltano/-/issues/2784) Fix catalog discovery error when using custom plugins with no `pip_url` set


## 1.75.0 - (2021-05-28)
---

### Changes

- [#2745](https://gitlab.com/meltano/meltano/-/issues/2745) Allow `meltano` commands to be used from a subdirectory of a project
- [#2341](https://gitlab.com/meltano/meltano/-/issues/2341) Add support for already-installed plugins by making `pip_url` optional in custom plugin definitions
- [#2341](https://gitlab.com/meltano/meltano/-/issues/2341) Allow non-pip plugins to be declared using relative `executable` paths and `executable` programs already on the PATH


## 1.74.0 - (2021-05-10)
---

### New
- [#2353](https://gitlab.com/meltano/meltano/-/issues/2353) Add `meltano remove` command


## 1.73.0 - (2021-04-29)
---

### New

- [#2621](https://gitlab.com/meltano/meltano/-/issues/2621) Add `twilio-labs` variant of `tap-zendesk`

### Changes

- [#2705](https://gitlab.com/meltano/meltano/-/issues/2705) Speed up `meltano install` by installing plugins in parallel
- [#2709](https://gitlab.com/meltano/meltano/-/issues/2709) Add support for setting `kind` in settings prompt when using `meltano add --custom`


## 1.72.0 - (2021-04-22)
---

### New

- [#2560](https://gitlab.com/meltano/meltano/-/issues/2560) Add support for shortcut commands to `invoke`
- [#2560](https://gitlab.com/meltano/meltano/-/issues/2560) Add support for `sqlfluff` utility for linting SQL transforms
- [#2613](https://gitlab.com/meltano/meltano/-/issues/2613) Add `mashey` variant of `tap-slack`
- [#2689](https://gitlab.com/meltano/meltano/-/issues/2689) Add documentation for using a custom Python Package Index (PyPi)
- [#2426](https://gitlab.com/meltano/meltano/-/issues/2426) Add `transferwise` variant of `target-redshift`

### Changes
- [#2082](https://gitlab.com/meltano/meltano/-/issues/2082) Updated database_uri documentation to show how to target a PostgreSQL schema
- [#2107](https://gitlab.com/meltano/meltano/-/issues/2107) Updated 'create a custom extractor' tutorial to use the new SDK

### Fixes

- [#2526](https://gitlab.com/meltano/meltano/-/issues/2526) When target process fails before tap, report target output instead of `BrokenPipeError` or `ConnectionResetError`


## 1.71.0 - (2021-03-23)
---

### New

- [#2544](https://gitlab.com/meltano/meltano/-/issues/2544) Add support for `utility` plugin type
- [#2614](https://gitlab.com/meltano/meltano/-/issues/2614) Add `mashey` variant of `tap-zoom`


### Fixes

- [#2581](https://gitlab.com/meltano/meltano/-/issues/2581) Only expand `$ALL_CAPS` env vars in `meltano.yml` config values to prevent false positive matches in passwords


## 1.70.0 - (2021-02-23)
---

### New

- [#2590](https://gitlab.com/meltano/meltano/-/issues/2590) Add `hotgluexyz` variant of `tap-chargebee`
- [#2593](https://gitlab.com/meltano/meltano/-/issues/2593) Add `hotgluexyz` variant of `tap-intacct`

### Changes

- [#2356](https://gitlab.com/meltano/meltano/-/issues/2356) Disallow two pipelines with the same job ID to run at the same time by default

### Fixes

- [#2585](https://gitlab.com/meltano/meltano/-/issues/2585) Fix bug with finding a schedule based on namespace for a custom plugin


## 1.69.0 - (2021-02-16)
---

### New

- [#2558](https://gitlab.com/meltano/meltano/-/issues/2558) Add support for Airflow 2.0
- [#2577](https://gitlab.com/meltano/meltano/-/issues/2577) Add `hotgluexyz` variant of `tap-quickbooks`


## 1.68.0 - (2021-02-11)
---

### New

- [#2557](https://gitlab.com/meltano/meltano/-/issues/2557) Add support for entity and attribute selection to tap-gitlab

### Changes

- [#2559](https://gitlab.com/meltano/meltano/-/issues/2559) Bump Airflow version to 1.10.14

### Fixes

- [#2543](https://gitlab.com/meltano/meltano/-/issues/2543) Fix packages dependencies that claim Python 3.9 is supported when it actually isn't.


## 1.67.0 - (2021-01-26)
---

### Fixes

- [#2540](https://gitlab.com/meltano/meltano/-/issues/2540) `meltano schedule run` exit code now matches exit code of wrapped `meltano elt`
- [#2525](https://gitlab.com/meltano/meltano/-/issues/2525) `meltano schedule run` no longer requires `meltano` to be in the `PATH`


## 1.66.0 - (2021-01-18)
---

### New

- [#2483](https://gitlab.com/meltano/meltano/-/issues/2483) Every second, `meltano elt` records a heartbeat timestamp on the pipeline run row in the system database as long as the pipeline is running.
- [#2483](https://gitlab.com/meltano/meltano/-/issues/2483) Before running the new pipeline, `meltano elt` automatically marks runs with the same Job ID that have become stale as failed. A run is considered stale when 5 minutes have elapsed since the last recorded heartbeat. Older runs without a heartbeat are considered stale if they are still in the running state 24 hours after starting.
- [#2483](https://gitlab.com/meltano/meltano/-/issues/2483) `meltano schedule list` (which is run periodically by `meltano invoke airflow scheduler`) automatically marks any stale run as failed.
- [#2502](https://gitlab.com/meltano/meltano/-/issues/2502) Add `User-Agent` header with Meltano version to request for remote `discovery.yml` manifest (typically https://www.meltano.com/discovery.yml)
- [#2503](https://gitlab.com/meltano/meltano/-/issues/2503) Include project ID in `X-Project-ID` header and `project_id` query param in request for remote `discovery.yml` manifest when `send_anonymous_usage_stats` setting is enabled.


## 1.65.0 - (2021-01-12)
---

### New

- [#2392](https://gitlab.com/meltano/meltano/-/issues/2392) Add 'elt.buffer_size' setting with default value of 10MiB to let extractor output buffer size and line length limit (maximum message size) be configured as appropriate for the extractor and loader in question.


### Fixes

- [#2501](https://gitlab.com/meltano/meltano/-/issues/2501) Don't lose `version` when caching `discovery.yml`.


## 1.64.1 - (2021-01-08)
---

### Fixes

- [#2500](https://gitlab.com/meltano/meltano/-/issues/2500) Ensure all buffered messages (records) output by extractor make it to loader when extractor finishes early.


## 1.64.0 - (2021-01-07)
---

### Fixes

- [#2478](https://gitlab.com/meltano/meltano/-/issues/2478) Fix runaway memory usage (and possible out-of-memory error) when extractor outputs messages at higher rate than loader can process them, by enabling flow control with a 64KB buffer size limit


## 1.63.0 - (2021-01-04)
---

### New
- [#2308](https://gitlab.com/meltano/meltano/-/issues/2308) Verify that system database connection is still viable when checking it out of connection pool.
- [#2308](https://gitlab.com/meltano/meltano/-/issues/2308) Add `database_max_retries` and `database_retry_timeout` settings to configure retry attempts when the first connection to the DB fails.


### Fixes

- [#2486](https://gitlab.com/meltano/meltano/-/issues/2486) Remove `state` capability from `tap-google-analytics` because it's not actually currently supported yet


## 1.62.0 - (2020-12-23)
---

### New

- [#2390](https://gitlab.com/meltano/meltano/-/issues/2390) Let a plugin inherit its base plugin (package) description and configuration from another one using `--inherit-from=<name>` on `meltano add` or `inherit_from: <name>` in `meltano.yml`, so that the same package can be used in a project multiple times with different configurations.

### Changes

- [#2479](https://gitlab.com/meltano/meltano/-/issues/2479) Use extractor `load_schema` (usually its namespace) as default for target-bigquery `dataset_id` setting, as it already is for target-snowflake and target-postgres `schema`


## 1.61.0 - (2020-12-09)
---

### New

- [#2476](https://gitlab.com/meltano/meltano/-/issues/2476) Add missing tap-salesforce `is_sandbox` setting
- [#2471](https://gitlab.com/meltano/meltano/-/issues/2471) Make tap-bigquery discoverable
- [#2227](https://gitlab.com/meltano/meltano/-/issues/2227) Add `meltano schedule run <name>` command to run scheduled pipeline by name

### Changes

- [#2477](https://gitlab.com/meltano/meltano/-/issues/2477) Show array and object settings in configuration UI as unsupported instead of hiding them entirely
- [#2477](https://gitlab.com/meltano/meltano/-/issues/2477) Unhide tap-csv and tap-spreadsheets-anywhere in UI

### Fixes

- [#2379](https://gitlab.com/meltano/meltano/-/issues/2379) Take into account schedule `env` when running pipeline from UI using "Run" button


## 1.60.1 - (2020-12-07)
---

### Fixes

- [#2473](https://gitlab.com/meltano/meltano/-/issues/2473) Fix meltano/meltano Docker image entrypoint


## 1.60.0 - (2020-12-02)
---

### New
- [#2367](https://gitlab.com/meltano/meltano/-/issues/2367) Adopt Poetry for dependency and build management

### Changes

- [#2457](https://gitlab.com/meltano/meltano/-/issues/2457) Hide settings of kind `object` or `array` in UI

### Fixes

- [#2457](https://gitlab.com/meltano/meltano/-/issues/2457) Fix configuration of tap-adwords `primary_keys` and target-snowflake and target-postgres (transferwise variants) `schema_mapping`
- [#2463](https://gitlab.com/meltano/meltano/-/issues/2463) Fix casting of tap-postgres `max_run_seconds`, `logical_poll_total_seconds`, and `break_at_end_lsn` setting values
- [#2466](https://gitlab.com/meltano/meltano/-/issues/2466) Stop requiring specific version of `cryptography` that's incompatible with latest `pyOpenSSL`


## 1.59.0 - (2020-11-23)
---

### Changes

- [#2450](https://gitlab.com/meltano/meltano/-/issues/2450) Remove undocumented plugin configuration profile functionality

### Fixes
- [#2451](https://gitlab.com/meltano/meltano/-/issues/2451) Correctly show CLI error messages in log output
- [#2453](https://gitlab.com/meltano/meltano/-/issues/2453) Correctly pass value of `tap-facebook`'s `insights_buffer_days` setting to tap as integer instead of boolean
- [#2387](https://gitlab.com/meltano/meltano/-/issues/2387) Order of attributes in `meltano select --list --all` is set to alphabetical order.
- [#2458](https://gitlab.com/meltano/meltano/-/issues/2458) Adds missing `mysql-logo.png`


## 1.58.0 - (2020-11-12)
---

### New

- [#2438](https://gitlab.com/meltano/meltano/-/issues/2438) Add missing `replica_set`, `ssl`, `verify_mode`, and `include_schemas_in_destination_stream_name` settings to `tap-mongodb`
- [#2389](https://gitlab.com/meltano/meltano/-/issues/2389) Let user disable autoscrolling in UI job log modal
- [#2307](https://gitlab.com/meltano/meltano/-/issues/2307) Add `ui.session_cookie_secure` setting to let `Secure` flag be enabled on session cookies when Meltano UI is served over HTTPS

### Changes

- [#2307](https://gitlab.com/meltano/meltano/-/issues/2307) The `Secure` flag is no longer enabled on Meltano UI session cookies unconditionally and by default

### Fixes

- [#2396](https://gitlab.com/meltano/meltano/-/issues/2396) Support unquoted `YYYY-MM-DD` date values in `meltano.yml` by converting them to ISO8601 strings before passing them to plugins
- [#2445](https://gitlab.com/meltano/meltano/-/issues/2445) Fix 'Test Connection' and 'Save' buttons being disabled in UI Configuration modal despite required fields being populated
- [#2307](https://gitlab.com/meltano/meltano/-/issues/2307) Fix logging into Meltano UI in Google Chrome when running without HTTPS


## 1.57.0 - (2020-11-10)
---

### New

- [#2433](https://gitlab.com/meltano/meltano/-/issues/2433) Add `datamill-co` variant of `target-postgres`
- [#2425](https://gitlab.com/meltano/meltano/-/issues/2425) Add `transferwise` variant of `target-postgres`
- [#2404](https://gitlab.com/meltano/meltano/-/issues/2404) Add `singer-io` variant of `tap-recharge`
- [#2410](https://gitlab.com/meltano/meltano/-/issues/2410) Add `transferwise` variant of `tap-postgres`
- [#2411](https://gitlab.com/meltano/meltano/-/issues/2411) Add `transferwise` variant of `tap-mysql`
- [#2407](https://gitlab.com/meltano/meltano/-/issues/2407) Refactor discovery.yaml to keep things in lexicographically ascending order and in correct format
- [#2435](https://gitlab.com/meltano/meltano/-/issues/2435) Add new `stringify` setting `value_post_processor` that will convert values to their JSON string representation
- [#2437](https://gitlab.com/meltano/meltano/-/issues/2437) Add `meltano invoke` `--dump` option with possible values `config` and `catalog` (for extractors) to dump content of plugin-specific generated file

### Changes

- [#2368](https://gitlab.com/meltano/meltano/-/issues/2433) Make `datamill-co` variant of `target-postgres` the default instead of `meltano`

### Fixes


### Breaks


## 1.56.0 - (2020-11-02)
---

### New

- [#2374](https://gitlab.com/meltano/meltano/-/issues/2374) Add `target-bigquery` discoverable plugin definition
- [#1956](https://gitlab.com/meltano/meltano/-/issues/1956) Add support for Python 3.8


## 1.55.0 - (2020-10-30)
---

### New

- [#2368](https://gitlab.com/meltano/meltano/-/issues/2368) Add `transferwise` and `datamill-co` variants of `target-snowflake`

### Changes

- [#2368](https://gitlab.com/meltano/meltano/-/issues/2368) Make `datamill-co` variant of `target-snowflake` the default instead of `meltano`
- [#2380](https://gitlab.com/meltano/meltano/-/issues/2380) Add `target_` prefix to `namespace`s of discoverable loaders target-postgres, target-snowflake, and target-sqlite

### Fixes

- [#2373](https://gitlab.com/meltano/meltano/-/issues/2373) `meltano init` emits warning instead of failing when underlying filesystem doesn't support symlinks
- [#2391](https://gitlab.com/meltano/meltano/-/issues/2391) Add missing `max_workers` setting to `tap-salesforce` discoverable plugin definition
- [#2400](https://gitlab.com/meltano/meltano/-/issues/2400) Constrain Airflow installation to specific set of known-to-work requirements to prevent it from breaking unexpectedly


## 1.54.0 - (2020-10-08)
---

### Changes

- [#2057](https://gitlab.com/meltano/meltano/-/issues/2057) Bump Airflow version to 1.10.12
- [#2224](https://gitlab.com/meltano/meltano/-/issues/2224) Delete (if present) and recreate virtual environments for all plugins when running meltano install.

### Fixes

- [#2334](https://gitlab.com/meltano/meltano/-/issues/2334) Omit keys for settings with `null` values from `config.json` files generated for taps and targets, to support plugins that check if a config key is present instead of checking if the value is non-null.
- [#2376](https://gitlab.com/meltano/meltano/-/issues/2376) Fix `meltano elt ... --transform={run,only}` raising `PluginMissingError` when a default transform for the extractor is discoverable but not installed
- [#2377](https://gitlab.com/meltano/meltano/-/issues/2377) Ensure arbitrary env vars defined in `.env` are passed to invoked plugins


## 1.53.0 - (2020-10-06)
---

### New

- [#2134](https://gitlab.com/meltano/meltano/-/issues/2134) Let different variants of plugins be discovered and let users choose which to add to their project

### Changes

- [#2112](https://gitlab.com/meltano/meltano/-/issues/2112) Stop inheriting Meltano venv when invoking Airflow

### Fixes

- [#2372](https://gitlab.com/meltano/meltano/-/issues/2372) Upgrade `pip` and related tools to the latest version in plugin venvs


## 1.52.0 - (2020-09-28)
---

### Fixes

- [#2360](https://gitlab.com/meltano/meltano/-/issues/2360) Remove automatic install of extractors, loaders, and transforms if they are not present.

- [#2348](https://gitlab.com/meltano/meltano/-/issues/2348) Invalidate `meltano select` catalog discovery cache when extractor configuration is changed


## 1.51.0 - (2020-09-21)
---

### New

- [#2355](https://gitlab.com/meltano/meltano/-/issues/2355) Add `meltano elt` `--dump` option with possible values `catalog`, `state`, `extractor-config`, and `loader-config` to dump content of pipeline-specific generated file


### Fixes

- [#2358](https://gitlab.com/meltano/meltano/-/issues/2358) Don't unintentionally deselect all attributes other than those marked `inclusion: automatic` when using extractor `select_filter` extra or `meltano elt`'s `--select <entity>` option


## 1.50.0 - (2020-09-17)
---

### New

- [#2291](https://gitlab.com/meltano/meltano/-/issues/2291) Add `catalog` extractor extra to allow a catalog to be provided manually
- [#2291](https://gitlab.com/meltano/meltano/-/issues/2291) Add `--catalog` option to `meltano elt` to allow a catalog to be provided manually
- [#2289](https://gitlab.com/meltano/meltano/-/issues/2289) Add `state` extractor extra to allow state file to be provided manually
- [#2289](https://gitlab.com/meltano/meltano/-/issues/2289) Add `--state` option to `meltano elt` to allow state file to be provided manually

### Fixes

- [#2352](https://gitlab.com/meltano/meltano/-/issues/2352) `meltano elt` `--select` and `--exclude` no longer unexpectedly select entities for extraction that match the wildcard pattern but weren't selected originally.


## 1.49.0 - (2020-09-15)
---

### New

- [#2279](https://gitlab.com/meltano/meltano/-/issues/2279) Populate primary setting env var and aliases when invoking plugin or expanding env vars
- [#2349](https://gitlab.com/meltano/meltano/-/issues/2349) Allow plugin setting (default) values to reference pipeline plugin extras using generic env vars, e.g. `MELTANO_EXTRACT__<EXTRA>`
- [#2281](https://gitlab.com/meltano/meltano/-/issues/2281) Allow plugin extra (default) values to reference plugin name, namespace, profile using generic env vars, e.g. `MELTANO_EXTRACTOR_NAMESPACE`
- [#2280](https://gitlab.com/meltano/meltano/-/issues/2280) Allow plugin extra (default) values to reference plugin settings using env vars, e.g. `target_schema: $PG_SCHEMA`
- [#2278](https://gitlab.com/meltano/meltano/-/issues/2278) Read setting values from `<PLUGIN_NAME>_<SETTING_NAME>` env vars, taking precedence over `<PLUGIN_NAMESPACE>_<SETTING_NAME>` but not custom `env`
- [#2350](https://gitlab.com/meltano/meltano/-/issues/2350) Add `MELTANO_TRANSFORM_*` transform pipeline env vars for transformer (configuration) to access
- [#2282](https://gitlab.com/meltano/meltano/-/issues/2282) Add new extractor extra `load_schema` and use it as default loader `schema` instead of namespace
- [#2284](https://gitlab.com/meltano/meltano/-/issues/2284) Add new loader extra `dialect` and use it as default dbt `target` and Meltano UI SQL dialect instead of namespace
- [#2283](https://gitlab.com/meltano/meltano/-/issues/2283) Add new loader extra `target_schema` and use it as default dbt `source_schema` instead of loader `schema`
- [#2285](https://gitlab.com/meltano/meltano/-/issues/2285) Add new transform extra `package_name` and use it in dbt's `dbt_project.yml` and `--models` argument instead of namespace

### Changes

- [#2279](https://gitlab.com/meltano/meltano/-/issues/2279) Fall back on setting values from `<PLUGIN_NAME>_<SETTING_NAME>` and `<PLUGIN_NAMESPACE>_<SETTING_NAME>` env vars if a custom `env` is defined but not used
- [#2278](https://gitlab.com/meltano/meltano/-/issues/2278) Stop unnecessarily prepopulating `env` on a newly added custom plugin's settings definitions
- [#2208](https://gitlab.com/meltano/meltano/-/issues/2208) Standardize on setting env vars prefixed with plugin name, not namespace or custom `env`


## 1.48.0 - (2020-09-07)
---

### New

- [#2340](https://gitlab.com/meltano/meltano/-/issues/2340) Print full error message when extractor catalog discovery fails
- [#2223](https://gitlab.com/meltano/meltano/-/issues/2223) Print clear error message when `meltano invoke` or `meltano elt` attempts to execute a plugin that hasn't been installed yet
- [#2345](https://gitlab.com/meltano/meltano/-/issues/2345) Make `tap-csv` `files` a known setting
- [#2155](https://gitlab.com/meltano/meltano/-/issues/2155) Add `select_filter` extractor extra to allow extracting a subset of selected entities
- [#2155](https://gitlab.com/meltano/meltano/-/issues/2155) Add `--select` and `--exclude` options to `meltano elt` to allow extracting a subset of selected entities

### Changes

- [#2167](https://gitlab.com/meltano/meltano/-/issues/2167) Include extractor and loader name in autogenerated `meltano elt` job ID
- [#2343](https://gitlab.com/meltano/meltano/-/issues/2343) Automatically delete generated plugin config files at end of `meltano elt` and `meltano invoke`

### Fixes

- [#2167](https://gitlab.com/meltano/meltano/-/issues/2167) Make sure autogenerated `meltano elt` job ID matches in system database and `.meltano/{run,logs}/elt`
- [#2347](https://gitlab.com/meltano/meltano/-/issues/2347) Have `meltano config <plugin> set --store=dotenv` store valid JSON values for arrays and objects
- [#2346](https://gitlab.com/meltano/meltano/-/issues/2346) Correctly cast environment variable string value when overriding custom array and object settings

### Breaks

- [#2344](https://gitlab.com/meltano/meltano/-/issues/2344) Move `meltano elt` output logs from `.meltano/run/elt` to `.meltano/logs/elt`
- [#2342](https://gitlab.com/meltano/meltano/-/issues/2342) Store pipeline-specific generated plugin config files (`tap.config.json`, `tap.properties.json`, etc) under `.meltano/run/elt/<job_id>/<run_id>` instead of `.meltano/run/<plugin_name>`. Users who were explicitly putting a catalog file at `.meltano/run/<plugin_name>/tap.properties.json` should use `.meltano/extractors/<plugin_name>/tap.properties.json` instead.


## 1.47.0 - (2020-09-03)
---

### New

- [#2210](https://gitlab.com/meltano/meltano/-/issues/2210) Print documentation and repository URLs when adding a new plugin to the project
- [#2277](https://gitlab.com/meltano/meltano/-/issues/2277) Add `tap-bing-ads` as a known extractor
- [#2328](https://gitlab.com/meltano/meltano/-/issues/2328) Add new `upcase_string` setting `value_processor` that will convert string values to uppercase

### Changes

- [#2216](https://gitlab.com/meltano/meltano/-/issues/2216) Add stream properties defined in an extractor's `schema` extra to catalog if they do not exist in the discovered stream schema yet

### Fixes

- [#2338](https://gitlab.com/meltano/meltano/-/issues/2338) Once again change `target-csv` to use `singer-io/target-csv` instead of the Meltano fork
- [#2235](https://gitlab.com/meltano/meltano/-/issues/2235) Make embed links accessible when not authenticated
- [#2328](https://gitlab.com/meltano/meltano/-/issues/2328) Always convert `target-snowflake` `schema` setting value to uppercase before passing it to plugin


## 1.46.0 - (2020-08-27)
---

### New

- [!1820](https://gitlab.com/meltano/meltano/-/merge_requests/1820) Add 'tap-spreadsheets-anywhere' as an extractor

### Changes

- [#2309](https://gitlab.com/meltano/meltano/-/issues/2309) Pretty print `meltano schedule list --format=json` output
- [#2312](https://gitlab.com/meltano/meltano/-/issues/2312) Don't unnecessarily run discovery and generate catalog when running `meltano invoke <extractor> --help`, making it less likely to fail


## 1.45.0 - (2020-08-17)
---

### New

- [#2071](https://gitlab.com/meltano/meltano/-/issues/2071) Add new "Loaders" page to UI
- [#2222](https://gitlab.com/meltano/meltano/-/issues/2222) Add OAuth credentials settings to `tap-google-analytics`

### Changes

- [#2197](https://gitlab.com/meltano/meltano/-/issues/2197) Change `target-csv` to use `singer-io/target-csv` instead of the Meltano fork

### Fixes

- [#2268](https://gitlab.com/meltano/meltano/-/issues/2268) Fix bug causing custom plugins not to show up in `meltano discover` and have "Unknown" label in UI


## 1.44.0 - (2020-08-11)
---

### Fixes

- [#2219](https://gitlab.com/meltano/meltano/-/issues/2219) Don't fail on large (record) messages output by extractors (Singer taps) by increasing subprocess output buffer size from 64KB to 1MB.
- [#2215](https://gitlab.com/meltano/meltano/-/issues/2215) Have `meltano invoke <plugin> --help` pass `--help` flag to plugin, instead of showing `meltano invoke` help message


## 1.43.0 - (2020-08-04)
---

### New

- [#2116](https://gitlab.com/meltano/meltano/-/issues/2116) Prefix `meltano elt` output with `meltano`, `tap-foo`, `target-bar` and `dbt` labels as appropriate
- [!1778](https://gitlab.com/meltano/meltano/-/merge_requests/1788) Clearly print reason that tap, target or dbt failed by repeating last output line
- [#2214](https://gitlab.com/meltano/meltano/-/issues/2214) Log Singer messages output by tap and target when `meltano elt` is run with `--log-level` flag (or `cli.log_level` setting) set to `debug`

### Changes

- [!1778](https://gitlab.com/meltano/meltano/-/merge_requests/1788) Change stored error message when job was interrupted by KeyboardInterrupt from 'KeyboardInterrupt()' to 'The process was interrupted'
- [!1778](https://gitlab.com/meltano/meltano/-/merge_requests/1788) Disable noisy SettingsService logging when `cli.log_level` setting (or `--log-level` flag) is set to `debug`

### Fixes

- [#2212](https://gitlab.com/meltano/meltano/-/issues/2212) Don't show extractor extras `_select`, `_metadata`, and `_schema` as required in UI configuration form
- [#2213](https://gitlab.com/meltano/meltano/-/issues/2213) Provide extra context when `meltano invoke airflow` fails because of `airflow initdb` failing
- [!1778](https://gitlab.com/meltano/meltano/-/merge_requests/1788) Fail gracefully when `meltano install` fails to install plugin(s)


## 1.42.0 - (2020-07-28)
---

### New

- [#2162](https://gitlab.com/meltano/meltano/-/issues/2162) Print link to plugin documentation in `meltano add <plugin>` and `meltano config <plugin> list` output

### Changes

- [#2200](https://gitlab.com/meltano/meltano/-/issues/2200) Consistently handle CLI errors
- [#2147](https://gitlab.com/meltano/meltano/-/issues/2147) Continuously persist state messages output by loader (forwarded from extractor) so that subsequent runs can pick up where a failed run left off
- [#2198](https://gitlab.com/meltano/meltano/-/issues/2198) Don't touch project files that may be readonly when installing transform or dashboard plugins.

### Fixes

- [#2199](https://gitlab.com/meltano/meltano/-/issues/2199) Fix `meltano discover` only listing custom plugins, not known (discovered) ones
- [#2166](https://gitlab.com/meltano/meltano/-/issues/2166) Don't fail on large extractor state messages by increasing loader output buffer size from 64 to 128KB
- [#2180](https://gitlab.com/meltano/meltano/-/issues/2180) Mark pipeline job as failed when process is interrupted (SIGINT) or terminated (SIGTERM).


## 1.41.1 - (2020-07-23)
---

### New

- [#2196](https://gitlab.com/meltano/meltano/-/issues/2196) Pretty print and apply appropriate nesting to `meltano config` output
- [#2003](https://gitlab.com/meltano/meltano/-/issues/2003) Let extractor extra `select` be interacted with as `_select` setting
- [!1774](https://gitlab.com/meltano/meltano/-/merge_requests/1774) Let transform extra `vars` be interacted with as `_vars` setting
- [!1774](https://gitlab.com/meltano/meltano/-/merge_requests/1774) Add support for `kind: object` settings, which can gather nested values from across setting stores
- [!1774](https://gitlab.com/meltano/meltano/-/merge_requests/1774) Add support for `aliases: [...]` on setting definitions
- [!1774](https://gitlab.com/meltano/meltano/-/merge_requests/1774) Add support for `value_processor: 'nest_object'` on setting definitions
- [#2145](https://gitlab.com/meltano/meltano/-/issues/2145) Let discovered catalog schema be modified using schema rules stored in extractor `schema` extra (aka `_schema` setting)

### Changes

- [#2070](https://gitlab.com/meltano/meltano/issues/2070) List installed and available extractors separately on Extractors page
- [!1774](https://gitlab.com/meltano/meltano/-/merge_requests/1774) Replace `update.*` file bundle settings with `update` extra (aka `_update` setting)
- [!1774](https://gitlab.com/meltano/meltano/-/merge_requests/1774) Replace `metadata.*` extractor settings with `metadata` extra (aka `_metadata` setting)
- [#1764](https://gitlab.com/meltano/meltano/-/merge_requests/1764) Interpret `meltano config <plugin> set` value as JSON to allow non-string values to be set more easily

### Fixes

- [!1774](https://gitlab.com/meltano/meltano/-/merge_requests/1774) Fix poor performance of setting lookups using more memoization


## 1.41.0 - (2020-07-20)
---

### New

- [#2174](https://gitlab.com/meltano/meltano/-/issues/2174) Add `/api/health` health check route
- [#2125](https://gitlab.com/meltano/meltano/-/issues/2125) Add `--full-refresh` flag to `meltano elt` to perform a full refresh, ignoring the state left behind by any previous runs with the same job ID.
- [#2181](https://gitlab.com/meltano/meltano/-/issues/2181) Show custom Meltano UI logo (`ui.logo_url` setting) on sign-in page when authentication is enabled.

### Changes

- [#2175](https://gitlab.com/meltano/meltano/-/issues/2175) Clarify that not supporting discovery mode means that the `state` capability is not advertised
- [#2195](https://gitlab.com/meltano/meltano/-/issues/2195) Slightly increase size of custom Meltano UI logo (`ui.logo_url`) in navbar

### Fixes

- [#2168](https://gitlab.com/meltano/meltano/-/issues/2168) Don't select entity attributes marked as unsupported


## 1.40.1 - (2020-07-16)
---

### New

- [#2171](https://gitlab.com/meltano/meltano/-/issues/2171) Add better logging and error handling to `meltano config`
- [#2154](https://gitlab.com/meltano/meltano/-/issues/2154) Add 'project_readonly' setting to block changes to containerized project files, but still allow UI and CLI to store configuration in system database
- [#2157](https://gitlab.com/meltano/meltano/-/issues/2157) Add `ui.analysis` setting which can be disabled to hide all functionality related to Analysis from the UI
- [#2169](https://gitlab.com/meltano/meltano/-/issues/2169) Log warning when pipeline state was found but extractor does not advertise `state` capability

### Changes

- [#2171](https://gitlab.com/meltano/meltano/-/issues/2171) `meltano config <plugin> set` will now automatically store settings in `meltano.yml` or `.env` as appropriate.
- [#2127](https://gitlab.com/meltano/meltano/-/issues/2127) Config stored in `meltano.yml` or `.env` can now be edited in the UI when read-only mode is not enabled

### Fixes

- [#2109](https://gitlab.com/meltano/meltano/-/issues/2109) Fix bug causing adding extractor with related transform plugin to project in UI to fail when dbt hasn't yet been installed
- [#2170](https://gitlab.com/meltano/meltano/-/issues/2170) Restore support for referencing arbitrary env vars defined in `.env` from `meltano.yml` using env var expansion
- [#2115](https://gitlab.com/meltano/meltano/-/issues/2115) Stop `meltano` commands from leaving empty `.meltano/run` directory behind when run in non-project dir


## 1.40.0 - (2020-07-14)
---

### New

- [#2153](https://gitlab.com/meltano/meltano/-/issues/2153) Add `logo_url` property to custom extractor and loader definitions to show a custom logo in Meltano UI


## 1.39.1 - (2020-07-09)
---

### New

- [#2141](https://gitlab.com/meltano/meltano/-/issues/2141) Add `ui.session_cookie_domain` setting, to be used instead of `ui.server_name` when hostname matching is not desirable.
- [#2142](https://gitlab.com/meltano/meltano/-/issues/2142) Let `discovery.yml` manifest URL be overwritten using `discovery_url` setting.
- [#2083](https://gitlab.com/meltano/meltano/-/issues/2083) Add `ui.anonymous_readonly` setting to allow anonymous users read-only access when `ui.authentication` is enabled.
- [#2108](https://gitlab.com/meltano/meltano/-/issues/2108) Show icon with tooltip in UI when read-only mode is enabled
- [#2120](https://gitlab.com/meltano/meltano/-/issues/2120) Add `ui.logo_url` setting to allow the customization of the logo shown in the top left of the Meltano UI interface.

### Changes

- [#2140](https://gitlab.com/meltano/meltano/-/issues/2140) Only have `meltano ui` complain about missing `ui.server_name`, `ui.secret_key` and `ui.password_salt` settings when `ui.authentication` is enabled
- [#2083](https://gitlab.com/meltano/meltano/-/issues/2083) Stop allowing anonymous users read-only access when `ui.authentication` and `ui.readonly` are both enabled.

### Fixes

- [#2151](https://gitlab.com/meltano/meltano/-/issues/2151) Fix `meltano ui` never printing `Meltano UI is now available at [URL]` if `ui.server_name` is set
- [#2152](https://gitlab.com/meltano/meltano/-/issues/2152) Fix `meltano ui` printing all `gunicorn.error` logs twice


## 1.39.0 - (2020-07-07)
---

### New

- [#2100](https://gitlab.com/meltano/meltano/-/issues/2100) Let settings be stored directly in `.env` using `meltano config set --store=dotenv`
- [#2099](https://gitlab.com/meltano/meltano/-/issues/2099) Let Meltano settings be configured using `meltano config meltano {list,set,unset,reset}`

### Changes

- [#2100](https://gitlab.com/meltano/meltano/-/issues/2100) Have `meltano ui setup` store secrets in `.env` instead of `ui.cfg`

### Fixes

- [#2135](https://gitlab.com/meltano/meltano/-/issues/2135) Fix UI "Explore" page for custom (as opposed to plugin-based) topics and models
- [#2136](https://gitlab.com/meltano/meltano/-/issues/2136) Show error message in Analyze UI when pipeline for extractor is missing, even if extractor is installed
- [#2131](https://gitlab.com/meltano/meltano/-/issues/2131) Have "true" environment variables take precedence over those defined in `.env`


## 1.38.1 - (2020-07-03)
---

### New

- [#2128](https://gitlab.com/meltano/meltano/-/issues/2128) Allow alternative env vars to be specified for settings using `env_aliases` array
- [#2128](https://gitlab.com/meltano/meltano/-/issues/2128) Allow negated env var to be defined for boolean settings using `!` prefix in `env_aliases` array
- [#2129](https://gitlab.com/meltano/meltano/-/issues/2129) Cast values of `kind: integer` settings set through environment variables
- [#2132](https://gitlab.com/meltano/meltano/-/issues/2132) Support common `WEB_CONCURRENCY` env var to set `meltano ui` concurrency (workers)
- [#2091](https://gitlab.com/meltano/meltano/-/issues/2091) Support common `PORT` env var to set `meltano ui` bind port

### Changes

- [#2094](https://gitlab.com/meltano/meltano/-/issues/2069) Turn "Connections" page into "Extractors" management UI
- [#2130](https://gitlab.com/meltano/meltano/-/issues/2130) Have CLI respect `MELTANO_PROJECT_ROOT` env var when set instead of looking at current directory


## 1.38.0 - (2020-06-30)
---

### New

- [#2122](https://gitlab.com/meltano/meltano/-/issues/2122) Allow custom (`meltano.yml`-`config`-defined) settings to be overridden using environment
- [#2123](https://gitlab.com/meltano/meltano/-/issues/2123) Show current values and their source in `meltano config <plugin> list`

### Changes

- [#2102](https://gitlab.com/meltano/meltano/-/issues/2101) Improve `discovery.yml` incompatibility handling and error messages

### Fixes

- [#2121](https://gitlab.com/meltano/meltano/-/issues/2121) Don't include empty `plugins` object in new project `meltano.yml`

### Breaks

- [#2105](https://gitlab.com/meltano/meltano/-/issues/2105) Stop automatically running Airflow scheduler as part of Meltano UI


## 1.37.1 - (2020-06-26)
---

### Fixes

- [#2113](https://gitlab.com/meltano/meltano/-/issues/2113) Fix bug causing `meltano invoke airflow` to fail because `AIRFLOW_HOME` was not set correctly.


## 1.37.0 - (2020-06-25)
---

### New

- [#2048](https://gitlab.com/meltano/meltano/-/issues/2048) Add `docker` and `gitlab-ci` file bundles to allow instant containerization
- [#2068](https://gitlab.com/meltano/meltano/-/issues/2068) Add interface to schedule new pipelines to Pipelines page
- [#2081](https://gitlab.com/meltano/meltano/-/issues/2081) Add `url` config option to `target-postgres`
- [#2060](https://gitlab.com/meltano/meltano/-/issues/2060) Add `--format=json` option to `meltano schedule list` so that a project's schedules can be processed programmatically


## 1.36.1 - (2020-06-19)

### New

- [#2067](https://gitlab.com/meltano/meltano/-/issues/2067) Add pipeline name, loader, and transform columns to Pipelines table
- [#2103](https://gitlab.com/meltano/meltano/-/issues/2103) Support nested objects in `meltano.yml` `config` objects
- [#2103](https://gitlab.com/meltano/meltano/-/issues/2103) Allow nested properties to be set using `meltano config` by specifying a list of property names: `meltano config <plugin_name> set <property> <subproperty> <value>`
- [#2026](https://gitlab.com/meltano/meltano/-/issues/2026) Allow Singer stream and property metadata to be configured using special nested `config` properties `metadata.<entity>.<key>` and `metadata.<entity>.<attribute>.<key>`.


### Fixes

- [#2102](https://gitlab.com/meltano/meltano/-/issues/2102) Fix potential `meltano upgrade` failures by having it invoke itself with `--skip-package` after upgrading the package to ensure it always uses the latest code.


## 1.36.0 - (2020-06-15)
---

### New

- [#2095](https://gitlab.com/meltano/meltano/-/issues/2089) Support singular and plural plugin types in CLI arguments
- [#2095](https://gitlab.com/meltano/meltano/-/issues/2089) Allow list of plugin names of same type to be provided to `meltano add` and `meltano install`
- [#2089](https://gitlab.com/meltano/meltano/-/issues/2089) Add new 'files' plugin type to allow plugin-specific files to be added to a Meltano project automatically
- [#2090](https://gitlab.com/meltano/meltano/-/issues/2090) Allow SERVER_NAME, SECRET_KEY, and SECURITY_PASSWORD_SALT to be set using environment instead of ui.cfg


### Fixes

- [#2096](https://gitlab.com/meltano/meltano/-/issues/2096) Remove noisy migration-related logging from CLI command output
- [#2089](https://gitlab.com/meltano/meltano/-/issues/2089) Don't add Airflow and dbt-specific files to Meltano project until plugins are added explicitly
- [#2089](https://gitlab.com/meltano/meltano/-/issues/2089) Don't add docker-compose.yml to Meltano project by default


## 1.35.1 - (2020-06-11)
---

### Changes

- [#2094](https://gitlab.com/meltano/meltano/-/issues/2094) Consistently refer to plugin types and names in CLI output

### Fixes

- [#2092](https://gitlab.com/meltano/meltano/-/issues/2092) Only install plugins related to plugins of the specified type when running `meltano install <plugin_type> --include-related`
- [#2093](https://gitlab.com/meltano/meltano/-/issues/2093) Print error when transform plugin is installed before dbt


## 1.35.0 - (2020-06-09)
---

### New

- [#2013](https://gitlab.com/meltano/meltano/-/issues/2013) Add `--store` option to `meltano config` with possible values `db` and `meltano_yml`
- [#2087](https://gitlab.com/meltano/meltano/-/issues/2087) Add `--plugin-type` option to `meltano config` and `meltano invoke`
- [#2088](https://gitlab.com/meltano/meltano/-/issues/2088) Add `meltano upgrade` subcommands `package`, `files`, `database`, and `models`

### Changes

- [#2064](https://gitlab.com/meltano/meltano/-/issues/2064) Print environment-specific instructions when `meltano upgrade` is run from inside Docker
- [#2013](https://gitlab.com/meltano/meltano/-/issues/2013) Have `meltano config` store in meltano.yml instead of system database by default
- [#2087](https://gitlab.com/meltano/meltano/-/issues/2087) Skip plugins that are not configurable or invokable when finding plugin by name in `meltano config` and `meltano invoke`

### Fixes

- [#2080](https://gitlab.com/meltano/meltano/-/issues/2080) Don't try to overwrite .gitignore when upgrading Meltano and project
- [#2065](https://gitlab.com/meltano/meltano/-/issues/2065) Don't have `meltano upgrade` complain when `meltano ui`'s `gunicorn` isn't running
- [#2085](https://gitlab.com/meltano/meltano/-/issues/2085) Don't change order of object and set values when meltano.yml is updated programatically
- [#2086](https://gitlab.com/meltano/meltano/-/issues/2086) Ensure "meltano config --format=json" prints actual JSON instead of Python object


## 1.34.2 - (2020-05-29)
---

### Fixes

- [#2076](https://gitlab.com/meltano/meltano/-/issues/2076) Fix bug that caused Airflow to look for DAGs in plugins dir instead of dags dir
- [#2077](https://gitlab.com/meltano/meltano/-/issues/2077) Fix potential dependency version conflicts by ensuring Meltano venv is not inherited by invoked plugins other than Airflow
- [#2075](https://gitlab.com/meltano/meltano/-/issues/2075) Update Airflow configand run `initdb` every time it is invoked
- [#2078](https://gitlab.com/meltano/meltano/-/issues/2078) Have Airflow DAG respect non-default system database URI set through `MELTANO_DATABASE_URI` env var or `--database-uri` option


## 1.34.1 - (2020-05-26)
---

### Fixes

- [#2063](https://gitlab.com/meltano/meltano/-/merge_requests/2063) Require `psycopg2-binary` instead of `psycopg2` so that build dependency `pg_config` doesn't need to be present on system


## 1.34.0 - (2020-05-26)
---

### New

- [!1664](https://gitlab.com/meltano/meltano/-/merge_requests/1664) Automatically populate `env` properties on newly added custom plugin `settings` in `meltano.yml`
- [!1664](https://gitlab.com/meltano/meltano/-/merge_requests/1664) Have `meltano config <plugin> list` print default value along with setting name and env var
- [!1664](https://gitlab.com/meltano/meltano/-/merge_requests/1664) Pass configuration environment variables when invoking plugins
- [!1664](https://gitlab.com/meltano/meltano/-/merge_requests/1664) Set `MELTANO_EXTRACTOR_NAME`, `MELTANO_EXTRACTOR_NAMESPACE`, and `MELTANO_EXTRACT_{SETTING...}` environment variables when invoking loader or transformer
- [!1664](https://gitlab.com/meltano/meltano/-/merge_requests/1664) Set `MELTANO_LOADER_NAME`, `MELTANO_LOADER_NAMESPACE`, and `MELTANO_LOAD_{SETTING...}` environment variables when invoking transformer
- [!1664](https://gitlab.com/meltano/meltano/-/merge_requests/1664) Allow dbt project dir, profiles dir, target, source schema, target schema, and models to be configured like any other plugin, with defaults based on pipeline-specific environment variables
- [#2029](https://gitlab.com/meltano/meltano/-/issues/2029) Allow target-postgres and target-snowflake schema to be overridden through config, with default based on pipeline's extractor's namespace
- [#2062](https://gitlab.com/meltano/meltano/-/issues/2062) Support `--database-uri` option and `MELTANO_DATABASE_URI` env var on `meltano init`
- [#2062](https://gitlab.com/meltano/meltano/-/issues/2062) Add support for PostgreSQL 12 as a system database by updating SQLAlchemy

### Changes

- [!1664](https://gitlab.com/meltano/meltano/-/merge_requests/1664) Infer compatibility between extractor and transform based on namespace rather than name
- [!1664](https://gitlab.com/meltano/meltano/-/merge_requests/1664) Determine transform dbt model name based on namespace instead of than replacing `-` with `_` in name
- [!1664](https://gitlab.com/meltano/meltano/-/merge_requests/1664) Don't pass environment variables with "None" values to plugins if variables were unset
- [!1664](https://gitlab.com/meltano/meltano/-/merge_requests/1664) Determine Meltano Analyze schema based on transformer's `target_schema` or loader's `schema` instead of `MELTANO_ANALYZE_SCHEMA` env var
- [#2053](https://gitlab.com/meltano/meltano/-/issues/2053) Bump dbt version to 0.16.1

### Fixes

- [#2059](https://gitlab.com/meltano/meltano/-/issues/2059) Properly handle errors in before/after install hooks


## 1.33.0 - (2020-05-21)
---

### Changes

- [#2028](https://gitlab.com/meltano/meltano/-/issues/2028) Improve descriptions and default values of `meltano add --custom` prompts

### Fixes

- [#2042](https://gitlab.com/meltano/meltano/-/issues/2042) Fix bug causing Connection Setup UI to fail when plugin docs URL is not set
- [#2045](https://gitlab.com/meltano/meltano/-/issues/2045) Hide plugin logo in UI if image file could not be found
- [#2043](https://gitlab.com/meltano/meltano/-/issues/2043) Use plugin name in UI when label is not set, instead of not showing anything
- [#2044](https://gitlab.com/meltano/meltano/-/issues/2044) Don't show button to open Log Modal on Pipelines page if pipeline has never run


## 1.32.1 - (2020-05-15)
---

### Fixes

- [#2024](https://gitlab.com/meltano/meltano/-/issues/2024) Have plugin venvs not inherit Meltano venv to prevent wrong versions of modules from being loaded


## 1.32.0 - (2020-05-11)
---

### New

- [#2019](https://gitlab.com/meltano/meltano/-/issues/2019) Ask for setting names when adding a new custom plugin

### Changes

- [#2011](https://gitlab.com/meltano/meltano/-/issues/2011) Make tap-gitlab private_token setting optional for easier extraction of public groups and projects
- [#2012](https://gitlab.com/meltano/meltano/-/issues/2012) Add target-jsonl loader

### Fixes

- [#2010](https://gitlab.com/meltano/meltano/-/issues/2010) Fix bug causing dot-separated config keys to not be nested in generated tap or target config
- [#2020](https://gitlab.com/meltano/meltano/-/issues/2020) Fix bug that caused `meltano select` to add `select` option to every plugin in `meltano.yml` instead of just the specified one
- [#2021](https://gitlab.com/meltano/meltano/-/issues/2021) Only ask for capabilities when adding a custom extractor, not a loader or other plugin


## 1.31.0 - (2020-05-04)
---

### Changes

- [#1987](https://gitlab.com/meltano/meltano/-/issues/1987) Restore GitLab and Zendesk data sources in UI
- [#2005](https://gitlab.com/meltano/meltano/-/issues/2005) Add "Don't see your data source here?" option in UI
- [#2008](https://gitlab.com/meltano/meltano/-/issues/2008) Clarify that pipelines UI only supports target-postgres
- [#2007](https://gitlab.com/meltano/meltano/-/issues/2007) Don't install airflow, dbt and target-postgres by default as part of 'meltano init'
- [#2007](https://gitlab.com/meltano/meltano/-/issues/2007) Only run 'airflow scheduler' as part of 'meltano ui' when airflow is installed
- [#2007](https://gitlab.com/meltano/meltano/-/issues/2007) Install airflow, dbt, and target-postgres on DigitalOcean images


## 1.30.1 - (2020-04-23)
---

### Fixes
- [#1985](https://gitlab.com/meltano/meltano/-/issues/1985) Fixed bug with Airflow installs WTForms 2.3.0 instead of 2.2.1, which is incompatible


## 1.30.0 - (2020-04-20)
---

### New

- [#1953](https://gitlab.com/meltano/meltano/-/issues/1953) Show design attribute descriptions in tooltips in report builder
- [#1787](https://gitlab.com/meltano/meltano/-/issues/1787) Show Shopify extractor in UI

### Changes

- [!1611](https://gitlab.com/meltano/meltano/-/merge_requests/1611) Only show design description if it is different from design label


## 1.29.1 - (2020-04-16)
---

### New

- [#1948](https://gitlab.com/meltano/meltano/-/issues/1948) Show Intercom button in bottom right on MeltanoData.com instances
- [#1930](https://gitlab.com/meltano/meltano/-/issues/1930) Add button to remove report from dashboard when editing dashboard
- [#1845](https://gitlab.com/meltano/meltano/-/issues/1845) Add button to delete report to report builder interface
- [#1849](https://gitlab.com/meltano/meltano/-/issues/1849) Add button to rename report to report builder interface
- [#1951](https://gitlab.com/meltano/meltano/-/issues/1951) Add button to edit dashboard name and description to dashboard page

### Changes

- [!1607](https://gitlab.com/meltano/meltano/-/merge_requests/1607) Move date range picker into results area of report builder interface
- [!1608](https://gitlab.com/meltano/meltano/-/merge_requests/1608) Make report title more prominent in report builder


## 1.29.0 - (2020-04-13)
---

## 1.28.1 - (2020-04-09)
---

### New

- [#1940](https://gitlab.com/meltano/meltano/-/issues/1940) Show Google Ads extractor in UI

### Changes

- [#1941](https://gitlab.com/meltano/meltano/-/issues/1941) Suggest disabling ad blocker if inline docs iframe for an Ads or Analytics extractor failed to load
- [#1667](https://gitlab.com/meltano/meltano/-/issues/1667) Have 'meltano init' create system database and install airflow, dbt, and target-postgres plugins

### Fixes

- [#1942](https://gitlab.com/meltano/meltano/-/issues/1942) Ensure navigation bar is hidden in production when docs are viewed inline


## 1.28.0 - (2020-04-06)
---

### New

- [#1937](https://gitlab.com/meltano/meltano/-/issues/1937) Add optional `plugin_type` argument to `meltano install` to only (re)install plugins of a certain type


### Fixes

- [#1938](https://gitlab.com/meltano/meltano/-/issues/1938) Display error message when viewing dashboard before pipeline has run


## 1.27.3 - (2020-04-02)
---

### Fixes

- [#1938](https://gitlab.com/meltano/meltano/-/issues/1938) Fix regression causing dashboards and reports not to load when readonly mode is enabled (like on the demo instance)


## 1.27.2 - (2020-04-02)
---

### Fixes

- [#1936](https://gitlab.com/meltano/meltano/-/issues/1936) Fix regression causing UI to fail when analytics/tracking is enabled


## 1.27.1 - (2020-04-02)
---

### New

- [#1477](https://gitlab.com/meltano/meltano/-/issues/1477) Allow read-only mode and authentication to be used at the same time, to allow anonymous read-only access and only require authentication for write actions.
- [#1914](https://gitlab.com/meltano/meltano/-/issues/1914) Allow default dashboards and reports to be updated in place if package contains snapshots of older versions
- [#1933](https://gitlab.com/meltano/meltano/-/issues/1933) Allow Meltano UI Google Analytics ID to be overridden using environment variable

### Changes

- [#1896](https://gitlab.com/meltano/meltano/-/issues/1896) Set pipeline update interval to daily by default, to start after first successful manual run
- [#1888](https://gitlab.com/meltano/meltano/-/issues/1888) Explain in "Edit Connection" button tooltip why it may be disabled
- [#1890](https://gitlab.com/meltano/meltano/-/issues/1890) Clarify that changing Start Date requires a new pipeline to be set up
- [#1892](https://gitlab.com/meltano/meltano/-/issues/1892) Clarify in Run Log modal that the "Explore" button can also be found on the Connections page
- [#1891](https://gitlab.com/meltano/meltano/-/issues/1891) Show data source logo and label in Run Log modal header insteadof pipeline ID
- [#1893](https://gitlab.com/meltano/meltano/-/issues/1893) Hide "Download Log" button while pipeline is running instead of disabling it
- [#1894](https://gitlab.com/meltano/meltano/-/issues/1894) Suggest connecting a data source on Pipelines page when there are no pipelines yet
- [#1912](https://gitlab.com/meltano/meltano/-/issues/1912) Suggest user gets in touch if the report they're looking for is not included by default

### Fixes

- [#1911](https://gitlab.com/meltano/meltano/-/issues/1911) Display "Last updated: Updating..." instead of "Last updated: 1969-12-31" on reports while pipeline is running
- [#1910](https://gitlab.com/meltano/meltano/-/issues/1910) Fix pipeline "Start date" and report "Data starting from" off-by-1 errors caused by timezone differences


## 1.27.0 - (2020-03-30)
---

### Changes

- [#1909](https://gitlab.com/meltano/meltano/-/issues/1909) Suggest disabling ad blocker if request related to an Ads or Analytics extractor was blocked by browser
- [#1886](https://gitlab.com/meltano/meltano/-/issues/1886) Don't prepopulate date fields that are not required and are better left blank
- [#1887](https://gitlab.com/meltano/meltano/-/issues/1887) Hide End Date fields in connection setup since our end-users will want to import everything
- [#1905](https://gitlab.com/meltano/meltano/-/issues/1905) Hide Google Analytics Reports field from UI since startup founder end-users will stick with default

### Fixes

- [#1920](https://gitlab.com/meltano/meltano/-/issues/1920) Fix extractor logo on Google Analytics Explore page
- [#1895](https://gitlab.com/meltano/meltano/-/issues/1895) Fix bug causing newly created pipeline not to show as running when it is
- [#1906](https://gitlab.com/meltano/meltano/-/issues/1906) Fix "Test Connection" for extractors that require a file to be uploaded, like Google Analytics
- [#1931](https://gitlab.com/meltano/meltano/-/issues/1931) Validate uploaded file path when saving or testing connection settings


## 1.26.2 - (2020-03-26)
---

### Fixes

- [#1883](https://gitlab.com/meltano/meltano/-/issues/1883) Fix dashboard and embedded reports failing to load when design has no joins


## 1.26.1 - (2020-03-26)
---

### Changes

- [#1854](https://gitlab.com/meltano/meltano/-/issues/1854) Remove non-marketing-sales data sources from UI
- [#1881](https://gitlab.com/meltano/meltano/-/issues/1881) Store in system database when user was last active
- [#1846](https://gitlab.com/meltano/meltano/-/issues/1846) Freeze reports with relative date filters in time when shared or embedded
- [#1847](https://gitlab.com/meltano/meltano/-/issues/1847) Show date range on embedded reports and dashboards
- [#1847](https://gitlab.com/meltano/meltano/-/issues/1847) Show date range on reports on dashboards


## 1.26.0 - (2020-03-23)
---

### Changes

- [#1188](https://gitlab.com/meltano/meltano/-/issues/1188) Allow sorting by timeframe period columns (e.g. "Creation Date: Month", "Creation Date: Year")
- [#1873](https://gitlab.com/meltano/meltano/-/issues/1873) Display error message when viewing model/design/report before pipeline has run
- [#1874](https://gitlab.com/meltano/meltano/-/issues/1874) Print full error when initial model compilation fails
- [#1875](https://gitlab.com/meltano/meltano/-/issues/1875) Automatically run query when sorting is changed
- [#1876](https://gitlab.com/meltano/meltano/-/issues/1876) Don't store Analyze UI state in report file
- [#1877](https://gitlab.com/meltano/meltano/-/issues/1877) Allow designs to reference the same table more than once
- [#1878](https://gitlab.com/meltano/meltano/-/issues/1878) Recompile models when meltano is upgraded


## 1.25.1 - (2020-03-19)

---

### New

- [#1799](https://gitlab.com/meltano/meltano/issues/1799) Improve date range UX by displaying the date range associated with each attribute in the `<select>` (previously the user had to manually check each one-by-one to see if it had an associated date range filter)

### Changes

- [#1799](https://gitlab.com/meltano/meltano/issues/1799) Update "Date Range(s)" button label to account for pluralization
- [#1799](https://gitlab.com/meltano/meltano/issues/1799) Fallback to inline text and only display the date range `<select>` if there are two or more date ranges to filter on
- [#1799](https://gitlab.com/meltano/meltano/issues/1799) Update date range picker to initialize at the first attribute with a valid date range
- [#1799](https://gitlab.com/meltano/meltano/issues/1799) Update the Report Builder's "jump to date range dropdown" buttons (small calendar icon button associated with the left pane's attribute items) to automatically focus the date range that's associated

### Fixes

- [#1872](https://gitlab.com/meltano/meltano/-/issues/1872) Delete state left over from different pipeline run for same extractor
- [#1779](https://gitlab.com/meltano/meltano/-/issues/1779) Fix loading report directly by URL when design request completes before reports request


## 1.25.0 - (2020-03-16)

---

### New

- [#1843](https://gitlab.com/meltano/meltano/issues/1843) Update the Google Ads Extractor selected attributes definition to also extract the Ad Network and Device segments for the Ads Performance Reports.

### Changes

- [#1852](https://gitlab.com/meltano/meltano/-/issues/1852) Move Pipelines after Connections in navbar
- [#1850](https://gitlab.com/meltano/meltano/-/issues/1850) Rename Connections tab "Connection" and "Pipeline" buttons to "Edit Connection", and "View Pipeline"
- [#1856](https://gitlab.com/meltano/meltano/-/issues/1856) Remove "Custom" data source option from UI
- [#1867](https://gitlab.com/meltano/meltano/-/issues/1867) Make timeframe table headings more human-friendly

### Fixes

- [#1848](https://gitlab.com/meltano/meltano/-/issues/1848) Fix Explore page "Report Builder" column loading when model name and model topic name do not match

## 1.24.1 - (2020-03-12)

---

### New

- [!1523](https://gitlab.com/meltano/meltano/merge_requests/1523) Add support for relative date filter definitions to Meltano Filters. That means that filters over dates and times can have a `[+-]N[dmy]` format instead of a fixed date. That allows Meltano to generate a date relative to a pivot date provided by in the query definition or `NOW()`.
- [#1830](https://gitlab.com/meltano/meltano/issues/1830) Add relative vs. absolute date ranges to date range picker of Report Builder

### Changes

- [#1830](https://gitlab.com/meltano/meltano/issues/1830) Update date ranges calendars with "Today" marker for improved UX

## 1.24.0 - (2020-03-09)

---

### Changes

- [#1831](https://gitlab.com/meltano/meltano/issues/1831) Change main navigation "Reports" to "Explore" and update its nested CTAs to link to a landing page per data source
- [#1705](https://gitlab.com/meltano/meltano/issues/1705) Remove `meltano permissions` feature now that it has been extracted into https://gitlab.com/gitlab-data/permifrost.
- Updated "Report Builder" page with a header to better communicate what the page is for.

### Fixes

- [#1840](https://gitlab.com/meltano/meltano/-/issues/1840) Format InputDateIso8601 value as YYYY-MM-DD since a full timestamp value could represent a different date in UTC and local timezone
- [#1842](https://gitlab.com/meltano/meltano/issues/1842) Fix empty filter attributes bug for non-join designs

## 1.23.2 - (2020-03-05)

---

### New

- [#1820](https://gitlab.com/meltano/meltano/issues/1820) Add Vertical Bar chart type to Report chart options

### Changes

- [#1820](https://gitlab.com/meltano/meltano/issues/1820) Updated chart type selection as a dropdown for improved UX (ensures the chart icon is adorned with its label)

### Fixes

- [#1837](https://gitlab.com/meltano/meltano/issues/1837) Fix tap-mongodb database name setting
- [#1838](https://gitlab.com/meltano/meltano/issues/1838) Properly handle dates and timezones in date range picker
- [#1838](https://gitlab.com/meltano/meltano/issues/1838) Ensure records on boundary dates are included when using date range picker with column of type "time"

## 1.23.1 - (2020-03-04)

---

### Fixes

- [#1836](https://gitlab.com/meltano/meltano/issues/1820) Don't crash when gunicorn is sent HUP signal to reload Meltano service

## 1.23.0 - (2020-03-02)

---

### New

- [#1601](https://gitlab.com/meltano/meltano/issues/1601) Add Explore landing pages per data source to act as an aggregate jump-off point to related dashboards, reports, report templates, and more

### Changes

- [#1601](https://gitlab.com/meltano/meltano/issues/1601) Change "Reports" CTA in each Pipeline and the JobLog modal to link to its corresponding and newly added Explore page
- [#1698](https://gitlab.com/meltano/meltano/issues/1698) Change information architecture to separate Connections and Pipelines into distinct pages

### Fixes

- [#1811](https://gitlab.com/meltano/meltano/issues/1811) Fix an issue when installing a custom plugin.
- [#1794](https://gitlab.com/meltano/meltano/issues/1794) Remove the notification field when notifications are disabled.
- [#1815](https://gitlab.com/meltano/meltano/issues/1815) Fix `mapActions` misplacement in `computed` vs. `methods`
- [#1468](https://gitlab.com/meltano/meltano/issues/1468) Update asn1crypto to get Meltano to work on macOS Catalina

## 1.22.2 - (2020-02-27)

---

### Fixes

- [#1809](https://gitlab.com/meltano/meltano/issues/1809) Fix LogModal padding render issue and `TypeError` with proper conditional check prior to dereferencing
- [#1810](https://gitlab.com/meltano/meltano/issues/1810) Fix an issue where Notifications would not be sent when the application used multiple workers

## 1.22.1 - (2020-02-26)

---

### New

- [#1783](https://gitlab.com/meltano/meltano/issues/1873) Add Shopify extractor as a hidden plugin
- [#1499](https://gitlab.com/meltano/meltano/issues/1499) Add date range selector to Analyze UI (requires a `type=date` or `type=time` in each model needing this functionality)

### Changes

- [#1777](https://gitlab.com/meltano/meltano/issues/1777) Update Meltano Analyze to only preselect the first column and aggregate attributes when no attributes have a `require`d setting
- [#1796](https://gitlab.com/meltano/meltano/issues/1796) Update date range and filter changes to trigger autorun if enabled

### Fixes

- [#1798](https://gitlab.com/meltano/meltano/issues/1798) Add OK button to toasts that couldn't be dismissed previously, to prevent them from getting in the way of modal buttons
- [#1803](https://gitlab.com/meltano/meltano/issues/1803) Ensure SMTP credentials can be set via environment variables
- [#1778](https://gitlab.com/meltano/meltano/issues/1778) Fix missing pipeline date when visiting page directly from URL

## 1.22.0 - (2020-02-24)

---

### New

- [#1646](https://gitlab.com/meltano/meltano/issues/1646) Add default Stripe dashboard
- [#1759](https://gitlab.com/meltano/meltano/issues/1759) Add default reports and dashboard for Google Ads data
- [#1775](https://gitlab.com/meltano/meltano/issues/1775) Add default dashboard for GitLab extractor
- [#1714](https://gitlab.com/meltano/meltano/issues/1714) Add support for a `required` setting in Models so Analyze can still work with more complex reporting scenarios (Facebook and Google Adwords need this)
- [#1780](https://gitlab.com/meltano/meltano/issues/1780) Add default reports and dashboard for Facebook Ads data

## 1.21.2 - (2020-02-18)

---

### New

- [#1740](https://gitlab.com/meltano/meltano/issues/1740) Add "Sharing Reports and Dashboards" section to Getting Started guide
- [#1484](https://gitlab.com/meltano/meltano/issues/1484) Add a subscription field to be notified when a Pipeline will be completed.

### Changes

- [#1740](https://gitlab.com/meltano/meltano/issues/1740) Update Getting Started guide screenshots with up-to-date UI

### Fixes

- [#1751](https://gitlab.com/meltano/meltano/issues/1751) Custom report ordering now works based on user customization
- [#1756](https://gitlab.com/meltano/meltano/issues/1756) Fix embed app to properly render based on `report` or `dashboard` type

## 1.21.1 - (2020-02-17)

---

### Fixes

- [#1754](https://gitlab.com/meltano/meltano/issues/1754) Fix duplicate "Share" button and Reports dropdown clipping issue

## 1.21.0 - (2020-02-17)

---

### New

- [#609](https://gitlab.com/meltano/meltano/issues/609) Add the Google Ads Extractor to Meltano as a hidden plugin. It will be fully enabled on Meltano UI once OAuth support is added. It uses the tap defined in https://gitlab.com/meltano/tap-adwords/
- [#1693](https://gitlab.com/meltano/meltano/issues/1693) Add default transformations for the Google Ads Extractor. They are using the dbt package defined in https://gitlab.com/meltano/dbt-tap-adwords
- [#1694](https://gitlab.com/meltano/meltano/issues/1694) Add default Meltano Models for the Google Ads Extractor. They are defined in https://gitlab.com/meltano/model-adwords
- [#1695](https://gitlab.com/meltano/meltano/issues/1695) Add documentation for the Google Ads Extractor
- [#1723](https://gitlab.com/meltano/meltano/issues/1723) Add various mobile and widescreen related style tweaks to improve base layout at mobile and widescreen widths

### Changes

- [!1460](https://gitlab.com/meltano/meltano/merge_requests/1460) Remove the FTP access from Meltano hosted instances
- [#1629](https://gitlab.com/meltano/meltano/issues/1629) Add "Share Dashboard" functionality
- [#1629](https://gitlab.com/meltano/meltano/issues/1629) Update report "Embed" button to "Share" and include a share link to accompany the embed snippet

### Fixes

- [#1680](https://gitlab.com/meltano/meltano/issues/1680) Fix initial "Last Run" button of a pipeline run to properly open the corresponding job log

## 1.20.1 - (2020-02-13)

---

### New

- [#1650](https://gitlab.com/meltano/meltano/issues/1650) create TOS page and add TOS link to website footer

### Changes

- [#1681](https://gitlab.com/meltano/meltano/issues/1681) Update `transform` during pipeline save to conditionally set `skip` vs. `run` to prevent wasted cycles for extractors that lack transformations
- [#1696](https://gitlab.com/meltano/meltano/issues/1696) Update dashboards list to be alphabetically sorted
- [#1710](https://gitlab.com/meltano/meltano/issues/1710) Hide `tap-fastly` in UI

### Fixes

- [#1696](https://gitlab.com/meltano/meltano/issues/1696) Fix duplicate chart renders when dashboard is loaded
- [#1696](https://gitlab.com/meltano/meltano/issues/1696) Fix "Add to Dashboards" button when loading an existing report (additionally updated `disabled` button states)
- [#1711](https://gitlab.com/meltano/meltano/issues/1711) Disable fields of all kinds when a plugin setting is protected or set in env or meltano.yml
- [#1712](https://gitlab.com/meltano/meltano/issues/1712) Fix lock icon tooltip message on plugin settings that were set in env or meltano.yml
- [#1677](https://gitlab.com/meltano/meltano/issues/1677) Properly represent values of boolean settings that were set using environment verariables in UI

## 1.20.0 - (2020-02-10)

---

### New

- [#1682](https://gitlab.com/meltano/meltano/issues/1682) Use human-readable update interval labels

### Changes

- [#1514](https://gitlab.com/meltano/meltano/issues/1514) Remove DBT docs integration
- [#1679](https://gitlab.com/meltano/meltano/issues/1679) Prevent the `hidden` settings from being sent to the front-end, potentially causing configuration failure

### Fixes

- [#1675](https://gitlab.com/meltano/meltano/issues/1675) Fix future grant diffing for databases and schemas
- [#1674](https://gitlab.com/meltano/meltano/issues/1674) Fix duplicate pipelines bug resulting from recent addition to view and update existing connections

## 1.19.2 - (2020-02-06)

---

### Fixes

- [#1672](https://gitlab.com/meltano/meltano/issues/1672) Pin Werkzeug version to 0.16.1 since 1.0.0 is unsupported by Flask-BabelEx

## 1.19.1 - (2020-02-06)

---

### Fixes

- [#1671](https://gitlab.com/meltano/meltano/issues/1671) Fix error handling bug that caused a console error that impacted further UI interaction

## 1.19.0 - (2020-02-06)

---

### New

- [#1545](https://gitlab.com/meltano/meltano/issues/1545) Add read-only report embed functionality via embeddable `iframe` copy-to-clipboard snippet
- [#1606](https://gitlab.com/meltano/meltano/issues/1606) Update UI after successful plugin configuration with auto installed reports and dashboards
- [#1614](https://gitlab.com/meltano/meltano/issues/1614) Add 'Fix Connection' and 'View Connection' CTAs to Integrations with corresponding pipelines
- [#1550](https://gitlab.com/meltano/meltano/issues/1550) Add the Meltano OAuth Service integration to manage the OAuth flow in the plugin configuration

### Changes

- [#1594](https://gitlab.com/meltano/meltano/issues/1594) Improve onboarding UX by moving the "Update Interval" selection to a post-successful-pipeline action
- [#1594](https://gitlab.com/meltano/meltano/issues/1594) Update pipelines to be sorted alphabetically to match data sources organization
- [#1659](https://gitlab.com/meltano/meltano/issues/1659) Update query attribute toggling and results UX when autorun query is on (via 500ms debounce)
- [#1475](https://gitlab.com/meltano/meltano/issues/1475) GitLab extractor in the UI steers user towards a single data source

### Fixes

- [#1657](https://gitlab.com/meltano/meltano/issues/1657) Fix `update_dashboard` error when payload lacked a `new_settings` key
- [#1602](https://gitlab.com/meltano/meltano/issues/1602) Fix instances where `<a disabled='...'>` vs. `<button disabled='...'>` didn't functionally disable the button (previously they were only disabled visually)
- [#1656](https://gitlab.com/meltano/meltano/issues/1656) Fix conditional header in docs to support Meltano.com and inline docs within the Meltano app

## 1.18.0 - (2020-02-03)

---

### New

- [#1154](https://gitlab.com/meltano/meltano/issues/1154) Adds non-dry mode to `meltano permissions` on Snowflake so that queries can be executed
- [#1578](https://gitlab.com/meltano/meltano/issues/1578) User can request help to delete their data from their MeltanoData instance

### Changes

- [#1516](https://gitlab.com/meltano/meltano/issues/1516) Pipelines now show extractor label rather than name
- [#1652](https://gitlab.com/meltano/meltano/issues/1652) Removes the `--full-refresh` command from `meltano permissions`

### Fixes

- [#1595](https://gitlab.com/meltano/meltano/issues/1595) Updates `meltano permissions` to only revoke permissions on databases defined in the spec
- [#1588](https://gitlab.com/meltano/meltano/issues/1588) Update `scrollTo` behavior in Job Log to work across browsers
- [#1660](https://gitlab.com/meltano/meltano/issues/1660) Fix minor action/mutation bug when loading a report in Analyze
- [#1607](https://gitlab.com/meltano/meltano/issues/1607) Fix inaccurate error during report additions/removal from dashboards (via refactor SSOT reports store)

## 1.17.1 - (2020-01-29)

---

### Changes

- [#1625](https://gitlab.com/meltano/meltano/issues/1625) Update docs on meltano.com to only include extractors and loaders provided in the hosted version of Meltano.
- [#1590](https://gitlab.com/meltano/meltano/issues/1590) Add additional targets to `dbt clean`
- [#1655](https://gitlab.com/meltano/meltano/issues/1655) Add UX message to close buttons in Job Log Modal to reinforce that the pipeline still runs after closing (Ben's hover idea)

### Fixes

- [#1618](https://gitlab.com/meltano/meltano/issues/1618) Fix an issue where an expired session would not redirect to the Login page
- [#1630](https://gitlab.com/meltano/meltano/issues/1630) Fix an integrations setup bug that prevented subsequent pipelines to be created unless a full page refresh occurred

## 1.17.0 - (2020-01-27)

---

### New

- [#1462](https://gitlab.com/meltano/meltano/issues/1462) User will be able to reorder dashboard reports
- [#1482](https://gitlab.com/meltano/meltano/issues/1482) Add future grants and revocations for schemas, tables, and views for roles in the `meltano permissions` command
- [#1376](https://gitlab.com/meltano/meltano/issues/1376) Add last updated date to reports
- [#1409](https://gitlab.com/meltano/meltano/issues/1409) Add data start date to Analysis page

- [#1241](https://gitlab.com/meltano/meltano/issues/1241) Add `dashboard` plugin type to enable bundling curated reports and dashboards for data sources
- [#1241](https://gitlab.com/meltano/meltano/issues/1241) Add `--include-related` flag to `meltano add` and `meltano install` to automatically install related plugins based on namespace
- [#1241](https://gitlab.com/meltano/meltano/issues/1241) Add default dashboard and reports for Google Analytics

### Changes

- [#1481](https://gitlab.com/meltano/meltano/issues/1481) Add table and view revocations for roles in the `meltano permissions` command
- [#1459](https://gitlab.com/meltano/meltano/issues/1459) Users can no longer install tap-carbon-intensity from the UI

### Fixes

- [#1600](https://gitlab.com/meltano/meltano/issues/1600) Fix tooltip for Data Source "Connect" buttons
- [#1605](https://gitlab.com/meltano/meltano/issues/1605) Fix an infinite loop causing extraneous API calls to the configuration endpoint
- [#1561](https://gitlab.com/meltano/meltano/issues/1561) Fix `onFocusInput()` to properly focus-and-auto-scroll to `<input type='file'>`s in the data source docs UI
- [#1561](https://gitlab.com/meltano/meltano/issues/1561) Fix `<input type='file'>` styling to better accommodate flexible widths

## 1.16.1 - (2020-01-23)

---

### New

- [#1592](https://gitlab.com/meltano/meltano/issues/1592) Add MAX and MIN aggregate functions to Meltano Models
- [#1552](https://gitlab.com/meltano/meltano/issues/1552) Add "Custom" data source CTA to link to the create custom data source docs
- [#1462](https://gitlab.com/meltano/meltano/issues/1462) User will be able to reorder dashboard reports

### Changes

- [#1510](https://gitlab.com/meltano/meltano/issues/1510) Remove breadcrumbs (not currently useful)
- [#1589](https://gitlab.com/meltano/meltano/issues/1589) Add dbt-specific files to a .gitignore
- [#1402](https://gitlab.com/meltano/meltano/issues/1402) Onboarding redesign to minimize steps and friction ('Extractors' as 'Data Sources', pipelines are secondary to 'Data Source' integrations, and removed loader, transform, and pipeline name as editable in favor of preselected values in accordance with our hosted solution)
- [#1402](https://gitlab.com/meltano/meltano/issues/1402) Local development now requires `.env` to connect a `target-postgres` loader (docs update to follow in [#1586](https://gitlab.com/meltano/meltano/issues/1586) )
- [#1410](https://gitlab.com/meltano/meltano/issues/1410) Update the Design UI to expose timeframes explicitly

### Fixes

- [#1573](https://gitlab.com/meltano/meltano/issues/1573) Fix docs `shouldShowNavbar` conditional and improve query string `embed=true` parsing
- [#1579](https://gitlab.com/meltano/meltano/issues/1579) Make color contrast for CTA buttons accessible
- [#1410](https://gitlab.com/meltano/meltano/issues/1410) Fix a problem with Report that has timeframes selections

### Breaks

## 1.16.0 - (2020-01-20)

---

### New

- [#1556](https://gitlab.com/meltano/meltano/issues/1556) Add default transformations for the Facebook Ads Extractor. They are using the dbt package defined in https://gitlab.com/meltano/dbt-tap-facebook
- [#1557](https://gitlab.com/meltano/meltano/issues/1557) Add default Meltano Models for the Facebook Ads Extractor. They are defined in https://gitlab.com/meltano/model-facebook
- [#1560](https://gitlab.com/meltano/meltano/issues/1560) Make the Facebook Ads Extractor available by default on Meltano UI

### Changes

- [#1541](https://gitlab.com/meltano/meltano/issues/1541) Revert `tap-csv`'s `kind: file` to text input for `csv_files_definition` as we don't fully support `tap-csv` via the UI with single (definition json) and multiple (csv files) file uploading
- [#1477](https://gitlab.com/meltano/meltano/issues/1477) Add a `read-only` mode to Meltano to disable all modifications from the UI

### Fixes

### Breaks

## 1.15.1 - (2020-01-16)

---

### New

- [#608](https://gitlab.com/meltano/meltano/issues/608) Add the Facebook Ads Extractor to Meltano as a hidden plugin. It will be fully enabled on Meltano UI once bundled Transformations and Models are added. It uses the tap defined in https://gitlab.com/meltano/tap-facebook/
- [meltano/model-stripe#2](https://gitlab.com/meltano/model-stripe/issues/2) Add timeframes to the Stripe models
- [#1533](https://gitlab.com/meltano/meltano/issues/1533) Add documentation for the Facebook Ads Extractor

### Changes

- [#1527](https://gitlab.com/meltano/meltano/issues/1527) Update the dashboard modal header to properly differentiate between "Create" and "Edit"
- [#1456](https://gitlab.com/meltano/meltano/issues/1456) 404 Error page now has better back functionality and ability to file new issues directly from the page

### Fixes

- [#1538](https://gitlab.com/meltano/meltano/issues/1538) Fix timeframes not properly displaying on the base table
- [#1574](https://gitlab.com/meltano/meltano/issues/1574) Fix an issue with Meltano crashing after a succesful login
- [#1568](https://gitlab.com/meltano/meltano/issues/1568) Restore support for custom plugins that don't have their available settings defined in discovery.yml

## 1.15.0 - (2020-01-13)

---

### New

- [#1483](https://gitlab.com/meltano/meltano/issues/1483) Add login audit columns to track last login time
- [#1480](https://gitlab.com/meltano/meltano/issues/1480) Add tests to `meltano permissions` command for Snowflake
- [#1392](https://gitlab.com/meltano/meltano/issues/1392) Add inline docs to Extractor configurations in iteration toward improving data setup onboarding

### Changes

- [#1480](https://gitlab.com/meltano/meltano/issues/1480) Add schema revocations for roles in the `meltano permissions` command
- [#1458](https://gitlab.com/meltano/meltano/issues/1458) Remove tap-carbon-intensity-sqlite model from default installation
- [#1458](https://gitlab.com/meltano/meltano/issues/1458) Update docs to reflect new getting started path and updated screenshots
- [#1513](https://gitlab.com/meltano/meltano/issues/1513) Remove dead code related to `/model` route that we no longer link to in favor of the contextual Analyze CTAs and the `MainNav.vue`'s Analyze dropdown
- [#1542](https://gitlab.com/meltano/meltano/issues/1542) Update version, logout, and help UI partial (upper right) to have less prominence and more clearly communicate the "Sign Out" action

### Fixes

- [#1480](https://gitlab.com/meltano/meltano/issues/1480) Fix database revocations corner case for roles in the `meltano permissions` command
- [#1553](https://gitlab.com/meltano/meltano/issues/1553) Fix bug occurring when loading a report that lacks join tables
- [#1540](https://gitlab.com/meltano/meltano/issues/1540) Meltano Analyze will now leverage Pipelines instead of Loaders in the connection dropdown
- [#1540](https://gitlab.com/meltano/meltano/issues/1540) Meltano Analyze will now infer the connection to use instead of it being provided by the user

### Breaks

## 1.14.3 - (2020-01-09)

---

### Fixes

- [#1521](https://gitlab.com/meltano/meltano/issues/1521) Sanitize user-submitted string before using it in file path

## 1.14.2 - (2020-01-09)

---

### New

- [#1391](https://gitlab.com/meltano/meltano/issues/1391) Lock all settings that are controlled through environment variables
- [#1393](https://gitlab.com/meltano/meltano/issues/1393) Add contextual Analyze CTAs for each Pipeline in the Pipelines list
- [#1551](https://gitlab.com/meltano/meltano/issues/1551) Add dbt clean before compile and runs

### Changes

- [#1424](https://gitlab.com/meltano/meltano/issues/1424) Update pipeline elapsed time display to be more human friendly

### Fixes

- [#1430](https://gitlab.com/meltano/meltano/issues/1430) Fix the state not stored for pipelines when Transforms run
- [#1448](https://gitlab.com/meltano/meltano/issues/1448) Fix `AnalyzeList.vue` to display message and link when lacking contextual models

### Breaks

## 1.14.1 - (2020-01-06)

---

### Fixes

- [#1520](https://gitlab.com/meltano/meltano/issues/1520) Fix bug when updating a dashboard that could undesirably overwrite another existing dashboard

### Breaks

## 1.14.0 - (2019-12-30)

---

### New

- [#1461](https://gitlab.com/meltano/meltano/issues/1461) Display toasted notification for report adding to dashboard
- [#1419](https://gitlab.com/meltano/meltano/issues/1419) Add ability to edit and delete dashboards
- [#1411](https://gitlab.com/meltano/meltano/issues/1411) Add download log button to Job Log Modal

### Changes

- [#1311](https://gitlab.com/meltano/meltano/issues/1311) Remove unused meltano/meltano/runner docker image
- [#1502](https://gitlab.com/meltano/meltano/issues/1502) Update configuration file uploads to occur on save vs. file picker completion

### Fixes

- [#1518](https://gitlab.com/meltano/meltano/issues/1518) Fix bug that caused all text fields to show up as required in configuration modals
- [#1446](https://gitlab.com/meltano/meltano/issues/1446) Fix bug that could result in a broken report when the report URL was manually modified
- [#1411](https://gitlab.com/meltano/meltano/issues/1411) Fix bug when reading too large a job log file

## 1.13.0 - (2019-12-23)

---

### New

- [#1269](https://gitlab.com/meltano/meltano/issues/1269) Add `kind: file` so single file uploads can be used with extractors (`tap-google-analytics`'s `key_file_location` is the first user)
- [#1494](https://gitlab.com/meltano/meltano/issues/1494) Add `LIKE` options to Analyze Filter UI so users better understand what filtering patterns are available

### Changes

- [#1399](https://gitlab.com/meltano/meltano/issues/1399) Log Modal now has a prompt to explain potential factors in required time for pipelines to complete
- [#1433](https://gitlab.com/meltano/meltano/issues/1433) Remove `/orchestrate` route and thus the Airflow iframe as this is overkill for our current target users

### Fixes

- [#1434](https://gitlab.com/meltano/meltano/issues/1434) Fix Analyze CTAs to only enable if at least one related pipeline has succeeded
- [#1447](https://gitlab.com/meltano/meltano/issues/1447) Various fixes around loading and reloading reports to mitigate false positive `sqlErrorMessage` conditions
- [#1509](https://gitlab.com/meltano/meltano/issues/1509) Allow plugin profile config to be set through meltano.yml

## 1.12.2 - (2019-12-20)

---

### New

- [#1437](https://gitlab.com/meltano/meltano/issues/1437) Users can now share their dashboards with an automatically generated email

### Changes

- [#1466](https://gitlab.com/meltano/meltano/issues/1466) Filters now have clear language and indiciation that they use AND for chaining
- [#1464](https://gitlab.com/meltano/meltano/issues/1464) Remove the "only" option for transforms in Create Pipeline form

- [#1399](https://gitlab.com/meltano/meltano/issues/1399) Log Modal now has a prompt to explain potential factors in required time for pipelines to complete
- [#1431](https://gitlab.com/meltano/meltano/issues/1431) Add "pipeline will still run if modal is closed" message in the Job Log Modal

### Changes

- [#1422](https://gitlab.com/meltano/meltano/issues/1422) Update start date field to have a recommendation

### Fixes

- [#1447](https://gitlab.com/meltano/meltano/issues/1447) Various fixes around loading and reloading reports to mitigate false positive `sqlErrorMessage` conditions
- [#1443](https://gitlab.com/meltano/meltano/issues/1443) Fix tooltip clipping in modals
- [#1500](https://gitlab.com/meltano/meltano/issues/1500) Fix `meltano install` not running the migrations.

## 1.12.1 - (2019-12-18)

---

### Changes

- [#1403](https://gitlab.com/meltano/meltano/issues/1403) Remove "Orchestrate", "Model", and "Notebook" from the main navigation until each respective UI is more useful (the `/orchestrate` and `/model` routes still exist)
- [#1476](https://gitlab.com/meltano/meltano/issues/1476) Add database and warehouse revocations for roles in the `meltano permissions` command
- [#1473](https://gitlab.com/meltano/meltano/issues/1473) Update Release issue template to recent guidelines

## 1.12.0 - (2019-12-16)

---

### New

- [#1374](https://gitlab.com/meltano/meltano/issues/1374) Add role revocation for users and roles in the `meltano permissions` command
- [#1377](https://gitlab.com/meltano/meltano/issues/1377) Document cleanup steps after MeltanoData testing
- [#1438](https://gitlab.com/meltano/meltano/issues/1438) Add documentation for DNS spoofing error
- [#1436](https://gitlab.com/meltano/meltano/issues/1436) Add video walkthrough on how to setup Google Analytics so that the Meltano Extractor can be able to access the Google APIs and the Google Analytics data.

### Changes

- [#1350](https://gitlab.com/meltano/meltano/issues/1350) Switch to all lower case for Snowflake permission comparisons in the `meltano permissions` command
- [#1449](https://gitlab.com/meltano/meltano/issues/1449) Hide the Marketo Extractor form Meltano UI
- [#1397](https://gitlab.com/meltano/meltano/issues/1397) Optimize workflow for MeltanoData setup
- [#1423](https://gitlab.com/meltano/meltano/issues/1423) Update sidebar and docs to include Ansible

## 1.11.2 - (2019-12-13)

---

### Changes

- [#1435](https://gitlab.com/meltano/meltano/issues/1435) Change "Model" to "Analyze" so the Pipeline CTA is actionable and less abstract
- [#1432](https://gitlab.com/meltano/meltano/issues/1432) Changed "Close" to "Back" in Log Modal to help mitigate "Am I ending the pipeline?" concerns

### Fixes

- [#1439](https://gitlab.com/meltano/meltano/issues/1439) Fix relative elapsed time since last run time display in the Pipelines UI
- [#1441](https://gitlab.com/meltano/meltano/issues/1441) Fix auto advance to "Create Pipeline" when coming from "Load" step (previously "Transform" step, but this has been removed from the UI)
- [#1440](https://gitlab.com/meltano/meltano/issues/1440) Allow installed plugins to appear in UI even if hidden in configuration

## 1.11.1 - (2019-12-12)

---

### New

- [#1351](https://gitlab.com/meltano/meltano/issues/1351) Add "Create Meltano Account" promo for `meltano.meltanodata.com`
- [#1055](https://gitlab.com/meltano/meltano/issues/1055) Add "Disable" button to Tracking Acknowledgment toast so user's can opt-out from the UI
- [#1408](https://gitlab.com/meltano/meltano/issues/1408) Add "Last Run" context to each pipeline
- [#1408](https://gitlab.com/meltano/meltano/issues/1408) Add "Started At", "Ended At", and "Elapsed" to Job Log modal
- [#1390](https://gitlab.com/meltano/meltano/issues/1390) Display of extractors and loaders can now be configured through the `hidden` property in `discovery.yml`

### Changes

- [#1398](https://gitlab.com/meltano/meltano/issues/1398) Update default Transform from "Skip" to "Run"
- [#1406](https://gitlab.com/meltano/meltano/issues/1406) Update Analyze Query section CSS for improved UX (visually improved organization and scanability)
- [#1417](https://gitlab.com/meltano/meltano/issues/1417) Update SCSS variable usage in components for SSOT styling
- [#1408](https://gitlab.com/meltano/meltano/issues/1408) Updated date and time displays to be human-friendly (`moment.js`)
- [#1268](https://gitlab.com/meltano/meltano/issues/1268) Remove Transform step from UI (Create Schedule still allows choosing "Skip" or "Only" but will intelligently default to "Skip" or "Run")

## 1.11.0 - (2019-12-09)

---

### New

- [#1361](https://gitlab.com/meltano/meltano/issues/1361) Add `kind: hidden` to `discovery.yml` so certain connector settings can validate with a default `value` but remain hidden from the user for improved UX

### Changes

- [#1389](https://gitlab.com/meltano/meltano/issues/1389) Temporary Profiles feature removal (conditionally removed if 2+ profiles not already created so existing users can continue using multiple profiles if created)
- [#1373](https://gitlab.com/meltano/meltano/issues/1373) Update MeltanoData deletion process with 1Password

### Fixes

- [#1401](https://gitlab.com/meltano/meltano/issues/1401) Fix double instance of self hosted CTA on desktop sites

## 1.10.2 - (2019-12-06)

---

### Changes

- [#1371](https://gitlab.com/meltano/meltano/issues/1371) Provide more specific instructions for Google Analytics configuration
- [#1381](https://gitlab.com/meltano/meltano/issues/1381) Update the default directory for client_secrets.json for the Google Analytics Extractor to be located under the extract/ directory and not the project's root.
- [#1345](https://gitlab.com/meltano/meltano/issues/1345) Update the documentation for the [Salesforce Extractor](https://www.meltano.com/plugins/extractors/salesforce.html) to contain additional information on Security Tokens
- [#1383](https://gitlab.com/meltano/meltano/issues/1383) Add CTA for hosted solution signup to navigation

### Fixes

- [#1379](https://gitlab.com/meltano/meltano/issues/1379) Fix an issue with Airflow scheduling too many jobs.
- [#1386](https://gitlab.com/meltano/meltano/issues/1386) Fix connector modal clipping issue where small browser heights prevented accessing the "Save" area

### Breaks

## 1.10.1 - (2019-12-05)

---

### Changes

- [#1373](https://gitlab.com/meltano/meltano/issues/1373) Update MeltanoData deletion process with 1Password
- [#1373](https://gitlab.com/meltano/meltano/issues/1373) Update Analyze dropdown as scrollable to better display model CTAs (scrollable dropdown vs. scrolling entire page)

### Fixes

- [#1373](https://gitlab.com/meltano/meltano/issues/1373) Fix formatting on custom containers in MeltanoData guide

## 1.10.0 - (2019-12-04)

---

### New

- [#1343](https://gitlab.com/meltano/meltano/issues/1343) Add current Meltano version to main navigation

### Changes

- [#1358](https://gitlab.com/meltano/meltano/issues/1358) Update MeltanoData guide with maintenance and debugging instructions
- [#1337](https://gitlab.com/meltano/meltano/issues/1337) Add CTA to installations for free hosted dashboards
- [#1365](https://gitlab.com/meltano/meltano/issues/1365) Add process for deleting meltanodata instances
- [#1340](https://gitlab.com/meltano/meltano/issues/1340) Update connector settings UI to communicate the required status of each setting
- [#1357](https://gitlab.com/meltano/meltano/issues/1357) Update LogModal Analyze CTAs so Analyze can preselect the correct loader for a given analysis

### Fixes

- [#1364](https://gitlab.com/meltano/meltano/issues/1364) Fix instructions to SSH into MeltanoData.com instance

## 1.9.1 - (2019-12-04)

---

### Fixes

- [#1355](https://gitlab.com/meltano/meltano/issues/1355) Upgrade version of `discovery.yml` so that not upgraded Meltano instances with a pre v1.9.0 Meltano version do not break.

## 1.9.0 - (2019-12-03)

---

### New

- [marketing#103](https://gitlab.com/meltano/meltano-marketing/issues/103) Add Google Site Verification token to site
- [#1346](https://gitlab.com/meltano/meltano/issues/1346) Add new tutorial for using FileZilla with a Meltano project
- [#1292](https://gitlab.com/meltano/meltano/issues/1292) Add guide for setting up Meltano projects on meltanodata.com

### Changes

- [#1341](https://gitlab.com/meltano/meltano/issues/1341) Various `discovery.yml` and connector configuration UI updates to improve UX.
- [#1341](https://gitlab.com/meltano/meltano/issues/1341) Updated documentation to communicate the various optional settings of a connector

### Fixes

- [#1334](https://gitlab.com/meltano/meltano/issues/1334) Fix automatic population of airflow.cfg after installation
- [#1344](https://gitlab.com/meltano/meltano/issues/1344) Fix an ELT automatic discovery error when running Meltano on Python3.6

## 1.8.0 - (2019-12-02)

---

### New

- [#764](https://gitlab.com/meltano/meltano/issues/764) Add plugin profiles to enable multiple configurations for extractors
- [#1081](https://gitlab.com/meltano/meltano/issues/1081) Add ability to delete data pipelines
- [#1217](https://gitlab.com/meltano/meltano/issues/1217) Add "Test Connection" button to validate connection settings prior to ELT runs
- [#1236](https://gitlab.com/meltano/meltano/issues/1236) Add contextual Analyze CTAs in the Job Log UI
- [#1271](https://gitlab.com/meltano/meltano/issues/1271) Add labels in discovery.yml for easy brand definition

### Changes

- [#1323](https://gitlab.com/meltano/meltano/issues/1323) Add CTA to send users to Typeform to provide info for setting up a hosted dashboard

- [#1323](https://gitlab.com/meltano/meltano/issues/1323) Add CTA to send users to Typeform to provide info for setting up a hosted dashboard
- [#1271](https://gitlab.com/meltano/meltano/issues/1271) Improve messaging on tap and target settings modals
- [#1226](https://gitlab.com/meltano/meltano/issues/1226) Update Pipelines main navigation link to show all data pipeline schedules if that step has been reached
- [#1323](https://gitlab.com/meltano/meltano/issues/1323) Add CTA to send users to Typeform to provide info for setting up a hosted dashboard
- [#1271](https://gitlab.com/meltano/meltano/issues/1271) Improve messaging on tap and target settings modals
- [#1246](https://gitlab.com/meltano/meltano/issues/1246) Update the [Salesforce API + Postgres](https://www.meltano.com/tutorials/salesforce-and-postgres.html) Tutorial to use Meltano UI for setting up the Extractor and Loader, running the ELT pipeline and analyzing the results.

- [#1225](https://gitlab.com/meltano/meltano/issues/1225) Update dbt docs link to be conditional so the user doesn't experience 404s

## 1.7.2 - (2019-11-26)

---

### Fixes

- [#1318](https://gitlab.com/meltano/meltano/merge_requests/1318/) Pin dbt version to `v0.14.4` to address Meltano Transformation failing when using dbt `v0.15.0`

## 1.7.1 - (2019-11-25)

---

### Fixes

- [#1184](https://gitlab.com/meltano/meltano/merge_requests/1184/) Fix `contextualModels` implementation for contextual CTAs in Job Log modal

## 1.7.0 - (2019-11-25)

---

### New

- [#1236](https://gitlab.com/meltano/meltano/issues/1236) Add contextual Analyze CTAs in the Job Log UI

### Fixes

- [#1298](https://gitlab.com/meltano/meltano/issues/1298) Let default entity selection be configured in discovery.yml under `select`
- [#1298](https://gitlab.com/meltano/meltano/issues/1298) Define default entity selection for tap-salesforce
- [#1304](https://gitlab.com/meltano/meltano/issues/1304) Fix Meltano subprocess fetching large catalogs (e.g. for Salesforce) getting stuck do to the subprocess' stderr buffer filling and the process getting deadlocked.

## 1.6.0 - (2019-11-18)

---

### New

- [#1235](https://gitlab.com/meltano/meltano/issues/1235) Add help link button in the app
- [#1285](https://gitlab.com/meltano/meltano/issues/1285) Add link to YouTube guidelines for release instructions
- [#1277](https://gitlab.com/meltano/meltano/issues/1277) Move sections that don't apply to outside contributors from Contributing and Roadmap docs to Handbook: Release Process, Release Schedule, Demo Day, Speedruns, DigitalOcean Marketplace

### Changes

- [#1257](https://gitlab.com/meltano/meltano/issues/1257) Prevent modified logo file upon each build
- [#1289](https://gitlab.com/meltano/meltano/issues/1289) Dismiss all modals when using the escape key
- [#1282](https://gitlab.com/meltano/meltano/issues/1282) Remove Entity Selection from the UI (still available in CLI) and default to "All" entities for a given data source
- [#1303](https://gitlab.com/meltano/meltano/issues/1303) Update the configuration options for the Salesforce Extractor to only include relevant properties. Remove properties like the client_id that were not used for username/password authentication.
- [#1308](https://gitlab.com/meltano/meltano/issues/1308) Update the configuration options for the Marketo Extractor to use a Start Date instead of a Start Time.

### Fixes

- [#1297](https://gitlab.com/meltano/meltano/issues/1297) Get actual latest ELT job log by sorting matches by creation time with nanosecond resolution
- [#1297](https://gitlab.com/meltano/meltano/issues/1297) Fix pipeline failure caused by jobs that require true concurrency being executed on CI runners that don't

## 1.5.0 - (2019-11-11)

---

### New

- [#1222](https://gitlab.com/meltano/meltano/issues/1222) Include static application security testing (SAST) in the pipeline
- [#1164](https://gitlab.com/meltano/meltano/issues/1164) Add "transform limitations" message to Transform UI
- [#1272](https://gitlab.com/meltano/meltano/issues/1272) Add Vuepress plugin to generate a sitemap on website build
- [meltano-marketing#89](https://gitlab.com/meltano/meltano-marketing/issues/89) Adds basic title and meta descriptions to all public-facing website & documentation pages.

### Changes

- [#1239](https://gitlab.com/meltano/meltano/issues/1239) Update header buttons layout on small viewports
- [#1019](https://gitlab.com/meltano/meltano/issues/1019) Automatically update package.json file versions
- [#1253](https://gitlab.com/meltano/meltano/issues/1253) Do not allow `meltano` command invocation without any argument
- [#1192](https://gitlab.com/meltano/meltano/issues/1192) Improve helper notes associated with each Extract, Load, and Transform step to better communicate the purpose of each
- [#1201](https://gitlab.com/meltano/meltano/issues/1201) Improved "Auto Advance" messaging regarding Entity Selection. We also doubled the default toast time to improve likelihood of reading feedback.
- [#1191](https://gitlab.com/meltano/meltano/issues/1191) update Google Analytics extractor documentation to explain how to set up the Google Analytics API, and remove duplicate instructions from the [Google Analytics API + Postgres tutorial](http://meltano.com/tutorials/google-analytics-with-postgres.html#prerequisites)
- [#1199](https://gitlab.com/meltano/meltano/issues/1199) Add example and sample CSV files to the CSV extractor documentation
- [#1247](https://gitlab.com/meltano/meltano/issues/1247) Update the [Loading CSV Files to a Postgres Database](https://www.meltano.com/tutorials/csv-with-postgres.html) Tutorial to use Meltano UI for setting up the Extractor and Loader, running the ELT pipeline and analyzing the results. Also provide all the files used in the tutorial (transformations, models, etc) as downloadable files.
- [#1279] Revise ["Roadmap" section](https://meltano.com/docs/roadmap.html) of the docs with clarified persona, mission, vision, and re-order content
- [#1134](https://gitlab.com/meltano/meltano/issues/1134) Update the [GitLab API + Postgres](https://www.meltano.com/tutorials/gitlab-and-postgres.html). Include video walk-through and update the end to end flow to only use Meltano UI.
- [#95](https://gitlab.com/meltano/meltano-marketing/issues/95) Update the DigitalOcean CTA to go to the public directory page for the Meltano droplet
- [#1270](https://gitlab.com/meltano/meltano/issues/1270) Main navigation "Pipeline" to "Pipelines" to reinforce multiple vs. singular (conflicts a bit with the verb approach of the other navigation items but we think it's worth it for now)
- [#1240](https://gitlab.com/meltano/meltano/issues/1240) Provide clarity around how Airflow can be used directly in documentation and UI
- [#1263](https://gitlab.com/meltano/meltano/issues/1263) Document lack of Windows support and suggest WSL, Docker

### Fixes

- [#1259](https://gitlab.com/meltano/meltano/issues/1259) Fix `meltano elt` not properly logging errors happening in the ELT process
- [#1183](https://gitlab.com/meltano/meltano/issues/1183) Fix a race condition causing the `meltano.yml` to be empty in some occurence
- [#1258](https://gitlab.com/meltano/meltano/issues/1258) Fix format of custom extractor's capabilities in meltano.yml
- [#1215](https://gitlab.com/meltano/meltano/issues/1215) Fix intercom documentation footer overlap issue.
- [#1215](https://gitlab.com/meltano/meltano/issues/1215) Fix YouTube iframes to be responsive (resolves unwanted side-effect of horizontal scrollbar at mobile/tablet media queries)

## 1.4.0 - (2019-11-04)

---

### New

- [#1208](https://gitlab.com/meltano/meltano/issues/1208) Add description to `Plugin` definition and updated `discovery.yml` and UI to consume it
- [#1195](https://gitlab.com/meltano/meltano/issues/1195) Add temporary message in configuration communicating their global nature until "Profiles" are implemented
- [#1245](https://gitlab.com/meltano/meltano/issues/1245) Add detailed information on the documentation about events tracked by Meltano when Anonymous Usage Data tracking is enabled.
- [#1228](https://gitlab.com/meltano/meltano/issues/1228) Add preselections of the first column and aggregate of base table to initialize Analyze with data by default.

### Changes

- [#1244](https://gitlab.com/meltano/meltano/issues/1244) Add instructions on how to deactivate a virtual environment
- [#1082](https://gitlab.com/meltano/meltano/issues/1082) Meltano will now enable automatically DAGs created in Airflow
- [#1231](https://gitlab.com/meltano/meltano/issues/1231) Update CLI output during project initialization
- [#1126](https://gitlab.com/meltano/meltano/issues/1126) Minor UI updates to improve clarity around Schedule step and Manual vs Orchestrated runs
- [#1210](https://gitlab.com/meltano/meltano/issues/1210) Improved SQLite loader configuration context (name and description)
- [#1185](https://gitlab.com/meltano/meltano/issues/1185) Remove majority of unimplemented placeholder UI buttons
- [#1166](https://gitlab.com/meltano/meltano/issues/1166) Clarify in documentation that plugin configuration is stored in the `.meltano` directory, which is in `.gitignore`.
- [#1200](https://gitlab.com/meltano/meltano/issues/1200) Link to new Getting Help documentation section instead of issue tracker where appropriate

- [#1227](https://gitlab.com/meltano/meltano/issues/1227) Update Notebook `MainNav` link to jump to our Jupyter Notebook docs

### Fixes

- [#1075](https://gitlab.com/meltano/meltano/issues/1075) Fix a bug that caused `target-csv` to fail.
- [#1233](https://gitlab.com/meltano/meltano/issues/1233) Fix the Design page failing to load a Design that has timeframes on the base table
- [#1187](https://gitlab.com/meltano/meltano/issues/1187) Updated configuration to support `readonly` kind to prevent unwanted editing
- [#1187](https://gitlab.com/meltano/meltano/issues/1187) Updated configuration to setting resets to prevent unwanted editing
- [#1187](https://gitlab.com/meltano/meltano/issues/1187) Updated configuration to conditionally reset certain settings to prevent unwanted editing
- [#1187](https://gitlab.com/meltano/meltano/issues/1187) Updated configuration to prevent unwanted editing until we handle this properly with role-based access control
- [#1187](https://gitlab.com/meltano/meltano/issues/1187) Updated certain connector configuration settings with a `readonly` flag to prevent unwanted editing in the UI. This is temporary and will be removed when we handle this properly with role-based access control.
- [#1198](https://gitlab.com/meltano/meltano/issues/1198) Fix "More Info." link in configuration to properly open a new tab via `target="_blank"`

- [#1229](https://gitlab.com/meltano/meltano/issues/1229) Improve extractor schema autodiscovery error messages and don't attempt autodiscovery when it is known to not be supported, like in the case of tap-gitlab
- [#1207](https://gitlab.com/meltano/meltano/issues/1207) Updated all screenshots in Getting Started Guide to reflect the most current UI

## 1.3.0 - (2019-10-28)

---

### New

- [#991](https://gitlab.com/meltano/meltano/issues/991) Add e2e tests for simple sqlite-carbon workflow
- [#1103](https://gitlab.com/meltano/meltano/issues/1103) Add Intercom to Meltano.com to interact with our users in real-time
- [#1130](https://gitlab.com/meltano/meltano/issues/1130) Add Tutorial for extracting data from Google Analytics and loading the extracted data to Postgres
- [#1168](https://gitlab.com/meltano/meltano/issues/1168) Speedrun video added to home page and new release issue template
- [#1182](https://gitlab.com/meltano/meltano/issues/1182) Add `null`able date inputs so optional dates aren't incorrectly required in validation
- [#1169](https://gitlab.com/meltano/meltano/issues/1169) Meltano now generates the dbt documentation automatically

### Changes

- [!1061](https://gitlab.com/meltano/meltano/merge_requests/1061) Update the Getting Started Guide and the Meltano.com documentation with the new UI and information about job logging and how to find the most recent run log of a pipeline.
- [#1213](https://gitlab.com/meltano/meltano/issues/1213) Add VuePress use and benefits to documentation
- [#922](https://gitlab.com/meltano/meltano/issues/922) Document the importance of transformations and how to get started
- [#1167](https://gitlab.com/meltano/meltano/issues/1167) Iterate on docs to improve readability and content updates

### Fixes

- [#1173](https://gitlab.com/meltano/meltano/issues/1173) Fix `sortBy` drag-and-drop bug in Analyze by properly using `tryAutoRun` vs. `runQuery`
- [#1079](https://gitlab.com/meltano/meltano/issues/1079) `meltano elt` will now run in isolation under `.meltano/run/elt`
- [#1204](https://gitlab.com/meltano/meltano/issues/1204) move project creation steps out of the local installation section of the docs and into the Getting Started Guide
- [#782](https://gitlab.com/meltano/meltano/issues/782) Update timeframe label and fix timeframe attributes to properly display in the Result Table

## 1.2.1 - (2019-10-22)

---

### New

- [#1123](https://gitlab.com/meltano/meltano/issues/1123) Add first-class "Submit Issue" CTA to help expedite resolution when a running job fails. Also updated the "Log" CTA in the Pipelines UI to reflect a failed state.

### Fixes

- [#1172](https://gitlab.com/meltano/meltano/issues/1172) Fix analytics issue related to app version

## 1.2.0 - (2019-10-21)

---

### New

- [#1121](https://gitlab.com/meltano/meltano/issues/1121) Add ability to configure listen address of Meltano and Airflow
- [#1022](https://gitlab.com/meltano/meltano/issues/1022) Add "Autorun Query" toggle and persist the user's choice across sessions
- [#1060](https://gitlab.com/meltano/meltano/issues/1060) Auto advance to Job Log from Pipeline Schedule creation
- [#1111](https://gitlab.com/meltano/meltano/issues/1111) Auto advance to Loader installation step when an extractor lacks entity selection

### Changes

- [#1013](https://gitlab.com/meltano/meltano/issues/1013) Toast initialization and analytics initialization cleanup

### Fixes

- [#1050](https://gitlab.com/meltano/meltano/issues/1050) Fix a bug where the Job log would be created before the `transform` are run.
- [#1122](https://gitlab.com/meltano/meltano/issues/1122) `meltano elt` will now properly run when using `target-snowflake`.
- [#1159](https://gitlab.com/meltano/meltano/issues/1159) Minor UI fixes (proper `MainNav` Model icon active color during Analyze route match & "Run" auto query related cleanup) and `...NameFromRoute` refactor renaming cleanup

## 1.1.0 - (2019-10-16)

---

### New

- [#1106](https://gitlab.com/meltano/meltano/issues/1106) Add description metadata to the GitLab extractor's Ultimate License configuration setting
- [#1057](https://gitlab.com/meltano/meltano/issues/1057) Auto advance to Entity Selection when an extractor lacks configuration settings
- [#51](https://gitlab.com/meltano/meltano-marketing/issues/51) Update Google Analytics to track `appVersion`, custom `projectId`, and to properly use the default `clientId`. The CLI also now uses `client_id` to differentiate between a CLI client id (not versioned) and the project id (versioned).
- [#1012](https://gitlab.com/meltano/meltano/issues/1012) Add intelligent autofocus for improved UX in both Extractor and Loader configuration
- [#758](https://gitlab.com/meltano/meltano/issues/758) Update 'meltano permissions' to add --full-refresh command to revoke all privileges prior to granting
- [#1113](https://gitlab.com/meltano/meltano/issues/1113) Update 'meltano permissions' to have the ability to find all schemas matching a partial name such as `snowplow_*`
- [#1114](https://gitlab.com/meltano/meltano/issues/1114) Update 'meltano permissions' to include the OPERATE privilege for Snowflake warehouse

### Changes

- Compress meltano-logo.png
- [#1080](https://gitlab.com/meltano/meltano/issues/1080) Temporarily disable Intercom until userId strategy is determined
- [#1058](https://gitlab.com/meltano/meltano/issues/1058) Updated the selected state of grouped buttons to fill vs. stroke. Updated the docs to reflect the reasoning to ensure consistency in Meltano's UI visual language
- [#1068](https://gitlab.com/meltano/meltano/issues/1068) Replace dogfooding term in docs to speedrun
- [#1101](https://gitlab.com/meltano/meltano/issues/1101) Add new tour video to home page
- [#1101](https://gitlab.com/meltano/meltano/issues/1101) Update design to improve readability and contrast
- [#1115](https://gitlab.com/meltano/meltano/issues/1115) Update 'meltano permissions' to not require an identially named role for a given user

### Fixes

- [#1120](https://gitlab.com/meltano/meltano/issues/1120) Fix a concurrency bug causing `meltano select` to crash.
- [#1086](https://gitlab.com/meltano/meltano/issues/1086) Fix a concurrency issue when the `meltano.yml` file was updated.
- [#1112](https://gitlab.com/meltano/meltano/issues/1112) Fix the "Run" button to improve UX by properly reflecting the running state for auto-running queries
- [#1023](https://gitlab.com/meltano/meltano/issues/1023) Fix last vuex mutation warning with editable `localConfiguration` clone approach

### Breaks

## 1.0.1 - (2019-10-07)

---

### Fixes

- Patch technicality due to PyPi limitation (v1 already existed from a publish mistake seven+ months ago) with needed changelog New/Changes/Fixes section headers

## 1.0.0 - (2019-10-07)

---

### New

- [#1020](https://gitlab.com/meltano/meltano/issues/1020) Update Command Line Tools documentation to reflect a standard format with opportunities for improvement in the future
- [#524](https://gitlab.com/meltano/meltano/issues/524) There is a new Plugins section on the site to contain all ecosystem related libraries (i.e., extractors, loaders, etc.)

### Changes

- [#1087](https://gitlab.com/meltano/meltano/issues/1087) Fix `meltano select` not seeding the database when run as the first command.
- [#1090](https://gitlab.com/meltano/meltano/issues/1090) Update the namespace for all plugins. Also the default schema used will go back to including the `tap_` prefix to avoid conflicts with existing schemas (e.g. a local `gitlab` or `salesforce` schema). This also fixes `tap-csv` and `tap-google-analytics` not properly working after the latest Meltano release.
- [#1047](https://gitlab.com/meltano/meltano-marketing/issues/1047) Fix a bug where some configuration values were not redacted

### Fixes

### Breaks

- [#1085](https://gitlab.com/meltano/meltano/issues/1085) Fix Analyze model dropdown to properly reflect installed `models`
- [#1089](https://gitlab.com/meltano/meltano/issues/1089) Properly re-initialize the Analyze page after a new analysis is selected during an existing analysis (this issue surfaced due to the recent Analyze dropdown CTAs addition which enables an analysis change during an existing one)
- [#1092](https://gitlab.com/meltano/meltano/issues/1092) Fix async condition so the design store's `defaultState` is properly applied before loading a new design via `initializeDesign`

## 0.44.1 - (2019-10-03)

---

### New

- [#51](https://gitlab.com/meltano/meltano-marketing/issues/51) Add Google Analytics tracking acknowledgment in the UI
- [#926](https://gitlab.com/meltano/meltano/issues/926) Add step-by-step intructions for using the DigitalOcean one-click installer
- [#1076](https://gitlab.com/meltano/meltano/issues/1076) Enable Log button in pipelines UI after route change or hard refresh if a matching log exists
- [#1067](https://gitlab.com/meltano/meltano/issues/1067) Add Model landing page and update Analyze main navigation to a dropdown displaying the various analysis CTAs associated with each model
- [#1080](https://gitlab.com/meltano/meltano/issues/1080) Add live chat support on Meltano.com website using Intercom.io

### Changes

- [#1069](https://gitlab.com/meltano/meltano/issues/1069) Meltano will now use the schedule's name to run incremental jobs
- [#926](https://gitlab.com/meltano/meltano/issues/926) Move manual DigitalOcean Droplet configuration instructions to advanced tutorials
- Collapse Installation docs into a single section

### Fixes

- [#1071](https://gitlab.com/meltano/meltano/issues/1071) Fix `rehydratePollers` so the UI reflects running jobs after a hard refresh or route change (this surfaced from the recent [!963](https://gitlab.com/meltano/meltano/merge_requests/963) change)
- [#1075](https://gitlab.com/meltano/meltano/issues/1075) Fix an issue where `meltano elt` would fail when a previous job was found

## 0.44.0 - (2019-09-30)

---

### New

- [#950](https://gitlab.com/meltano/meltano/issues/950) Removed the Analyze connection configuration: Meltano will now infer connections out of each loader configuration.
- [#1002](https://gitlab.com/meltano/meltano/issues/1002) Analyze UI now displays the Topic's (analysis model's) description text if applicable
- [#1032](https://gitlab.com/meltano/meltano/issues/1032) Add 'Model' and 'Notebook' to main navigation to communicate that Meltano plans to empower users with modeling and notebooking functionality
- [#949](https://gitlab.com/meltano/meltano/issues/949) Add "Log" button and dedicated sub-UI for tracking an ELT run's status more granularly

- [#932](https://gitlab.com/meltano/meltano/issues/932) Meltano can now be upgraded from the UI directly.

### Changes

- [#1045](https://gitlab.com/meltano/meltano/issues/1045) Make it clear that 'meltano add' is not hanging while installing plugins
- [#1000](https://gitlab.com/meltano/meltano/issues/1000) Update Getting Started guide with updated screenshots and content
- [#854](https://gitlab.com/meltano/meltano/issues/854) Charts now use pretty labels rather than the ID
- [#1011](https://gitlab.com/meltano/meltano/issues/1011) Removed "Catch-up Date" in favor of default "Start Date" of extractor
- [#578](https://gitlab.com/meltano/meltano/issues/578) Remove support for `tap-zuora`.
- [#1002](https://gitlab.com/meltano/meltano/issues/1002) Update `discovery.yml` with explicit `kind: password` metadata (we infer and set input types of `password` as a safeguard, but the explicit setting is preferred)
- [#1049](https://gitlab.com/meltano/meltano/issues/1049) Change default `target-sqlite` database name to `warehouse` to not conflict with system database
- [#949](https://gitlab.com/meltano/meltano/issues/949) Update the way Meltano handles logs for ELT runs: Every elt run is logged in `.meltano/run/logs/{job_id}/elt_{timestamp}.log`. That allows Meltano to keep logs for multiple, or even concurrent, elt runs with the same `job_id`.
- [#949](https://gitlab.com/meltano/meltano/issues/949) Update "Create Pipeline" redirect logic based on the previous route being 'transforms' (this is a UX win setting up the user with the sub-UI for the next logical step vs. requiring a manual "Create" click)
- [#1051](https://gitlab.com/meltano/meltano/issues/1051) Automatically set SQLALCHEMY_DATABASE_URI config to system database URI

### Fixes

- [#1004](https://gitlab.com/meltano/meltano/issues/1004) Fix error when deselecting last attribute in Analyze
- [#1048](https://gitlab.com/meltano/meltano/issues/1048) Fix various actions that should have been mutations and did minor code convention cleanup
- [#1063](https://gitlab.com/meltano/meltano/issues/1063) Fix the "Explore" button link in Dashboards to properly account for the `namespace`

### Breaks

- [#1051](https://gitlab.com/meltano/meltano/issues/1051) Remove MELTANO_BACKEND e.a. in favor of --uri CLI option and MELTANO_DATABASE_URI env var
- [#1052](https://gitlab.com/meltano/meltano/issues/1052) Move system database into `.meltano` directory to indicate it is owned by the app and not supposed to be messed with directly by users

## 0.43.0 - (2019-09-23)

---

### New

- [#1014](https://gitlab.com/meltano/meltano/issues/1014) Meltano now logs all output from each `meltano elt` run in a log file that uses the unique job*id of the run. It can be found in `.meltano/run/logs/elt*{job_id}.log`.
- [#1014](https://gitlab.com/meltano/meltano/issues/1014) Meltano now logs all output from each `meltano elt` run in a log file that uses the unique job*id of the run. It can be found in `.meltano/run/logs/elt*{job_id}.log`.
- [#1014](https://gitlab.com/meltano/meltano/issues/1014) Meltano now logs all output from each `meltano elt` run in a log file that uses the unique `job_id` of the run. It can be found in `.meltano/run/logs/elt*{job_id}.log`.
- [#955](https://gitlab.com/meltano/meltano/issues/955) Establish baseline for demo day and how they should be run

### Changes

- [#891](https://gitlab.com/meltano/meltano/issues/891) Contributors can run webapp from root directory

### Fixes

- [#1005](https://gitlab.com/meltano/meltano/issues/1005) Fix installed plugins endpoints listing identically named plugins of different types under wrong type

## 0.42.1 - (2019-09-19)

---

### Changes

- [#987](https://gitlab.com/meltano/meltano/issues/987) Update routing to match labels (verbs vs. nouns) in effort to subtly reinforce action taking vs. solely "thing" management
- [#960](https://gitlab.com/meltano/meltano/issues/960) Improve UX by instantly displaying extractor and loader configuration UIs based on "Install" or "Configure" interaction as opposed to the prior delay (side effect of async `addPlugin`)
- [#996](https://gitlab.com/meltano/meltano/issues/996) Update conditional UI analytics stats tracking at runtime vs. build-time by sourcing state from the same backend `send_anonymous_usage_stats` flag

### Fixes

- [#992](https://gitlab.com/meltano/meltano/issues/992) Fix missing GA scripts
- [#989](https://gitlab.com/meltano/meltano/issues/989) Fix UI/UX documentation regarding recent removal of `view-header`
- [#994](https://gitlab.com/meltano/meltano/issues/994) Fix stale Pipelines Count in main navigation Pipeline badge
- [#999](https://gitlab.com/meltano/meltano/issues/999) Update yarn dependencies to resolve peer dependency warning
- [#1008](https://gitlab.com/meltano/meltano/issues/1008) Fix error on "Create Pipeline Schedule" modal when no plugins have been installed
- [#1015](https://gitlab.com/meltano/meltano/issues/1008) Support SQLite database name with and without '.db' extension
- [#1007](https://gitlab.com/meltano/meltano/issues/1007) Fix pipeline with failed job not being regarded as having completed
- [#998](https://gitlab.com/meltano/meltano/issues/998) Update Analyze UI with conditional loading indicator to prevent query generation prior to connection dialects being loaded (this solution is still useful for when inference supercedes our current manual dialect selection solution)
- [#1009](https://gitlab.com/meltano/meltano/issues/1009) Fix default ConnectorSettings validation to account for `false` (unchecked) checkbox values

### Breaks

## 0.42.0 - (2019-09-16)

---

### New

- [#976](https://gitlab.com/meltano/meltano/issues/976) Route changes will update page title in the web app

### Changes

- [Marketing #48](https://gitlab.com/meltano/meltano-marketing/issues/48) Update newsletter subscription links to redirect to our new newsletter [hosted by Substack](https://meltano.substack.com)

### Fixes

- [#965](https://gitlab.com/meltano/meltano/issues/965) Fix a regression that prevented the Meltano UI to reach the Meltano API when using an external hostname.
- [#986](https://gitlab.com/meltano/meltano/issues/986) Fix an issue where the Orchestration page would not show Airflow even when it was installed.
- [#969](https://gitlab.com/meltano/meltano/issues/969) Fix an issue where the Meltano Analyze connection would not respect the `port` configuration.
- [#964](https://gitlab.com/meltano/meltano/issues/964) Fix copy button overlap issue with top navigation
- [#970](https://gitlab.com/meltano/meltano/issues/970) Fix Meltano's m5o parser and compiler to properly namespace and isolate the definitions of different custom and packaged Topics.

## 0.41.0 - (2019-09-09)

---

### New

- [#980](https://gitlab.com/meltano/meltano/issues/980) Add Cypress for e2e testing pipeline
- [#579](https://gitlab.com/meltano/meltano/issues/579) Add `meltano schedule list` to show a project's schedules
- [#942](https://gitlab.com/meltano/meltano/issues/942) Add progress bars on various routes to improve UX feedback
- [#779](https://gitlab.com/meltano/meltano/issues/779) Add various UI polish details regarding iconography use, preloading feedback, breadcrumbs, container styling, navigation, and sub-navigation

### Changes

- [#906](https://gitlab.com/meltano/meltano/issues/906) `meltano ui` will now run in `production` per default

- [#942](https://gitlab.com/meltano/meltano/issues/942) Update Analyze Connections UI to match configuration-as-modal pattern for UX consistency regarding configuration
- [#779](https://gitlab.com/meltano/meltano/issues/779) Update all "This feature is queued..." temporary UI buttons to link to the Meltano repo issues page with a contextual search term

## 0.40.0 - (2019-09-04)

---

### New

- [#927](https://gitlab.com/meltano/meltano/issues/927) Document how to manually set up a Meltano Droplet on DigitalOcean

- [#916](https://gitlab.com/meltano/meltano/issues/916) Add Transform step as first-class and adjacent step to Extract and Load
- [#916](https://gitlab.com/meltano/meltano/issues/916) Improve Create Pipeline Schedule default selection UX by leveraging "ELT recents" concept
- [#936](https://gitlab.com/meltano/meltano/issues/936) Add "Refresh Airflow" button in Orchestrate to bypass route change or full-page refresh when iframe doesn't initially inflate as expected (this will likely be automated once the root cause is determined)
- [#899](https://gitlab.com/meltano/meltano/issues/899) Add deep linking improvements to reports and dashboards to better facilitate sharing
- [#899](https://gitlab.com/meltano/meltano/issues/899) Add "Edit" and "Explore" buttons to each report instance displayed in a dashboard to enable editing said report and exploring a fresh and unselected analysis of the same model and design
- [!546](https://gitlab.com/meltano/meltano/merge_requests/546) Add new Advanced Tutorial on how to Load CSV files to Postgres

### Changes

- [#909](https://gitlab.com/meltano/meltano/issues/909) Default names will be generated for Reports and Dashboards
- [#892](https://gitlab.com/meltano/meltano/issues/892) Improve experience for parsing Snowflake URL for ID by showing processing step
- [#935](https://gitlab.com/meltano/meltano/issues/935) Update Entity Selection to be nested in the Extract step so each ELT step is consecutive
- [#886](https://gitlab.com/meltano/meltano/issues/886) Add validation for grouping settings as the next iteration of improved form validation for generated connector settings

### Fixes

- [#931](https://gitlab.com/meltano/meltano/issues/931) Fix Analyze Connections identifier mismatch resulting from recent linting refactor
- [#919](https://gitlab.com/meltano/meltano/issues/919) Fix Airflow iframe automatic UI refresh
- [#937](https://gitlab.com/meltano/meltano/issues/937) Fix Chart.vue prop type error

## 0.39.0 - (2019-08-26)

---

### New

- [#838](https://gitlab.com/meltano/meltano/issues/838) Add indicator for speed run plugins
- [#870](https://gitlab.com/meltano/meltano/issues/870) Add global footer component in docs
- [#871](https://gitlab.com/meltano/meltano/issues/871) Add contributing link in footer of docs
- [#908](https://gitlab.com/meltano/meltano/issues/908) Add auto installation for Airflow Orchestrator for improved UX
- [#912](https://gitlab.com/meltano/meltano/issues/912) Auto run the ELT of a saved Pipeline Schedule by default
- [#907](https://gitlab.com/meltano/meltano/issues/907) Add auto select of "All" for Entities Selection step and removed the performance warning (a future iteration will address the "Recommended" implementation and the display of a resulting performance warning when "All" is selected and "Recommended" ignored)
- [#799](https://gitlab.com/meltano/meltano/issues/799) Standardized code conventions on the frontend and updated related documentation (issues related to further linting enforcement will soon follow)

### Changes

- [#838](https://gitlab.com/meltano/meltano/issues/838) Speed run plugins prioritized to top of the list
- [#896](https://gitlab.com/meltano/meltano/issues/896) Add documentation for how to do patch releases
- [#910](https://gitlab.com/meltano/meltano/issues/910) Update linting rules to enforce better standards for the frontend code base
- [#885](https://gitlab.com/meltano/meltano/issues/885) Add docs for all extractors and loaders
- [#885](https://gitlab.com/meltano/meltano/issues/885) All plugin modal cards show docs text if they have docs
- [#733](https://gitlab.com/meltano/meltano/issues/733) Improve error feedback to be more specific when plugin installation errors occur

### Fixes

- [#923](https://gitlab.com/meltano/meltano/issues/923) Fix contributing release docs merge conflict issue

## 0.38.0 - (2019-08-21)

---

### New

- [#746](https://gitlab.com/meltano/meltano/issues/746) Add CTA to specific dashboard in "Add to Dashboard" sub-UI
- [#746](https://gitlab.com/meltano/meltano/issues/746) Add toast feedback on success, update, or error for schedules, reports, and dashboards
- [#814](https://gitlab.com/meltano/meltano/issues/814) Install Airflow via the Orchestration UI (we may do this in the background automatically in the future)

### Changes

- [#901](https://gitlab.com/meltano/meltano/issues/901) Update entities plugins to be alphabetically sorted for consistency with extractors ordering

### Fixes

- [#746](https://gitlab.com/meltano/meltano/issues/746) Prevent duplicate schedule, report, and dashboard creation if there is an existing item
- [#976](https://gitlab.com/meltano/meltano/issues/900) Fix fallback v976e Route changes will update page title in the web appfor Iso8601 dates/times
- [#903](https://gitlab.com/meltano/meltano/issues/903) Fix columns display issue for the base table in Analyze

### Breaks

## 0.37.2 - (2019-08-19)

---

### Fixes

- [#894](https://gitlab.com/meltano/meltano/issues/894) Fix issue with static asset paths

## 0.37.1 - (2019-08-19)

---

### Fixes

- [#894](https://gitlab.com/meltano/meltano/issues/894) Fix build issues with new Vue CLI 3 build process

## 0.37.0 - (2019-08-19)

---

### New

- [#763](https://gitlab.com/meltano/meltano/issues/763) Add inference to auto install related plugins after a user installs a specific extractor
- [#867](https://gitlab.com/meltano/meltano/issues/867) Add fallback values (if they aren't set in the `discovery.yml`) for `start date`, `start time`, and `end date` for all connectors so the user has potentially one less interaction to make per connector configuration

### Changes

- [#342](https://gitlab.com/meltano/meltano/issues/342) Swap UI app directory "webapp" and upgrade to Vue CLI 3
- [#882](https://gitlab.com/meltano/meltano/issues/882) Update navigation and subnavigation labels to verbs vs. nouns to inspire action and productivity when using the UI
- [#700](https://gitlab.com/meltano/meltano/issues/700) Update documentation to remove "\$" and trim spaces to make CLI command copy/paste easier
- [#878](https://gitlab.com/meltano/meltano/issues/878) Write a [tutorial to help users get started with PostgreSQL](http://www.meltano.com/docs/loaders.html#postgresql-database)
- [#883](https://gitlab.com/meltano/meltano/issues/883) Break Extractors and Loaders sections out in the docs
- [#889](https://gitlab.com/meltano/meltano/issues/889) Allow for githooks to lint on commit
- [#835](https://gitlab.com/meltano/meltano/issues/835) Pipeline name in Schedule creation will have an automatic default

### Fixes

- [#872](https://gitlab.com/meltano/meltano/issues/872) Updated `tap-marketo` and `tap-stripe` to leverage password input type while also improving the input type password fallback
- [#882](https://gitlab.com/meltano/meltano/issues/882) Fix recent minor regression regarding `Dashboard` routing
- [#858](https://gitlab.com/meltano/meltano/issues/858) Fix `job_state` bug so that ELT run status polling can properly resume as expected
- [#890](https://gitlab.com/meltano/meltano/issues/890) Fix implementation of default configuration setting to use less code

## 0.36.0 - (2019-08-12)

---

### New

- [#793](https://gitlab.com/meltano/meltano/issues/793) Add introduction module to Connector Settings to allow for helper text as far as signup and documentation links
- [#796](https://gitlab.com/meltano/meltano/issues/796) Add dropdown option to Connector Settings to allow for more defined UI interactions
- [#802](https://gitlab.com/meltano/meltano/issues/802) Add support for Query Filters over columns that are not selected
- [#855](https://gitlab.com/meltano/meltano/issues/855) Add empty state to Dashboards and cleaned up styling for consistency with Analyze's layout
- [#856](https://gitlab.com/meltano/meltano/issues/856) Add contextual information to the Analyze Connection UI to aid user understanding
- [#800](https://gitlab.com/meltano/meltano/issues/800) Add save success feedback for connectors, entities, and connections
- [#817](https://gitlab.com/meltano/meltano/issues/817) Add [Meltano explainer video](https://www.youtube.com/watch?v=2Glsf89WQ5w) to the front page of Meltano.com

### Changes

- [#794](https://gitlab.com/meltano/meltano/issues/794) Update Snowflake fields to have descriptions and utilize tooltip UI
- [#853](https://gitlab.com/meltano/meltano/issues/853) Improve UX for multi-attribute ordering (wider sub-UI for easier reading, clear drop target, and clearer drag animation for reenforcing sorting interaction)
- [#735](https://gitlab.com/meltano/meltano/issues/735) Update Entities UI to only display entity selection "Configure" CTAs for installed (vs. previously all) extractors
- [#548](https://gitlab.com/meltano/meltano/issues/548) Update Meltano mission, vision and path to v1 on [roadmap page](https://meltano.com/docs/roadmap.html) of Meltano.com
- [#824](https://gitlab.com/meltano/meltano/issues/824) Update `meltano select` to use the unique `tap_stream_id` instead of the `stream` property for filtering streams. This adds support for taps with multiple streams with the same name, like, for example, the ones produced by `tap-postgres` when tables with the same name are defined in different schemas.
- [#842](https://gitlab.com/meltano/meltano/issues/842) Collapse Deployment section in the docs to be under [Installation](https://meltano.com/docs/installation.html)

### Fixes

- [#855](https://gitlab.com/meltano/meltano/issues/855) Fix bug that duplicated a dashboard's `reportIds` that also prevented immediate UI feedback when reports were toggled (added or removed) from a dashboard via Analyze's "Add to Dashboard" dropdown
- [#851](https://gitlab.com/meltano/meltano/issues/851) Fix report saving and loading to work with filters and sortBy ordering
- [#852](https://gitlab.com/meltano/meltano/issues/852) Update Scheduling UI to have "Run" button at all times vs conditionally to empower users to run one-off ELT pipelines even if Airflow is installed
- [#852](https://gitlab.com/meltano/meltano/issues/852) Update Scheduling UI "Interval" column with CTA to install Airflow while communicating why via tooltip
- [#852](https://gitlab.com/meltano/meltano/issues/852) Fix initial Orchestration page hydration to properly reflect Airflow installation status
- [#831](https://gitlab.com/meltano/meltano/issues/831) Update `meltano elt` to exit with 1 and report dbt's exit code on an error message when dbt exits with a non-zero code.
- [#857](https://gitlab.com/meltano/meltano/issues/857) Update PluginDiscoveryService to use the cached `discovery.yml` when Meltano can not connect to `meltano.com` while trying to fetch a fresh version of the discovery file.
- [#850](https://gitlab.com/meltano/meltano/issues/850) Fix entities response so entities display as expected (as assumed this simple fix was due to our recent interceptor upgrade)
- [#800](https://gitlab.com/meltano/meltano/issues/800) Fix connector and connection settings to display saved settings by default while falling back and setting defaults if applicable

## 0.35.0 - (2019-08-05)

---

### New

- [!781](https://gitlab.com/meltano/meltano/merge_requests/781) Add new Advanced Tutorial on how to use tap-postgres with Meltano
- [#784](https://gitlab.com/meltano/meltano/issues/784) Add multiple attribute ordering with drag and drop ordering in the UI

### Changes

- [#784](https://gitlab.com/meltano/meltano/issues/784) As part of multiple attribute sorting and keeping the attributes and results sub-UIs in sync, we know autorun queries based on user interaction after the initial explicit "Run" button interaction

## 0.34.2 - (2019-08-01)

---

### Fixes

- [#821](https://gitlab.com/meltano/meltano/issues/821) Fix `meltano config` not properly loading settings defined in the `meltano.yml`
- [#841](https://gitlab.com/meltano/meltano/issues/841) Fix a problem when model names were mangled by the API

## 0.34.1 - (2019-07-30)

---

### Fixes

- [#834](https://gitlab.com/meltano/meltano/issues/834) Fixed a problem with the Meltano UI not having the proper API URL set

## 0.34.0 - (2019-07-29)

---

### New

- [#757](https://gitlab.com/meltano/meltano/issues/757) Update 'meltano permissions' to add support for GRANT ALL and FUTURE GRANTS on tables in schemas
- [#760](https://gitlab.com/meltano/meltano/issues/760) Update 'meltano permissions' to add support for granting permissions on VIEWs
- [#812](https://gitlab.com/meltano/meltano/issues/812) `meltano ui` will now stop stale Airflow workers when starting
- [#762](https://gitlab.com/meltano/meltano/issues/762) Added run ELT via the UI (manages multiple and simultaneous runs)
- [#232](https://gitlab.com/meltano/meltano/issues/232) Meltano now bundles Alembic migrations to support graceful database upgrades

### Changes

- [#828](https://gitlab.com/meltano/meltano/issues/828) Docker installation instructions have been dogfooded, clarified, and moved to Installation section
- [#944](https://gitlab.com/meltano/meltano/issues/944) Update the Transform step's default to "Skip"

### Fixes

- [#807](https://gitlab.com/meltano/meltano/issues/807) Fix filter input validation when editing saved filters
- [#822](https://gitlab.com/meltano/meltano/issues/822) Fix pipeline schedule naming via slugify to align with Airflow DAG naming requirements
- [#820](https://gitlab.com/meltano/meltano/issues/820) Fix `meltano select` not properly connecting to the system database
- [#787](https://gitlab.com/meltano/meltano/issues/787) Fix results sorting to support join tables
- [#832](https://gitlab.com/meltano/meltano/issues/832) Fix schedule creation endpoint to return properly typed response (this became an issue as a result of our recent case conversion interceptor)
- [#819](https://gitlab.com/meltano/meltano/issues/819) Running the Meltano UI using gunicorn will properly update the system database

## 0.33.0 - (2019-07-22)

---

### New

- [#788](https://gitlab.com/meltano/meltano/issues/788) Reydrate filters in Analyze UI after loading a saved report containing filters

### Changes

- [#804](https://gitlab.com/meltano/meltano/issues/804) Connection set in the Design view are now persistent by Design

### Fixes

- [#788](https://gitlab.com/meltano/meltano/issues/788) Properly reset the default state of the Analyze UI so stale results aren't displayed during a new analysis
- [!806](https://gitlab.com/meltano/meltano/merge_requests/806) Fix filters editing to prevent input for `is_null` and `is_not_null` while also ensuring edits to existing filter expressions types adhere to the same preventitive input.
- [#582](https://gitlab.com/meltano/meltano/issues/582) Remove the `export` statements in the default `.env` initialized by `meltano init`.
- [#816](https://gitlab.com/meltano/meltano/issues/816) Fix `meltano install` failing when connections where specified in the `meltano.yml`
- [#786](https://gitlab.com/meltano/meltano/issues/786) Fixed an issue with the SQL engine would mixup table names with join/design names
- [#808](https://gitlab.com/meltano/meltano/issues/808) Fix filter aggregate value with enforced number via `getQueryPayloadFromDesign()` as `input type="number"` only informs input keyboards on mobile, and does not enforce the Number type as expected

## 0.32.2 - (2019-07-16)

---

### New

- [#759](https://gitlab.com/meltano/meltano/issues/759) Added filtering functionality to the Analyze UI while additionally cleaning it up from a UI/UX lens

## 0.32.1 - (2019-07-15)

---

### Fixes

- [#792](https://gitlab.com/meltano/meltano/issues/792) Fix an error when trying to schedule an extractor that didn't expose a `start_date`.

## 0.32.0 - (2019-07-15)

---

### New

- [!718](https://gitlab.com/meltano/meltano/merge_requests/718) Add support for filters (WHERE and HAVING clauses) to MeltanoQuery and Meltano's SQL generation engine
- [#748](https://gitlab.com/meltano/meltano/issues/748) Added the `Connections` plugin to move the Analyze connection settings to the system database
- [#748](https://gitlab.com/meltano/meltano/issues/748) Added the `meltano config` command to manipulate a plugin's configuration

### Fixes

[!726](https://gitlab.com/meltano/meltano/merge_requests/726) Fixed InputDateIso8601's default value to align with HTML's expected empty string default

## 0.31.0 - (2019-07-08)

---

### New

- [#766](https://gitlab.com/meltano/meltano/issues/766) Add Codeowners file so that the "approvers" section on MRs is more useful for contributors
- [#750](https://gitlab.com/meltano/meltano/issues/750) Various UX updates (mostly tooltips) to make the configuration UI for scheduling orchestration easier to understand
- [#739](https://gitlab.com/meltano/meltano/issues/739) Updated `discovery.yml` for better consistency of UI order within each connector's settings (authentication -> contextual -> start/end dates). Improved various settings' `kind`, `label`, and `description`. Added a `documentation` prop to provide a documentation link for involved settings (temp until we have better first class support for more complex setting types)

### Fixes

- [#737](https://gitlab.com/meltano/meltano/issues/737) Fixed UI flash for connector settings when installation is complete but `configSettings` has yet to be set
- [#751](https://gitlab.com/meltano/meltano/issues/751) Fixed the Orchestrations view by properly checking if Airflow is installed so the correct directions display to the user

## 0.30.0 - (2019-07-01)

---

### New

- [#736](https://gitlab.com/meltano/meltano/issues/736) Add "Cancel", "Next", and a message to the entities UI when an extractor doesn't support discovery and thus entity selection
- [#730](https://gitlab.com/meltano/meltano/issues/730) Updated Analyze Models page UI with improved content organization so it is easier to use
- [#710](https://gitlab.com/meltano/meltano/issues/710) Updated connector (extractor and loader) settings with specific control type (text, password, email, boolean, and date) per setting, added form validation, and added an inference by default for password and token fields as a protective measure
- [#719](https://gitlab.com/meltano/meltano/issues/719) Added InputDateIso8601.vue component to standardize date inputs in the UI while ensuring the model data remains in Iso8601 format on the frontend.
- [#643](https://gitlab.com/meltano/meltano/issues/643) Updated `minimallyValidated` computeds so that new users are intentionally funneled through the pipelines ELT setup UI (previously they could skip past required steps)
- [#752](https://gitlab.com/meltano/meltano/issues/752) Fix the schedule having no start_date when the extractor didn't expose a `start_date` setting

### Fixes

- [!703](https://gitlab.com/meltano/meltano/merge_requests/703) Fix `ScheduleService` instantiation due to signature refactor

## 0.29.0 - (2019-06-24)

---

### New

- [#724](https://gitlab.com/meltano/meltano/issues/724) Add the `model-gitlab-ultimate` plugin to Meltano. It includes .m5o files for analyzing data available for Gitlab Ultimate or Gitlab.com Gold accounts (e.g. Epics, Epic Issues, etc) fetched using the Gitlab API. Repository used: https://gitlab.com/meltano/model-gitlab-ultimate
- [#723](https://gitlab.com/meltano/meltano/issues/723) Add proper signage and dedicated sub-navigation area in views/pages. Standardized the view -> sub-view markup relationships for consistent layout. Directory refactoring for improved organization.
- [#612](https://gitlab.com/meltano/meltano/issues/612) Move the plugins' configuration to the database, enabling configuration from the UI

### Changes

- [#636](https://gitlab.com/meltano/meltano/issues/636) Refactored connector logo related logic into a ConnectorLogo component for code cleanliness, reusability, and standardization
- [#728](https://gitlab.com/meltano/meltano/issues/728) Change error notification button link to open the bugs issue template

### Fixes

- [#718](https://gitlab.com/meltano/meltano/issues/718) Fix dynamically disabled transforms always running. Transforms can now be dynamically disabled inside a dbt package and Meltano will respect that. It will also respect you and your time.
- [#684](https://gitlab.com/meltano/meltano/issues/684) Enables WAL on SQLite to handle concurrent processes gracefully
- [#732](https://gitlab.com/meltano/meltano/issues/732) Fix plugin installation progress bar that wasn't updating upon installation completion

## 0.28.0 - (2019-06-17)

---

### New

- [!683](https://gitlab.com/meltano/meltano/issues/683) Add `--start-date` to `meltano schedule` to give the control over the catch up logic to the users
- [#651](https://gitlab.com/meltano/meltano/issues/651) Added model installation in the Analyze UI to bypass an otherwise "back to the CLI step"
- [#676](https://gitlab.com/meltano/meltano/issues/676) Add pipeline schedule UI for viewing and saving pipeline schedules for downstream use by Airflow/Orchestration

### Changes

- [#708](https://gitlab.com/meltano/meltano/issues/708) Enable `tap-gitlab` to run using Gitlab Ultimate and Gitlab.com Gold accounts and extract Epics and Epic Issues.
- [#711](https://gitlab.com/meltano/meltano/issues/711) Add new call to action for submitting an issue on docs site
- [#717](https://gitlab.com/meltano/meltano/issues/717) Enable `dbt-tap-gitlab` to run using Gitlab Ultimate and Gitlab.com Gold accounts and generate transformed tables that depend on Epics and Epic Issues.

### Fixes

- [#716](https://gitlab.com/meltano/meltano/issues/716) Fix entities UI so only installed extractors can edit selections
- [#715](https://gitlab.com/meltano/meltano/issues/715) Remove reimport of Bulma in `/orchestration` route to fix borked styling

## 0.27.0 - (2019-06-10)

---

### New

- [!640](https://gitlab.com/meltano/meltano/merge_requests/640) Google Analytics logo addition for recent tap-google-analytics Extractor addition
- [#671](https://gitlab.com/meltano/meltano/issues/671) Add the `tap-google-analytics` transform to Meltano. It is using the dbt package defined in https://gitlab.com/meltano/dbt-tap-google-analytics
- [#672](https://gitlab.com/meltano/meltano/issues/672) Add the `model-google-analytics` plugin to Meltano. It includes .m5o files for analyzing data fetched from the Google Analytics Reporting API. Repository used: https://gitlab.com/meltano/model-google-analytics
- [#687](https://gitlab.com/meltano/meltano/issues/687) Implemented a killswitch to prevent undefined behaviors when a Meltano project is not compatible with the installed `meltano` version

### Fixes

- [#661](https://gitlab.com/meltano/meltano/issues/661) Fixed empty UI for extractors that lack configuration settings by providing feedback message with actionable next steps
- [#663](https://gitlab.com/meltano/meltano/issues/663) Fixed Airflow error when advancing to Orchestration step after installing and saving a Loader configuration
- [#254](https://gitlab.com/meltano/meltano/issues/254) Fixed `meltano init` not working on terminal with cp1252 encoding
- [#254](https://gitlab.com/meltano/meltano/issues/254) Fixed `meltano add/install` crashing on Windows
- [#664](https://gitlab.com/meltano/meltano/issues/664) Minor CSS fix ensuring Airflow UI height is usable (side-effect of recent reparenting)
- [#679](https://gitlab.com/meltano/meltano/issues/679) Fix an issue with `meltano select` emitting duplicate properties when the property used the `anyOf` type
- [#650](https://gitlab.com/meltano/meltano/issues/650) Add `MELTANO_DISABLE_TRACKING` environment variable to disable all tracking
- [#670](https://gitlab.com/meltano/meltano/issues/670) Update tests to not send tracking events

## 0.26.0 - (2019-06-03)

---

### New

- [#603](https://gitlab.com/meltano/meltano/issues/603) `meltano select` now supports raw JSON Schema as a valid Catalog
- [#537](https://gitlab.com/meltano/meltano/issues/537) Add Extractor for Google Analytics (`tap-google-analytics`) to Meltano. It uses the tap defined in https://gitlab.com/meltano/tap-google-analytics/

### Changes

- [#621](https://gitlab.com/meltano/meltano/issues/621) Added new tutorial for tap-gitlab
- [#657](https://gitlab.com/meltano/meltano/issues/657) Update Analyze page to have single purpose views

### Fixes

- [#645](https://gitlab.com/meltano/meltano/issues/645) Fixed confusion around Loader Settings and Analytics DB Connector Settings
- [#580](https://gitlab.com/meltano/meltano/issues/580) Fixed `project_compiler` so the Analyze page can properly display custom topics
- [#658](https://gitlab.com/meltano/meltano/issues/658) Fixed the Analyze page when no models are present
- [#603](https://gitlab.com/meltano/meltano/issues/603) Fix an issue where `meltano select` would incorrectly report properties as excluded
- [#603](https://gitlab.com/meltano/meltano/issues/603) Fix an issue where `meltano select` incorrectly flatten nested properties
- [#553](https://gitlab.com/meltano/meltano/issues/553) Fix an issue where running `meltano select --list` for the first time would incorrectly report properties

### Break

## 0.25.0 - (2019-05-28)

---

### New

- [#586](https://gitlab.com/meltano/meltano/issues/586) `meltano ui` now automatically start Airflow if installed; Airflow UI available at `Orchestration`.
- [#592](https://gitlab.com/meltano/meltano/issues/592) Added baseline UX feedback via toast for uncaught API response errors with a link to "Submit Bug"
- [#642](https://gitlab.com/meltano/meltano/issues/642) Improved UX during extractor plugin installation so settings can be configured _during_ installation as opposed to waiting for the (typically lengthy) install to complete
- [!647](https://gitlab.com/meltano/meltano/merge_requests/647) Added preloader for occasional lengthy extractor loading and added feedback for lengthy entities loading
- [#645](https://gitlab.com/meltano/meltano/issues/645) Added an Analyze landing page to facilitate future sub-UIs including the Analyze database settings; Added proper Loader Settings UI.

### Fixes

- [#645](https://gitlab.com/meltano/meltano/issues/645) Fixed confusion around Loader Settings and Analyze database settings

## 0.24.0 - (2019-05-06)

---

### New

- [#622](https://gitlab.com/meltano/meltano/issues/622) Added ELT flow UI Routes & Deep Linking to advance user through next steps after each step's save condition vs. requiring them to manually click the next step to advance
- [#598](https://gitlab.com/meltano/meltano/issues/598) Updated color and greyscale use in the context of navigation and interactive elements to better communicate UI hierarchy
- [#607](https://gitlab.com/meltano/meltano/issues/607) Add "All/Default/Custom" button bar UI for improved entities selection UX
- [#32](https://gitlab.com/meltano/meltano-marketing/issues/32) Integrate Algolia Search for docs
- [#590](https://gitlab.com/meltano/meltano/issues/590) Add documentation for deploying Meltano in ECS
- [#628](https://gitlab.com/meltano/meltano/issues/628) Add documentation for tap-mongodb
- [!605](https://gitlab.com/meltano/meltano/merge_requests/605) Added tooltips for areas of UI that are WIP for better communication of a feature's status

### Changes

- [375](https://gitlab.com/meltano/meltano/issues/375) Meltano can now run on any host/port

### Fixes

- [#595](https://gitlab.com/meltano/meltano/issues/595) Fix `meltano invoke` not working properly with `dbt`
- [#606](https://gitlab.com/meltano/meltano/issues/606) Fix `SingerRunner.bookmark_state()` to properly handle and store the state output from Targets as defined in the Singer.io Spec.

## 0.23.0 - (2019-04-29)

---

### New

- [#32](https://gitlab.com/meltano/meltano-marketing/issues/32) Integrate Algolia Search for docs

### Changes

- [#522](https://gitlab.com/meltano/meltano/issues/522) Update Carbon tutorial with new instructions and screenshots

## 0.22.0 - (2019-04-24)

---

### New

- [#477](https://gitlab.com/meltano/meltano/issues/477) Add ability for users to sign up for email newsletters
- [!580](https://gitlab.com/meltano/meltano/merge_requests/580) Add sorting to plugins for improved UX, both UI via extractors/loaders/etc. and `meltano discover all` benefit from sorted results
- [!528](https://gitlab.com/meltano/meltano/issues/528) Add documentation for RBAC alpha feature and environment variables

### Changes

- [#588](https://gitlab.com/meltano/meltano/issues/588) Updated core navigation and depth hierarchy styling to facilitate main user flow and improved information architecture
- [#591](https://gitlab.com/meltano/meltano/issues/591) Revert #484: remove `meltano ui` being run outside a Meltano project.
- [#584](https://gitlab.com/meltano/meltano/issues/584) Initial v1 for enabling user to setup ELT linearly through the UI via a guided sequence of steps

### Fixes

- [#600](https://gitlab.com/meltano/meltano/issues/600) Fix a bug with meltano select when the extractor would output an invalid schema
- [#597](https://gitlab.com/meltano/meltano/issues/597) Automatically open the browser when `meltano ui` is run

## 0.21.0 - (2019-04-23)

---

### New

- [#477](https://gitlab.com/meltano/meltano/issues/477) Add ability for users to sign up for email newsletters

### Changes

- [#591](https://gitlab.com/meltano/meltano/issues/591) Revert #484: remove `meltano ui` being run outside a Meltano project.

## 0.20.0 - (2019-04-15)

---

### New

- Add documentation on custom transformations and models. Link to Tutorial: https://www.meltano.com/tutorials/create-custom-transforms-and-models.html

## 0.19.1 - (2019-04-10)

---

### New

- [#539](https://gitlab.com/meltano/meltano/issues/539) Add Tutorial for "Using Jupyter Notebooks" with Meltano
- [#534](https://gitlab.com/meltano/meltano/issues/534) Add UI entity selection for a given extractor
- [#520](https://gitlab.com/meltano/meltano/issues/520) Add v1 UI for extractor connector settings
- [#486](https://gitlab.com/meltano/meltano/issues/486) Add the `model-gitlab` plugin to Meltano. It includes .m5o files for analyzing data fetched using the Gitlab API. Repository used: https://gitlab.com/meltano/model-gitlab
- [#500](https://gitlab.com/meltano/meltano/issues/500) Add the `model-stripe` plugin to Meltano. It includes .m5o files for analyzing data fetched using the Stripe API. Repository used: https://gitlab.com/meltano/model-stripe
- [#440](https://gitlab.com/meltano/meltano/issues/440) Add the `model-zuora` plugin to Meltano. It includes .m5o files for analyzing data fetched using the Zuora API. Repository used: https://gitlab.com/meltano/model-zuora
- [#541](https://gitlab.com/meltano/meltano/issues/541) Add a 404 page for missing routes on the web app

### Fixes

- [#576](https://gitlab.com/meltano/meltano/issues/576) Fix switching between designs now works
- [#555](https://gitlab.com/meltano/meltano/issues/555) Fix `meltano discover` improperly displaying plugins
- [#530](https://gitlab.com/meltano/meltano/issues/530) Fix query generation for star schemas
- [#575](https://gitlab.com/meltano/meltano/issues/575) Move Airflow configuration to .meltano/run/airflow
- [#571](https://gitlab.com/meltano/meltano/issues/571) Fix various routing and API endpoint issues related to recent `projects` addition

## 0.19.0 - (2019-04-08)

---

### New

- [#513](https://gitlab.com/meltano/meltano/issues/513) Added initial e2e tests for the UI
- [#431](https://gitlab.com/meltano/meltano/issues/431) Add the `tap-zendesk` transform to Meltano. It is using the dbt package defined in https://gitlab.com/meltano/dbt-tap-zendesk
- [484](https://gitlab.com/meltano/meltano/issues/484) Updated `meltano ui` to automatically launch the UI, and projects from the UI (previously only an option in the CLI)
- [#327](https://gitlab.com/meltano/meltano/issues/327) Add `meltano add --custom` switch to enable integration of custom plugins
- [#540](https://gitlab.com/meltano/meltano/issues/540) Add CHANGELOG link in intro section of the docs
- [#431](https://gitlab.com/meltano/meltano/issues/431) Add the `model-zendesk` plugin to Meltano. It includes .m5o files for analyzing data fetched using the Zendesk API. Repository used: https://gitlab.com/meltano/model-zendesk
- [!544](https://gitlab.com/meltano/meltano/merge_requests/544) Add support for extracting data from CSV files by adding [tap-csv](https://gitlab.com/meltano/tap-csv) to Meltano
- [#514](https://gitlab.com/meltano/meltano/issues/514) Add 'airflow' orchestrators plugin to enable scheduling
- Add the `tap-zuora` transform to Meltano. It is using the dbt package defined in https://gitlab.com/meltano/dbt-tap-zuora

### Changes

- [#455](https://gitlab.com/meltano/meltano/issues/455) Add documentation about `target-snowflake`

### Fixes

- [#507](https://gitlab.com/meltano/meltano/issues/507) Ensure design name and table name don't need to match so multiple designs can leverage a single base table
- [#551](https://gitlab.com/meltano/meltano/issues/551) Fix HDA queries generated when an attribute is used both as a column and as an aggregate.
- [#559](https://gitlab.com/meltano/meltano/issues/559) Add support for running custom transforms for taps without default dbt transforms.

## 0.18.0 - (2019-04-02)

---

### New

- [#432](https://gitlab.com/meltano/meltano/issues/432) Add the `tap-zuora` transform to Meltano. It is using the dbt package defined in https://gitlab.com/meltano/dbt-tap-zuora

### Changes

- Remove Snowflake references from advanced tutorial.
- [#2 dbt-tap-zuora](https://gitlab.com/meltano/dbt-tap-zuora/issues/2) Remove custom SFDC related attributes from Zuora Account and Subscription Models
- Update [Contributing - Code Style](https://meltano.com/docs/contributing.html#code-style) documentation to including **pycache** troubleshooting

### Fixes

- [#529](https://gitlab.com/meltano/meltano/issues/529) Resolve "SFDC Tutorial - ELT Fails due to invalid schema.yml" by [#4 dbt-tap-salesforce](https://gitlab.com/meltano/dbt-tap-salesforce/issues/4) removing the schema.yml files from the dbt models for tap-salesforce.
- [#502](https://gitlab.com/meltano/meltano/issues/502) Fix the situation where an m5o has no joins, the design still will work.

## 0.17.0 - (2019-03-25)

---

### New

- [#485](https://gitlab.com/meltano/meltano/issues/485) Added various UI unit tests to the Analyze page
- [#370](https://gitlab.com/meltano/meltano/issues/370) Enabled authorization using role-based access control for Designs and Reports

### Changes

- [#283](https://gitlab.com/meltano/meltano/issues/283) Silence pip's output when there is not error
- [#468](https://gitlab.com/meltano/meltano/issues/468) Added reminder in docs regarding the need for `source venv/bin/activate` in various situations and added minor copy updates

### Fixes

- [#433](https://gitlab.com/meltano/meltano/issues/433) Add the `sandbox` configuration to `tap-zuora`.
- [#501](https://gitlab.com/meltano/meltano/issues/501) Fix `meltano ui` crashing when the OS ran out of file watcher.
- [#510](https://gitlab.com/meltano/meltano/issues/510) Fix an issue when finding the current Meltano project in a multi-threaded environment.
- [#494](https://gitlab.com/meltano/meltano/issues/494) Improved documentation around tutorials and Meltano requirements
- [#492](https://gitlab.com/meltano/meltano/issues/492) A few small contextual additions to help streamline the release process
- [#503](https://gitlab.com/meltano/meltano/issues/503) Fix a frontend sorting issue so the backend can properly generate an up-to-date query

## 0.16.0 - (2019-03-18)

---

### New

- Add support for extracting data from Gitlab through the updated tap-gitlab (https://gitlab.com/meltano/tap-gitlab)
- Add the `tap-gitlab` transform to Meltano. It is using the dbt package defined in https://gitlab.com/meltano/dbt-tap-gitlab
- Add "Copy to Clipboard" functionality to code block snippets in the documentation
- Add the `tap-stripe` transform to Meltano. It is using the dbt package defined in https://gitlab.com/meltano/dbt-tap-stripe
- Add new command `meltano add model [name_of_model]`
- Add models to the available plugins

### Changes

- Various documentation [installation and tutorial improvements](https://gitlab.com/meltano/meltano/issues/467#note_149858308)
- Added troubleshooting button to help users add context to a pre-filled bug issue

### Fixes

- Fix the API database being mislocated
- Replaced the stale Meltano UI example image in the Carbon Emissions tutorial
- 473: Fix the docker image (meltano/meltano) from failing to expose the API

## 0.15.1 - (2019-03-12)

---

### Fixes

- locks down dependencies for issues with sqlalchemy snowflake connector

## 0.15.0 - (2019-03-11)

---

### New

- Add Salesforce Tutorial to the docs
- Add documentation for the permissions command
- Add tracking for the `meltano ui` command

### Fixes

- Updated analytics to properly recognize SPA route changes as pageview changes

## 0.14.0 - (2019-03-04)

---

### New

- Update stages table style in docs
- Add custom transforms and models tutorial to the docs

### Changes

- Add api/v1 to every route
- Update DbtService to always include the my_meltano_project model when transform runs

### Fixes

- Resolved duplicate display issue of Dashboards and Reports on the Files page
- Removed legacy `carbon.dashboard.m5o` (regression from merge)
- Updated dashboards and reports to use UI-friendly name vs slugified name
- Fix minor clipped display issue of right panel on `/settings/database`
- Fix minor display spacing in left panel of Settings
- Fix dashboard page to properly display a previously active dashboard's updated reports
- Fix pre-selected selections for join aggregates when loading a report
- Fix charts to display multiple aggregates (v1)
- Fix 404 errors when refreshing the frontend
- Fix a regression where the Topics would not be shown in the Files page

## 0.13.0 - (2019-02-25)

---

### New

- Add the `tap-salesforce` transform to Meltano. It is using the dbt package defined in https://gitlab.com/meltano/dbt-tap-salesforce
- Add m5o model and tables for tap-salesforce
- Updated the deep-link icon (for Dashboards/Reports on the Files page)

### Changes

- Polished the RBAC view, making it clearer the feature is experimental.
- Rename "Models" to "Topics"
- Use the current connection's schema when generating queries at run time for Postgres Connections.
- Add support for multiple Aggregates over the same attribute when generating HDA queries.

## 0.12.0 - (2019-02-21)

---

### New

- UI cleanup across routes (Analyze focus) and baseline polish to mitigate "that looks off comments"
- Update installation and contributing docs
- Meltano implement role-based access control - [!368](https://gitlab.com/meltano/meltano/merge_requests/368)
- Add version CLI commands for checking current Meltano version
- Add deep linking to dashboards
- Add deep linking to reports

### Fixes

- Fixed a problem when environment variables where used as default values for the CLI - [!390](https://gitlab.com/meltano/meltano/merge_requests/390)
- Fixed dashboards initial load issue due to legacy (and empty) `carbon.dashboard.m5o` file
- New standardized approach for `.m5o` id generation (will need to remove any dashboard.m5o and report.m5o)

## 0.11.0 - (2019-02-19)

---

### New

- Update installation and contributing docs
- Add support for generating Hyper Dimensional Aggregates (HDA)
- Add internal Meltano classes for representing and managing Designs, Table, Column, Aggregate, Definitions, and Query definitions

### Changes

- Move core functionality out of `api/controllers` to `/core/m5o` (for m5o and m5oc management) and `/core/sql` (for anything related to sql generation)

### Fixes

- Fixed a problem when environment variables where used as default values for the CLI - [!390](https://gitlab.com/meltano/meltano/merge_requests/390)

## 0.10.0 - (2019-02-12)

---

### New

- Add gunicorn support for Meltano UI as a WSGI application - [!377](https://gitlab.com/meltano/meltano/merge_requests/377)
- Meltano will now generate the minimal joins when building SQL queries - [!382](https://gitlab.com/meltano/meltano/merge_requests/382)

### Changes

- Add analytics to authentication page
- Meltano will now use SQLite for the job log. See https://meltano.com/docs/architecture.html#job-logging for more details.
- Removed manual `source .env` step in favor of it running automatically

### Fixes

- Meltano will correctly source the `.env`
- fixed charts to render as previously they were blank
- Fixed Analyze button groupd CSS to align as a single row

### Breaks

- Meltano will now use SQLite for the job log. See https://meltano.com/docs/architecture.html#job-logging for more details.
- URL routing updates ('/model' to '/files', removed currently unused '/extract', '/load', '/transform' and '/project/new')

## 0.9.0 - (2019-02-05)

---

### New

- add ability to save reports
- add ability to update an active report during analysis
- add ability to load reports
- add dashboards page and related add/remove report functionality

### Changes

- Generate default `Meltano UI` connection for the `meltano.db` SQLite DB when a new project is created with `meltano init`
- updated main navigation to Files, Analysis, and Dashboards
- Update the `meltano permissions grant` command to fetch the existing permissions from the Snowflake server and only return sql commands for permissions not already assigned
- Add `--diff` option to the `meltano permissions grant` command to get a full diff with the permissions already assigned and new ones that must be assigned

### Fixes

- Entry model definition correctly defines `region_id`.
- Updated the Fundamentals documentation section regarding reports
- Fixed Files page for empty state of Dashboards and Reports
- Fixed Analyze page's left column to accurately preselect columns and aggregates after loading a report

## 0.8.0 - (2019-01-29)

---

### New

- Add tracking of anonymous `meltano cli` usage stats to Meltano's Google Analytics Account
- Add `project_config.yml` to all meltano projects to store concent for anonymous usage tracking and the project's UUID

### Changes

- Add `--no_usage_stats` option to `meltano init <project_name>` to allow users to opt-out from anonymous usage stats tracking
- Bundled Meltano models are now SQLite compatible.

## 0.7.0 - (2019-01-22)

---

### New

- Added basic authentication support for meltano ui.
- Meltano will now automatically source the .env
- Updated docs with `.m5o` authoring requirements and examples
- add support for timeframes in tables
- add basic analytics to understand usage
- add disabled UI for the lack of timeframes support in sqlite
- update Results vs. SQL UI focus based on a results response or query update respectively

### Changes

- Meltano will now discover components based on `https://meltano.com/discovery.yml`
- sample designs are now packaged with meltano

### Fixes

- Updated mobile menu to work as expected
- Updated tutorial docs with improved CLI commands and fixed the host setting to `localhost`

## 0.6.1 - (2019-01-15)

---

## 0.6.0 - (2019-01-15)

---

### New

- add new command `meltano add transform [name_of_dbt_transformation]`
- add transforms to the available plugins

### Changes

- Auto install missing plugins when `meltano elt` runs
- Terminology updates for simpler understanding

### Fixes

- Edit links on the bottom of doc pages are working now

### Breaks

- Updated docs tutorial bullet regarding inaccurate "Validate" button

## 0.5.0 - (2019-01-09)

---

### New

- ensure `meltano init <project-name>` runs on windows
- settings ui now provides sqlite-specific controls for sqlite dialect
- add `target-sqlite` to available loaders for meltano projects
- add new command `meltano add transformer [name_of_plugin]`
- add transformers (dbt) to the available plugins

### Changes

- extractors and loaders are arguments in the elt command instead of options
- `meltano www` is now `meltano ui`
- remove dbt installation from `meltano init`
- move everything dbt related under `transform/`
- update `meltano elt` to not run transforms by default
- update `meltano elt` to auto generate the job_id (job_id has been converted to an optional argument)

### Fixes

- left joins now work correctly in analyze.
- fixed broken sql toggles in analyze view
- fixed sql output based on sql toggles in analyze view

## 0.4.0 - (2019-01-03)

---

### New

- add Using Superset with Meltano documentation

## 0.3.3 - (2018-12-21)

---

## 0.3.2 - (2018-12-21)

---

## 0.3.1 - (2018-12-21)

---

### Changes

- add default models for 'tap-carbon-intensity'.
- Meltano Analyze is now part of the package.
- removes database dependency from Meltano Analyze and uses .ma files
- update the error message when using Meltano from outside a project - [!238](https://gitlab.com/meltano/meltano/merge_requests/238)

## 0.3.0 - (2018-12-18)

---

### New

- updated Settings view so each database connection can be independently disconnected
- add `meltano select` to manage what is extracted by a tap.

### Changes

- documentation site will utilize a new static site generation tool called VuePress

- meltano.com will be deployed from the meltano repo

### Fixes

- model dropdown now updates when updating database (no longer requires page refresh)
- prevent model duplication that previously occurred after subsequent "Update Database" clicks

## 0.2.2 - (2018-12-11)

---

### Changes

- documentation site will utilize a new static site generation tool called VuePress
- first iteration of joins (working on a small scale)

## 0.2.1 - (2018-12-06)

---

### Fixes

- resolve version conflict for `idna==2.7`
- fix the `discover` command in the docker images
- fix the `add` command in the docker images
- fix module not found for meltano.core.permissions.utils

## 0.2.0 - (2018-12-04)

---

### New

- add `meltano permissions grant` command for generating permission queries for Postgres and Snowflake - [!90](https://gitlab.com/meltano/meltano/merge_requests/90)
- add 'tap-stripe' to the discovery

### Changes

- demo with [carbon intensity](https://gitlab.com/meltano/tap-carbon-intensity), no API keys needed
- .ma file extension WIP as alternative to lkml

### Fixes

- fix order in Meltano Analyze

## 0.1.4 - (2018-11-27)

### Fixes

- add default values for the 'www' command - [!185](https://gitlab.com/meltano/meltano/merge_requests/185)
- add CHANGELOG.md
- fix a problem with autodiscovery on taps - [!180](https://gitlab.com/meltano/meltano/merge_requests/180)

### Changes

- move the 'api' extra package into the default package
- add 'tap-fastly' to the discovery

---

## 0.1.3

### Changes

- remove `setuptools>=40` dependency
- `meltano` CLI is now in the `meltano` package

## 0.1.2

### Fixes

- target output state is now saved asynchronously

## 0.1.1

### Changes

- initial release<|MERGE_RESOLUTION|>--- conflicted
+++ resolved
@@ -9,7 +9,6 @@
 ---
 
 ### New
-<<<<<<< HEAD
 
 ### Changes
 
@@ -37,10 +36,8 @@
 ### New
 
 - [#2906](https://gitlab.com/meltano/meltano/-/issues/2906) Increase speed of `meltano install` for already installed plugins
-=======
 * [#2609](https://gitlab.com/meltano/meltano/-/issues/2609) Add `meltano config <plugin> test` command to test an extractor plugin's configuration
 * [#2906](https://gitlab.com/meltano/meltano/-/issues/2906) Increase speed of `meltano install` for already installed plugins
->>>>>>> ab33f85b
 
 ### Changes
 
