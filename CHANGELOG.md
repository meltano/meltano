--- conflicted
+++ resolved
@@ -13,9 +13,7 @@
 
 ### Fixes
 
-<<<<<<< HEAD
 - [#1672](https://gitlab.com/meltano/meltano/issues/1672) Pin Werkzeug version to 0.16.1 since 1.0.0 is unsupported by Flask-BabelEx
-=======
 ### Breaks
 
 
@@ -25,7 +23,6 @@
 
 ### Fixes
 
->>>>>>> 506f89b4
 - [#1671](https://gitlab.com/meltano/meltano/issues/1671) Fix error handling bug that caused a console error that impacted further UI interaction
 
 
