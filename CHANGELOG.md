--- conflicted
+++ resolved
@@ -9,11 +9,8 @@
 ---
 
 ### New
-<<<<<<< HEAD
 * [#513](https://gitlab.com/meltano/meltano/issues/513) Added initial e2e tests for the UI
-=======
 * [#431](https://gitlab.com/meltano/meltano/issues/431) Add the `tap-zendesk` transform to Meltano. It is using the dbt package defined in https://gitlab.com/meltano/dbt-tap-zendesk
->>>>>>> caf1165b
 
 ### Changes
 
