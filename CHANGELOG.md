--- conflicted
+++ resolved
@@ -10,7 +10,6 @@
 
 ### New
 
-<<<<<<< HEAD
 ### Changes
 
 ### Fixes
@@ -25,9 +24,7 @@
 
 - [#3298](https://gitlab.com/meltano/meltano/-/issues/3298) Add adapter-specific dbt plugins for Redshift, Postgres, and BigQuery.
 
-=======
 - [#2924](https://gitlab.com/meltano/meltano/-/issues/2924) Initial meltano job support via new `meltano job` command and support for referencing jobs in `meltano run` commands.
->>>>>>> 3dca97fe
 - [#3482](https://gitlab.com/meltano/meltano/-/issues/3482) Expand project-set environment variables in Environment-level `env:`.
 
 ### Changes
