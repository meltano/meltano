# CHANGELOG

All notable changes to this project will be documented in this file.
This project adheres to [Semantic Versioning](http://semver.org/) and [Keep a Changelog](http://keepachangelog.com/).

## Unreleased

---

### New

### Changes

- [Marketing #48](https://gitlab.com/meltano/meltano-marketing/issues/48) Update newsletter subscription links to redirect to our new newsletter [hosted by Substack](https://meltano.substack.com)

### Fixes

- [#965](https://gitlab.com/meltano/meltano/issues/965) Fix a regression that prevented the Meltano UI to reach the Meltano API when using an external hostname.
<<<<<<< HEAD
- [#964](https://gitlab.com/meltano/meltano/issues/964) Fix copy button overlap issue with top navigation
=======
- [#969](https://gitlab.com/meltano/meltano/issues/969) Fix an issue where the Meltano Analyze connection would not respect the `port` configuration.
>>>>>>> 34e48e59

### Breaks

## 0.41.0 - (2019-09-09)

---

### New

- [#579](https://gitlab.com/meltano/meltano/issues/579) Add `meltano schedule list` to show a project's schedules

- [#942](https://gitlab.com/meltano/meltano/issues/942) Add progress bars on various routes to improve UX feedback
- [#779](https://gitlab.com/meltano/meltano/issues/779) Add various UI polish details regarding iconography use, preloading feedback, breadcrumbs, container styling, navigation, and sub-navigation

### Changes

- [#942](https://gitlab.com/meltano/meltano/issues/942) Update Analyze Connections UI to match configuration-as-modal pattern for UX consistency regarding configuration
- [#779](https://gitlab.com/meltano/meltano/issues/779) Update all "This feature is queued..." temporary UI buttons to link to the Meltano repo issues page with a contextual search term

## 0.40.0 - (2019-09-04)

---

### New

- [#927](https://gitlab.com/meltano/meltano/issues/927) Document how to manually set up a Meltano Droplet on DigitalOcean

- [#916](https://gitlab.com/meltano/meltano/issues/916) Add Transform step as first-class and adjacent step to Extract and Load
- [#916](https://gitlab.com/meltano/meltano/issues/916) Improve Create Pipeline Schedule default selection UX by leveraging "ELT recents" concept
- [#936](https://gitlab.com/meltano/meltano/issues/936) Add "Refresh Airflow" button in Orchestrate to bypass route change or full-page refresh when iframe doesn't initially inflate as expected (this will likely be automated once the root cause is determined)
- [#899](https://gitlab.com/meltano/meltano/issues/899) Add deep linking improvements to reports and dashboards to better facilitate sharing
- [#899](https://gitlab.com/meltano/meltano/issues/899) Add "Edit" and "Explore" buttons to each report instance displayed in a dashboard to enable editing said report and exploring a fresh and unselected analysis of the same model and design
- [!546](https://gitlab.com/meltano/meltano/merge_requests/546) Add new Advanced Tutorial on how to Load CSV files to Postgres

### Changes

- [#909](https://gitlab.com/meltano/meltano/issues/909) Default names will be generated for Reports and Dashboards
- [#892](https://gitlab.com/meltano/meltano/issues/892) Improve experience for parsing Snowflake URL for ID by showing processing step
- [#935](https://gitlab.com/meltano/meltano/issues/935) Update Entity Selection to be nested in the Extract step so each ELT step is consecutive
- [#886](https://gitlab.com/meltano/meltano/issues/886) Add validation for grouping settings as the next iteration of improved form validation for generated connector settings

### Fixes

- [#931](https://gitlab.com/meltano/meltano/issues/931) Fix Analyze Connections identifier mismatch resulting from recent linting refactor
- [#919](https://gitlab.com/meltano/meltano/issues/919) Fix Airflow iframe automatic UI refresh
- [#937](https://gitlab.com/meltano/meltano/issues/937) Fix Chart.vue prop type error

## 0.39.0 - (2019-08-26)

---

### New

- [#838](https://gitlab.com/meltano/meltano/issues/838) Add indicator for speed run plugins
- [#870](https://gitlab.com/meltano/meltano/issues/870) Add global footer component in docs
- [#871](https://gitlab.com/meltano/meltano/issues/871) Add contributing link in footer of docs
- [#908](https://gitlab.com/meltano/meltano/issues/908) Add auto installation for Airflow Orchestrator for improved UX
- [#912](https://gitlab.com/meltano/meltano/issues/912) Auto run the ELT of a saved Pipeline Schedule by default
- [#907](https://gitlab.com/meltano/meltano/issues/907) Add auto select of "All" for Entities Selection step and removed the performance warning (a future iteration will address the "Recommended" implementation and the display of a resulting performance warning when "All" is selected and "Recommended" ignored)
- [#799](https://gitlab.com/meltano/meltano/issues/799) Standardized code conventions on the frontend and updated related documentation (issues related to further linting enforcement will soon follow)

### Changes

- [#838](https://gitlab.com/meltano/meltano/issues/838) Speed run plugins prioritized to top of the list
- [#896](https://gitlab.com/meltano/meltano/issues/896) Add documentation for how to do patch releases
- [#910](https://gitlab.com/meltano/meltano/issues/910) Update linting rules to enforce better standards for the frontend code base
- [#885](https://gitlab.com/meltano/meltano/issues/885) Add docs for all extractors and loaders
- [#885](https://gitlab.com/meltano/meltano/issues/885) All plugin modal cards show docs text if they have docs
- [#733](https://gitlab.com/meltano/meltano/issues/733) Improve error feedback to be more specific when plugin installation errors occur

### Fixes

- [#923](https://gitlab.com/meltano/meltano/issues/923) Fix contributing release docs merge conflict issue

## 0.38.0 - (2019-08-21)

---

### New

- [#746](https://gitlab.com/meltano/meltano/issues/746) Add CTA to specific dashboard in "Add to Dashboard" sub-UI
- [#746](https://gitlab.com/meltano/meltano/issues/746) Add toast feedback on success, update, or error for schedules, reports, and dashboards
- [#814](https://gitlab.com/meltano/meltano/issues/814) Install Airflow via the Orchestration UI (we may do this in the background automatically in the future)

### Changes

- [#901](https://gitlab.com/meltano/meltano/issues/901) Update entities plugins to be alphabetically sorted for consistency with extractors ordering

### Fixes

- [#746](https://gitlab.com/meltano/meltano/issues/746) Prevent duplicate schedule, report, and dashboard creation if there is an existing item
- [#900](https://gitlab.com/meltano/meltano/issues/900) Fix fallback value for Iso8601 dates/times
- [#903](https://gitlab.com/meltano/meltano/issues/903) Fix columns display issue for the base table in Analyze

### Breaks

## 0.37.2 - (2019-08-19)

---

### Fixes

- [#894](https://gitlab.com/meltano/meltano/issues/894) Fix issue with static asset paths

## 0.37.1 - (2019-08-19)

---

### Fixes

- [#894](https://gitlab.com/meltano/meltano/issues/894) Fix build issues with new Vue CLI 3 build process

## 0.37.0 - (2019-08-19)

---

### New

- [#763](https://gitlab.com/meltano/meltano/issues/763) Add inference to auto install related plugins after a user installs a specific extractor
- [#867](https://gitlab.com/meltano/meltano/issues/867) Add fallback values (if they aren't set in the `discovery.yml`) for `start date`, `start time`, and `end date` for all connectors so the user has potentially one less interaction to make per connector configuration

### Changes

- [#342](https://gitlab.com/meltano/meltano/issues/342) Swap UI app directory "webapp" and upgrade to Vue CLI 3
- [#882](https://gitlab.com/meltano/meltano/issues/882) Update navigation and subnavigation labels to verbs vs. nouns to inspire action and productivity when using the UI
- [#700](https://gitlab.com/meltano/meltano/issues/700) Update documentation to remove "\$" and trim spaces to make CLI command copy/paste easier
- [#878](https://gitlab.com/meltano/meltano/issues/878) Write a [tutorial to help users get started with PostgreSQL](http://www.meltano.com/docs/loaders.html#postgresql-database)
- [#883](https://gitlab.com/meltano/meltano/issues/883) Break Extractors and Loaders sections out in the docs
- [#889](https://gitlab.com/meltano/meltano/issues/889) Allow for githooks to lint on commit
- [#835](https://gitlab.com/meltano/meltano/issues/835) Pipeline name in Schedule creation will have an automatic default

### Fixes

- [#872](https://gitlab.com/meltano/meltano/issues/872) Updated `tap-marketo` and `tap-stripe` to leverage password input type while also improving the input type password fallback
- [#882](https://gitlab.com/meltano/meltano/issues/882) Fix recent minor regression regarding `Dashboard` routing
- [#858](https://gitlab.com/meltano/meltano/issues/858) Fix `job_state` bug so that ELT run status polling can properly resume as expected
- [#890](https://gitlab.com/meltano/meltano/issues/890) Fix implementation of default configuration setting to use less code

## 0.36.0 - (2019-08-12)

---

### New

- [#793](https://gitlab.com/meltano/meltano/issues/793) Add introduction module to Connector Settings to allow for helper text as far as signup and documentation links
- [#796](https://gitlab.com/meltano/meltano/issues/796) Add dropdown option to Connector Settings to allow for more defined UI interactions
- [#802](https://gitlab.com/meltano/meltano/issues/802) Add support for Query Filters over columns that are not selected
- [#855](https://gitlab.com/meltano/meltano/issues/855) Add empty state to Dashboards and cleaned up styling for consistency with Analyze's layout
- [#856](https://gitlab.com/meltano/meltano/issues/856) Add contextual information to the Analyze Connection UI to aid user understanding
- [#800](https://gitlab.com/meltano/meltano/issues/800) Add save success feedback for connectors, entities, and connections
- [#817](https://gitlab.com/meltano/meltano/issues/817) Add [Meltano explainer video](https://www.youtube.com/watch?v=2Glsf89WQ5w) to the front page of Meltano.com

### Changes

- [#794](https://gitlab.com/meltano/meltano/issues/794) Update Snowflake fields to have descriptions and utilize tooltip UI
- [#853](https://gitlab.com/meltano/meltano/issues/853) Improve UX for multi-attribute ordering (wider sub-UI for easier reading, clear drop target, and clearer drag animation for reenforcing sorting interaction)
- [#735](https://gitlab.com/meltano/meltano/issues/735) Update Entities UI to only display entity selection "Configure" CTAs for installed (vs. previously all) extractors
- [#548](https://gitlab.com/meltano/meltano/issues/548) Update Meltano mission, vision and path to v1 on [roadmap page](https://meltano.com/docs/roadmap.html) of Meltano.com
- [#824](https://gitlab.com/meltano/meltano/issues/824) Update `meltano select` to use the unique `tap_stream_id` instead of the `stream` property for filtering streams. This adds support for taps with multiple streams with the same name, like, for example, the ones produced by `tap-postgres` when tables with the same name are defined in different schemas.
- [#842](https://gitlab.com/meltano/meltano/issues/842) Collapse Deployment section in the docs to be under [Installation](http://localhost:8080/docs/installation.html)

### Fixes

- [#855](https://gitlab.com/meltano/meltano/issues/855) Fix bug that duplicated a dashboard's `reportIds` that also prevented immediate UI feedback when reports were toggled (added or removed) from a dashboard via Analyze's "Add to Dashboard" dropdown
- [#851](https://gitlab.com/meltano/meltano/issues/851) Fix report saving and loading to work with filters and sortBy ordering
- [#852](https://gitlab.com/meltano/meltano/issues/852) Update Scheduling UI to have "Run" button at all times vs conditionally to empower users to run one-off ELT pipelines even if Airflow is installed
- [#852](https://gitlab.com/meltano/meltano/issues/852) Update Scheduling UI "Interval" column with CTA to install Airflow while communicating why via tooltip
- [#852](https://gitlab.com/meltano/meltano/issues/852) Fix initial Orchestration page hydration to properly reflect Airflow installation status
- [#831](https://gitlab.com/meltano/meltano/issues/831) Update `meltano elt` to exit with 1 and report dbt's exit code on an error message when dbt exits with a non-zero code.
- [#857](https://gitlab.com/meltano/meltano/issues/857) Update PluginDiscoveryService to use the cached `discovery.yml` when Meltano can not connect to `meltano.com` while trying to fetch a fresh version of the discovery file.
- [#850](https://gitlab.com/meltano/meltano/issues/850) Fix entities response so entities display as expected (as assumed this simple fix was due to our recent interceptor upgrade)
- [#800](https://gitlab.com/meltano/meltano/issues/800) Fix connector and connection settings to display saved settings by default while falling back and setting defaults if applicable

## 0.35.0 - (2019-08-05)

---

### New

- [!781](https://gitlab.com/meltano/meltano/merge_requests/781) Add new Advanced Tutorial on how to use tap-postgres with Meltano
- [#784](https://gitlab.com/meltano/meltano/issues/784) Add multiple attribute ordering with drag and drop ordering in the UI

### Changes

- [#784](https://gitlab.com/meltano/meltano/issues/784) As part of multiple attribute sorting and keeping the attributes and results sub-UIs in sync, we know autorun queries based on user interaction after the initial explicit "Run" button interaction

## 0.34.2 - (2019-08-01)

---

### Fixes

- [#821](https://gitlab.com/meltano/meltano/issues/821) Fix `meltano config` not properly loading settings defined in the `meltano.yml`
- [#841](https://gitlab.com/meltano/meltano/issues/841) Fix a problem when model names were mangled by the API

## 0.34.1 - (2019-07-30)

---

### Fixes

- [#834](https://gitlab.com/meltano/meltano/issues/834) Fixed a problem with the Meltano UI not having the proper API URL set

## 0.34.0 - (2019-07-29)

---

### New

- [#757](https://gitlab.com/meltano/meltano/issues/757) Update 'meltano permissions' to add support for GRANT ALL and FUTURE GRANTS on tables in schemas
- [#760](https://gitlab.com/meltano/meltano/issues/760) Update 'meltano permissions' to add support for granting permissions on VIEWs
- [#812](https://gitlab.com/meltano/meltano/issues/812) `meltano ui` will now stop stale Airflow workers when starting
- [#762](https://gitlab.com/meltano/meltano/issues/762) Added run ELT via the UI (manages multiple and simultaneous runs)
- [#232](https://gitlab.com/meltano/meltano/issues/232) Meltano now bundles Alembic migrations to support graceful database upgrades

### Changes

- [#828](https://gitlab.com/meltano/meltano/issues/828) Docker installation instructions have been dogfooded, clarified, and moved to Installation section
- [#944](https://gitlab.com/meltano/meltano/issues/944) Update the Transform step's default to "Skip"

### Fixes

- [#807](https://gitlab.com/meltano/meltano/issues/807) Fix filter input validation when editing saved filters
- [#822](https://gitlab.com/meltano/meltano/issues/822) Fix pipeline schedule naming via slugify to align with Airflow DAG naming requirements
- [#820](https://gitlab.com/meltano/meltano/issues/820) Fix `meltano select` not properly connecting to the system database
- [#787](https://gitlab.com/meltano/meltano/issues/787) Fix results sorting to support join tables
- [#832](https://gitlab.com/meltano/meltano/issues/832) Fix schedule creation endpoint to return properly typed response (this became an issue as a result of our recent case conversion interceptor)
- [#819](https://gitlab.com/meltano/meltano/issues/819) Running the Meltano UI using gunicorn will properly update the system database

## 0.33.0 - (2019-07-22)

---

### New

- [#788](https://gitlab.com/meltano/meltano/issues/788) Reydrate filters in Analyze UI after loading a saved report containing filters

### Changes

- [#804](https://gitlab.com/meltano/meltano/issues/804) Connection set in the Design view are now persistent by Design

### Fixes

- [#788](https://gitlab.com/meltano/meltano/issues/788) Properly reset the default state of the Analyze UI so stale results aren't displayed during a new analysis
- [!806](https://gitlab.com/meltano/meltano/merge_requests/806) Fix filters editing to prevent input for `is_null` and `is_not_null` while also ensuring edits to existing filter expressions types adhere to the same preventitive input.
- [#582](https://gitlab.com/meltano/meltano/issues/582) Remove the `export` statements in the default `.env` initialized by `meltano init`.
- [#816](https://gitlab.com/meltano/meltano/issues/816) Fix `meltano install` failing when connections where specified in the `meltano.yml`
- [#786](https://gitlab.com/meltano/meltano/issues/786) Fixed an issue with the SQL engine would mixup table names with join/design names
- [#808](https://gitlab.com/meltano/meltano/issues/808) Fix filter aggregate value with enforced number via `getQueryPayloadFromDesign()` as `input type="number"` only informs input keyboards on mobile, and does not enforce the Number type as expected

## 0.32.2 - (2019-07-16)

---

### New

- [#759](https://gitlab.com/meltano/meltano/issues/759) Added filtering functionality to the Analyze UI while additionally cleaning it up from a UI/UX lens

## 0.32.1 - (2019-07-15)

---

### Fixes

- [#792](https://gitlab.com/meltano/meltano/issues/792) Fix an error when trying to schedule an extractor that didn't expose a `start_date`.

## 0.32.0 - (2019-07-15)

---

### New

- [!718](https://gitlab.com/meltano/meltano/merge_requests/718) Add support for filters (WHERE and HAVING clauses) to MeltanoQuery and Meltano's SQL generation engine
- [#748](https://gitlab.com/meltano/meltano/issues/748) Added the `Connections` plugin to move the Analyze connection settings to the system database
- [#748](https://gitlab.com/meltano/meltano/issues/748) Added the `meltano config` command to manipulate a plugin's configuration

### Fixes

[!726](https://gitlab.com/meltano/meltano/merge_requests/726) Fixed InputDateIso8601's default value to align with HTML's expected empty string default

## 0.31.0 - (2019-07-08)

---

### New

- [#766](https://gitlab.com/meltano/meltano/issues/766) Add Codeowners file so that the "approvers" section on MRs is more useful for contributors
- [#750](https://gitlab.com/meltano/meltano/issues/750) Various UX updates (mostly tooltips) to make the configuration UI for scheduling orchestration easier to understand
- [#739](https://gitlab.com/meltano/meltano/issues/739) Updated `discovery.yml` for better consistency of UI order within each connector's settings (authentication -> contextual -> start/end dates). Improved various settings' `kind`, `label`, and `description`. Added a `documentation` prop to provide a documentation link for involved settings (temp until we have better first class support for more complex setting types)

### Fixes

- [#737](https://gitlab.com/meltano/meltano/issues/737) Fixed UI flash for connector settings when installation is complete but `configSettings` has yet to be set
- [#751](https://gitlab.com/meltano/meltano/issues/751) Fixed the Orchestrations view by properly checking if Airflow is installed so the correct directions display to the user

## 0.30.0 - (2019-07-01)

---

### New

- [#736](https://gitlab.com/meltano/meltano/issues/736) Add "Cancel", "Next", and a message to the entities UI when an extractor doesn't support discovery and thus entity selection
- [#730](https://gitlab.com/meltano/meltano/issues/730) Updated Analyze Models page UI with improved content organization so it is easier to use
- [#710](https://gitlab.com/meltano/meltano/issues/710) Updated connector (extractor and loader) settings with specific control type (text, password, email, boolean, and date) per setting, added form validation, and added an inference by default for password and token fields as a protective measure
- [#719](https://gitlab.com/meltano/meltano/issues/719) Added InputDateIso8601.vue component to standardize date inputs in the UI while ensuring the model data remains in Iso8601 format on the frontend.
- [#643](https://gitlab.com/meltano/meltano/issues/643) Updated `minimallyValidated` computeds so that new users are intentionally funneled through the pipelines ELT setup UI (previously they could skip past required steps)
- [#752](https://gitlab.com/meltano/meltano/issues/752) Fix the schedule having no start_date when the extractor didn't expose a `start_date` setting

### Fixes

- [!703](https://gitlab.com/meltano/meltano/merge_requests/703) Fix `ScheduleService` instantiation due to signature refactor

## 0.29.0 - (2019-06-24)

---

### New

- [#724](https://gitlab.com/meltano/meltano/issues/724) Add the `model-gitlab-ultimate` plugin to Meltano. It includes .m5o files for analyzing data available for Gitlab Ultimate or Gitlab.com Gold accounts (e.g. Epics, Epic Issues, etc) fetched using the Gitlab API. Repository used: https://gitlab.com/meltano/model-gitlab-ultimate
- [#723](https://gitlab.com/meltano/meltano/issues/723) Add proper signage and dedicated sub-navigation area in views/pages. Standardized the view -> sub-view markup relationships for consistent layout. Directory refactoring for improved organization.
- [#612](https://gitlab.com/meltano/meltano/issues/612) Move the plugins' configuration to the database, enabling configuration from the UI

### Changes

- [#636](https://gitlab.com/meltano/meltano/issues/636) Refactored connector logo related logic into a ConnectorLogo component for code cleanliness, reusability, and standardization
- [#728](https://gitlab.com/meltano/meltano/issues/728) Change error notification button link to open the bugs issue template

### Fixes

- [#718](https://gitlab.com/meltano/meltano/issues/718) Fix dynamically disabled transforms always running. Transforms can now be dynamically disabled inside a dbt package and Meltano will respect that. It will also respect you and your time.
- [#684](https://gitlab.com/meltano/meltano/issues/684) Enables WAL on SQLite to handle concurrent processes gracefully
- [#732](https://gitlab.com/meltano/meltano/issues/732) Fix plugin installation progress bar that wasn't updating upon installation completion

## 0.28.0 - (2019-06-17)

---

### New

- [!683](https://gitlab.com/meltano/meltano/issues/683) Add `--start-date` to `meltano schedule` to give the control over the catch up logic to the users
- [#651](https://gitlab.com/meltano/meltano/issues/651) Added model installation in the Analyze UI to bypass an otherwise "back to the CLI step"
- [#676](https://gitlab.com/meltano/meltano/issues/676) Add pipeline schedule UI for viewing and saving pipeline schedules for downstream use by Airflow/Orchestration

### Changes

- [#708](https://gitlab.com/meltano/meltano/issues/708) Enable `tap-gitlab` to run using Gitlab Ultimate and Gitlab.com Gold accounts and extract Epics and Epic Issues.
- [#711](https://gitlab.com/meltano/meltano/issues/711) Add new call to action for submitting an issue on docs site
- [#717](https://gitlab.com/meltano/meltano/issues/717) Enable `dbt-tap-gitlab` to run using Gitlab Ultimate and Gitlab.com Gold accounts and generate transformed tables that depend on Epics and Epic Issues.

### Fixes

- [#716](https://gitlab.com/meltano/meltano/issues/716) Fix entities UI so only installed extractors can edit selections
- [#715](https://gitlab.com/meltano/meltano/issues/715) Remove reimport of Bulma in `/orchestration` route to fix borked styling

## 0.27.0 - (2019-06-10)

---

### New

- [!640](https://gitlab.com/meltano/meltano/merge_requests/640) Google Analytics logo addition for recent tap-google-analytics Extractor addition
- [#671](https://gitlab.com/meltano/meltano/issues/671) Add the `tap-google-analytics` transform to Meltano. It is using the dbt package defined in https://gitlab.com/meltano/dbt-tap-google-analytics
- [#672](https://gitlab.com/meltano/meltano/issues/672) Add the `model-google-analytics` plugin to Meltano. It includes .m5o files for analyzing data fetched from the Google Analytics Reporting API. Repository used: https://gitlab.com/meltano/model-google-analytics
- [#687](https://gitlab.com/meltano/meltano/issues/687) Implemented a killswitch to prevent undefined behaviors when a Meltano project is not compatible with the installed `meltano` version

### Fixes

- [#661](https://gitlab.com/meltano/meltano/issues/661) Fixed empty UI for extractors that lack configuration settings by providing feedback message with actionable next steps
- [#663](https://gitlab.com/meltano/meltano/issues/663) Fixed Airflow error when advancing to Orchestration step after installing and saving a Loader configuration
- [#254](https://gitlab.com/meltano/meltano/issues/254) Fixed `meltano init` not working on terminal with cp1252 encoding
- [#254](https://gitlab.com/meltano/meltano/issues/254) Fixed `meltano add/install` crashing on Windows
- [#664](https://gitlab.com/meltano/meltano/issues/664) Minor CSS fix ensuring Airflow UI height is usable (side-effect of recent reparenting)
- [#679](https://gitlab.com/meltano/meltano/issues/679) Fix an issue with `meltano select` emitting duplicate properties when the property used the `anyOf` type
- [#650](https://gitlab.com/meltano/meltano/issues/650) Add `MELTANO_DISABLE_TRACKING` environment variable to disable all tracking
- [#670](https://gitlab.com/meltano/meltano/issues/670) Update tests to not send tracking events

## 0.26.0 - (2019-06-03)

---

### New

- [#603](https://gitlab.com/meltano/meltano/issues/603) `meltano select` now supports raw JSON Schema as a valid Catalog
- [#537](https://gitlab.com/meltano/meltano/issues/537) Add Extractor for Google Analytics (`tap-google-analytics`) to Meltano. It uses the tap defined in https://gitlab.com/meltano/tap-google-analytics/

### Changes

- [#621](https://gitlab.com/meltano/meltano/issues/621) Added new tutorial for tap-gitlab
- [#657](https://gitlab.com/meltano/meltano/issues/657) Update Analyze page to have single purpose views

### Fixes

- [#645](https://gitlab.com/meltano/meltano/issues/645) Fixed confusion around Loader Settings and Analytics DB Connector Settings
- [#580](https://gitlab.com/meltano/meltano/issues/580) Fixed `project_compiler` so the Analyze page can properly display custom topics
- [#658](https://gitlab.com/meltano/meltano/issues/658) Fixed the Analyze page when no models are present
- [#603](https://gitlab.com/meltano/meltano/issues/603) Fix an issue where `meltano select` would incorrectly report properties as excluded
- [#603](https://gitlab.com/meltano/meltano/issues/603) Fix an issue where `meltano select` incorrectly flatten nested properties
- [#553](https://gitlab.com/meltano/meltano/issues/553) Fix an issue where running `meltano select --list` for the first time would incorrectly report properties

### Break

## 0.25.0 - (2019-05-28)

---

### New

- [#586](https://gitlab.com/meltano/meltano/issues/586) `meltano ui` now automatically start Airflow if installed; Airflow UI available at `Orchestration`.
- [#592](https://gitlab.com/meltano/meltano/issues/592) Added baseline UX feedback via toast for uncaught API response errors with a link to "Submit Bug"
- [#642](https://gitlab.com/meltano/meltano/issues/642) Improved UX during extractor plugin installation so settings can be configured _during_ installation as opposed to waiting for the (typically lengthy) install to complete
- [!647](https://gitlab.com/meltano/meltano/merge_requests/647) Added preloader for occasional lengthy extractor loading and added feedback for lengthy entities loading
- [#645](https://gitlab.com/meltano/meltano/issues/645) Added an Analyze landing page to facilitate future sub-UIs including the Analyze database settings; Added proper Loader Settings UI.

### Fixes

- [#645](https://gitlab.com/meltano/meltano/issues/645) Fixed confusion around Loader Settings and Analyze database settings

## 0.24.0 - (2019-05-06)

---

### New

- [#622](https://gitlab.com/meltano/meltano/issues/622) Added ELT flow UI Routes & Deep Linking to advance user through next steps after each step's save condition vs. requiring them to manually click the next step to advance
- [#598](https://gitlab.com/meltano/meltano/issues/598) Updated color and greyscale use in the context of navigation and interactive elements to better communicate UI hierarchy
- [#607](https://gitlab.com/meltano/meltano/issues/607) Add "All/Default/Custom" button bar UI for improved entities selection UX
- [#32](https://gitlab.com/meltano/meltano-marketing/issues/32) Integrate Algolia Search for docs
- [#590](https://gitlab.com/meltano/meltano/issues/590) Add documentation for deploying Meltano in ECS
- [#628](https://gitlab.com/meltano/meltano/issues/628) Add documentation for tap-mongodb
- [!605](https://gitlab.com/meltano/meltano/merge_requests/605) Added tooltips for areas of UI that are WIP for better communication of a feature's status

### Changes

- [375](https://gitlab.com/meltano/meltano/issues/375) Meltano can now run on any host/port

### Fixes

- [#595](https://gitlab.com/meltano/meltano/issues/595) Fix `meltano invoke` not working properly with `dbt`
- [#606](https://gitlab.com/meltano/meltano/issues/606) Fix `SingerRunner.bookmark_state()` to properly handle and store the state output from Targets as defined in the Singer.io Spec.

## 0.23.0 - (2019-04-29)

---

### New

- [#32](https://gitlab.com/meltano/meltano-marketing/issues/32) Integrate Algolia Search for docs

### Changes

- [#522](https://gitlab.com/meltano/meltano/issues/522) Update Carbon tutorial with new instructions and screenshots

## 0.22.0 - (2019-04-24)

---

### New

- [#477](https://gitlab.com/meltano/meltano/issues/477) Add ability for users to sign up for email newsletters
- [!580](https://gitlab.com/meltano/meltano/merge_requests/580) Add sorting to plugins for improved UX, both UI via extractors/loaders/etc. and `meltano discover all` benefit from sorted results
- [!528](https://gitlab.com/meltano/meltano/issues/528) Add documentation for RBAC alpha feature and environment variables

### Changes

- [#588](https://gitlab.com/meltano/meltano/issues/588) Updated core navigation and depth hierarchy styling to facilitate main user flow and improved information architecture
- [#591](https://gitlab.com/meltano/meltano/issues/591) Revert #484: remove `meltano ui` being run outside a Meltano project.
- [#584](https://gitlab.com/meltano/meltano/issues/584) Initial v1 for enabling user to setup ELT linearly through the UI via a guided sequence of steps

### Fixes

- [#600](https://gitlab.com/meltano/meltano/issues/600) Fix a bug with meltano select when the extractor would output an invalid schema
- [#597](https://gitlab.com/meltano/meltano/issues/597) Automatically open the browser when `meltano ui` is run

## 0.21.0 - (2019-04-23)

---

### New

- [#477](https://gitlab.com/meltano/meltano/issues/477) Add ability for users to sign up for email newsletters

### Changes

- [#591](https://gitlab.com/meltano/meltano/issues/591) Revert #484: remove `meltano ui` being run outside a Meltano project.

## 0.20.0 - (2019-04-15)

---

### New

- Add documentation on custom transformations and models. Link to Tutorial: https://www.meltano.com/docs/tutorial.html#advanced-adding-custom-transformations-and-models

## 0.19.1 - (2019-04-10)

---

### New

- [#539](https://gitlab.com/meltano/meltano/issues/539) Add Tutorial for "Using Jupyter Notebooks" with Meltano
- [#534](https://gitlab.com/meltano/meltano/issues/534) Add UI entity selection for a given extractor
- [#520](https://gitlab.com/meltano/meltano/issues/520) Add v1 UI for extractor connector settings
- [#486](https://gitlab.com/meltano/meltano/issues/486) Add the `model-gitlab` plugin to Meltano. It includes .m5o files for analyzing data fetched using the Gitlab API. Repository used: https://gitlab.com/meltano/model-gitlab
- [#500](https://gitlab.com/meltano/meltano/issues/500) Add the `model-stripe` plugin to Meltano. It includes .m5o files for analyzing data fetched using the Stripe API. Repository used: https://gitlab.com/meltano/model-stripe
- [#440](https://gitlab.com/meltano/meltano/issues/440) Add the `model-zuora` plugin to Meltano. It includes .m5o files for analyzing data fetched using the Zuora API. Repository used: https://gitlab.com/meltano/model-zuora
- [#541](https://gitlab.com/meltano/meltano/issues/541) Add a 404 page for missing routes on the web app

### Fixes

- [#576](https://gitlab.com/meltano/meltano/issues/576) Fix switching between designs now works
- [#555](https://gitlab.com/meltano/meltano/issues/555) Fix `meltano discover` improperly displaying plugins
- [#530](https://gitlab.com/meltano/meltano/issues/530) Fix query generation for star schemas
- [#575](https://gitlab.com/meltano/meltano/issues/575) Move Airflow configuration to .meltano/run/airflow
- [#571](https://gitlab.com/meltano/meltano/issues/571) Fix various routing and API endpoint issues related to recent `projects` addition

## 0.19.0 - (2019-04-08)

---

### New

- [#513](https://gitlab.com/meltano/meltano/issues/513) Added initial e2e tests for the UI
- [#431](https://gitlab.com/meltano/meltano/issues/431) Add the `tap-zendesk` transform to Meltano. It is using the dbt package defined in https://gitlab.com/meltano/dbt-tap-zendesk
- [484](https://gitlab.com/meltano/meltano/issues/484) Updated `meltano ui` to automatically launch the UI, and projects from the UI (previously only an option in the CLI)
- [#327](https://gitlab.com/meltano/meltano/issues/327) Add `meltano add --custom` switch to enable integration of custom plugins
- [#540](https://gitlab.com/meltano/meltano/issues/540) Add CHANGELOG link in intro section of the docs
- [#431](https://gitlab.com/meltano/meltano/issues/431) Add the `model-zendesk` plugin to Meltano. It includes .m5o files for analyzing data fetched using the Zendesk API. Repository used: https://gitlab.com/meltano/model-zendesk
- [!544](https://gitlab.com/meltano/meltano/merge_requests/544) Add support for extracting data from CSV files by adding [tap-csv](https://gitlab.com/meltano/tap-csv) to Meltano
- [#514](https://gitlab.com/meltano/meltano/issues/514) Add 'airflow' orchestrators plugin to enable scheduling
- Add the `tap-zuora` transform to Meltano. It is using the dbt package defined in https://gitlab.com/meltano/dbt-tap-zuora

### Changes

- [#455](https://gitlab.com/meltano/meltano/issues/455) Add documentation about `target-snowflake`

### Fixes

- [#507](https://gitlab.com/meltano/meltano/issues/507) Ensure design name and table name don't need to match so multiple designs can leverage a single base table
- [#551](https://gitlab.com/meltano/meltano/issues/551) Fix HDA queries generated when an attribute is used both as a column and as an aggregate.
- [#559](https://gitlab.com/meltano/meltano/issues/559) Add support for running custom transforms for taps without default dbt transforms.

## 0.18.0 - (2019-04-02)

---

### New

- [#432](https://gitlab.com/meltano/meltano/issues/432) Add the `tap-zuora` transform to Meltano. It is using the dbt package defined in https://gitlab.com/meltano/dbt-tap-zuora

### Changes

- Remove Snowflake references from advanced tutorial.
- [#2 dbt-tap-zuora](https://gitlab.com/meltano/dbt-tap-zuora/issues/2) Remove custom SFDC related attributes from Zuora Account and Subscription Models
- Update [Contributing - Code Style](https://meltano.com/docs/contributing.html#code-style) documentation to including **pycache** troubleshooting

### Fixes

- [#529](https://gitlab.com/meltano/meltano/issues/529) Resolve "SFDC Tutorial - ELT Fails due to invalid schema.yml" by [#4 dbt-tap-salesforce](https://gitlab.com/meltano/dbt-tap-salesforce/issues/4) removing the schema.yml files from the dbt models for tap-salesforce.
- [#502](https://gitlab.com/meltano/meltano/issues/502) Fix the situation where an m5o has no joins, the design still will work.

## 0.17.0 - (2019-03-25)

---

### New

- [#485](https://gitlab.com/meltano/meltano/issues/485) Added various UI unit tests to the Analyze page
- [#370](https://gitlab.com/meltano/meltano/issues/370) Enabled authorization using role-based access control for Designs and Reports

### Changes

- [#283](https://gitlab.com/meltano/meltano/issues/283) Silence pip's output when there is not error
- [#468](https://gitlab.com/meltano/meltano/issues/468) Added reminder in docs regarding the need for `source venv/bin/activate` in various situations and added minor copy updates

### Fixes

- [#433](https://gitlab.com/meltano/meltano/issues/433) Add the `sandbox` configuration to `tap-zuora`.
- [#501](https://gitlab.com/meltano/meltano/issues/501) Fix `meltano ui` crashing when the OS ran out of file watcher.
- [#510](https://gitlab.com/meltano/meltano/issues/510) Fix an issue when finding the current Meltano project in a multi-threaded environment.
- [#494](https://gitlab.com/meltano/meltano/issues/494) Improved documentation around tutorials and Meltano requirements
- [#492](https://gitlab.com/meltano/meltano/issues/492) A few small contextual additions to help streamline the release process
- [#503](https://gitlab.com/meltano/meltano/issues/503) Fix a frontend sorting issue so the backend can properly generate an up-to-date query

## 0.16.0 - (2019-03-18)

---

### New

- Add support for extracting data from Gitlab through the updated tap-gitlab (https://gitlab.com/meltano/tap-gitlab)
- Add the `tap-gitlab` transform to Meltano. It is using the dbt package defined in https://gitlab.com/meltano/dbt-tap-gitlab
- Add "Copy to Clipboard" functionality to code block snippets in the documentation
- Add the `tap-stripe` transform to Meltano. It is using the dbt package defined in https://gitlab.com/meltano/dbt-tap-stripe
- Add new command `meltano add model [name_of_model]`
- Add models to the available plugins

### Changes

- Various documentation [installation and tutorial improvements](https://gitlab.com/meltano/meltano/issues/467#note_149858308)
- Added troubleshooting button to help users add context to a pre-filled bug issue

### Fixes

- Fix the API database being mislocated
- Replaced the stale Meltano UI example image in the Carbon Emissions tutorial
- 473: Fix the docker image (meltano/meltano) from failing to expose the API

## 0.15.1 - (2019-03-12)

---

### Fixes

- locks down dependencies for issues with sqlalchemy snowflake connector

## 0.15.0 - (2019-03-11)

---

### New

- Add Salesforce Tutorial to the docs
- Add documentation for the permissions command
- Add tracking for the `meltano ui` command

### Fixes

- Updated analytics to properly recognize SPA route changes as pageview changes

## 0.14.0 - (2019-03-04)

---

### New

- Update stages table style in docs
- Add custom transforms and models tutorial to the docs

### Changes

- Add api/v1 to every route
- Update DbtService to always include the my_meltano_project model when transform runs

### Fixes

- Resolved duplicate display issue of Dashboards and Reports on the Files page
- Removed legacy `carbon.dashboard.m5o` (regression from merge)
- Updated dashboards and reports to use UI-friendly name vs slugified name
- Fix minor clipped display issue of right panel on `/settings/database`
- Fix minor display spacing in left panel of Settings
- Fix dashboard page to properly display a previously active dashboard's updated reports
- Fix pre-selected selections for join aggregates when loading a report
- Fix charts to display multiple aggregates (v1)
- Fix 404 errors when refreshing the frontend
- Fix a regression where the Topics would not be shown in the Files page

## 0.13.0 - (2019-02-25)

---

### New

- Add the `tap-salesforce` transform to Meltano. It is using the dbt package defined in https://gitlab.com/meltano/dbt-tap-salesforce
- Add m5o model and tables for tap-salesforce
- Updated the deep-link icon (for Dashboards/Reports on the Files page)

### Changes

- Polished the RBAC view, making it clearer the feature is experimental.
- Rename "Models" to "Topics"
- Use the current connection's schema when generating queries at run time for Postgres Connections.
- Add support for multiple Aggregates over the same attribute when generating HDA queries.

## 0.12.0 - (2019-02-21)

---

### New

- UI cleanup across routes (Analyze focus) and baseline polish to mitigate "that looks off comments"
- Update installation and contributing docs
- Meltano implement role-based access control - [!368](https://gitlab.com/meltano/meltano/merge_requests/368)
- Add version CLI commands for checking current Meltano version
- Add deep linking to dashboards
- Add deep linking to reports

### Fixes

- Fixed a problem when environment variables where used as default values for the CLI - [!390](https://gitlab.com/meltano/meltano/merge_requests/390)
- Fixed dashboards initial load issue due to legacy (and empty) `carbon.dashboard.m5o` file
- New standardized approach for `.m5o` id generation (will need to remove any dashboard.m5o and report.m5o)

## 0.11.0 - (2019-02-19)

---

### New

- Update installation and contributing docs
- Add support for generating Hyper Dimensional Aggregates (HDA)
- Add internal Meltano classes for representing and managing Designs, Table, Column, Aggregate, Definitions, and Query definitions

### Changes

- Move core functionality out of `api/controllers` to `/core/m5o` (for m5o and m5oc management) and `/core/sql` (for anything related to sql generation)

### Fixes

- Fixed a problem when environment variables where used as default values for the CLI - [!390](https://gitlab.com/meltano/meltano/merge_requests/390)

## 0.10.0 - (2019-02-12)

---

### New

- Add gunicorn support for Meltano UI as a WSGI application - [!377](https://gitlab.com/meltano/meltano/merge_requests/377)
- Meltano will now generate the minimal joins when building SQL queries - [!382](https://gitlab.com/meltano/meltano/merge_requests/382)

### Changes

- Add analytics to authentication page
- Meltano will now use SQLite for the job log. See https://meltano.com/docs/architecture.html#job-logging for more details.
- Removed manual `source .env` step in favor of it running automatically

### Fixes

- Meltano will correctly source the `.env`
- fixed charts to render as previously they were blank
- Fixed Analyze button groupd CSS to align as a single row

### Breaks

- Meltano will now use SQLite for the job log. See https://meltano.com/docs/architecture.html#job-logging for more details.
- URL routing updates ('/model' to '/files', removed currently unused '/extract', '/load', '/transform' and '/project/new')

## 0.9.0 - (2019-02-05)

---

### New

- add ability to save reports
- add ability to update an active report during analysis
- add ability to load reports
- add dashboards page and related add/remove report functionality

### Changes

- Generate default `Meltano UI` connection for the `meltano.db` SQLite DB when a new project is created with `meltano init`
- updated main navigation to Files, Analysis, and Dashboards
- Update the `meltano permissions grant` command to fetch the existing permissions from the Snowflake server and only return sql commands for permissions not already assigned
- Add `--diff` option to the `meltano permissions grant` command to get a full diff with the permissions already assigned and new ones that must be assigned

### Fixes

- Entry model definition correctly defines `region_id`.
- Updated the Fundamentals documentation section regarding reports
- Fixed Files page for empty state of Dashboards and Reports
- Fixed Analyze page's left column to accurately preselect columns and aggregates after loading a report

## 0.8.0 - (2019-01-29)

---

### New

- Add tracking of anonymous `meltano cli` usage stats to Meltano's Google Analytics Account
- Add `project_config.yml` to all meltano projects to store concent for anonymous usage tracking and the project's UUID

### Changes

- Add `--no_usage_stats` option to `meltano init <project_name>` to allow users to opt-out from anonymous usage stats tracking
- Bundled Meltano models are now SQLite compatible.

## 0.7.0 - (2019-01-22)

---

### New

- Added basic authentication support for meltano ui.
- Meltano will now automatically source the .env
- Updated docs with `.m5o` authoring requirements and examples
- add support for timeframes in tables
- add basic analytics to understand usage
- add disabled UI for the lack of timeframes support in sqlite
- update Results vs. SQL UI focus based on a results response or query update respectively

### Changes

- Meltano will now discover components based on `https://meltano.com/discovery.yml`
- sample designs are now packaged with meltano

### Fixes

- Updated mobile menu to work as expected
- Updated tutorial docs with improved CLI commands and fixed the host setting to `localhost`

## 0.6.1 - (2019-01-15)

---

## 0.6.0 - (2019-01-15)

---

### New

- add new command `meltano add transform [name_of_dbt_transformation]`
- add transforms to the available plugins

### Changes

- Auto install missing plugins when `meltano elt` runs
- Terminology updates for simpler understanding

### Fixes

- Edit links on the bottom of doc pages are working now

### Breaks

- Updated docs tutorial bullet regarding inaccurate "Validate" button

## 0.5.0 - (2019-01-09)

---

### New

- ensure `meltano init <project-name>` runs on windows
- settings ui now provides sqlite-specific controls for sqlite dialect
- add `target-sqlite` to available loaders for meltano projects
- add new command `meltano add transformer [name_of_plugin]`
- add transformers (dbt) to the available plugins

### Changes

- extractors and loaders are arguments in the elt command instead of options
- `meltano www` is now `meltano ui`
- remove dbt installation from `meltano init`
- move everything dbt related under `transform/`
- update `meltano elt` to not run transforms by default
- update `meltano elt` to auto generate the job_id (job_id has been converted to an optional argument)

### Fixes

- left joins now work correctly in analyze.
- fixed broken sql toggles in analyze view
- fixed sql output based on sql toggles in analyze view

## 0.4.0 - (2019-01-03)

---

### New

- add Using Superset with Meltano documentation

## 0.3.3 - (2018-12-21)

---

## 0.3.2 - (2018-12-21)

---

## 0.3.1 - (2018-12-21)

---

### Changes

- add default models for 'tap-carbon-intensity'.
- Meltano Analyze is now part of the package.
- removes database dependency from Meltano Analyze and uses .ma files
- update the error message when using Meltano from outside a project - [!238](https://gitlab.com/meltano/meltano/merge_requests/238)

## 0.3.0 - (2018-12-18)

---

### New

- updated Settings view so each database connection can be independently disconnected
- add `meltano select` to manage what is extracted by a tap.

### Changes

- documentation site will utilize a new static site generation tool called VuePress

- meltano.com will be deployed from the meltano repo

### Fixes

- model dropdown now updates when updating database (no longer requires page refresh)
- prevent model duplication that previously occurred after subsequent "Update Database" clicks

## 0.2.2 - (2018-12-11)

---

### Changes

- documentation site will utilize a new static site generation tool called VuePress
- first iteration of joins (working on a small scale)

## 0.2.1 - (2018-12-06)

---

### Fixes

- resolve version conflict for `idna==2.7`
- fix the `discover` command in the docker images
- fix the `add` command in the docker images
- fix module not found for meltano.core.permissions.utils

## 0.2.0 - (2018-12-04)

---

### New

- add `meltano permissions grant` command for generating permission queries for Postgres and Snowflake - [!90](https://gitlab.com/meltano/meltano/merge_requests/90)
- add 'tap-stripe' to the discovery

### Changes

- demo with [carbon intensity](https://gitlab.com/meltano/tap-carbon-intensity), no API keys needed
- .ma file extension WIP as alternative to lkml

### Fixes

- fix order in Meltano Analyze

## 0.1.4 - (2018-11-27)

### Fixes

- add default values for the 'www' command - [!185](https://gitlab.com/meltano/meltano/merge_requests/185)
- add CHANGELOG.md
- fix a problem with autodiscovery on taps - [!180](https://gitlab.com/meltano/meltano/merge_requests/180)

### Changes

- move the 'api' extra package into the default package
- add 'tap-fastly' to the discovery

---

## 0.1.3

### Changes

- remove `setuptools>=40` dependency
- `meltano` CLI is now in the `meltano` package

## 0.1.2

### Fixes

- target output state is now saved asynchronously

## 0.1.1

### Changes

- initial release<|MERGE_RESOLUTION|>--- conflicted
+++ resolved
@@ -16,11 +16,8 @@
 ### Fixes
 
 - [#965](https://gitlab.com/meltano/meltano/issues/965) Fix a regression that prevented the Meltano UI to reach the Meltano API when using an external hostname.
-<<<<<<< HEAD
 - [#964](https://gitlab.com/meltano/meltano/issues/964) Fix copy button overlap issue with top navigation
-=======
 - [#969](https://gitlab.com/meltano/meltano/issues/969) Fix an issue where the Meltano Analyze connection would not respect the `port` configuration.
->>>>>>> 34e48e59
 
 ### Breaks
 
