--- conflicted
+++ resolved
@@ -15,13 +15,10 @@
 - [#2426](https://gitlab.com/meltano/meltano/-/issues/2426) Add `transferwise` variant of `target-redshift` 
 
 ### Changes
-<<<<<<< HEAD
 * [#2082](https://gitlab.com/meltano/meltano/-/issues/2082) Updated database_uri documentation to show how to target a PostgreSQL schema
 * [#2705](https://gitlab.com/meltano/meltano/-/issues/2705) Speed up `meltano install` by installing plugins in parallel
-=======
 
 - [#2082](https://gitlab.com/meltano/meltano/-/issues/2082) Updated database_uri documentation to show how to target a PostgreSQL schema
->>>>>>> 0eea9e1c
 
 ### Fixes
 
