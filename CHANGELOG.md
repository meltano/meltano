# CHANGELOG

All notable changes to this project will be documented in this file.
This project adheres to [Semantic Versioning](http://semver.org/) and [Keep a Changelog](http://keepachangelog.com/).



## Unreleased
---

### New
- [#2013](https://gitlab.com/meltano/meltano/-/issues/2013) Add `--store` option to `meltano config` with possible values `db` and `meltano_yml`

### Changes

- [#2064](https://gitlab.com/meltano/meltano/-/issues/2064) Print environment-specific instructions when `meltano upgrade` is run from inside Docker
- [#2013](https://gitlab.com/meltano/meltano/-/issues/2013) Have `meltano config` store in meltano.yml instead of system database by default

### Fixes

- [#2080](https://gitlab.com/meltano/meltano/-/issues/2080) Don't try to overwrite .gitignore when upgrading Meltano and project
- [#2065](https://gitlab.com/meltano/meltano/-/issues/2065) Don't have `meltano upgrade` complain when `meltano ui`'s `gunicorn` isn't running
<<<<<<< HEAD
- [#2085](https://gitlab.com/meltano/meltano/-/issues/2085) Don't change order of object and set values when meltano.yml is updated programatically
=======
- [#2086](https://gitlab.com/meltano/meltano/-/issues/2086) Ensure "meltano config --format=json" prints actual JSON instead of Python object
>>>>>>> b133e021

### Breaks


## 1.34.2 - (2020-05-29)
---

### Fixes

- [#2076](https://gitlab.com/meltano/meltano/-/issues/2076) Fix bug that caused Airflow to look for DAGs in plugins dir instead of dags dir
- [#2077](https://gitlab.com/meltano/meltano/-/issues/2077) Fix potential dependency version conflicts by ensuring Meltano venv is not inherited by invoked plugins other than Airflow
- [#2075](https://gitlab.com/meltano/meltano/-/issues/2075) Update Airflow configand run `initdb` every time it is invoked
- [#2078](https://gitlab.com/meltano/meltano/-/issues/2078) Have Airflow DAG respect non-default system database URI set through `MELTANO_DATABASE_URI` env var or `--database-uri` option


## 1.34.1 - (2020-05-26)
---

### Fixes

- [#2063](https://gitlab.com/meltano/meltano/-/merge_requests/2063) Require `psycopg2-binary` instead of `psycopg2` so that build dependency `pg_config` doesn't need to be present on system


## 1.34.0 - (2020-05-26)
---

### New

- [!1664](https://gitlab.com/meltano/meltano/-/merge_requests/1664) Automatically populate `env` properties on newly added custom plugin `settings` in `meltano.yml`
- [!1664](https://gitlab.com/meltano/meltano/-/merge_requests/1664) Have `meltano config <plugin> list` print default value along with setting name and env var
- [!1664](https://gitlab.com/meltano/meltano/-/merge_requests/1664) Pass configuration environment variables when invoking plugins
- [!1664](https://gitlab.com/meltano/meltano/-/merge_requests/1664) Set `MELTANO_EXTRACTOR_NAME`, `MELTANO_EXTRACTOR_NAMESPACE`, and `MELTANO_EXTRACT_{SETTING...}` environment variables when invoking loader or transformer
- [!1664](https://gitlab.com/meltano/meltano/-/merge_requests/1664) Set `MELTANO_LOADER_NAME`, `MELTANO_LOADER_NAMESPACE`, and `MELTANO_LOAD_{SETTING...}` environment variables when invoking transformer
- [!1664](https://gitlab.com/meltano/meltano/-/merge_requests/1664) Allow dbt project dir, profiles dir, target, source schema, target schema, and models to be configured like any other plugin, with defaults based on pipeline-specific environment variables
- [#2029](https://gitlab.com/meltano/meltano/-/issues/2029) Allow target-postgres and target-snowflake schema to be overridden through config, with default based on pipeline's extractor's namespace
- [#2062](https://gitlab.com/meltano/meltano/-/issues/2062) Support `--database-uri` option and `MELTANO_DATABASE_URI` env var on `meltano init`
- [#2062](https://gitlab.com/meltano/meltano/-/issues/2062) Add support for PostgreSQL 12 as a system database by updating SQLAlchemy

### Changes

- [!1664](https://gitlab.com/meltano/meltano/-/merge_requests/1664) Infer compatibility between extractor and transform based on namespace rather than name
- [!1664](https://gitlab.com/meltano/meltano/-/merge_requests/1664) Determine transform dbt model name based on namespace instead of than replacing `-` with `_` in name
- [!1664](https://gitlab.com/meltano/meltano/-/merge_requests/1664) Don't pass environment variables with "None" values to plugins if variables were unset
- [!1664](https://gitlab.com/meltano/meltano/-/merge_requests/1664) Determine Meltano Analyze schema based on transformer's `target_schema` or loader's `schema` instead of `MELTANO_ANALYZE_SCHEMA` env var
- [#2053](https://gitlab.com/meltano/meltano/-/issues/2053) Bump dbt version to 0.16.1

### Fixes

- [#2059](https://gitlab.com/meltano/meltano/-/issues/2059) Properly handle errors in before/after install hooks


## 1.33.0 - (2020-05-21)
---

### Changes

- [#2028](https://gitlab.com/meltano/meltano/-/issues/2028) Improve descriptions and default values of `meltano add --custom` prompts

### Fixes

- [#2042](https://gitlab.com/meltano/meltano/-/issues/2042) Fix bug causing Connection Setup UI to fail when plugin docs URL is not set
- [#2045](https://gitlab.com/meltano/meltano/-/issues/2045) Hide plugin logo in UI if image file could not be found
- [#2043](https://gitlab.com/meltano/meltano/-/issues/2043) Use plugin name in UI when label is not set, instead of not showing anything
- [#2044](https://gitlab.com/meltano/meltano/-/issues/2044) Don't show button to open Log Modal on Pipelines page if pipeline has never run


## 1.32.1 - (2020-05-15)
---

### Fixes

- [#2024](https://gitlab.com/meltano/meltano/-/issues/2024) Have plugin venvs not inherit Meltano venv to prevent wrong versions of modules from being loaded


## 1.32.0 - (2020-05-11)
---

### New

- [#2019](https://gitlab.com/meltano/meltano/-/issues/2019) Ask for setting names when adding a new custom plugin

### Changes

- [#2011](https://gitlab.com/meltano/meltano/-/issues/2011) Make tap-gitlab private_token setting optional for easier extraction of public groups and projects
- [#2012](https://gitlab.com/meltano/meltano/-/issues/2012) Add target-jsonl loader

### Fixes

- [#2010](https://gitlab.com/meltano/meltano/-/issues/2010) Fix bug causing dot-separated config keys to not be nested in generated tap or target config
- [#2020](https://gitlab.com/meltano/meltano/-/issues/2020) Fix bug that caused `meltano select` to add `select` option to every plugin in `meltano.yml` instead of just the specified one
- [#2021](https://gitlab.com/meltano/meltano/-/issues/2021) Only ask for capabilities when adding a custom extractor, not a loader or other plugin


## 1.31.0 - (2020-05-04)
---

### Changes

- [#1987](https://gitlab.com/meltano/meltano/-/issues/1987) Restore GitLab and Zendesk data sources in UI
- [#2005](https://gitlab.com/meltano/meltano/-/issues/2005) Add "Don't see your data source here?" option in UI
- [#2008](https://gitlab.com/meltano/meltano/-/issues/2008) Clarify that pipelines UI only supports target-postgres
- [#2007](https://gitlab.com/meltano/meltano/-/issues/2007) Don't install airflow, dbt and target-postgres by default as part of 'meltano init'
- [#2007](https://gitlab.com/meltano/meltano/-/issues/2007) Only run 'airflow scheduler' as part of 'meltano ui' when airflow is installed
- [#2007](https://gitlab.com/meltano/meltano/-/issues/2007) Install airflow, dbt, and target-postgres on DigitalOcean images


## 1.30.1 - (2020-04-23)
---

### Fixes
- [#1985](https://gitlab.com/meltano/meltano/-/issues/1985) Fixed bug with Airflow installs WTForms 2.3.0 instead of 2.2.1, which is incompatible


## 1.30.0 - (2020-04-20)
---

### New

- [#1953](https://gitlab.com/meltano/meltano/-/issues/1953) Show design attribute descriptions in tooltips in report builder
- [#1787](https://gitlab.com/meltano/meltano/-/issues/1787) Show Shopify extractor in UI

### Changes

- [!1611](https://gitlab.com/meltano/meltano/-/merge_requests/1611) Only show design description if it is different from design label


## 1.29.1 - (2020-04-16)
---

### New

- [#1948](https://gitlab.com/meltano/meltano/-/issues/1948) Show Intercom button in bottom right on MeltanoData.com instances
- [#1930](https://gitlab.com/meltano/meltano/-/issues/1930) Add button to remove report from dashboard when editing dashboard
- [#1845](https://gitlab.com/meltano/meltano/-/issues/1845) Add button to delete report to report builder interface
- [#1849](https://gitlab.com/meltano/meltano/-/issues/1849) Add button to rename report to report builder interface
- [#1951](https://gitlab.com/meltano/meltano/-/issues/1951) Add button to edit dashboard name and description to dashboard page

### Changes

- [!1607](https://gitlab.com/meltano/meltano/-/merge_requests/1607) Move date range picker into results area of report builder interface
- [!1608](https://gitlab.com/meltano/meltano/-/merge_requests/1608) Make report title more prominent in report builder


## 1.29.0 - (2020-04-13)
---

## 1.28.1 - (2020-04-09)
---

### New

- [#1940](https://gitlab.com/meltano/meltano/-/issues/1940) Show Google Ads extractor in UI

### Changes

- [#1941](https://gitlab.com/meltano/meltano/-/issues/1941) Suggest disabling ad blocker if inline docs iframe for an Ads or Analytics extractor failed to load
- [#1667](https://gitlab.com/meltano/meltano/-/issues/1667) Have 'meltano init' create system database and install airflow, dbt, and target-postgres plugins

### Fixes

- [#1942](https://gitlab.com/meltano/meltano/-/issues/1942) Ensure navigation bar is hidden in production when docs are viewed inline


## 1.28.0 - (2020-04-06)
---

### New

- [#1937](https://gitlab.com/meltano/meltano/-/issues/1937) Add optional `plugin_type` argument to `meltano install` to only (re)install plugins of a certain type


### Fixes

- [#1938](https://gitlab.com/meltano/meltano/-/issues/1938) Display error message when viewing dashboard before pipeline has run


## 1.27.3 - (2020-04-02)
---

### Fixes

- [#1938](https://gitlab.com/meltano/meltano/-/issues/1938) Fix regression causing dashboards and reports not to load when readonly mode is enabled (like on the demo instance)


## 1.27.2 - (2020-04-02)
---

### Fixes

- [#1936](https://gitlab.com/meltano/meltano/-/issues/1936) Fix regression causing UI to fail when analytics/tracking is enabled


## 1.27.1 - (2020-04-02)
---

### New

- [#1477](https://gitlab.com/meltano/meltano/-/issues/1477) Allow read-only mode and authentication to be used at the same time, to allow anonymous read-only access and only require authentication for write actions.
- [#1914](https://gitlab.com/meltano/meltano/-/issues/1914) Allow default dashboards and reports to be updated in place if package contains snapshots of older versions
- [#1933](https://gitlab.com/meltano/meltano/-/issues/1933) Allow Meltano UI Google Analytics ID to be overridden using environment variable

### Changes

- [#1896](https://gitlab.com/meltano/meltano/-/issues/1896) Set pipeline update interval to daily by default, to start after first successful manual run
- [#1888](https://gitlab.com/meltano/meltano/-/issues/1888) Explain in "Edit Connection" button tooltip why it may be disabled
- [#1890](https://gitlab.com/meltano/meltano/-/issues/1890) Clarify that changing Start Date requires a new pipeline to be set up
- [#1892](https://gitlab.com/meltano/meltano/-/issues/1892) Clarify in Run Log modal that the "Explore" button can also be found on the Connections page
- [#1891](https://gitlab.com/meltano/meltano/-/issues/1891) Show data source logo and label in Run Log modal header insteadof pipeline ID
- [#1893](https://gitlab.com/meltano/meltano/-/issues/1893) Hide "Download Log" button while pipeline is running instead of disabling it
- [#1894](https://gitlab.com/meltano/meltano/-/issues/1894) Suggest connecting a data source on Pipelines page when there are no pipelines yet
- [#1912](https://gitlab.com/meltano/meltano/-/issues/1912) Suggest user gets in touch if the report they're looking for is not included by default

### Fixes

- [#1911](https://gitlab.com/meltano/meltano/-/issues/1911) Display "Last updated: Updating..." instead of "Last updated: 1969-12-31" on reports while pipeline is running
- [#1910](https://gitlab.com/meltano/meltano/-/issues/1910) Fix pipeline "Start date" and report "Data starting from" off-by-1 errors caused by timezone differences


## 1.27.0 - (2020-03-30)
---

### Changes

- [#1909](https://gitlab.com/meltano/meltano/-/issues/1909) Suggest disabling ad blocker if request related to an Ads or Analytics extractor was blocked by browser
- [#1886](https://gitlab.com/meltano/meltano/-/issues/1886) Don't prepopulate date fields that are not required and are better left blank
- [#1887](https://gitlab.com/meltano/meltano/-/issues/1887) Hide End Date fields in connection setup since our end-users will want to import everything
- [#1905](https://gitlab.com/meltano/meltano/-/issues/1905) Hide Google Analytics Reports field from UI since startup founder end-users will stick with default

### Fixes

- [#1920](https://gitlab.com/meltano/meltano/-/issues/1920) Fix extractor logo on Google Analytics Explore page
- [#1895](https://gitlab.com/meltano/meltano/-/issues/1895) Fix bug causing newly created pipeline not to show as running when it is
- [#1906](https://gitlab.com/meltano/meltano/-/issues/1906) Fix "Test Connection" for extractors that require a file to be uploaded, like Google Analytics
- [#1931](https://gitlab.com/meltano/meltano/-/issues/1931) Validate uploaded file path when saving or testing connection settings


## 1.26.2 - (2020-03-26)
---

### Fixes

- [#1883](https://gitlab.com/meltano/meltano/-/issues/1883) Fix dashboard and embedded reports failing to load when design has no joins


## 1.26.1 - (2020-03-26)
---

### Changes

- [#1854](https://gitlab.com/meltano/meltano/-/issues/1854) Remove non-marketing-sales data sources from UI
- [#1881](https://gitlab.com/meltano/meltano/-/issues/1881) Store in system database when user was last active
- [#1846](https://gitlab.com/meltano/meltano/-/issues/1846) Freeze reports with relative date filters in time when shared or embedded
- [#1847](https://gitlab.com/meltano/meltano/-/issues/1847) Show date range on embedded reports and dashboards
- [#1847](https://gitlab.com/meltano/meltano/-/issues/1847) Show date range on reports on dashboards


## 1.26.0 - (2020-03-23)
---

### Changes

- [#1188](https://gitlab.com/meltano/meltano/-/issues/1188) Allow sorting by timeframe period columns (e.g. "Creation Date: Month", "Creation Date: Year")
- [#1873](https://gitlab.com/meltano/meltano/-/issues/1873) Display error message when viewing model/design/report before pipeline has run
- [#1874](https://gitlab.com/meltano/meltano/-/issues/1874) Print full error when initial model compilation fails
- [#1875](https://gitlab.com/meltano/meltano/-/issues/1875) Automatically run query when sorting is changed
- [#1876](https://gitlab.com/meltano/meltano/-/issues/1876) Don't store Analyze UI state in report file
- [#1877](https://gitlab.com/meltano/meltano/-/issues/1877) Allow designs to reference the same table more than once
- [#1878](https://gitlab.com/meltano/meltano/-/issues/1878) Recompile models when meltano is upgraded


## 1.25.1 - (2020-03-19)

---

### New

- [#1799](https://gitlab.com/meltano/meltano/issues/1799) Improve date range UX by displaying the date range associated with each attribute in the `<select>` (previously the user had to manually check each one-by-one to see if it had an associated date range filter)

### Changes

- [#1799](https://gitlab.com/meltano/meltano/issues/1799) Update "Date Range(s)" button label to account for pluralization
- [#1799](https://gitlab.com/meltano/meltano/issues/1799) Fallback to inline text and only display the date range `<select>` if there are two or more date ranges to filter on
- [#1799](https://gitlab.com/meltano/meltano/issues/1799) Update date range picker to initialize at the first attribute with a valid date range
- [#1799](https://gitlab.com/meltano/meltano/issues/1799) Update the Report Builder's "jump to date range dropdown" buttons (small calendar icon button associated with the left pane's attribute items) to automatically focus the date range that's associated

### Fixes

- [#1872](https://gitlab.com/meltano/meltano/-/issues/1872) Delete state left over from different pipeline run for same extractor
- [#1779](https://gitlab.com/meltano/meltano/-/issues/1779) Fix loading report directly by URL when design request completes before reports request


## 1.25.0 - (2020-03-16)

---

### New

- [#1843](https://gitlab.com/meltano/meltano/issues/1843) Update the Google Ads Extractor selected attributes definition to also extract the Ad Network and Device segments for the Ads Performance Reports.

### Changes

- [#1852](https://gitlab.com/meltano/meltano/-/issues/1852) Move Pipelines after Connections in navbar
- [#1850](https://gitlab.com/meltano/meltano/-/issues/1850) Rename Connections tab "Connection" and "Pipeline" buttons to "Edit Connection", and "View Pipeline"
- [#1856](https://gitlab.com/meltano/meltano/-/issues/1856) Remove "Custom" data source option from UI
- [#1867](https://gitlab.com/meltano/meltano/-/issues/1867) Make timeframe table headings more human-friendly

### Fixes

- [#1848](https://gitlab.com/meltano/meltano/-/issues/1848) Fix Explore page "Report Builder" column loading when model name and model topic name do not match

## 1.24.1 - (2020-03-12)

---

### New

- [!1523](https://gitlab.com/meltano/meltano/merge_requests/1523) Add support for relative date filter definitions to Meltano Filters. That means that filters over dates and times can have a `[+-]N[dmy]` format instead of a fixed date. That allows Meltano to generate a date relative to a pivot date provided by in the query definition or `NOW()`.
- [#1830](https://gitlab.com/meltano/meltano/issues/1830) Add relative vs. absolute date ranges to date range picker of Report Builder

### Changes

- [#1830](https://gitlab.com/meltano/meltano/issues/1830) Update date ranges calendars with "Today" marker for improved UX

## 1.24.0 - (2020-03-09)

---

### Changes

- [#1831](https://gitlab.com/meltano/meltano/issues/1831) Change main navigation "Reports" to "Explore" and update its nested CTAs to link to a landing page per data source
- [#1705](https://gitlab.com/meltano/meltano/issues/1705) Remove `meltano permissions` feature now that it has been extracted into https://gitlab.com/gitlab-data/permifrost.
- Updated "Report Builder" page with a header to better communicate what the page is for.

### Fixes

- [#1840](https://gitlab.com/meltano/meltano/-/issues/1840) Format InputDateIso8601 value as YYYY-MM-DD since a full timestamp value could represent a different date in UTC and local timezone
- [#1842](https://gitlab.com/meltano/meltano/issues/1842) Fix empty filter attributes bug for non-join designs

## 1.23.2 - (2020-03-05)

---

### New

- [#1820](https://gitlab.com/meltano/meltano/issues/1820) Add Vertical Bar chart type to Report chart options

### Changes

- [#1820](https://gitlab.com/meltano/meltano/issues/1820) Updated chart type selection as a dropdown for improved UX (ensures the chart icon is adorned with its label)

### Fixes

- [#1837](https://gitlab.com/meltano/meltano/issues/1837) Fix tap-mongodb database name setting
- [#1838](https://gitlab.com/meltano/meltano/issues/1838) Properly handle dates and timezones in date range picker
- [#1838](https://gitlab.com/meltano/meltano/issues/1838) Ensure records on boundary dates are included when using date range picker with column of type "time"

## 1.23.1 - (2020-03-04)

---

### Fixes

- [#1836](https://gitlab.com/meltano/meltano/issues/1820) Don't crash when gunicorn is sent HUP signal to reload Meltano service

## 1.23.0 - (2020-03-02)

---

### New

- [#1601](https://gitlab.com/meltano/meltano/issues/1601) Add Explore landing pages per data source to act as an aggregate jump-off point to related dashboards, reports, report templates, and more

### Changes

- [#1601](https://gitlab.com/meltano/meltano/issues/1601) Change "Reports" CTA in each Pipeline and the JobLog modal to link to its corresponding and newly added Explore page
- [#1698](https://gitlab.com/meltano/meltano/issues/1698) Change information architecture to separate Connections and Pipelines into distinct pages

### Fixes

- [#1811](https://gitlab.com/meltano/meltano/issues/1811) Fix an issue when installing a custom plugin.
- [#1794](https://gitlab.com/meltano/meltano/issues/1794) Remove the notification field when notifications are disabled.
- [#1815](https://gitlab.com/meltano/meltano/issues/1815) Fix `mapActions` misplacement in `computed` vs. `methods`
- [#1468](https://gitlab.com/meltano/meltano/issues/1468) Update asn1crypto to get Meltano to work on macOS Catalina

## 1.22.2 - (2020-02-27)

---

### Fixes

- [#1809](https://gitlab.com/meltano/meltano/issues/1809) Fix LogModal padding render issue and `TypeError` with proper conditional check prior to dereferencing
- [#1810](https://gitlab.com/meltano/meltano/issues/1810) Fix an issue where Notifications would not be sent when the application used multiple workers

## 1.22.1 - (2020-02-26)

---

### New

- [#1783](https://gitlab.com/meltano/meltano/issues/1873) Add Shopify extractor as a hidden plugin
- [#1499](https://gitlab.com/meltano/meltano/issues/1499) Add date range selector to Analyze UI (requires a `type=date` or `type=time` in each model needing this functionality)

### Changes

- [#1777](https://gitlab.com/meltano/meltano/issues/1777) Update Meltano Analyze to only preselect the first column and aggregate attributes when no attributes have a `require`d setting
- [#1796](https://gitlab.com/meltano/meltano/issues/1796) Update date range and filter changes to trigger autorun if enabled

### Fixes

- [#1798](https://gitlab.com/meltano/meltano/issues/1798) Add OK button to toasts that couldn't be dismissed previously, to prevent them from getting in the way of modal buttons
- [#1803](https://gitlab.com/meltano/meltano/issues/1803) Ensure SMTP credentials can be set via environment variables
- [#1778](https://gitlab.com/meltano/meltano/issues/1778) Fix missing pipeline date when visiting page directly from URL

## 1.22.0 - (2020-02-24)

---

### New

- [#1646](https://gitlab.com/meltano/meltano/issues/1646) Add default Stripe dashboard
- [#1759](https://gitlab.com/meltano/meltano/issues/1759) Add default reports and dashboard for Google Ads data
- [#1775](https://gitlab.com/meltano/meltano/issues/1775) Add default dashboard for GitLab extractor
- [#1714](https://gitlab.com/meltano/meltano/issues/1714) Add support for a `required` setting in Models so Analyze can still work with more complex reporting scenarios (Facebook and Google Adwords need this)
- [#1780](https://gitlab.com/meltano/meltano/issues/1780) Add default reports and dashboard for Facebook Ads data

## 1.21.2 - (2020-02-18)

---

### New

- [#1740](https://gitlab.com/meltano/meltano/issues/1740) Add "Sharing Reports and Dashboards" section to Getting Started guide
- [#1484](https://gitlab.com/meltano/meltano/issues/1484) Add a subscription field to be notified when a Pipeline will be completed.

### Changes

- [#1740](https://gitlab.com/meltano/meltano/issues/1740) Update Getting Started guide screenshots with up-to-date UI

### Fixes

- [#1751](https://gitlab.com/meltano/meltano/issues/1751) Custom report ordering now works based on user customization
- [#1756](https://gitlab.com/meltano/meltano/issues/1756) Fix embed app to properly render based on `report` or `dashboard` type

## 1.21.1 - (2020-02-17)

---

### Fixes

- [#1754](https://gitlab.com/meltano/meltano/issues/1754) Fix duplicate "Share" button and Reports dropdown clipping issue

## 1.21.0 - (2020-02-17)

---

### New

- [#609](https://gitlab.com/meltano/meltano/issues/609) Add the Google Ads Extractor to Meltano as a hidden plugin. It will be fully enabled on Meltano UI once OAuth support is added. It uses the tap defined in https://gitlab.com/meltano/tap-adwords/
- [#1693](https://gitlab.com/meltano/meltano/issues/1693) Add default transformations for the Google Ads Extractor. They are using the dbt package defined in https://gitlab.com/meltano/dbt-tap-adwords
- [#1694](https://gitlab.com/meltano/meltano/issues/1694) Add default Meltano Models for the Google Ads Extractor. They are defined in https://gitlab.com/meltano/model-adwords
- [#1695](https://gitlab.com/meltano/meltano/issues/1695) Add documentation for the Google Ads Extractor
- [#1723](https://gitlab.com/meltano/meltano/issues/1723) Add various mobile and widescreen related style tweaks to improve base layout at mobile and widescreen widths

### Changes

- [!1460](https://gitlab.com/meltano/meltano/merge_requests/1460) Remove the FTP access from Meltano hosted instances
- [#1629](https://gitlab.com/meltano/meltano/issues/1629) Add "Share Dashboard" functionality
- [#1629](https://gitlab.com/meltano/meltano/issues/1629) Update report "Embed" button to "Share" and include a share link to accompany the embed snippet

### Fixes

- [#1680](https://gitlab.com/meltano/meltano/issues/1680) Fix initial "Last Run" button of a pipeline run to properly open the corresponding job log

## 1.20.1 - (2020-02-13)

---

### New

- [#1650](https://gitlab.com/meltano/meltano/issues/1650) create TOS page and add TOS link to website footer

### Changes

- [#1681](https://gitlab.com/meltano/meltano/issues/1681) Update `transform` during pipeline save to conditionally set `skip` vs. `run` to prevent wasted cycles for extractors that lack transformations
- [#1696](https://gitlab.com/meltano/meltano/issues/1696) Update dashboards list to be alphabetically sorted
- [#1710](https://gitlab.com/meltano/meltano/issues/1710) Hide `tap-fastly` in UI

### Fixes

- [#1696](https://gitlab.com/meltano/meltano/issues/1696) Fix duplicate chart renders when dashboard is loaded
- [#1696](https://gitlab.com/meltano/meltano/issues/1696) Fix "Add to Dashboards" button when loading an existing report (additionally updated `disabled` button states)
- [#1711](https://gitlab.com/meltano/meltano/issues/1711) Disable fields of all kinds when a plugin setting is protected or set in env or meltano.yml
- [#1712](https://gitlab.com/meltano/meltano/issues/1712) Fix lock icon tooltip message on plugin settings that were set in env or meltano.yml
- [#1677](https://gitlab.com/meltano/meltano/issues/1677) Properly represent values of boolean settings that were set using environment verariables in UI

## 1.20.0 - (2020-02-10)

---

### New

- [#1682](https://gitlab.com/meltano/meltano/issues/1682) Use human-readable update interval labels

### Changes

- [#1514](https://gitlab.com/meltano/meltano/issues/1514) Remove DBT docs integration
- [#1679](https://gitlab.com/meltano/meltano/issues/1679) Prevent the `hidden` settings from being sent to the front-end, potentially causing configuration failure

### Fixes

- [#1675](https://gitlab.com/meltano/meltano/issues/1675) Fix future grant diffing for databases and schemas
- [#1674](https://gitlab.com/meltano/meltano/issues/1674) Fix duplicate pipelines bug resulting from recent addition to view and update existing connections

## 1.19.2 - (2020-02-06)

---

### Fixes

- [#1672](https://gitlab.com/meltano/meltano/issues/1672) Pin Werkzeug version to 0.16.1 since 1.0.0 is unsupported by Flask-BabelEx

## 1.19.1 - (2020-02-06)

---

### Fixes

- [#1671](https://gitlab.com/meltano/meltano/issues/1671) Fix error handling bug that caused a console error that impacted further UI interaction

## 1.19.0 - (2020-02-06)

---

### New

- [#1545](https://gitlab.com/meltano/meltano/issues/1545) Add read-only report embed functionality via embeddable `iframe` copy-to-clipboard snippet
- [#1606](https://gitlab.com/meltano/meltano/issues/1606) Update UI after successful plugin configuration with auto installed reports and dashboards
- [#1614](https://gitlab.com/meltano/meltano/issues/1614) Add 'Fix Connection' and 'View Connection' CTAs to Integrations with corresponding pipelines
- [#1550](https://gitlab.com/meltano/meltano/issues/1550) Add the Meltano OAuth Service integration to manage the OAuth flow in the plugin configuration

### Changes

- [#1594](https://gitlab.com/meltano/meltano/issues/1594) Improve onboarding UX by moving the "Update Interval" selection to a post-successful-pipeline action
- [#1594](https://gitlab.com/meltano/meltano/issues/1594) Update pipelines to be sorted alphabetically to match data sources organization
- [#1659](https://gitlab.com/meltano/meltano/issues/1659) Update query attribute toggling and results UX when autorun query is on (via 500ms debounce)
- [#1475](https://gitlab.com/meltano/meltano/issues/1475) GitLab extractor in the UI steers user towards a single data source

### Fixes

- [#1657](https://gitlab.com/meltano/meltano/issues/1657) Fix `update_dashboard` error when payload lacked a `new_settings` key
- [#1602](https://gitlab.com/meltano/meltano/issues/1602) Fix instances where `<a disabled='...'>` vs. `<button disabled='...'>` didn't functionally disable the button (previously they were only disabled visually)
- [#1656](https://gitlab.com/meltano/meltano/issues/1656) Fix conditional header in docs to support Meltano.com and inline docs within the Meltano app

## 1.18.0 - (2020-02-03)

---

### New

- [#1154](https://gitlab.com/meltano/meltano/issues/1154) Adds non-dry mode to `meltano permissions` on Snowflake so that queries can be executed
- [#1578](https://gitlab.com/meltano/meltano/issues/1578) User can request help to delete their data from their MeltanoData instance

### Changes

- [#1516](https://gitlab.com/meltano/meltano/issues/1516) Pipelines now show extractor label rather than name
- [#1652](https://gitlab.com/meltano/meltano/issues/1652) Removes the `--full-refresh` command from `meltano permissions`

### Fixes

- [#1595](https://gitlab.com/meltano/meltano/issues/1595) Updates `meltano permissions` to only revoke permissions on databases defined in the spec
- [#1588](https://gitlab.com/meltano/meltano/issues/1588) Update `scrollTo` behavior in Job Log to work across browsers
- [#1660](https://gitlab.com/meltano/meltano/issues/1660) Fix minor action/mutation bug when loading a report in Analyze
- [#1607](https://gitlab.com/meltano/meltano/issues/1607) Fix inaccurate error during report additions/removal from dashboards (via refactor SSOT reports store)

## 1.17.1 - (2020-01-29)

---

### Changes

- [#1625](https://gitlab.com/meltano/meltano/issues/1625) Update docs on meltano.com to only include extractors and loaders provided in the hosted version of Meltano.
- [#1590](https://gitlab.com/meltano/meltano/issues/1590) Add additional targets to `dbt clean`
- [#1655](https://gitlab.com/meltano/meltano/issues/1655) Add UX message to close buttons in Job Log Modal to reinforce that the pipeline still runs after closing (Ben's hover idea)

### Fixes

- [#1618](https://gitlab.com/meltano/meltano/issues/1618) Fix an issue where an expired session would not redirect to the Login page
- [#1630](https://gitlab.com/meltano/meltano/issues/1630) Fix an integrations setup bug that prevented subsequent pipelines to be created unless a full page refresh occurred

## 1.17.0 - (2020-01-27)

---

### New

- [#1462](https://gitlab.com/meltano/meltano/issues/1462) User will be able to reorder dashboard reports
- [#1482](https://gitlab.com/meltano/meltano/issues/1482) Add future grants and revocations for schemas, tables, and views for roles in the `meltano permissions` command
- [#1376](https://gitlab.com/meltano/meltano/issues/1376) Add last updated date to reports
- [#1409](https://gitlab.com/meltano/meltano/issues/1409) Add data start date to Analysis page

- [#1241](https://gitlab.com/meltano/meltano/issues/1241) Add `dashboard` plugin type to enable bundling curated reports and dashboards for data sources
- [#1241](https://gitlab.com/meltano/meltano/issues/1241) Add `--include-related` flag to `meltano add` and `meltano install` to automatically install related plugins based on namespace
- [#1241](https://gitlab.com/meltano/meltano/issues/1241) Add default dashboard and reports for Google Analytics

### Changes

- [#1481](https://gitlab.com/meltano/meltano/issues/1481) Add table and view revocations for roles in the `meltano permissions` command
- [#1459](https://gitlab.com/meltano/meltano/issues/1459) Users can no longer install tap-carbon-intensity from the UI

### Fixes

- [#1600](https://gitlab.com/meltano/meltano/issues/1600) Fix tooltip for Data Source "Connect" buttons
- [#1605](https://gitlab.com/meltano/meltano/issues/1605) Fix an infinite loop causing extraneous API calls to the configuration endpoint
- [#1561](https://gitlab.com/meltano/meltano/issues/1561) Fix `onFocusInput()` to properly focus-and-auto-scroll to `<input type='file'>`s in the data source docs UI
- [#1561](https://gitlab.com/meltano/meltano/issues/1561) Fix `<input type='file'>` styling to better accommodate flexible widths

## 1.16.1 - (2020-01-23)

---

### New

- [#1592](https://gitlab.com/meltano/meltano/issues/1592) Add MAX and MIN aggregate functions to Meltano Models
- [#1552](https://gitlab.com/meltano/meltano/issues/1552) Add "Custom" data source CTA to link to the create custom data source docs
- [#1462](https://gitlab.com/meltano/meltano/issues/1462) User will be able to reorder dashboard reports

### Changes

- [#1510](https://gitlab.com/meltano/meltano/issues/1510) Remove breadcrumbs (not currently useful)
- [#1589](https://gitlab.com/meltano/meltano/issues/1589) Add dbt-specific files to a .gitignore
- [#1402](https://gitlab.com/meltano/meltano/issues/1402) Onboarding redesign to minimize steps and friction ('Extractors' as 'Data Sources', pipelines are secondary to 'Data Source' integrations, and removed loader, transform, and pipeline name as editable in favor of preselected values in accordance with our hosted solution)
- [#1402](https://gitlab.com/meltano/meltano/issues/1402) Local development now requires `.env` to connect a `target-postgres` loader (docs update to follow in [#1586](https://gitlab.com/meltano/meltano/issues/1586) )
- [#1410](https://gitlab.com/meltano/meltano/issues/1410) Update the Design UI to expose timeframes explicitly

### Fixes

- [#1573](https://gitlab.com/meltano/meltano/issues/1573) Fix docs `shouldShowNavbar` conditional and improve query string `embed=true` parsing
- [#1579](https://gitlab.com/meltano/meltano/issues/1579) Make color contrast for CTA buttons accessible
- [#1410](https://gitlab.com/meltano/meltano/issues/1410) Fix a problem with Report that has timeframes selections

### Breaks

## 1.16.0 - (2020-01-20)

---

### New

- [#1556](https://gitlab.com/meltano/meltano/issues/1556) Add default transformations for the Facebook Ads Extractor. They are using the dbt package defined in https://gitlab.com/meltano/dbt-tap-facebook
- [#1557](https://gitlab.com/meltano/meltano/issues/1557) Add default Meltano Models for the Facebook Ads Extractor. They are defined in https://gitlab.com/meltano/model-facebook
- [#1560](https://gitlab.com/meltano/meltano/issues/1560) Make the Facebook Ads Extractor available by default on Meltano UI

### Changes

- [#1541](https://gitlab.com/meltano/meltano/issues/1541) Revert `tap-csv`'s `kind: file` to text input for `csv_files_definition` as we don't fully support `tap-csv` via the UI with single (definition json) and multiple (csv files) file uploading
- [#1477](https://gitlab.com/meltano/meltano/issues/1477) Add a `read-only` mode to Meltano to disable all modifications from the UI

### Fixes

### Breaks

## 1.15.1 - (2020-01-16)

---

### New

- [#608](https://gitlab.com/meltano/meltano/issues/608) Add the Facebook Ads Extractor to Meltano as a hidden plugin. It will be fully enabled on Meltano UI once bundled Transformations and Models are added. It uses the tap defined in https://gitlab.com/meltano/tap-facebook/
- [meltano/model-stripe#2](https://gitlab.com/meltano/model-stripe/issues/2) Add timeframes to the Stripe models
- [#1533](https://gitlab.com/meltano/meltano/issues/1533) Add documentation for the Facebook Ads Extractor

### Changes

- [#1527](https://gitlab.com/meltano/meltano/issues/1527) Update the dashboard modal header to properly differentiate between "Create" and "Edit"
- [#1456](https://gitlab.com/meltano/meltano/issues/1456) 404 Error page now has better back functionality and ability to file new issues directly from the page

### Fixes

- [#1538](https://gitlab.com/meltano/meltano/issues/1538) Fix timeframes not properly displaying on the base table
- [#1574](https://gitlab.com/meltano/meltano/issues/1574) Fix an issue with Meltano crashing after a succesful login
- [#1568](https://gitlab.com/meltano/meltano/issues/1568) Restore support for custom plugins that don't have their available settings defined in discovery.yml

## 1.15.0 - (2020-01-13)

---

### New

- [#1483](https://gitlab.com/meltano/meltano/issues/1483) Add login audit columns to track last login time
- [#1480](https://gitlab.com/meltano/meltano/issues/1480) Add tests to `meltano permissions` command for Snowflake
- [#1392](https://gitlab.com/meltano/meltano/issues/1392) Add inline docs to Extractor configurations in iteration toward improving data setup onboarding

### Changes

- [#1480](https://gitlab.com/meltano/meltano/issues/1480) Add schema revocations for roles in the `meltano permissions` command
- [#1458](https://gitlab.com/meltano/meltano/issues/1458) Remove tap-carbon-intensity-sqlite model from default installation
- [#1458](https://gitlab.com/meltano/meltano/issues/1458) Update docs to reflect new getting started path and updated screenshots
- [#1513](https://gitlab.com/meltano/meltano/issues/1513) Remove dead code related to `/model` route that we no longer link to in favor of the contextual Analyze CTAs and the `MainNav.vue`'s Analyze dropdown
- [#1542](https://gitlab.com/meltano/meltano/issues/1542) Update version, logout, and help UI partial (upper right) to have less prominence and more clearly communicate the "Sign Out" action

### Fixes

- [#1480](https://gitlab.com/meltano/meltano/issues/1480) Fix database revocations corner case for roles in the `meltano permissions` command
- [#1553](https://gitlab.com/meltano/meltano/issues/1553) Fix bug occurring when loading a report that lacks join tables
- [#1540](https://gitlab.com/meltano/meltano/issues/1540) Meltano Analyze will now leverage Pipelines instead of Loaders in the connection dropdown
- [#1540](https://gitlab.com/meltano/meltano/issues/1540) Meltano Analyze will now infer the connection to use instead of it being provided by the user

### Breaks

## 1.14.3 - (2020-01-09)

---

### Fixes

- [#1521](https://gitlab.com/meltano/meltano/issues/1521) Sanitize user-submitted string before using it in file path

## 1.14.2 - (2020-01-09)

---

### New

- [#1391](https://gitlab.com/meltano/meltano/issues/1391) Lock all settings that are controlled through environment variables
- [#1393](https://gitlab.com/meltano/meltano/issues/1393) Add contextual Analyze CTAs for each Pipeline in the Pipelines list
- [#1551](https://gitlab.com/meltano/meltano/issues/1551) Add dbt clean before compile and runs

### Changes

- [#1424](https://gitlab.com/meltano/meltano/issues/1424) Update pipeline elapsed time display to be more human friendly

### Fixes

- [#1430](https://gitlab.com/meltano/meltano/issues/1430) Fix the state not stored for pipelines when Transforms run
- [#1448](https://gitlab.com/meltano/meltano/issues/1448) Fix `AnalyzeList.vue` to display message and link when lacking contextual models

### Breaks

## 1.14.1 - (2020-01-06)

---

### Fixes

- [#1520](https://gitlab.com/meltano/meltano/issues/1520) Fix bug when updating a dashboard that could undesirably overwrite another existing dashboard

### Breaks

## 1.14.0 - (2019-12-30)

---

### New

- [#1461](https://gitlab.com/meltano/meltano/issues/1461) Display toasted notification for report adding to dashboard
- [#1419](https://gitlab.com/meltano/meltano/issues/1419) Add ability to edit and delete dashboards
- [#1411](https://gitlab.com/meltano/meltano/issues/1411) Add download log button to Job Log Modal

### Changes

- [#1311](https://gitlab.com/meltano/meltano/issues/1311) Remove unused meltano/meltano/runner docker image
- [#1502](https://gitlab.com/meltano/meltano/issues/1502) Update configuration file uploads to occur on save vs. file picker completion

### Fixes

- [#1518](https://gitlab.com/meltano/meltano/issues/1518) Fix bug that caused all text fields to show up as required in configuration modals
- [#1446](https://gitlab.com/meltano/meltano/issues/1446) Fix bug that could result in a broken report when the report URL was manually modified
- [#1411](https://gitlab.com/meltano/meltano/issues/1411) Fix bug when reading too large a job log file

## 1.13.0 - (2019-12-23)

---

### New

- [#1269](https://gitlab.com/meltano/meltano/issues/1269) Add `kind: file` so single file uploads can be used with extractors (`tap-google-analytics`'s `key_file_location` is the first user)
- [#1494](https://gitlab.com/meltano/meltano/issues/1494) Add `LIKE` options to Analyze Filter UI so users better understand what filtering patterns are available

### Changes

- [#1399](https://gitlab.com/meltano/meltano/issues/1399) Log Modal now has a prompt to explain potential factors in required time for pipelines to complete
- [#1433](https://gitlab.com/meltano/meltano/issues/1433) Remove `/orchestrate` route and thus the Airflow iframe as this is overkill for our current target users

### Fixes

- [#1434](https://gitlab.com/meltano/meltano/issues/1434) Fix Analyze CTAs to only enable if at least one related pipeline has succeeded
- [#1447](https://gitlab.com/meltano/meltano/issues/1447) Various fixes around loading and reloading reports to mitigate false positive `sqlErrorMessage` conditions
- [#1509](https://gitlab.com/meltano/meltano/issues/1509) Allow plugin profile config to be set through meltano.yml

## 1.12.2 - (2019-12-20)

---

### New

- [#1437](https://gitlab.com/meltano/meltano/issues/1437) Users can now share their dashboards with an automatically generated email

### Changes

- [#1466](https://gitlab.com/meltano/meltano/issues/1466) Filters now have clear language and indiciation that they use AND for chaining
- [#1464](https://gitlab.com/meltano/meltano/issues/1464) Remove the "only" option for transforms in Create Pipeline form

- [#1399](https://gitlab.com/meltano/meltano/issues/1399) Log Modal now has a prompt to explain potential factors in required time for pipelines to complete
- [#1431](https://gitlab.com/meltano/meltano/issues/1431) Add "pipeline will still run if modal is closed" message in the Job Log Modal

### Changes

- [#1422](https://gitlab.com/meltano/meltano/issues/1422) Update start date field to have a recommendation

### Fixes

- [#1447](https://gitlab.com/meltano/meltano/issues/1447) Various fixes around loading and reloading reports to mitigate false positive `sqlErrorMessage` conditions
- [#1443](https://gitlab.com/meltano/meltano/issues/1443) Fix tooltip clipping in modals
- [#1500](https://gitlab.com/meltano/meltano/issues/1500) Fix `meltano install` not running the migrations.

## 1.12.1 - (2019-12-18)

---

### Changes

- [#1403](https://gitlab.com/meltano/meltano/issues/1403) Remove "Orchestrate", "Model", and "Notebook" from the main navigation until each respective UI is more useful (the `/orchestrate` and `/model` routes still exist)
- [#1476](https://gitlab.com/meltano/meltano/issues/1476) Add database and warehouse revocations for roles in the `meltano permissions` command
- [#1473](https://gitlab.com/meltano/meltano/issues/1473) Update Release issue template to recent guidelines

## 1.12.0 - (2019-12-16)

---

### New

- [#1374](https://gitlab.com/meltano/meltano/issues/1374) Add role revocation for users and roles in the `meltano permissions` command
- [#1377](https://gitlab.com/meltano/meltano/issues/1377) Document cleanup steps after MeltanoData testing
- [#1438](https://gitlab.com/meltano/meltano/issues/1438) Add documentation for DNS spoofing error
- [#1436](https://gitlab.com/meltano/meltano/issues/1436) Add video walkthrough on how to setup Google Analytics so that the Meltano Extractor can be able to access the Google APIs and the Google Analytics data.

### Changes

- [#1350](https://gitlab.com/meltano/meltano/issues/1350) Switch to all lower case for Snowflake permission comparisons in the `meltano permissions` command
- [#1449](https://gitlab.com/meltano/meltano/issues/1449) Hide the Marketo Extractor form Meltano UI
- [#1397](https://gitlab.com/meltano/meltano/issues/1397) Optimize workflow for MeltanoData setup
- [#1423](https://gitlab.com/meltano/meltano/issues/1423) Update sidebar and docs to include Ansible

## 1.11.2 - (2019-12-13)

---

### Changes

- [#1435](https://gitlab.com/meltano/meltano/issues/1435) Change "Model" to "Analyze" so the Pipeline CTA is actionable and less abstract
- [#1432](https://gitlab.com/meltano/meltano/issues/1432) Changed "Close" to "Back" in Log Modal to help mitigate "Am I ending the pipeline?" concerns

### Fixes

- [#1439](https://gitlab.com/meltano/meltano/issues/1439) Fix relative elapsed time since last run time display in the Pipelines UI
- [#1441](https://gitlab.com/meltano/meltano/issues/1441) Fix auto advance to "Create Pipeline" when coming from "Load" step (previously "Transform" step, but this has been removed from the UI)
- [#1440](https://gitlab.com/meltano/meltano/issues/1440) Allow installed plugins to appear in UI even if hidden in configuration

## 1.11.1 - (2019-12-12)

---

### New

- [#1351](https://gitlab.com/meltano/meltano/issues/1351) Add "Create Meltano Account" promo for `meltano.meltanodata.com`
- [#1055](https://gitlab.com/meltano/meltano/issues/1055) Add "Disable" button to Tracking Acknowledgment toast so user's can opt-out from the UI
- [#1408](https://gitlab.com/meltano/meltano/issues/1408) Add "Last Run" context to each pipeline
- [#1408](https://gitlab.com/meltano/meltano/issues/1408) Add "Started At", "Ended At", and "Elapsed" to Job Log modal
- [#1390](https://gitlab.com/meltano/meltano/issues/1390) Display of extractors and loaders can now be configured through the `hidden` property in `discovery.yml`

### Changes

- [#1398](https://gitlab.com/meltano/meltano/issues/1398) Update default Transform from "Skip" to "Run"
- [#1406](https://gitlab.com/meltano/meltano/issues/1406) Update Analyze Query section CSS for improved UX (visually improved organization and scanability)
- [#1417](https://gitlab.com/meltano/meltano/issues/1417) Update SCSS variable usage in components for SSOT styling
- [#1408](https://gitlab.com/meltano/meltano/issues/1408) Updated date and time displays to be human-friendly (`moment.js`)
- [#1268](https://gitlab.com/meltano/meltano/issues/1268) Remove Transform step from UI (Create Schedule still allows choosing "Skip" or "Only" but will intelligently default to "Skip" or "Run")

## 1.11.0 - (2019-12-09)

---

### New

- [#1361](https://gitlab.com/meltano/meltano/issues/1361) Add `kind: hidden` to `discovery.yml` so certain connector settings can validate with a default `value` but remain hidden from the user for improved UX

### Changes

- [#1389](https://gitlab.com/meltano/meltano/issues/1389) Temporary Profiles feature removal (conditionally removed if 2+ profiles not already created so existing users can continue using multiple profiles if created)
- [#1373](https://gitlab.com/meltano/meltano/issues/1373) Update MeltanoData deletion process with 1Password

### Fixes

- [#1401](https://gitlab.com/meltano/meltano/issues/1401) Fix double instance of self hosted CTA on desktop sites

## 1.10.2 - (2019-12-06)

---

### Changes

- [#1371](https://gitlab.com/meltano/meltano/issues/1371) Provide more specific instructions for Google Analytics configuration
- [#1381](https://gitlab.com/meltano/meltano/issues/1381) Update the default directory for client_secrets.json for the Google Analytics Extractor to be located under the extract/ directory and not the project's root.
- [#1345](https://gitlab.com/meltano/meltano/issues/1345) Update the documentation for the [Salesforce Extractor](https://www.meltano.com/plugins/extractors/salesforce.html) to contain additional information on Security Tokens
- [#1383](https://gitlab.com/meltano/meltano/issues/1383) Add CTA for hosted solution signup to navigation

### Fixes

- [#1379](https://gitlab.com/meltano/meltano/issues/1379) Fix an issue with Airflow scheduling too many jobs.
- [#1386](https://gitlab.com/meltano/meltano/issues/1386) Fix connector modal clipping issue where small browser heights prevented accessing the "Save" area

### Breaks

## 1.10.1 - (2019-12-05)

---

### Changes

- [#1373](https://gitlab.com/meltano/meltano/issues/1373) Update MeltanoData deletion process with 1Password
- [#1373](https://gitlab.com/meltano/meltano/issues/1373) Update Analyze dropdown as scrollable to better display model CTAs (scrollable dropdown vs. scrolling entire page)

### Fixes

- [#1373](https://gitlab.com/meltano/meltano/issues/1373) Fix formatting on custom containers in MeltanoData guide

## 1.10.0 - (2019-12-04)

---

### New

- [#1343](https://gitlab.com/meltano/meltano/issues/1343) Add current Meltano version to main navigation

### Changes

- [#1358](https://gitlab.com/meltano/meltano/issues/1358) Update MeltanoData guide with maintenance and debugging instructions
- [#1337](https://gitlab.com/meltano/meltano/issues/1337) Add CTA to installations for free hosted dashboards
- [#1365](https://gitlab.com/meltano/meltano/issues/1365) Add process for deleting meltanodata instances
- [#1340](https://gitlab.com/meltano/meltano/issues/1340) Update connector settings UI to communicate the required status of each setting
- [#1357](https://gitlab.com/meltano/meltano/issues/1357) Update LogModal Analyze CTAs so Analyze can preselect the correct loader for a given analysis

### Fixes

- [#1364](https://gitlab.com/meltano/meltano/issues/1364) Fix instructions to SSH into MeltanoData.com instance

## 1.9.1 - (2019-12-04)

---

### Fixes

- [#1355](https://gitlab.com/meltano/meltano/issues/1355) Upgrade version of `discovery.yml` so that not upgraded Meltano instances with a pre v1.9.0 Meltano version do not break.

## 1.9.0 - (2019-12-03)

---

### New

- [marketing#103](https://gitlab.com/meltano/meltano-marketing/issues/103) Add Google Site Verification token to site
- [#1346](https://gitlab.com/meltano/meltano/issues/1346) Add new tutorial for using FileZilla with a Meltano project
- [#1292](https://gitlab.com/meltano/meltano/issues/1292) Add guide for setting up Meltano projects on meltanodata.com

### Changes

- [#1341](https://gitlab.com/meltano/meltano/issues/1341) Various `discovery.yml` and connector configuration UI updates to improve UX.
- [#1341](https://gitlab.com/meltano/meltano/issues/1341) Updated documentation to communicate the various optional settings of a connector

### Fixes

- [#1334](https://gitlab.com/meltano/meltano/issues/1334) Fix automatic population of airflow.cfg after installation
- [#1344](https://gitlab.com/meltano/meltano/issues/1344) Fix an ELT automatic discovery error when running Meltano on Python3.6

## 1.8.0 - (2019-12-02)

---

### New

- [#764](https://gitlab.com/meltano/meltano/issues/764) Add plugin profiles to enable multiple configurations for extractors
- [#1081](https://gitlab.com/meltano/meltano/issues/1081) Add ability to delete data pipelines
- [#1217](https://gitlab.com/meltano/meltano/issues/1217) Add "Test Connection" button to validate connection settings prior to ELT runs
- [#1236](https://gitlab.com/meltano/meltano/issues/1236) Add contextual Analyze CTAs in the Job Log UI
- [#1271](https://gitlab.com/meltano/meltano/issues/1271) Add labels in discovery.yml for easy brand definition

### Changes

- [#1323](https://gitlab.com/meltano/meltano/issues/1323) Add CTA to send users to Typeform to provide info for setting up a hosted dashboard

- [#1323](https://gitlab.com/meltano/meltano/issues/1323) Add CTA to send users to Typeform to provide info for setting up a hosted dashboard
- [#1271](https://gitlab.com/meltano/meltano/issues/1271) Improve messaging on tap and target settings modals
- [#1226](https://gitlab.com/meltano/meltano/issues/1226) Update Pipelines main navigation link to show all data pipeline schedules if that step has been reached
- [#1323](https://gitlab.com/meltano/meltano/issues/1323) Add CTA to send users to Typeform to provide info for setting up a hosted dashboard
- [#1271](https://gitlab.com/meltano/meltano/issues/1271) Improve messaging on tap and target settings modals
- [#1246](https://gitlab.com/meltano/meltano/issues/1246) Update the [Salesforce API + Postgres](https://www.meltano.com/tutorials/salesforce-and-postgres.html) Tutorial to use Meltano UI for setting up the Extractor and Loader, running the ELT pipeline and analyzing the results.

- [#1225](https://gitlab.com/meltano/meltano/issues/1225) Update dbt docs link to be conditional so the user doesn't experience 404s

## 1.7.2 - (2019-11-26)

---

### Fixes

- [#1318](https://gitlab.com/meltano/meltano/merge_requests/1318/) Pin dbt version to `v0.14.4` to address Meltano Transformation failing when using dbt `v0.15.0`

## 1.7.1 - (2019-11-25)

---

### Fixes

- [#1184](https://gitlab.com/meltano/meltano/merge_requests/1184/) Fix `contextualModels` implementation for contextual CTAs in Job Log modal

## 1.7.0 - (2019-11-25)

---

### New

- [#1236](https://gitlab.com/meltano/meltano/issues/1236) Add contextual Analyze CTAs in the Job Log UI

### Fixes

- [#1298](https://gitlab.com/meltano/meltano/issues/1298) Let default entity selection be configured in discovery.yml under `select`
- [#1298](https://gitlab.com/meltano/meltano/issues/1298) Define default entity selection for tap-salesforce
- [#1304](https://gitlab.com/meltano/meltano/issues/1304) Fix Meltano subprocess fetching large catalogs (e.g. for Salesforce) getting stuck do to the subprocess' stderr buffer filling and the process getting deadlocked.

## 1.6.0 - (2019-11-18)

---

### New

- [#1235](https://gitlab.com/meltano/meltano/issues/1235) Add help link button in the app
- [#1285](https://gitlab.com/meltano/meltano/issues/1285) Add link to YouTube guidelines for release instructions
- [#1277](https://gitlab.com/meltano/meltano/issues/1277) Move sections that don't apply to outside contributors from Contributing and Roadmap docs to Handbook: Release Process, Release Schedule, Demo Day, Speedruns, DigitalOcean Marketplace

### Changes

- [#1257](https://gitlab.com/meltano/meltano/issues/1257) Prevent modified logo file upon each build
- [#1289](https://gitlab.com/meltano/meltano/issues/1289) Dismiss all modals when using the escape key
- [#1282](https://gitlab.com/meltano/meltano/issues/1282) Remove Entity Selection from the UI (still available in CLI) and default to "All" entities for a given data source
- [#1303](https://gitlab.com/meltano/meltano/issues/1303) Update the configuration options for the Salesforce Extractor to only include relevant properties. Remove properties like the client_id that were not used for username/password authentication.
- [#1308](https://gitlab.com/meltano/meltano/issues/1308) Update the configuration options for the Marketo Extractor to use a Start Date instead of a Start Time.

### Fixes

- [#1297](https://gitlab.com/meltano/meltano/issues/1297) Get actual latest ELT job log by sorting matches by creation time with nanosecond resolution
- [#1297](https://gitlab.com/meltano/meltano/issues/1297) Fix pipeline failure caused by jobs that require true concurrency being executed on CI runners that don't

## 1.5.0 - (2019-11-11)

---

### New

- [#1222](https://gitlab.com/meltano/meltano/issues/1222) Include static application security testing (SAST) in the pipeline
- [#1164](https://gitlab.com/meltano/meltano/issues/1164) Add "transform limitations" message to Transform UI
- [#1272](https://gitlab.com/meltano/meltano/issues/1272) Add Vuepress plugin to generate a sitemap on website build
- [meltano-marketing#89](https://gitlab.com/meltano/meltano-marketing/issues/89) Adds basic title and meta descriptions to all public-facing website & documentation pages.

### Changes

- [#1239](https://gitlab.com/meltano/meltano/issues/1239) Update header buttons layout on small viewports
- [#1019](https://gitlab.com/meltano/meltano/issues/1019) Automatically update package.json file versions
- [#1253](https://gitlab.com/meltano/meltano/issues/1253) Do not allow `meltano` command invocation without any argument
- [#1192](https://gitlab.com/meltano/meltano/issues/1192) Improve helper notes associated with each Extract, Load, and Transform step to better communicate the purpose of each
- [#1201](https://gitlab.com/meltano/meltano/issues/1201) Improved "Auto Advance" messaging regarding Entity Selection. We also doubled the default toast time to improve likelihood of reading feedback.
- [#1191](https://gitlab.com/meltano/meltano/issues/1191) update Google Analytics extractor documentation to explain how to set up the Google Analytics API, and remove duplicate instructions from the [Google Analytics API + Postgres tutorial](http://meltano.com/tutorials/google-analytics-with-postgres.html#prerequisites)
- [#1199](https://gitlab.com/meltano/meltano/issues/1199) Add example and sample CSV files to the CSV extractor documentation
- [#1247](https://gitlab.com/meltano/meltano/issues/1247) Update the [Loading CSV Files to a Postgres Database](https://www.meltano.com/tutorials/csv-with-postgres.html) Tutorial to use Meltano UI for setting up the Extractor and Loader, running the ELT pipeline and analyzing the results. Also provide all the files used in the tutorial (transformations, models, etc) as downloadable files.
- [#1279] Revise ["Roadmap" section](https://meltano.com/docs/roadmap.html) of the docs with clarified persona, mission, vision, and re-order content
- [#1134](https://gitlab.com/meltano/meltano/issues/1134) Update the [GitLab API + Postgres](https://www.meltano.com/tutorials/gitlab-and-postgres.html). Include video walk-through and update the end to end flow to only use Meltano UI.
- [#95](https://gitlab.com/meltano/meltano-marketing/issues/95) Update the DigitalOcean CTA to go to the public directory page for the Meltano droplet
- [#1270](https://gitlab.com/meltano/meltano/issues/1270) Main navigation "Pipeline" to "Pipelines" to reinforce multiple vs. singular (conflicts a bit with the verb approach of the other navigation items but we think it's worth it for now)
- [#1240](https://gitlab.com/meltano/meltano/issues/1240) Provide clarity around how Airflow can be used directly in documentation and UI
- [#1263](https://gitlab.com/meltano/meltano/issues/1263) Document lack of Windows support and suggest WSL, Docker

### Fixes

- [#1259](https://gitlab.com/meltano/meltano/issues/1259) Fix `meltano elt` not properly logging errors happening in the ELT process
- [#1183](https://gitlab.com/meltano/meltano/issues/1183) Fix a race condition causing the `meltano.yml` to be empty in some occurence
- [#1258](https://gitlab.com/meltano/meltano/issues/1258) Fix format of custom extractor's capabilities in meltano.yml
- [#1215](https://gitlab.com/meltano/meltano/issues/1215) Fix intercom documentation footer overlap issue.
- [#1215](https://gitlab.com/meltano/meltano/issues/1215) Fix YouTube iframes to be responsive (resolves unwanted side-effect of horizontal scrollbar at mobile/tablet media queries)

## 1.4.0 - (2019-11-04)

---

### New

- [#1208](https://gitlab.com/meltano/meltano/issues/1208) Add description to `Plugin` definition and updated `discovery.yml` and UI to consume it
- [#1195](https://gitlab.com/meltano/meltano/issues/1195) Add temporary message in configuration communicating their global nature until "Profiles" are implemented
- [#1245](https://gitlab.com/meltano/meltano/issues/1245) Add detailed information on the documentation about events tracked by Meltano when Anonymous Usage Data tracking is enabled.
- [#1228](https://gitlab.com/meltano/meltano/issues/1228) Add preselections of the first column and aggregate of base table to initialize Analyze with data by default.

### Changes

- [#1244](https://gitlab.com/meltano/meltano/issues/1244) Add instructions on how to deactivate a virtual environment
- [#1082](https://gitlab.com/meltano/meltano/issues/1082) Meltano will now enable automatically DAGs created in Airflow
- [#1231](https://gitlab.com/meltano/meltano/issues/1231) Update CLI output during project initialization
- [#1126](https://gitlab.com/meltano/meltano/issues/1126) Minor UI updates to improve clarity around Schedule step and Manual vs Orchestrated runs
- [#1210](https://gitlab.com/meltano/meltano/issues/1210) Improved SQLite loader configuration context (name and description)
- [#1185](https://gitlab.com/meltano/meltano/issues/1185) Remove majority of unimplemented placeholder UI buttons
- [#1166](https://gitlab.com/meltano/meltano/issues/1166) Clarify in documentation that plugin configuration is stored in the `.meltano` directory, which is in `.gitignore`.
- [#1200](https://gitlab.com/meltano/meltano/issues/1200) Link to new Getting Help documentation section instead of issue tracker where appropriate

- [#1227](https://gitlab.com/meltano/meltano/issues/1227) Update Notebook `MainNav` link to jump to our Jupyter Notebook docs

### Fixes

- [#1075](https://gitlab.com/meltano/meltano/issues/1075) Fix a bug that caused `target-csv` to fail.
- [#1233](https://gitlab.com/meltano/meltano/issues/1233) Fix the Design page failing to load a Design that has timeframes on the base table
- [#1187](https://gitlab.com/meltano/meltano/issues/1187) Updated configuration to support `readonly` kind to prevent unwanted editing
- [#1187](https://gitlab.com/meltano/meltano/issues/1187) Updated configuration to setting resets to prevent unwanted editing
- [#1187](https://gitlab.com/meltano/meltano/issues/1187) Updated configuration to conditionally reset certain settings to prevent unwanted editing
- [#1187](https://gitlab.com/meltano/meltano/issues/1187) Updated configuration to prevent unwanted editing until we handle this properly with role-based access control
- [#1187](https://gitlab.com/meltano/meltano/issues/1187) Updated certain connector configuration settings with a `readonly` flag to prevent unwanted editing in the UI. This is temporary and will be removed when we handle this properly with role-based access control.
- [#1198](https://gitlab.com/meltano/meltano/issues/1198) Fix "More Info." link in configuration to properly open a new tab via `target="_blank"`

- [#1229](https://gitlab.com/meltano/meltano/issues/1229) Improve extractor schema autodiscovery error messages and don't attempt autodiscovery when it is known to not be supported, like in the case of tap-gitlab
- [#1207](https://gitlab.com/meltano/meltano/issues/1207) Updated all screenshots in Getting Started Guide to reflect the most current UI

## 1.3.0 - (2019-10-28)

---

### New

- [#991](https://gitlab.com/meltano/meltano/issues/991) Add e2e tests for simple sqlite-carbon workflow
- [#1103](https://gitlab.com/meltano/meltano/issues/1103) Add Intercom to Meltano.com to interact with our users in real-time
- [#1130](https://gitlab.com/meltano/meltano/issues/1130) Add Tutorial for extracting data from Google Analytics and loading the extracted data to Postgres
- [#1168](https://gitlab.com/meltano/meltano/issues/1168) Speedrun video added to home page and new release issue template
- [#1182](https://gitlab.com/meltano/meltano/issues/1182) Add `null`able date inputs so optional dates aren't incorrectly required in validation
- [#1169](https://gitlab.com/meltano/meltano/issues/1169) Meltano now generates the dbt documentation automatically

### Changes

- [!1061](https://gitlab.com/meltano/meltano/merge_requests/1061) Update the Getting Started Guide and the Meltano.com documentation with the new UI and information about job logging and how to find the most recent run log of a pipeline.
- [#1213](https://gitlab.com/meltano/meltano/issues/1213) Add VuePress use and benefits to documentation
- [#922](https://gitlab.com/meltano/meltano/issues/922) Document the importance of transformations and how to get started
- [#1167](https://gitlab.com/meltano/meltano/issues/1167) Iterate on docs to improve readability and content updates

### Fixes

- [#1173](https://gitlab.com/meltano/meltano/issues/1173) Fix `sortBy` drag-and-drop bug in Analyze by properly using `tryAutoRun` vs. `runQuery`
- [#1079](https://gitlab.com/meltano/meltano/issues/1079) `meltano elt` will now run in isolation under `.meltano/run/elt`
- [#1204](https://gitlab.com/meltano/meltano/issues/1204) move project creation steps out of the local installation section of the docs and into the Getting Started Guide
- [#782](https://gitlab.com/meltano/meltano/issues/782) Update timeframe label and fix timeframe attributes to properly display in the Result Table

## 1.2.1 - (2019-10-22)

---

### New

- [#1123](https://gitlab.com/meltano/meltano/issues/1123) Add first-class "Submit Issue" CTA to help expedite resolution when a running job fails. Also updated the "Log" CTA in the Pipelines UI to reflect a failed state.

### Fixes

- [#1172](https://gitlab.com/meltano/meltano/issues/1172) Fix analytics issue related to app version

## 1.2.0 - (2019-10-21)

---

### New

- [#1121](https://gitlab.com/meltano/meltano/issues/1121) Add ability to configure listen address of Meltano and Airflow
- [#1022](https://gitlab.com/meltano/meltano/issues/1022) Add "Autorun Query" toggle and persist the user's choice across sessions
- [#1060](https://gitlab.com/meltano/meltano/issues/1060) Auto advance to Job Log from Pipeline Schedule creation
- [#1111](https://gitlab.com/meltano/meltano/issues/1111) Auto advance to Loader installation step when an extractor lacks entity selection

### Changes

- [#1013](https://gitlab.com/meltano/meltano/issues/1013) Toast initialization and analytics initialization cleanup

### Fixes

- [#1050](https://gitlab.com/meltano/meltano/issues/1050) Fix a bug where the Job log would be created before the `transform` are run.
- [#1122](https://gitlab.com/meltano/meltano/issues/1122) `meltano elt` will now properly run when using `target-snowflake`.
- [#1159](https://gitlab.com/meltano/meltano/issues/1159) Minor UI fixes (proper `MainNav` Model icon active color during Analyze route match & "Run" auto query related cleanup) and `...NameFromRoute` refactor renaming cleanup

## 1.1.0 - (2019-10-16)

---

### New

- [#1106](https://gitlab.com/meltano/meltano/issues/1106) Add description metadata to the GitLab extractor's Ultimate License configuration setting
- [#1057](https://gitlab.com/meltano/meltano/issues/1057) Auto advance to Entity Selection when an extractor lacks configuration settings
- [#51](https://gitlab.com/meltano/meltano-marketing/issues/51) Update Google Analytics to track `appVersion`, custom `projectId`, and to properly use the default `clientId`. The CLI also now uses `client_id` to differentiate between a CLI client id (not versioned) and the project id (versioned).
- [#1012](https://gitlab.com/meltano/meltano/issues/1012) Add intelligent autofocus for improved UX in both Extractor and Loader configuration
- [#758](https://gitlab.com/meltano/meltano/issues/758) Update 'meltano permissions' to add --full-refresh command to revoke all privileges prior to granting
- [#1113](https://gitlab.com/meltano/meltano/issues/1113) Update 'meltano permissions' to have the ability to find all schemas matching a partial name such as `snowplow_*`
- [#1114](https://gitlab.com/meltano/meltano/issues/1114) Update 'meltano permissions' to include the OPERATE privilege for Snowflake warehouse

### Changes

- Compress meltano-logo.png
- [#1080](https://gitlab.com/meltano/meltano/issues/1080) Temporarily disable Intercom until userId strategy is determined
- [#1058](https://gitlab.com/meltano/meltano/issues/1058) Updated the selected state of grouped buttons to fill vs. stroke. Updated the docs to reflect the reasoning to ensure consistency in Meltano's UI visual language
- [#1068](https://gitlab.com/meltano/meltano/issues/1068) Replace dogfooding term in docs to speedrun
- [#1101](https://gitlab.com/meltano/meltano/issues/1101) Add new tour video to home page
- [#1101](https://gitlab.com/meltano/meltano/issues/1101) Update design to improve readability and contrast
- [#1115](https://gitlab.com/meltano/meltano/issues/1115) Update 'meltano permissions' to not require an identially named role for a given user

### Fixes

- [#1120](https://gitlab.com/meltano/meltano/issues/1120) Fix a concurrency bug causing `meltano select` to crash.
- [#1086](https://gitlab.com/meltano/meltano/issues/1086) Fix a concurrency issue when the `meltano.yml` file was updated.
- [#1112](https://gitlab.com/meltano/meltano/issues/1112) Fix the "Run" button to improve UX by properly reflecting the running state for auto-running queries
- [#1023](https://gitlab.com/meltano/meltano/issues/1023) Fix last vuex mutation warning with editable `localConfiguration` clone approach

### Breaks

## 1.0.1 - (2019-10-07)

---

### Fixes

- Patch technicality due to PyPi limitation (v1 already existed from a publish mistake seven+ months ago) with needed changelog New/Changes/Fixes section headers

## 1.0.0 - (2019-10-07)

---

### New

- [#1020](https://gitlab.com/meltano/meltano/issues/1020) Update Command Line Tools documentation to reflect a standard format with opportunities for improvement in the future
- [#524](https://gitlab.com/meltano/meltano/issues/524) There is a new Plugins section on the site to contain all ecosystem related libraries (i.e., extractors, loaders, etc.)

### Changes

- [#1087](https://gitlab.com/meltano/meltano/issues/1087) Fix `meltano select` not seeding the database when run as the first command.
- [#1090](https://gitlab.com/meltano/meltano/issues/1090) Update the namespace for all plugins. Also the default schema used will go back to including the `tap_` prefix to avoid conflicts with existing schemas (e.g. a local `gitlab` or `salesforce` schema). This also fixes `tap-csv` and `tap-google-analytics` not properly working after the latest Meltano release.
- [#1047](https://gitlab.com/meltano/meltano-marketing/issues/1047) Fix a bug where some configuration values were not redacted

### Fixes

### Breaks

- [#1085](https://gitlab.com/meltano/meltano/issues/1085) Fix Analyze model dropdown to properly reflect installed `models`
- [#1089](https://gitlab.com/meltano/meltano/issues/1089) Properly re-initialize the Analyze page after a new analysis is selected during an existing analysis (this issue surfaced due to the recent Analyze dropdown CTAs addition which enables an analysis change during an existing one)
- [#1092](https://gitlab.com/meltano/meltano/issues/1092) Fix async condition so the design store's `defaultState` is properly applied before loading a new design via `initializeDesign`

## 0.44.1 - (2019-10-03)

---

### New

- [#51](https://gitlab.com/meltano/meltano-marketing/issues/51) Add Google Analytics tracking acknowledgment in the UI
- [#926](https://gitlab.com/meltano/meltano/issues/926) Add step-by-step intructions for using the DigitalOcean one-click installer
- [#1076](https://gitlab.com/meltano/meltano/issues/1076) Enable Log button in pipelines UI after route change or hard refresh if a matching log exists
- [#1067](https://gitlab.com/meltano/meltano/issues/1067) Add Model landing page and update Analyze main navigation to a dropdown displaying the various analysis CTAs associated with each model
- [#1080](https://gitlab.com/meltano/meltano/issues/1080) Add live chat support on Meltano.com website using Intercom.io

### Changes

- [#1069](https://gitlab.com/meltano/meltano/issues/1069) Meltano will now use the schedule's name to run incremental jobs
- [#926](https://gitlab.com/meltano/meltano/issues/926) Move manual DigitalOcean Droplet configuration instructions to advanced tutorials
- Collapse Installation docs into a single section

### Fixes

- [#1071](https://gitlab.com/meltano/meltano/issues/1071) Fix `rehydratePollers` so the UI reflects running jobs after a hard refresh or route change (this surfaced from the recent [!963](https://gitlab.com/meltano/meltano/merge_requests/963) change)
- [#1075](https://gitlab.com/meltano/meltano/issues/1075) Fix an issue where `meltano elt` would fail when a previous job was found

## 0.44.0 - (2019-09-30)

---

### New

- [#950](https://gitlab.com/meltano/meltano/issues/950) Removed the Analyze connection configuration: Meltano will now infer connections out of each loader configuration.
- [#1002](https://gitlab.com/meltano/meltano/issues/1002) Analyze UI now displays the Topic's (analysis model's) description text if applicable
- [#1032](https://gitlab.com/meltano/meltano/issues/1032) Add 'Model' and 'Notebook' to main navigation to communicate that Meltano plans to empower users with modeling and notebooking functionality
- [#949](https://gitlab.com/meltano/meltano/issues/949) Add "Log" button and dedicated sub-UI for tracking an ELT run's status more granularly

- [#932](https://gitlab.com/meltano/meltano/issues/932) Meltano can now be upgraded from the UI directly.

### Changes

- [#1045](https://gitlab.com/meltano/meltano/issues/1045) Make it clear that 'meltano add' is not hanging while installing plugins
- [#1000](https://gitlab.com/meltano/meltano/issues/1000) Update Getting Started guide with updated screenshots and content
- [#854](https://gitlab.com/meltano/meltano/issues/854) Charts now use pretty labels rather than the ID
- [#1011](https://gitlab.com/meltano/meltano/issues/1011) Removed "Catch-up Date" in favor of default "Start Date" of extractor
- [#578](https://gitlab.com/meltano/meltano/issues/578) Remove support for `tap-zuora`.
- [#1002](https://gitlab.com/meltano/meltano/issues/1002) Update `discovery.yml` with explicit `kind: password` metadata (we infer and set input types of `password` as a safeguard, but the explicit setting is preferred)
- [#1049](https://gitlab.com/meltano/meltano/issues/1049) Change default `target-sqlite` database name to `warehouse` to not conflict with system database
- [#949](https://gitlab.com/meltano/meltano/issues/949) Update the way Meltano handles logs for ELT runs: Every elt run is logged in `.meltano/run/logs/{job_id}/elt_{timestamp}.log`. That allows Meltano to keep logs for multiple, or even concurrent, elt runs with the same `job_id`.
- [#949](https://gitlab.com/meltano/meltano/issues/949) Update "Create Pipeline" redirect logic based on the previous route being 'transforms' (this is a UX win setting up the user with the sub-UI for the next logical step vs. requiring a manual "Create" click)
- [#1051](https://gitlab.com/meltano/meltano/issues/1051) Automatically set SQLALCHEMY_DATABASE_URI config to system database URI

### Fixes

- [#1004](https://gitlab.com/meltano/meltano/issues/1004) Fix error when deselecting last attribute in Analyze
- [#1048](https://gitlab.com/meltano/meltano/issues/1048) Fix various actions that should have been mutations and did minor code convention cleanup
- [#1063](https://gitlab.com/meltano/meltano/issues/1063) Fix the "Explore" button link in Dashboards to properly account for the `namespace`

### Breaks

- [#1051](https://gitlab.com/meltano/meltano/issues/1051) Remove MELTANO_BACKEND e.a. in favor of --uri CLI option and MELTANO_DATABASE_URI env var
- [#1052](https://gitlab.com/meltano/meltano/issues/1052) Move system database into `.meltano` directory to indicate it is owned by the app and not supposed to be messed with directly by users

## 0.43.0 - (2019-09-23)

---

### New

- [#1014](https://gitlab.com/meltano/meltano/issues/1014) Meltano now logs all output from each `meltano elt` run in a log file that uses the unique job*id of the run. It can be found in `.meltano/run/logs/elt*{job_id}.log`.
- [#1014](https://gitlab.com/meltano/meltano/issues/1014) Meltano now logs all output from each `meltano elt` run in a log file that uses the unique job*id of the run. It can be found in `.meltano/run/logs/elt*{job_id}.log`.
- [#1014](https://gitlab.com/meltano/meltano/issues/1014) Meltano now logs all output from each `meltano elt` run in a log file that uses the unique `job_id` of the run. It can be found in `.meltano/run/logs/elt*{job_id}.log`.
- [#955](https://gitlab.com/meltano/meltano/issues/955) Establish baseline for demo day and how they should be run

### Changes

- [#891](https://gitlab.com/meltano/meltano/issues/891) Contributors can run webapp from root directory

### Fixes

- [#1005](https://gitlab.com/meltano/meltano/issues/1005) Fix installed plugins endpoints listing identically named plugins of different types under wrong type

## 0.42.1 - (2019-09-19)

---

### Changes

- [#987](https://gitlab.com/meltano/meltano/issues/987) Update routing to match labels (verbs vs. nouns) in effort to subtly reinforce action taking vs. solely "thing" management
- [#960](https://gitlab.com/meltano/meltano/issues/960) Improve UX by instantly displaying extractor and loader configuration UIs based on "Install" or "Configure" interaction as opposed to the prior delay (side effect of async `addPlugin`)
- [#996](https://gitlab.com/meltano/meltano/issues/996) Update conditional UI analytics stats tracking at runtime vs. build-time by sourcing state from the same backend `send_anonymous_usage_stats` flag

### Fixes

- [#992](https://gitlab.com/meltano/meltano/issues/992) Fix missing GA scripts
- [#989](https://gitlab.com/meltano/meltano/issues/989) Fix UI/UX documentation regarding recent removal of `view-header`
- [#994](https://gitlab.com/meltano/meltano/issues/994) Fix stale Pipelines Count in main navigation Pipeline badge
- [#999](https://gitlab.com/meltano/meltano/issues/999) Update yarn dependencies to resolve peer dependency warning
- [#1008](https://gitlab.com/meltano/meltano/issues/1008) Fix error on "Create Pipeline Schedule" modal when no plugins have been installed
- [#1015](https://gitlab.com/meltano/meltano/issues/1008) Support SQLite database name with and without '.db' extension
- [#1007](https://gitlab.com/meltano/meltano/issues/1007) Fix pipeline with failed job not being regarded as having completed
- [#998](https://gitlab.com/meltano/meltano/issues/998) Update Analyze UI with conditional loading indicator to prevent query generation prior to connection dialects being loaded (this solution is still useful for when inference supercedes our current manual dialect selection solution)
- [#1009](https://gitlab.com/meltano/meltano/issues/1009) Fix default ConnectorSettings validation to account for `false` (unchecked) checkbox values

### Breaks

## 0.42.0 - (2019-09-16)

---

### New

- [#976](https://gitlab.com/meltano/meltano/issues/976) Route changes will update page title in the web app

### Changes

- [Marketing #48](https://gitlab.com/meltano/meltano-marketing/issues/48) Update newsletter subscription links to redirect to our new newsletter [hosted by Substack](https://meltano.substack.com)

### Fixes

- [#965](https://gitlab.com/meltano/meltano/issues/965) Fix a regression that prevented the Meltano UI to reach the Meltano API when using an external hostname.
- [#986](https://gitlab.com/meltano/meltano/issues/986) Fix an issue where the Orchestration page would not show Airflow even when it was installed.
- [#969](https://gitlab.com/meltano/meltano/issues/969) Fix an issue where the Meltano Analyze connection would not respect the `port` configuration.
- [#964](https://gitlab.com/meltano/meltano/issues/964) Fix copy button overlap issue with top navigation
- [#970](https://gitlab.com/meltano/meltano/issues/970) Fix Meltano's m5o parser and compiler to properly namespace and isolate the definitions of different custom and packaged Topics.

## 0.41.0 - (2019-09-09)

---

### New

- [#980](https://gitlab.com/meltano/meltano/issues/980) Add Cypress for e2e testing pipeline
- [#579](https://gitlab.com/meltano/meltano/issues/579) Add `meltano schedule list` to show a project's schedules
- [#942](https://gitlab.com/meltano/meltano/issues/942) Add progress bars on various routes to improve UX feedback
- [#779](https://gitlab.com/meltano/meltano/issues/779) Add various UI polish details regarding iconography use, preloading feedback, breadcrumbs, container styling, navigation, and sub-navigation

### Changes

- [#906](https://gitlab.com/meltano/meltano/issues/906) `meltano ui` will now run in `production` per default

- [#942](https://gitlab.com/meltano/meltano/issues/942) Update Analyze Connections UI to match configuration-as-modal pattern for UX consistency regarding configuration
- [#779](https://gitlab.com/meltano/meltano/issues/779) Update all "This feature is queued..." temporary UI buttons to link to the Meltano repo issues page with a contextual search term

## 0.40.0 - (2019-09-04)

---

### New

- [#927](https://gitlab.com/meltano/meltano/issues/927) Document how to manually set up a Meltano Droplet on DigitalOcean

- [#916](https://gitlab.com/meltano/meltano/issues/916) Add Transform step as first-class and adjacent step to Extract and Load
- [#916](https://gitlab.com/meltano/meltano/issues/916) Improve Create Pipeline Schedule default selection UX by leveraging "ELT recents" concept
- [#936](https://gitlab.com/meltano/meltano/issues/936) Add "Refresh Airflow" button in Orchestrate to bypass route change or full-page refresh when iframe doesn't initially inflate as expected (this will likely be automated once the root cause is determined)
- [#899](https://gitlab.com/meltano/meltano/issues/899) Add deep linking improvements to reports and dashboards to better facilitate sharing
- [#899](https://gitlab.com/meltano/meltano/issues/899) Add "Edit" and "Explore" buttons to each report instance displayed in a dashboard to enable editing said report and exploring a fresh and unselected analysis of the same model and design
- [!546](https://gitlab.com/meltano/meltano/merge_requests/546) Add new Advanced Tutorial on how to Load CSV files to Postgres

### Changes

- [#909](https://gitlab.com/meltano/meltano/issues/909) Default names will be generated for Reports and Dashboards
- [#892](https://gitlab.com/meltano/meltano/issues/892) Improve experience for parsing Snowflake URL for ID by showing processing step
- [#935](https://gitlab.com/meltano/meltano/issues/935) Update Entity Selection to be nested in the Extract step so each ELT step is consecutive
- [#886](https://gitlab.com/meltano/meltano/issues/886) Add validation for grouping settings as the next iteration of improved form validation for generated connector settings

### Fixes

- [#931](https://gitlab.com/meltano/meltano/issues/931) Fix Analyze Connections identifier mismatch resulting from recent linting refactor
- [#919](https://gitlab.com/meltano/meltano/issues/919) Fix Airflow iframe automatic UI refresh
- [#937](https://gitlab.com/meltano/meltano/issues/937) Fix Chart.vue prop type error

## 0.39.0 - (2019-08-26)

---

### New

- [#838](https://gitlab.com/meltano/meltano/issues/838) Add indicator for speed run plugins
- [#870](https://gitlab.com/meltano/meltano/issues/870) Add global footer component in docs
- [#871](https://gitlab.com/meltano/meltano/issues/871) Add contributing link in footer of docs
- [#908](https://gitlab.com/meltano/meltano/issues/908) Add auto installation for Airflow Orchestrator for improved UX
- [#912](https://gitlab.com/meltano/meltano/issues/912) Auto run the ELT of a saved Pipeline Schedule by default
- [#907](https://gitlab.com/meltano/meltano/issues/907) Add auto select of "All" for Entities Selection step and removed the performance warning (a future iteration will address the "Recommended" implementation and the display of a resulting performance warning when "All" is selected and "Recommended" ignored)
- [#799](https://gitlab.com/meltano/meltano/issues/799) Standardized code conventions on the frontend and updated related documentation (issues related to further linting enforcement will soon follow)

### Changes

- [#838](https://gitlab.com/meltano/meltano/issues/838) Speed run plugins prioritized to top of the list
- [#896](https://gitlab.com/meltano/meltano/issues/896) Add documentation for how to do patch releases
- [#910](https://gitlab.com/meltano/meltano/issues/910) Update linting rules to enforce better standards for the frontend code base
- [#885](https://gitlab.com/meltano/meltano/issues/885) Add docs for all extractors and loaders
- [#885](https://gitlab.com/meltano/meltano/issues/885) All plugin modal cards show docs text if they have docs
- [#733](https://gitlab.com/meltano/meltano/issues/733) Improve error feedback to be more specific when plugin installation errors occur

### Fixes

- [#923](https://gitlab.com/meltano/meltano/issues/923) Fix contributing release docs merge conflict issue

## 0.38.0 - (2019-08-21)

---

### New

- [#746](https://gitlab.com/meltano/meltano/issues/746) Add CTA to specific dashboard in "Add to Dashboard" sub-UI
- [#746](https://gitlab.com/meltano/meltano/issues/746) Add toast feedback on success, update, or error for schedules, reports, and dashboards
- [#814](https://gitlab.com/meltano/meltano/issues/814) Install Airflow via the Orchestration UI (we may do this in the background automatically in the future)

### Changes

- [#901](https://gitlab.com/meltano/meltano/issues/901) Update entities plugins to be alphabetically sorted for consistency with extractors ordering

### Fixes

- [#746](https://gitlab.com/meltano/meltano/issues/746) Prevent duplicate schedule, report, and dashboard creation if there is an existing item
- [#976](https://gitlab.com/meltano/meltano/issues/900) Fix fallback v976e Route changes will update page title in the web appfor Iso8601 dates/times
- [#903](https://gitlab.com/meltano/meltano/issues/903) Fix columns display issue for the base table in Analyze

### Breaks

## 0.37.2 - (2019-08-19)

---

### Fixes

- [#894](https://gitlab.com/meltano/meltano/issues/894) Fix issue with static asset paths

## 0.37.1 - (2019-08-19)

---

### Fixes

- [#894](https://gitlab.com/meltano/meltano/issues/894) Fix build issues with new Vue CLI 3 build process

## 0.37.0 - (2019-08-19)

---

### New

- [#763](https://gitlab.com/meltano/meltano/issues/763) Add inference to auto install related plugins after a user installs a specific extractor
- [#867](https://gitlab.com/meltano/meltano/issues/867) Add fallback values (if they aren't set in the `discovery.yml`) for `start date`, `start time`, and `end date` for all connectors so the user has potentially one less interaction to make per connector configuration

### Changes

- [#342](https://gitlab.com/meltano/meltano/issues/342) Swap UI app directory "webapp" and upgrade to Vue CLI 3
- [#882](https://gitlab.com/meltano/meltano/issues/882) Update navigation and subnavigation labels to verbs vs. nouns to inspire action and productivity when using the UI
- [#700](https://gitlab.com/meltano/meltano/issues/700) Update documentation to remove "\$" and trim spaces to make CLI command copy/paste easier
- [#878](https://gitlab.com/meltano/meltano/issues/878) Write a [tutorial to help users get started with PostgreSQL](http://www.meltano.com/docs/loaders.html#postgresql-database)
- [#883](https://gitlab.com/meltano/meltano/issues/883) Break Extractors and Loaders sections out in the docs
- [#889](https://gitlab.com/meltano/meltano/issues/889) Allow for githooks to lint on commit
- [#835](https://gitlab.com/meltano/meltano/issues/835) Pipeline name in Schedule creation will have an automatic default

### Fixes

- [#872](https://gitlab.com/meltano/meltano/issues/872) Updated `tap-marketo` and `tap-stripe` to leverage password input type while also improving the input type password fallback
- [#882](https://gitlab.com/meltano/meltano/issues/882) Fix recent minor regression regarding `Dashboard` routing
- [#858](https://gitlab.com/meltano/meltano/issues/858) Fix `job_state` bug so that ELT run status polling can properly resume as expected
- [#890](https://gitlab.com/meltano/meltano/issues/890) Fix implementation of default configuration setting to use less code

## 0.36.0 - (2019-08-12)

---

### New

- [#793](https://gitlab.com/meltano/meltano/issues/793) Add introduction module to Connector Settings to allow for helper text as far as signup and documentation links
- [#796](https://gitlab.com/meltano/meltano/issues/796) Add dropdown option to Connector Settings to allow for more defined UI interactions
- [#802](https://gitlab.com/meltano/meltano/issues/802) Add support for Query Filters over columns that are not selected
- [#855](https://gitlab.com/meltano/meltano/issues/855) Add empty state to Dashboards and cleaned up styling for consistency with Analyze's layout
- [#856](https://gitlab.com/meltano/meltano/issues/856) Add contextual information to the Analyze Connection UI to aid user understanding
- [#800](https://gitlab.com/meltano/meltano/issues/800) Add save success feedback for connectors, entities, and connections
- [#817](https://gitlab.com/meltano/meltano/issues/817) Add [Meltano explainer video](https://www.youtube.com/watch?v=2Glsf89WQ5w) to the front page of Meltano.com

### Changes

- [#794](https://gitlab.com/meltano/meltano/issues/794) Update Snowflake fields to have descriptions and utilize tooltip UI
- [#853](https://gitlab.com/meltano/meltano/issues/853) Improve UX for multi-attribute ordering (wider sub-UI for easier reading, clear drop target, and clearer drag animation for reenforcing sorting interaction)
- [#735](https://gitlab.com/meltano/meltano/issues/735) Update Entities UI to only display entity selection "Configure" CTAs for installed (vs. previously all) extractors
- [#548](https://gitlab.com/meltano/meltano/issues/548) Update Meltano mission, vision and path to v1 on [roadmap page](https://meltano.com/docs/roadmap.html) of Meltano.com
- [#824](https://gitlab.com/meltano/meltano/issues/824) Update `meltano select` to use the unique `tap_stream_id` instead of the `stream` property for filtering streams. This adds support for taps with multiple streams with the same name, like, for example, the ones produced by `tap-postgres` when tables with the same name are defined in different schemas.
- [#842](https://gitlab.com/meltano/meltano/issues/842) Collapse Deployment section in the docs to be under [Installation](https://meltano.com/docs/installation.html)

### Fixes

- [#855](https://gitlab.com/meltano/meltano/issues/855) Fix bug that duplicated a dashboard's `reportIds` that also prevented immediate UI feedback when reports were toggled (added or removed) from a dashboard via Analyze's "Add to Dashboard" dropdown
- [#851](https://gitlab.com/meltano/meltano/issues/851) Fix report saving and loading to work with filters and sortBy ordering
- [#852](https://gitlab.com/meltano/meltano/issues/852) Update Scheduling UI to have "Run" button at all times vs conditionally to empower users to run one-off ELT pipelines even if Airflow is installed
- [#852](https://gitlab.com/meltano/meltano/issues/852) Update Scheduling UI "Interval" column with CTA to install Airflow while communicating why via tooltip
- [#852](https://gitlab.com/meltano/meltano/issues/852) Fix initial Orchestration page hydration to properly reflect Airflow installation status
- [#831](https://gitlab.com/meltano/meltano/issues/831) Update `meltano elt` to exit with 1 and report dbt's exit code on an error message when dbt exits with a non-zero code.
- [#857](https://gitlab.com/meltano/meltano/issues/857) Update PluginDiscoveryService to use the cached `discovery.yml` when Meltano can not connect to `meltano.com` while trying to fetch a fresh version of the discovery file.
- [#850](https://gitlab.com/meltano/meltano/issues/850) Fix entities response so entities display as expected (as assumed this simple fix was due to our recent interceptor upgrade)
- [#800](https://gitlab.com/meltano/meltano/issues/800) Fix connector and connection settings to display saved settings by default while falling back and setting defaults if applicable

## 0.35.0 - (2019-08-05)

---

### New

- [!781](https://gitlab.com/meltano/meltano/merge_requests/781) Add new Advanced Tutorial on how to use tap-postgres with Meltano
- [#784](https://gitlab.com/meltano/meltano/issues/784) Add multiple attribute ordering with drag and drop ordering in the UI

### Changes

- [#784](https://gitlab.com/meltano/meltano/issues/784) As part of multiple attribute sorting and keeping the attributes and results sub-UIs in sync, we know autorun queries based on user interaction after the initial explicit "Run" button interaction

## 0.34.2 - (2019-08-01)

---

### Fixes

- [#821](https://gitlab.com/meltano/meltano/issues/821) Fix `meltano config` not properly loading settings defined in the `meltano.yml`
- [#841](https://gitlab.com/meltano/meltano/issues/841) Fix a problem when model names were mangled by the API

## 0.34.1 - (2019-07-30)

---

### Fixes

- [#834](https://gitlab.com/meltano/meltano/issues/834) Fixed a problem with the Meltano UI not having the proper API URL set

## 0.34.0 - (2019-07-29)

---

### New

- [#757](https://gitlab.com/meltano/meltano/issues/757) Update 'meltano permissions' to add support for GRANT ALL and FUTURE GRANTS on tables in schemas
- [#760](https://gitlab.com/meltano/meltano/issues/760) Update 'meltano permissions' to add support for granting permissions on VIEWs
- [#812](https://gitlab.com/meltano/meltano/issues/812) `meltano ui` will now stop stale Airflow workers when starting
- [#762](https://gitlab.com/meltano/meltano/issues/762) Added run ELT via the UI (manages multiple and simultaneous runs)
- [#232](https://gitlab.com/meltano/meltano/issues/232) Meltano now bundles Alembic migrations to support graceful database upgrades

### Changes

- [#828](https://gitlab.com/meltano/meltano/issues/828) Docker installation instructions have been dogfooded, clarified, and moved to Installation section
- [#944](https://gitlab.com/meltano/meltano/issues/944) Update the Transform step's default to "Skip"

### Fixes

- [#807](https://gitlab.com/meltano/meltano/issues/807) Fix filter input validation when editing saved filters
- [#822](https://gitlab.com/meltano/meltano/issues/822) Fix pipeline schedule naming via slugify to align with Airflow DAG naming requirements
- [#820](https://gitlab.com/meltano/meltano/issues/820) Fix `meltano select` not properly connecting to the system database
- [#787](https://gitlab.com/meltano/meltano/issues/787) Fix results sorting to support join tables
- [#832](https://gitlab.com/meltano/meltano/issues/832) Fix schedule creation endpoint to return properly typed response (this became an issue as a result of our recent case conversion interceptor)
- [#819](https://gitlab.com/meltano/meltano/issues/819) Running the Meltano UI using gunicorn will properly update the system database

## 0.33.0 - (2019-07-22)

---

### New

- [#788](https://gitlab.com/meltano/meltano/issues/788) Reydrate filters in Analyze UI after loading a saved report containing filters

### Changes

- [#804](https://gitlab.com/meltano/meltano/issues/804) Connection set in the Design view are now persistent by Design

### Fixes

- [#788](https://gitlab.com/meltano/meltano/issues/788) Properly reset the default state of the Analyze UI so stale results aren't displayed during a new analysis
- [!806](https://gitlab.com/meltano/meltano/merge_requests/806) Fix filters editing to prevent input for `is_null` and `is_not_null` while also ensuring edits to existing filter expressions types adhere to the same preventitive input.
- [#582](https://gitlab.com/meltano/meltano/issues/582) Remove the `export` statements in the default `.env` initialized by `meltano init`.
- [#816](https://gitlab.com/meltano/meltano/issues/816) Fix `meltano install` failing when connections where specified in the `meltano.yml`
- [#786](https://gitlab.com/meltano/meltano/issues/786) Fixed an issue with the SQL engine would mixup table names with join/design names
- [#808](https://gitlab.com/meltano/meltano/issues/808) Fix filter aggregate value with enforced number via `getQueryPayloadFromDesign()` as `input type="number"` only informs input keyboards on mobile, and does not enforce the Number type as expected

## 0.32.2 - (2019-07-16)

---

### New

- [#759](https://gitlab.com/meltano/meltano/issues/759) Added filtering functionality to the Analyze UI while additionally cleaning it up from a UI/UX lens

## 0.32.1 - (2019-07-15)

---

### Fixes

- [#792](https://gitlab.com/meltano/meltano/issues/792) Fix an error when trying to schedule an extractor that didn't expose a `start_date`.

## 0.32.0 - (2019-07-15)

---

### New

- [!718](https://gitlab.com/meltano/meltano/merge_requests/718) Add support for filters (WHERE and HAVING clauses) to MeltanoQuery and Meltano's SQL generation engine
- [#748](https://gitlab.com/meltano/meltano/issues/748) Added the `Connections` plugin to move the Analyze connection settings to the system database
- [#748](https://gitlab.com/meltano/meltano/issues/748) Added the `meltano config` command to manipulate a plugin's configuration

### Fixes

[!726](https://gitlab.com/meltano/meltano/merge_requests/726) Fixed InputDateIso8601's default value to align with HTML's expected empty string default

## 0.31.0 - (2019-07-08)

---

### New

- [#766](https://gitlab.com/meltano/meltano/issues/766) Add Codeowners file so that the "approvers" section on MRs is more useful for contributors
- [#750](https://gitlab.com/meltano/meltano/issues/750) Various UX updates (mostly tooltips) to make the configuration UI for scheduling orchestration easier to understand
- [#739](https://gitlab.com/meltano/meltano/issues/739) Updated `discovery.yml` for better consistency of UI order within each connector's settings (authentication -> contextual -> start/end dates). Improved various settings' `kind`, `label`, and `description`. Added a `documentation` prop to provide a documentation link for involved settings (temp until we have better first class support for more complex setting types)

### Fixes

- [#737](https://gitlab.com/meltano/meltano/issues/737) Fixed UI flash for connector settings when installation is complete but `configSettings` has yet to be set
- [#751](https://gitlab.com/meltano/meltano/issues/751) Fixed the Orchestrations view by properly checking if Airflow is installed so the correct directions display to the user

## 0.30.0 - (2019-07-01)

---

### New

- [#736](https://gitlab.com/meltano/meltano/issues/736) Add "Cancel", "Next", and a message to the entities UI when an extractor doesn't support discovery and thus entity selection
- [#730](https://gitlab.com/meltano/meltano/issues/730) Updated Analyze Models page UI with improved content organization so it is easier to use
- [#710](https://gitlab.com/meltano/meltano/issues/710) Updated connector (extractor and loader) settings with specific control type (text, password, email, boolean, and date) per setting, added form validation, and added an inference by default for password and token fields as a protective measure
- [#719](https://gitlab.com/meltano/meltano/issues/719) Added InputDateIso8601.vue component to standardize date inputs in the UI while ensuring the model data remains in Iso8601 format on the frontend.
- [#643](https://gitlab.com/meltano/meltano/issues/643) Updated `minimallyValidated` computeds so that new users are intentionally funneled through the pipelines ELT setup UI (previously they could skip past required steps)
- [#752](https://gitlab.com/meltano/meltano/issues/752) Fix the schedule having no start_date when the extractor didn't expose a `start_date` setting

### Fixes

- [!703](https://gitlab.com/meltano/meltano/merge_requests/703) Fix `ScheduleService` instantiation due to signature refactor

## 0.29.0 - (2019-06-24)

---

### New

- [#724](https://gitlab.com/meltano/meltano/issues/724) Add the `model-gitlab-ultimate` plugin to Meltano. It includes .m5o files for analyzing data available for Gitlab Ultimate or Gitlab.com Gold accounts (e.g. Epics, Epic Issues, etc) fetched using the Gitlab API. Repository used: https://gitlab.com/meltano/model-gitlab-ultimate
- [#723](https://gitlab.com/meltano/meltano/issues/723) Add proper signage and dedicated sub-navigation area in views/pages. Standardized the view -> sub-view markup relationships for consistent layout. Directory refactoring for improved organization.
- [#612](https://gitlab.com/meltano/meltano/issues/612) Move the plugins' configuration to the database, enabling configuration from the UI

### Changes

- [#636](https://gitlab.com/meltano/meltano/issues/636) Refactored connector logo related logic into a ConnectorLogo component for code cleanliness, reusability, and standardization
- [#728](https://gitlab.com/meltano/meltano/issues/728) Change error notification button link to open the bugs issue template

### Fixes

- [#718](https://gitlab.com/meltano/meltano/issues/718) Fix dynamically disabled transforms always running. Transforms can now be dynamically disabled inside a dbt package and Meltano will respect that. It will also respect you and your time.
- [#684](https://gitlab.com/meltano/meltano/issues/684) Enables WAL on SQLite to handle concurrent processes gracefully
- [#732](https://gitlab.com/meltano/meltano/issues/732) Fix plugin installation progress bar that wasn't updating upon installation completion

## 0.28.0 - (2019-06-17)

---

### New

- [!683](https://gitlab.com/meltano/meltano/issues/683) Add `--start-date` to `meltano schedule` to give the control over the catch up logic to the users
- [#651](https://gitlab.com/meltano/meltano/issues/651) Added model installation in the Analyze UI to bypass an otherwise "back to the CLI step"
- [#676](https://gitlab.com/meltano/meltano/issues/676) Add pipeline schedule UI for viewing and saving pipeline schedules for downstream use by Airflow/Orchestration

### Changes

- [#708](https://gitlab.com/meltano/meltano/issues/708) Enable `tap-gitlab` to run using Gitlab Ultimate and Gitlab.com Gold accounts and extract Epics and Epic Issues.
- [#711](https://gitlab.com/meltano/meltano/issues/711) Add new call to action for submitting an issue on docs site
- [#717](https://gitlab.com/meltano/meltano/issues/717) Enable `dbt-tap-gitlab` to run using Gitlab Ultimate and Gitlab.com Gold accounts and generate transformed tables that depend on Epics and Epic Issues.

### Fixes

- [#716](https://gitlab.com/meltano/meltano/issues/716) Fix entities UI so only installed extractors can edit selections
- [#715](https://gitlab.com/meltano/meltano/issues/715) Remove reimport of Bulma in `/orchestration` route to fix borked styling

## 0.27.0 - (2019-06-10)

---

### New

- [!640](https://gitlab.com/meltano/meltano/merge_requests/640) Google Analytics logo addition for recent tap-google-analytics Extractor addition
- [#671](https://gitlab.com/meltano/meltano/issues/671) Add the `tap-google-analytics` transform to Meltano. It is using the dbt package defined in https://gitlab.com/meltano/dbt-tap-google-analytics
- [#672](https://gitlab.com/meltano/meltano/issues/672) Add the `model-google-analytics` plugin to Meltano. It includes .m5o files for analyzing data fetched from the Google Analytics Reporting API. Repository used: https://gitlab.com/meltano/model-google-analytics
- [#687](https://gitlab.com/meltano/meltano/issues/687) Implemented a killswitch to prevent undefined behaviors when a Meltano project is not compatible with the installed `meltano` version

### Fixes

- [#661](https://gitlab.com/meltano/meltano/issues/661) Fixed empty UI for extractors that lack configuration settings by providing feedback message with actionable next steps
- [#663](https://gitlab.com/meltano/meltano/issues/663) Fixed Airflow error when advancing to Orchestration step after installing and saving a Loader configuration
- [#254](https://gitlab.com/meltano/meltano/issues/254) Fixed `meltano init` not working on terminal with cp1252 encoding
- [#254](https://gitlab.com/meltano/meltano/issues/254) Fixed `meltano add/install` crashing on Windows
- [#664](https://gitlab.com/meltano/meltano/issues/664) Minor CSS fix ensuring Airflow UI height is usable (side-effect of recent reparenting)
- [#679](https://gitlab.com/meltano/meltano/issues/679) Fix an issue with `meltano select` emitting duplicate properties when the property used the `anyOf` type
- [#650](https://gitlab.com/meltano/meltano/issues/650) Add `MELTANO_DISABLE_TRACKING` environment variable to disable all tracking
- [#670](https://gitlab.com/meltano/meltano/issues/670) Update tests to not send tracking events

## 0.26.0 - (2019-06-03)

---

### New

- [#603](https://gitlab.com/meltano/meltano/issues/603) `meltano select` now supports raw JSON Schema as a valid Catalog
- [#537](https://gitlab.com/meltano/meltano/issues/537) Add Extractor for Google Analytics (`tap-google-analytics`) to Meltano. It uses the tap defined in https://gitlab.com/meltano/tap-google-analytics/

### Changes

- [#621](https://gitlab.com/meltano/meltano/issues/621) Added new tutorial for tap-gitlab
- [#657](https://gitlab.com/meltano/meltano/issues/657) Update Analyze page to have single purpose views

### Fixes

- [#645](https://gitlab.com/meltano/meltano/issues/645) Fixed confusion around Loader Settings and Analytics DB Connector Settings
- [#580](https://gitlab.com/meltano/meltano/issues/580) Fixed `project_compiler` so the Analyze page can properly display custom topics
- [#658](https://gitlab.com/meltano/meltano/issues/658) Fixed the Analyze page when no models are present
- [#603](https://gitlab.com/meltano/meltano/issues/603) Fix an issue where `meltano select` would incorrectly report properties as excluded
- [#603](https://gitlab.com/meltano/meltano/issues/603) Fix an issue where `meltano select` incorrectly flatten nested properties
- [#553](https://gitlab.com/meltano/meltano/issues/553) Fix an issue where running `meltano select --list` for the first time would incorrectly report properties

### Break

## 0.25.0 - (2019-05-28)

---

### New

- [#586](https://gitlab.com/meltano/meltano/issues/586) `meltano ui` now automatically start Airflow if installed; Airflow UI available at `Orchestration`.
- [#592](https://gitlab.com/meltano/meltano/issues/592) Added baseline UX feedback via toast for uncaught API response errors with a link to "Submit Bug"
- [#642](https://gitlab.com/meltano/meltano/issues/642) Improved UX during extractor plugin installation so settings can be configured _during_ installation as opposed to waiting for the (typically lengthy) install to complete
- [!647](https://gitlab.com/meltano/meltano/merge_requests/647) Added preloader for occasional lengthy extractor loading and added feedback for lengthy entities loading
- [#645](https://gitlab.com/meltano/meltano/issues/645) Added an Analyze landing page to facilitate future sub-UIs including the Analyze database settings; Added proper Loader Settings UI.

### Fixes

- [#645](https://gitlab.com/meltano/meltano/issues/645) Fixed confusion around Loader Settings and Analyze database settings

## 0.24.0 - (2019-05-06)

---

### New

- [#622](https://gitlab.com/meltano/meltano/issues/622) Added ELT flow UI Routes & Deep Linking to advance user through next steps after each step's save condition vs. requiring them to manually click the next step to advance
- [#598](https://gitlab.com/meltano/meltano/issues/598) Updated color and greyscale use in the context of navigation and interactive elements to better communicate UI hierarchy
- [#607](https://gitlab.com/meltano/meltano/issues/607) Add "All/Default/Custom" button bar UI for improved entities selection UX
- [#32](https://gitlab.com/meltano/meltano-marketing/issues/32) Integrate Algolia Search for docs
- [#590](https://gitlab.com/meltano/meltano/issues/590) Add documentation for deploying Meltano in ECS
- [#628](https://gitlab.com/meltano/meltano/issues/628) Add documentation for tap-mongodb
- [!605](https://gitlab.com/meltano/meltano/merge_requests/605) Added tooltips for areas of UI that are WIP for better communication of a feature's status

### Changes

- [375](https://gitlab.com/meltano/meltano/issues/375) Meltano can now run on any host/port

### Fixes

- [#595](https://gitlab.com/meltano/meltano/issues/595) Fix `meltano invoke` not working properly with `dbt`
- [#606](https://gitlab.com/meltano/meltano/issues/606) Fix `SingerRunner.bookmark_state()` to properly handle and store the state output from Targets as defined in the Singer.io Spec.

## 0.23.0 - (2019-04-29)

---

### New

- [#32](https://gitlab.com/meltano/meltano-marketing/issues/32) Integrate Algolia Search for docs

### Changes

- [#522](https://gitlab.com/meltano/meltano/issues/522) Update Carbon tutorial with new instructions and screenshots

## 0.22.0 - (2019-04-24)

---

### New

- [#477](https://gitlab.com/meltano/meltano/issues/477) Add ability for users to sign up for email newsletters
- [!580](https://gitlab.com/meltano/meltano/merge_requests/580) Add sorting to plugins for improved UX, both UI via extractors/loaders/etc. and `meltano discover all` benefit from sorted results
- [!528](https://gitlab.com/meltano/meltano/issues/528) Add documentation for RBAC alpha feature and environment variables

### Changes

- [#588](https://gitlab.com/meltano/meltano/issues/588) Updated core navigation and depth hierarchy styling to facilitate main user flow and improved information architecture
- [#591](https://gitlab.com/meltano/meltano/issues/591) Revert #484: remove `meltano ui` being run outside a Meltano project.
- [#584](https://gitlab.com/meltano/meltano/issues/584) Initial v1 for enabling user to setup ELT linearly through the UI via a guided sequence of steps

### Fixes

- [#600](https://gitlab.com/meltano/meltano/issues/600) Fix a bug with meltano select when the extractor would output an invalid schema
- [#597](https://gitlab.com/meltano/meltano/issues/597) Automatically open the browser when `meltano ui` is run

## 0.21.0 - (2019-04-23)

---

### New

- [#477](https://gitlab.com/meltano/meltano/issues/477) Add ability for users to sign up for email newsletters

### Changes

- [#591](https://gitlab.com/meltano/meltano/issues/591) Revert #484: remove `meltano ui` being run outside a Meltano project.

## 0.20.0 - (2019-04-15)

---

### New

- Add documentation on custom transformations and models. Link to Tutorial: https://www.meltano.com/tutorials/create-custom-transforms-and-models.html

## 0.19.1 - (2019-04-10)

---

### New

- [#539](https://gitlab.com/meltano/meltano/issues/539) Add Tutorial for "Using Jupyter Notebooks" with Meltano
- [#534](https://gitlab.com/meltano/meltano/issues/534) Add UI entity selection for a given extractor
- [#520](https://gitlab.com/meltano/meltano/issues/520) Add v1 UI for extractor connector settings
- [#486](https://gitlab.com/meltano/meltano/issues/486) Add the `model-gitlab` plugin to Meltano. It includes .m5o files for analyzing data fetched using the Gitlab API. Repository used: https://gitlab.com/meltano/model-gitlab
- [#500](https://gitlab.com/meltano/meltano/issues/500) Add the `model-stripe` plugin to Meltano. It includes .m5o files for analyzing data fetched using the Stripe API. Repository used: https://gitlab.com/meltano/model-stripe
- [#440](https://gitlab.com/meltano/meltano/issues/440) Add the `model-zuora` plugin to Meltano. It includes .m5o files for analyzing data fetched using the Zuora API. Repository used: https://gitlab.com/meltano/model-zuora
- [#541](https://gitlab.com/meltano/meltano/issues/541) Add a 404 page for missing routes on the web app

### Fixes

- [#576](https://gitlab.com/meltano/meltano/issues/576) Fix switching between designs now works
- [#555](https://gitlab.com/meltano/meltano/issues/555) Fix `meltano discover` improperly displaying plugins
- [#530](https://gitlab.com/meltano/meltano/issues/530) Fix query generation for star schemas
- [#575](https://gitlab.com/meltano/meltano/issues/575) Move Airflow configuration to .meltano/run/airflow
- [#571](https://gitlab.com/meltano/meltano/issues/571) Fix various routing and API endpoint issues related to recent `projects` addition

## 0.19.0 - (2019-04-08)

---

### New

- [#513](https://gitlab.com/meltano/meltano/issues/513) Added initial e2e tests for the UI
- [#431](https://gitlab.com/meltano/meltano/issues/431) Add the `tap-zendesk` transform to Meltano. It is using the dbt package defined in https://gitlab.com/meltano/dbt-tap-zendesk
- [484](https://gitlab.com/meltano/meltano/issues/484) Updated `meltano ui` to automatically launch the UI, and projects from the UI (previously only an option in the CLI)
- [#327](https://gitlab.com/meltano/meltano/issues/327) Add `meltano add --custom` switch to enable integration of custom plugins
- [#540](https://gitlab.com/meltano/meltano/issues/540) Add CHANGELOG link in intro section of the docs
- [#431](https://gitlab.com/meltano/meltano/issues/431) Add the `model-zendesk` plugin to Meltano. It includes .m5o files for analyzing data fetched using the Zendesk API. Repository used: https://gitlab.com/meltano/model-zendesk
- [!544](https://gitlab.com/meltano/meltano/merge_requests/544) Add support for extracting data from CSV files by adding [tap-csv](https://gitlab.com/meltano/tap-csv) to Meltano
- [#514](https://gitlab.com/meltano/meltano/issues/514) Add 'airflow' orchestrators plugin to enable scheduling
- Add the `tap-zuora` transform to Meltano. It is using the dbt package defined in https://gitlab.com/meltano/dbt-tap-zuora

### Changes

- [#455](https://gitlab.com/meltano/meltano/issues/455) Add documentation about `target-snowflake`

### Fixes

- [#507](https://gitlab.com/meltano/meltano/issues/507) Ensure design name and table name don't need to match so multiple designs can leverage a single base table
- [#551](https://gitlab.com/meltano/meltano/issues/551) Fix HDA queries generated when an attribute is used both as a column and as an aggregate.
- [#559](https://gitlab.com/meltano/meltano/issues/559) Add support for running custom transforms for taps without default dbt transforms.

## 0.18.0 - (2019-04-02)

---

### New

- [#432](https://gitlab.com/meltano/meltano/issues/432) Add the `tap-zuora` transform to Meltano. It is using the dbt package defined in https://gitlab.com/meltano/dbt-tap-zuora

### Changes

- Remove Snowflake references from advanced tutorial.
- [#2 dbt-tap-zuora](https://gitlab.com/meltano/dbt-tap-zuora/issues/2) Remove custom SFDC related attributes from Zuora Account and Subscription Models
- Update [Contributing - Code Style](https://meltano.com/docs/contributing.html#code-style) documentation to including **pycache** troubleshooting

### Fixes

- [#529](https://gitlab.com/meltano/meltano/issues/529) Resolve "SFDC Tutorial - ELT Fails due to invalid schema.yml" by [#4 dbt-tap-salesforce](https://gitlab.com/meltano/dbt-tap-salesforce/issues/4) removing the schema.yml files from the dbt models for tap-salesforce.
- [#502](https://gitlab.com/meltano/meltano/issues/502) Fix the situation where an m5o has no joins, the design still will work.

## 0.17.0 - (2019-03-25)

---

### New

- [#485](https://gitlab.com/meltano/meltano/issues/485) Added various UI unit tests to the Analyze page
- [#370](https://gitlab.com/meltano/meltano/issues/370) Enabled authorization using role-based access control for Designs and Reports

### Changes

- [#283](https://gitlab.com/meltano/meltano/issues/283) Silence pip's output when there is not error
- [#468](https://gitlab.com/meltano/meltano/issues/468) Added reminder in docs regarding the need for `source venv/bin/activate` in various situations and added minor copy updates

### Fixes

- [#433](https://gitlab.com/meltano/meltano/issues/433) Add the `sandbox` configuration to `tap-zuora`.
- [#501](https://gitlab.com/meltano/meltano/issues/501) Fix `meltano ui` crashing when the OS ran out of file watcher.
- [#510](https://gitlab.com/meltano/meltano/issues/510) Fix an issue when finding the current Meltano project in a multi-threaded environment.
- [#494](https://gitlab.com/meltano/meltano/issues/494) Improved documentation around tutorials and Meltano requirements
- [#492](https://gitlab.com/meltano/meltano/issues/492) A few small contextual additions to help streamline the release process
- [#503](https://gitlab.com/meltano/meltano/issues/503) Fix a frontend sorting issue so the backend can properly generate an up-to-date query

## 0.16.0 - (2019-03-18)

---

### New

- Add support for extracting data from Gitlab through the updated tap-gitlab (https://gitlab.com/meltano/tap-gitlab)
- Add the `tap-gitlab` transform to Meltano. It is using the dbt package defined in https://gitlab.com/meltano/dbt-tap-gitlab
- Add "Copy to Clipboard" functionality to code block snippets in the documentation
- Add the `tap-stripe` transform to Meltano. It is using the dbt package defined in https://gitlab.com/meltano/dbt-tap-stripe
- Add new command `meltano add model [name_of_model]`
- Add models to the available plugins

### Changes

- Various documentation [installation and tutorial improvements](https://gitlab.com/meltano/meltano/issues/467#note_149858308)
- Added troubleshooting button to help users add context to a pre-filled bug issue

### Fixes

- Fix the API database being mislocated
- Replaced the stale Meltano UI example image in the Carbon Emissions tutorial
- 473: Fix the docker image (meltano/meltano) from failing to expose the API

## 0.15.1 - (2019-03-12)

---

### Fixes

- locks down dependencies for issues with sqlalchemy snowflake connector

## 0.15.0 - (2019-03-11)

---

### New

- Add Salesforce Tutorial to the docs
- Add documentation for the permissions command
- Add tracking for the `meltano ui` command

### Fixes

- Updated analytics to properly recognize SPA route changes as pageview changes

## 0.14.0 - (2019-03-04)

---

### New

- Update stages table style in docs
- Add custom transforms and models tutorial to the docs

### Changes

- Add api/v1 to every route
- Update DbtService to always include the my_meltano_project model when transform runs

### Fixes

- Resolved duplicate display issue of Dashboards and Reports on the Files page
- Removed legacy `carbon.dashboard.m5o` (regression from merge)
- Updated dashboards and reports to use UI-friendly name vs slugified name
- Fix minor clipped display issue of right panel on `/settings/database`
- Fix minor display spacing in left panel of Settings
- Fix dashboard page to properly display a previously active dashboard's updated reports
- Fix pre-selected selections for join aggregates when loading a report
- Fix charts to display multiple aggregates (v1)
- Fix 404 errors when refreshing the frontend
- Fix a regression where the Topics would not be shown in the Files page

## 0.13.0 - (2019-02-25)

---

### New

- Add the `tap-salesforce` transform to Meltano. It is using the dbt package defined in https://gitlab.com/meltano/dbt-tap-salesforce
- Add m5o model and tables for tap-salesforce
- Updated the deep-link icon (for Dashboards/Reports on the Files page)

### Changes

- Polished the RBAC view, making it clearer the feature is experimental.
- Rename "Models" to "Topics"
- Use the current connection's schema when generating queries at run time for Postgres Connections.
- Add support for multiple Aggregates over the same attribute when generating HDA queries.

## 0.12.0 - (2019-02-21)

---

### New

- UI cleanup across routes (Analyze focus) and baseline polish to mitigate "that looks off comments"
- Update installation and contributing docs
- Meltano implement role-based access control - [!368](https://gitlab.com/meltano/meltano/merge_requests/368)
- Add version CLI commands for checking current Meltano version
- Add deep linking to dashboards
- Add deep linking to reports

### Fixes

- Fixed a problem when environment variables where used as default values for the CLI - [!390](https://gitlab.com/meltano/meltano/merge_requests/390)
- Fixed dashboards initial load issue due to legacy (and empty) `carbon.dashboard.m5o` file
- New standardized approach for `.m5o` id generation (will need to remove any dashboard.m5o and report.m5o)

## 0.11.0 - (2019-02-19)

---

### New

- Update installation and contributing docs
- Add support for generating Hyper Dimensional Aggregates (HDA)
- Add internal Meltano classes for representing and managing Designs, Table, Column, Aggregate, Definitions, and Query definitions

### Changes

- Move core functionality out of `api/controllers` to `/core/m5o` (for m5o and m5oc management) and `/core/sql` (for anything related to sql generation)

### Fixes

- Fixed a problem when environment variables where used as default values for the CLI - [!390](https://gitlab.com/meltano/meltano/merge_requests/390)

## 0.10.0 - (2019-02-12)

---

### New

- Add gunicorn support for Meltano UI as a WSGI application - [!377](https://gitlab.com/meltano/meltano/merge_requests/377)
- Meltano will now generate the minimal joins when building SQL queries - [!382](https://gitlab.com/meltano/meltano/merge_requests/382)

### Changes

- Add analytics to authentication page
- Meltano will now use SQLite for the job log. See https://meltano.com/docs/architecture.html#job-logging for more details.
- Removed manual `source .env` step in favor of it running automatically

### Fixes

- Meltano will correctly source the `.env`
- fixed charts to render as previously they were blank
- Fixed Analyze button groupd CSS to align as a single row

### Breaks

- Meltano will now use SQLite for the job log. See https://meltano.com/docs/architecture.html#job-logging for more details.
- URL routing updates ('/model' to '/files', removed currently unused '/extract', '/load', '/transform' and '/project/new')

## 0.9.0 - (2019-02-05)

---

### New

- add ability to save reports
- add ability to update an active report during analysis
- add ability to load reports
- add dashboards page and related add/remove report functionality

### Changes

- Generate default `Meltano UI` connection for the `meltano.db` SQLite DB when a new project is created with `meltano init`
- updated main navigation to Files, Analysis, and Dashboards
- Update the `meltano permissions grant` command to fetch the existing permissions from the Snowflake server and only return sql commands for permissions not already assigned
- Add `--diff` option to the `meltano permissions grant` command to get a full diff with the permissions already assigned and new ones that must be assigned

### Fixes

- Entry model definition correctly defines `region_id`.
- Updated the Fundamentals documentation section regarding reports
- Fixed Files page for empty state of Dashboards and Reports
- Fixed Analyze page's left column to accurately preselect columns and aggregates after loading a report

## 0.8.0 - (2019-01-29)

---

### New

- Add tracking of anonymous `meltano cli` usage stats to Meltano's Google Analytics Account
- Add `project_config.yml` to all meltano projects to store concent for anonymous usage tracking and the project's UUID

### Changes

- Add `--no_usage_stats` option to `meltano init <project_name>` to allow users to opt-out from anonymous usage stats tracking
- Bundled Meltano models are now SQLite compatible.

## 0.7.0 - (2019-01-22)

---

### New

- Added basic authentication support for meltano ui.
- Meltano will now automatically source the .env
- Updated docs with `.m5o` authoring requirements and examples
- add support for timeframes in tables
- add basic analytics to understand usage
- add disabled UI for the lack of timeframes support in sqlite
- update Results vs. SQL UI focus based on a results response or query update respectively

### Changes

- Meltano will now discover components based on `https://meltano.com/discovery.yml`
- sample designs are now packaged with meltano

### Fixes

- Updated mobile menu to work as expected
- Updated tutorial docs with improved CLI commands and fixed the host setting to `localhost`

## 0.6.1 - (2019-01-15)

---

## 0.6.0 - (2019-01-15)

---

### New

- add new command `meltano add transform [name_of_dbt_transformation]`
- add transforms to the available plugins

### Changes

- Auto install missing plugins when `meltano elt` runs
- Terminology updates for simpler understanding

### Fixes

- Edit links on the bottom of doc pages are working now

### Breaks

- Updated docs tutorial bullet regarding inaccurate "Validate" button

## 0.5.0 - (2019-01-09)

---

### New

- ensure `meltano init <project-name>` runs on windows
- settings ui now provides sqlite-specific controls for sqlite dialect
- add `target-sqlite` to available loaders for meltano projects
- add new command `meltano add transformer [name_of_plugin]`
- add transformers (dbt) to the available plugins

### Changes

- extractors and loaders are arguments in the elt command instead of options
- `meltano www` is now `meltano ui`
- remove dbt installation from `meltano init`
- move everything dbt related under `transform/`
- update `meltano elt` to not run transforms by default
- update `meltano elt` to auto generate the job_id (job_id has been converted to an optional argument)

### Fixes

- left joins now work correctly in analyze.
- fixed broken sql toggles in analyze view
- fixed sql output based on sql toggles in analyze view

## 0.4.0 - (2019-01-03)

---

### New

- add Using Superset with Meltano documentation

## 0.3.3 - (2018-12-21)

---

## 0.3.2 - (2018-12-21)

---

## 0.3.1 - (2018-12-21)

---

### Changes

- add default models for 'tap-carbon-intensity'.
- Meltano Analyze is now part of the package.
- removes database dependency from Meltano Analyze and uses .ma files
- update the error message when using Meltano from outside a project - [!238](https://gitlab.com/meltano/meltano/merge_requests/238)

## 0.3.0 - (2018-12-18)

---

### New

- updated Settings view so each database connection can be independently disconnected
- add `meltano select` to manage what is extracted by a tap.

### Changes

- documentation site will utilize a new static site generation tool called VuePress

- meltano.com will be deployed from the meltano repo

### Fixes

- model dropdown now updates when updating database (no longer requires page refresh)
- prevent model duplication that previously occurred after subsequent "Update Database" clicks

## 0.2.2 - (2018-12-11)

---

### Changes

- documentation site will utilize a new static site generation tool called VuePress
- first iteration of joins (working on a small scale)

## 0.2.1 - (2018-12-06)

---

### Fixes

- resolve version conflict for `idna==2.7`
- fix the `discover` command in the docker images
- fix the `add` command in the docker images
- fix module not found for meltano.core.permissions.utils

## 0.2.0 - (2018-12-04)

---

### New

- add `meltano permissions grant` command for generating permission queries for Postgres and Snowflake - [!90](https://gitlab.com/meltano/meltano/merge_requests/90)
- add 'tap-stripe' to the discovery

### Changes

- demo with [carbon intensity](https://gitlab.com/meltano/tap-carbon-intensity), no API keys needed
- .ma file extension WIP as alternative to lkml

### Fixes

- fix order in Meltano Analyze

## 0.1.4 - (2018-11-27)

### Fixes

- add default values for the 'www' command - [!185](https://gitlab.com/meltano/meltano/merge_requests/185)
- add CHANGELOG.md
- fix a problem with autodiscovery on taps - [!180](https://gitlab.com/meltano/meltano/merge_requests/180)

### Changes

- move the 'api' extra package into the default package
- add 'tap-fastly' to the discovery

---

## 0.1.3

### Changes

- remove `setuptools>=40` dependency
- `meltano` CLI is now in the `meltano` package

## 0.1.2

### Fixes

- target output state is now saved asynchronously

## 0.1.1

### Changes

- initial release<|MERGE_RESOLUTION|>--- conflicted
+++ resolved
@@ -20,11 +20,8 @@
 
 - [#2080](https://gitlab.com/meltano/meltano/-/issues/2080) Don't try to overwrite .gitignore when upgrading Meltano and project
 - [#2065](https://gitlab.com/meltano/meltano/-/issues/2065) Don't have `meltano upgrade` complain when `meltano ui`'s `gunicorn` isn't running
-<<<<<<< HEAD
 - [#2085](https://gitlab.com/meltano/meltano/-/issues/2085) Don't change order of object and set values when meltano.yml is updated programatically
-=======
 - [#2086](https://gitlab.com/meltano/meltano/-/issues/2086) Ensure "meltano config --format=json" prints actual JSON instead of Python object
->>>>>>> b133e021
 
 ### Breaks
 
