# CHANGELOG

All notable changes to this project will be documented in this file.
This project adheres to [Semantic Versioning](http://semver.org/) and [Keep a Changelog](http://keepachangelog.com/).



## Unreleased

---

### New

<<<<<<< HEAD
- [#3283](https://gitlab.com/meltano/meltano/-/issues/3283) Support `meltano add` directly from Hub.
=======
- [#5923](https://github.com/meltano/meltano/pull/5923) Add support for jobs to schedules and improves general schedule cli UX
>>>>>>> 26b8b4c2

### Changes

- [#3427](https://gitlab.com/meltano/meltano/-/issues/3427) Fully remove option for Explore/Dashboard UI in 2.0

### Fixes

### Breaks


## 1.105.0 - (2022-05-19)
---

### New

- [#3298](https://gitlab.com/meltano/meltano/-/issues/3298) Add adapter-specific dbt plugins for Redshift, Postgres, and BigQuery.

- [#2924](https://gitlab.com/meltano/meltano/-/issues/2924) Initial meltano job support via new `meltano job` command and support for referencing jobs in `meltano run` commands.

- [#3482](https://gitlab.com/meltano/meltano/-/issues/3482) Expand project-set environment variables in Environment-level `env:`.

### Changes

- [#3174](https://gitlab.com/meltano/meltano/-/issues/3174) - We now recommend [pipx](https://pypa.github.io/pipx/) over manually created virtual environments.

- [#3484](https://gitlab.com/meltano/meltano/-/issues/3484) Use `SettingsService.feature_flag` convention for lockfiles.

- [#3447](https://gitlab.com/meltano/meltano/-/issues/3447) Make setting-level `env:` declaration a one-way injection into the plugin execution context.

### Fixes

- [#3483](https://gitlab.com/meltano/meltano/-/issues/3483) Fixes a bug where pipx installed meltano can not find executable(.exe) meltano dependency packages. _Thanks **[Dan Norman](https://gitlab.com/BuzzCutNorman)**!_

- [#3500](https://gitlab.com/meltano/meltano/-/issues/3500) Fixes bug where lock file was added but not used.


## 1.104.0 - (2022-05-13)

---

### New

- [#3031](https://gitlab.com/meltano/meltano/-/issues/3031) Add lock artifacts during `meltano add` for stability and portability of plugin definitions.

### Changes

- [#3385](https://gitlab.com/meltano/meltano/-/issues/3385) Add feature flags for experimental features

### Fixes

- [#3468](https://gitlab.com/meltano/meltano/-/issues/3468) Fixes bug where container spec's entrypoint was not passed along to the Docker runtime.

## 1.103.1 - (2022-05-05)

---

### Fixes

- [#3462](https://gitlab.com/meltano/meltano/-/issues/3462) Adds missing telemetry for `meltano state`

## 1.103.0 - (2022-05-05)

---

### New

- [#2490](https://gitlab.com/meltano/meltano/-/issues/2490) Inherited plugins with identical `pip_url` field values to parent now share a single venv.

### Changes

- [#3407](https://gitlab.com/meltano/meltano/-/issues/3407) Allow `--custom` when adding transformers.

### Fixes

- [#3446](https://gitlab.com/meltano/meltano/-/issues/3446) Fixes bug where `meltano run` could pass `None` as argument to a plugin command.

## 1.102.0 - (2022-04-28)

---

### New

- [#3146](https://gitlab.com/meltano/meltano/-/issues/3146) Add `--dry-run` option to `meltano run`.
- [#2754](https://gitlab.com/meltano/meltano/-/issues/2754) New `meltano state` command to manage job states.

### Fixes

- [#3392](https://gitlab.com/meltano/meltano/-/issues/3392) Fixes bug in meltano ui where pipelines tab would fail to load when a pipeline had no interval set.

## 1.101.0 - (2022-04-21)

---

### New

- [#3377](https://gitlab.com/meltano/meltano/-/issues/3377) Add active environment as variable `MELTANO_ENVIRONMENT` in Plugin execution environment.

### Fixes

- [#3405](https://gitlab.com/meltano/meltano/-/issues/3405) Add missing `database_uri` key to JSON schema for `meltano.yml`
- [#3406](https://gitlab.com/meltano/meltano/-/issues/3406) Add missing `plugins/mappers` key to JSON schema for `meltano.yml` and fix `mappings` key in mapper objects.
- [#3390](https://gitlab.com/meltano/meltano/-/issues/3390) Fixes bug where `meltano init` failed to create prerequisite directories.
- [#3391](https://gitlab.com/meltano/meltano/-/issues/3391) Fixes bug where `meltano run` would invoke the wrong plugin command when the same plugin was used multiple times.

## 1.100.0 - (2022-04-14)

---

### New

- [#3105](https://gitlab.com/meltano/meltano/-/issues/3105) Add a Snowflake-specific dbt plugin that uses the correspondent adapter.

### Fixes

- [#3373](https://gitlab.com/meltano/meltano/-/issues/3373) Add missing `default_environment` key to the JSON schema for `meltano.yml`.
- [#3324](https://gitlab.com/meltano/meltano/-/issues/3324) Change example git URL for custom plugin to a generic URL.

## 1.99.0 - (2022-04-01)

---

### New

- [#3103](https://gitlab.com/meltano/meltano/-/issues/3103) Allow users to set a default Environment in `meltano.yml`.
- [#3318](https://gitlab.com/meltano/meltano/-/issues/3318) `meltano init` will ask for a project_name if none is passed during invocation.
- [!2561](https://gitlab.com/meltano/meltano/-/merge_requests/2561) Add `dragon` command Easter egg.

### Fixes

- [#3233](https://gitlab.com/meltano/meltano/-/issues/3233) Fix issue related `meltano test` attempting to instantiate plugins that are not installed.
- [#3347](https://gitlab.com/meltano/meltano/-/issues/3347) Fix an issue in `meltano run` on python 3.7 where an AttributeError exception would occur while closing stdin of a spawned subprocess.
- [#3349](https://gitlab.com/meltano/meltano/-/issues/3349) Resolve missing `schedule` commands in anonymous usage tracking.
- [#3264](https://gitlab.com/meltano/meltano/-/issues/3264) Fix broken links to http://docs.meltano.com.

## 1.98.1 - (2022-03-14)

---

### Fixes

- [#3334](https://gitlab.com/meltano/meltano/-/issues/3334) Set the `executable` of `meltano-map-transformer` to `meltano-map-transform`.

## 1.98.0 - (2022-03-10)

---

### Changes

- [#3316](https://gitlab.com/meltano/meltano/-/issues/3316) Improve the `meltano init` experience with beautified text and cleaner logging
- [#3317](https://gitlab.com/meltano/meltano/-/issues/3317) Improve Snowplow documentation and simplify telemetry notification during `meltano init`
- [#3319](https://gitlab.com/meltano/meltano/-/issues/3319) Limit Snowplow tracker logs to the command line to `ERROR` level by default.
- [#3217](https://gitlab.com/meltano/meltano/-/issues/3217) Allow user to configure Sendgrid asm*group_id. \_Thanks, **[@davesgonechina](https://gitlab.com/davesgonechina)**!*
- [#3321](https://gitlab.com/meltano/meltano/-/issues/3321) Switch Snowplow tracker endpoint to `https`.

### Fixes

- [#3306](https://gitlab.com/meltano/meltano/-/issues/3306) Fix Environments bug where custom configuration values that were not defined either as a setting or custom configuration in the primary plugin definition were not passed to the plugin in the Environment context.

## 1.97.0 - (2022-03-03)

---

### New

- [#2527](https://gitlab.com/meltano/meltano/-/issues/2527), [#2528](https://gitlab.com/meltano/meltano/-/issues/2528) Add CRON interval mechanism and modal to `/pipelines` page.
- [#3017](https://gitlab.com/meltano/meltano/-/issues/3017) Add Snowplow Tracking to Meltano.
- [#3130](https://gitlab.com/meltano/meltano/-/issues/3130) Add support for incremental jobs to `meltano run`.

### Changes

- [#3282](https://gitlab.com/meltano/meltano/-/issues/3282) Expand `meltano elt` failure information to help new users find debug logging. _Thanks, **[Derek Visch](https://gitlab.com/vischous)**!_

### Fixes

- [#3289](https://gitlab.com/meltano/meltano/-/issues/3289) In `target-bigquery` default variant `adswerve`, set the default of the `merge_state_messages` setting to `false` so state objects are not merged by the target.
- [#3301](https://gitlab.com/meltano/meltano/-/issues/3301) Fix a typo that causes requests to the `/install/batch` endpoint to fail.

## 1.96.0 - (2022-02-18)

---

### New

- [#2299](https://gitlab.com/meltano/meltano/-/issues/2299) Introduces stream map support for `meltano run` via a new Singer compatible Mapper plugin type.
- [#2205](https://gitlab.com/meltano/meltano/-/issues/2205) Add Docker support via a new `container_spec` option for plugin commands.
- [#2454](https://gitlab.com/meltano/meltano/-/issues/2454) Added support for the Great Expectations data validation utility.

### Changes

- [#3122](https://gitlab.com/meltano/meltano/-/issues/3122) Newly created Meltano projects are now initialized with default environments: `prod`, `staging`, and `dev`.

### Fixes

- [#3257](https://gitlab.com/meltano/meltano/-/issues/3257) Resolves installation failures by pinning `MarkupSafe` library version to `<2.1.0`.

## 1.95.0 - (2022-02-11)

---

### Changes

- [!2525](https://gitlab.com/meltano/meltano/-/merge_requests/2525) Updates the `discovery_url` default setting to use https://discovery.meltano.com/discovery.yml

### Fixes

- [#3190](https://gitlab.com/meltano/meltano/-/issues/3190) Fix `meltano test` bug where plugin name clashes with file bundle name

## 1.94.0 - (2022-02-04)

---

### New

- [#1587](https://gitlab.com/meltano/meltano/-/issues/1587) Add "Retry" button to pipeline logs view and list when run failed

## 1.93.0 - (2022-01-28)

---

### Changes

- [#3176](https://gitlab.com/meltano/meltano/-/issues/3176) Support dbt v1.0
- [!2504](https://gitlab.com/meltano/meltano/-/merge_requests/2504) Reorganized pipeline edit buttons in the UI
- [!2464](https://gitlab.com/meltano/meltano/-/merge_requests/2464) Bump version of 'flatten-dict' library dependency. _Thanks to **[Robin Grenholm](https://gitlab.com/rgrenholm)**_ !

### Fixes

- [#3181](https://gitlab.com/meltano/meltano/-/issues/3181) Create an empty `output/` folder in new Meltano projects.
- [#3180](https://gitlab.com/meltano/meltano/-/issues/3180) Fix env usage in discovery.yml and JSON schema
- [#3169](https://gitlab.com/meltano/meltano/-/issues/3169) Meltano Upgrade CTA in UI has unnecessary link

## 1.92.0 - (2022-01-21)

---

### Changes

- [#2991](https://gitlab.com/meltano/meltano/-/issues/2991) Remove support for python 3.6. Bumps the base docker image to 3.8.

### Fixes

- [#3024](https://gitlab.com/meltano/meltano/-/issues/3024) Make `meltano upgrade` work when Meltano is installed with pipx.
- [#3115](https://gitlab.com/meltano/meltano/-/issues/3115) Ensure multi-yaml `include_paths` are correctly referenced even if Meltano is not called from the root directory.
- [#3167](https://gitlab.com/meltano/meltano/-/issues/3167) Add sub-schema for meltano.yml environments.
- [#3024](https://gitlab.com/meltano/meltano/-/issues/3024) Make `meltano upgrade` work when Meltano is installed with pipx.
- [#3161](https://gitlab.com/meltano/meltano/-/issues/3161) Make URLs in `--help` clickable.

[#3161](https://gitlab.com/meltano/meltano/-/issues/3161) Make URLs in `--help` clickable.

## 1.91.0 - (2022-01-13)

---

### New

- [#3153](https://gitlab.com/meltano/meltano/-/issues/3153) Published JSON Schemas for `meltano.yml` and `discovery.yml`. _Thanks to **[Zachary Wynegar](https://gitlab.com/zdwynegar)** for the initial [MR 1804](https://gitlab.com/meltano/meltano/-/merge_requests/1804) and inspiration this!_
- [#3001](https://gitlab.com/meltano/meltano/-/issues/3001) Always print log advice on ELT failure.

### Fixes

- [#3132](https://gitlab.com/meltano/meltano/-/issues/3132) Bump `pyhumps` dependency to fix a bug in converting `SCREAMING_SNAKE_CASE` variables in the API.
- [#3116](https://gitlab.com/meltano/meltano/-/issues/3116) Fix a unicode decode issue during discovery when debug logging is enabled.
- [#2716](https://gitlab.com/meltano/meltano/-/issues/2716) Add `--help `docs for all Meltano CLI commands and options.

## 1.90.1 - (2021-12-16)

---

### Fixes

- [#3124](https://gitlab.com/meltano/meltano/-/issues/3124) Fix an error in `meltano run` invocations where tap discover calls triggered an exception.

## 1.90.0 - (2021-12-15)

---

### New

- [#2301](https://gitlab.com/meltano/meltano/-/issues/2301), [#3043](https://gitlab.com/meltano/meltano/-/issues/3043) Preview release of new [`meltano run`](https://docs.meltano.com/reference/command-line-interface#run) command.
- [#2838](https://gitlab.com/meltano/meltano/-/issues/2838) Adds the [`meltano test`](https://docs.meltano.com/reference/command-line-interface#test) command which defines first-class test and validation capabilities for Meltano plugins and projects.

### Changes

- [#2967](https://gitlab.com/meltano/meltano/-/issues/2967) Set the `meltanolabs` variant as the default tap-google-analytics extractor.
- [#3085](https://gitlab.com/meltano/meltano/-/issues/3085), [#3111](https://gitlab.com/meltano/meltano/-/issues/3111) Upgrade `target-bigquery` default variant `adswerve` to [`0.11.3`](https://github.com/adswerve/target-bigquery/releases/tag/0.11.3).
- [#3113](https://gitlab.com/meltano/meltano/-/issues/3113) Pin tag [`v1.4.27`](https://gitlab.com/meltano/tap-salesforce/-/tags/v1.4.27) of `tap-salesforce` default variant `meltano`.
- [#3119](https://gitlab.com/meltano/meltano/-/issues/3119) Bump `meltano` variant of `tap-salesforce` to tag [`v1.5.0`](https://gitlab.com/meltano/tap-salesforce/-/tags/v1.5.0).

## 1.89.0 - (2021-12-02)

---

### New

- [#3060](https://gitlab.com/meltano/meltano/-/issues/3060) Set `splitio` variant as the default tap-fastly extractor.
- [#3076](https://gitlab.com/meltano/meltano/-/issues/3076) Set `transferwise` as the default target-postgres loader.
- [#2967](https://gitlab.com/meltano/meltano/-/issues/2967) Set `meltanolabs` as the default tap-google-analytics extractor.

### Changes

- [#2772](https://gitlab.com/meltano/meltano/-/issues/2772) Transition to a new structured log format with support for additional formats like JSON and key=value, configurable via stock python logging yaml configs.
- [#2443](https://gitlab.com/meltano/meltano/-/issues/2443) Bump dbt version to 0.21.1

## 1.88.0 - (2021-11-18)

---

### New

- [#3021](https://gitlab.com/meltano/meltano/-/issues/3021) Added CLI for high-level Environment management.

- [#3003](https://gitlab.com/meltano/meltano/-/issues/3003) Add `matatika` variant of tap-solarvista extractor.

## 1.87.1 - (2021-11-09)

---

### Changes

- [#3042](https://gitlab.com/meltano/meltano/-/issues/3042) Hides non-default `meltano` variants from the UI.

### Fixes

- [#3015](https://gitlab.com/meltano/meltano/-/issues/3015) Add missing settings to default target-snowflake: `role`, `batch_wait_limit_seconds`, `archive_load_files`, `archive_load_files_s3_prefix`, and `archive_load_files_s3_bucket`
- [#3047](https://gitlab.com/meltano/meltano/-/issues/3047) Don't fail if primary `meltano.yml` file is missing top-level entries.
- [#3049](https://gitlab.com/meltano/meltano/-/issues/3049) Fix installation issues caused by breaking change in WTForms library v3.0.x.

## 1.87.0 - (2021-11-05)

---

### New

- [#2456](https://gitlab.com/meltano/meltano/-/issues/2456) Let project plugin definitions and config be defined in multiple individual YAML files. _Thanks, **[Matthew Thurman](https://gitlab.com/mathurmag)** for the inspiration and first draft!_

### Breaks

- [#2977](https://gitlab.com/meltano/meltano/-/issues/2977) Disable the Explore and Dashboards tabs in the UI by default.

## 1.86.0 - (2021-10-28)

---

### New

- [#2869](https://gitlab.com/meltano/meltano/-/issues/2869) Introduce top-level "Environments" within `meltano.yml`

### Changes

- [#2968](https://gitlab.com/meltano/meltano/-/issues/2968) Set `singer-io` as the default tap-marketo extractor.
- [#2970](https://gitlab.com/meltano/meltano/-/issues/2970) Set `singer-io` as the default tap-stripe extractor.
- [#2971](https://gitlab.com/meltano/meltano/-/issues/2971) Set `meltanolabs` as the default target-sqlite loader.

### Fixes

- [#3027](https://gitlab.com/meltano/meltano/-/issues/3027) Fixes an issue where elt invocation could hang if the tap produced large amounts of error output during discovery.

## 1.85.0 - (2021-10-21)

---

### Changes

- [#2986](https://gitlab.com/meltano/meltano/-/issues/2986) Set `transferwise` as the default target-snowflake loader.
- [#2966](https://gitlab.com/meltano/meltano/-/issues/2966) Set `singer-io` as the default tap-adwords extractor.
- [#2964](https://gitlab.com/meltano/meltano/-/issues/2964) Set `singer-io` as the default tap-facebook extractor.
- [#2963](https://gitlab.com/meltano/meltano/-/issues/2963) Set `meltanolabs` as the default tap-csv extractor.
- [#2965](https://gitlab.com/meltano/meltano/-/issues/2965) Set `meltanolabs` as the default tap-gitlab extractor.
- [2339](https://gitlab.com/meltano/meltano/-/merge_requests/2339) Update `elt` log format to include subtask field. Lines are now prefixed with `<name> | <subtask>` which may cause issues with existing log parsers.

### Fixes

- [#2997](https://gitlab.com/meltano/meltano/-/issues/2997) Bump required version of `jsonschema`.

## 1.84.0 - (2021-10-07)

---

### New

- [#2357](https://gitlab.com/meltano/meltano/-/merge_requests/2357) Use dbt [`v0.21.0`](https://github.com/dbt-labs/dbt/releases/tag/v0.21.0) by default for new dbt installs
- [2363](https://gitlab.com/meltano/meltano/-/merge_requests/2363), [2360](https://gitlab.com/meltano/meltano/-/merge_requests/2360) Small branding and logo updates throughout - and introducing Melty to the community!

### Fixes

- [2349](https://gitlab.com/meltano/meltano/-/merge_requests/2349) Fixes test extractor API endpoint to work with new PluginTestService. _Thanks, **[ReubenFrankel](https://gitlab.com/ReubenFrankel)**!_

## 1.83.0 - (2021-09-30)

---

### New

- [#2647](https://gitlab.com/meltano/meltano/-/issues/2647) Extend `meltano select` with flag to remove rules.

## 1.82.0 - (2021-09-23)

---

### Changes

- [#2782](https://gitlab.com/meltano/meltano/-/issues/2782) Switches all extractors and loaders in discovery.yml to `variants` syntax
- [#2950](https://gitlab.com/meltano/meltano/-/issues/2950) Update werkzeug to `2.0`. _Thanks, **[Keith Siilats](https://gitlab.com/siilats)**!_

### Fixes

- [#2881](https://gitlab.com/meltano/meltano/-/issues/2881) Send CLI error messages to `stderr`.

## 1.81.0 - (2021-09-16)

---

### New

- [#2609](https://gitlab.com/meltano/meltano/-/issues/2609) Add `meltano config <plugin> test` command to test an extractor plugin's configuration. _Thanks, **[ReubenFrankel](https://gitlab.com/ReubenFrankel)**!_

### Changes

- [#2930](https://gitlab.com/meltano/meltano/-/issues/2930) Update sqlfluff configuration to support DBT. _Thanks, **[Charles Julian Knight](https://gitlab.com/rabidaudio)**!_
- [#2681](https://gitlab.com/meltano/meltano/-/issues/2681) Now includes discovery log output when running `meltano elt` with `--log-level=debug`

### Fixes

- [#2866](https://gitlab.com/meltano/meltano/-/issues/2866) Avoid running discovery when invoking a tap in a mode other than sync

## 1.80.1 - (2021-09-10)

---

### Fixes

- [#2928](https://gitlab.com/meltano/meltano/-/issues/2928) Fix tap discovery failure when tap produces IO on stderr

## 1.80.0 - (2021-09-09)

---

### New

- [#2906](https://gitlab.com/meltano/meltano/-/issues/2906) Increase speed of `meltano install` for already installed plugins

* [#2906](https://gitlab.com/meltano/meltano/-/issues/2906) Increase speed of `meltano install` for already installed plugins

### Changes

- [#2897](https://gitlab.com/meltano/meltano/-/issues/2897) Refactor to move to asynchronous plugin executions and invocations

### Fixes

- [#2573](https://gitlab.com/meltano/meltano/-/issues/2573) Fix misleading error about missing `airflow.cfg` instead of missing Airflow executable

## 1.79.2 - (2021-09-07)

---

### Fixes

- [#2922](https://gitlab.com/meltano/meltano/-/issues/2922) Fix error during installation of some plugins caused by a `setuptools` release. _Thanks, **[Maarten van Gijssel](https://gitlab.com/mvgijssel)**!_

## 1.79.1 - (2021-08-17)

---

### Fixes

- [#2893](https://gitlab.com/meltano/meltano/-/issues/2893) Fix error when invoking a target outside pipeline context
- [#2627](https://gitlab.com/meltano/meltano/-/issues/2627) Invalidate catalog cache after reinstalling a tap

## 1.79.0 - (2021-08-13)

---

### New

- [#2545](https://gitlab.com/meltano/meltano/-/issues/2545) Add support for Python 3.9
- [#2849](https://gitlab.com/meltano/meltano/-/issues/2849) Use dbt [`v0.20`](https://github.com/fishtown-analytics/dbt/releases/tag/v0.20.1) by default for new dbt installs
- [#2576](https://gitlab.com/meltano/meltano/-/issues/2576) Use Airflow [v2.1](https://airflow.apache.org/docs/apache-airflow/2.1.0/changelog.html) by default for new Airflow installs
- [#2871](https://gitlab.com/meltano/meltano/-/issues/2871) Add `discovery_url_auth` project setting to support authenticated retrieval of `discovery.yml`
- [#2855](https://gitlab.com/meltano/meltano/-/issues/2855) Allow `executable` to be overridden through plugin inheritance
- [#2860](https://gitlab.com/meltano/meltano/-/issues/2860) Allow commands to use alternate executables

### Changes

- [#2868](https://gitlab.com/meltano/meltano/-/issues/2868) Refactor to allow SingerTarget to inject a BookmarkWriter via a new PluginInvoker callback
- [#2575](https://gitlab.com/meltano/meltano/-/issues/2575) Support version-specific pip constraint files by allowing the special var `${MELTANO__PYTHON_VERSION}` in plugin pip_url's (bumps `discovery.yml` version ([#2890](https://gitlab.com/meltano/meltano/-/issues/2890)) to signal the required upgrade)

### Fixes

- [#2882](https://gitlab.com/meltano/meltano/-/issues/2882) Allow multiple taps / targets to be invoked at the same time by adding a UUID to config.json
- [#2381](https://gitlab.com/meltano/meltano/-/issues/2381) Implement selection logic for all Singer discoverable metadata (`inclusion` and `selected-by-default`)

## 1.78.0 - (2021-07-15)

---

### New

- [#2814](https://gitlab.com/meltano/meltano/-/issues/2814) Add `mashey` variant of `tap-ask-nicely`
- [#2815](https://gitlab.com/meltano/meltano/-/issues/2815) Add `singer-io` variant of `tap-github`
- [#2816](https://gitlab.com/meltano/meltano/-/issues/2816) Add `singer-io` variant of `tap-google-sheets`
- [#2817](https://gitlab.com/meltano/meltano/-/issues/2817) Add `singer-io` variant of `tap-pendo`
- [#2818](https://gitlab.com/meltano/meltano/-/issues/2818) Add `singer-io` variant of `tap-hubspot`
- [#2821](https://gitlab.com/meltano/meltano/-/issues/2821) Add `singer-io` variant of `tap-jira`
- [#2823](https://gitlab.com/meltano/meltano/-/issues/2823) Add `transferwise` variant of `tap-twilio`

### Fixes

- [#2951](https://gitlab.com/meltano/meltano/-/issues/2851) Default to skipping transforms in Meltano UI pipeline creation
- [#2758](https://gitlab.com/meltano/meltano/-/issues/2758) Fix misleading error message when calling `meltano invoke airflow <args>`
- [#2826](https://gitlab.com/meltano/meltano/-/issues/2826) Make plugin installation serial during `meltano add ...`
- [#2828](https://gitlab.com/meltano/meltano/-/issues/2828) Fix coroutine error when `python3-venv` is missing during plugin installation.

### Breaks

## 1.77.0 - (2021-06-17)

---

### Changes

- [#2694](https://gitlab.com/meltano/meltano/-/issues/2694) Use dbt [`v0.19.1`](https://github.com/fishtown-analytics/dbt/releases/tag/v0.19.1) by default for new dbt installs
- [#2694](https://gitlab.com/meltano/meltano/-/issues/2694) Add support for dbt [`config-version: 2`](https://docs.getdbt.com/docs/guides/migration-guide/upgrading-to-0-17-0)
- [#2622](https://gitlab.com/meltano/meltano/-/issues/2622) Make `hotgluexyz` the default variant for the CSV loader

### Fixes

- [#2741](https://gitlab.com/meltano/meltano/-/issues/2741) Fix duplication of config values when complex settings are applied to Singer plugins.

## 1.76.0 - (2021-06-10)

---

### Fixes

- [#2755](https://gitlab.com/meltano/meltano/-/issues/2755) Fix SQLAlchemy `cache_ok` warning messages when running `meltano elt`
- [#2773](https://gitlab.com/meltano/meltano/-/issues/2773) Fix `tap-chargebee`, `tap-intacct` and `tap-quickbooks` definitions that had `properties` capability instead of `catalog`
- [#2784](https://gitlab.com/meltano/meltano/-/issues/2784) Fix catalog discovery error when using custom plugins with no `pip_url` set

## 1.75.0 - (2021-05-28)

---

### Changes

- [#2745](https://gitlab.com/meltano/meltano/-/issues/2745) Allow `meltano` commands to be used from a subdirectory of a project
- [#2341](https://gitlab.com/meltano/meltano/-/issues/2341) Add support for already-installed plugins by making `pip_url` optional in custom plugin definitions
- [#2341](https://gitlab.com/meltano/meltano/-/issues/2341) Allow non-pip plugins to be declared using relative `executable` paths and `executable` programs already on the PATH

## 1.74.0 - (2021-05-10)

---

### New

- [#2353](https://gitlab.com/meltano/meltano/-/issues/2353) Add `meltano remove` command

## 1.73.0 - (2021-04-29)

---

### New

- [#2621](https://gitlab.com/meltano/meltano/-/issues/2621) Add `twilio-labs` variant of `tap-zendesk`

### Changes

- [#2705](https://gitlab.com/meltano/meltano/-/issues/2705) Speed up `meltano install` by installing plugins in parallel
- [#2709](https://gitlab.com/meltano/meltano/-/issues/2709) Add support for setting `kind` in settings prompt when using `meltano add --custom`

## 1.72.0 - (2021-04-22)

---

### New

- [#2560](https://gitlab.com/meltano/meltano/-/issues/2560) Add support for shortcut commands to `invoke`
- [#2560](https://gitlab.com/meltano/meltano/-/issues/2560) Add support for `sqlfluff` utility for linting SQL transforms
- [#2613](https://gitlab.com/meltano/meltano/-/issues/2613) Add `mashey` variant of `tap-slack`
- [#2689](https://gitlab.com/meltano/meltano/-/issues/2689) Add documentation for using a custom Python Package Index (PyPi)
- [#2426](https://gitlab.com/meltano/meltano/-/issues/2426) Add `transferwise` variant of `target-redshift`

### Changes

- [#2082](https://gitlab.com/meltano/meltano/-/issues/2082) Updated database_uri documentation to show how to target a PostgreSQL schema
- [#2107](https://gitlab.com/meltano/meltano/-/issues/2107) Updated 'create a custom extractor' tutorial to use the new SDK

### Fixes

- [#2526](https://gitlab.com/meltano/meltano/-/issues/2526) When target process fails before tap, report target output instead of `BrokenPipeError` or `ConnectionResetError`

## 1.71.0 - (2021-03-23)

---

### New

- [#2544](https://gitlab.com/meltano/meltano/-/issues/2544) Add support for `utility` plugin type
- [#2614](https://gitlab.com/meltano/meltano/-/issues/2614) Add `mashey` variant of `tap-zoom`

### Fixes

- [#2581](https://gitlab.com/meltano/meltano/-/issues/2581) Only expand `$ALL_CAPS` env vars in `meltano.yml` config values to prevent false positive matches in passwords

## 1.70.0 - (2021-02-23)

---

### New

- [#2590](https://gitlab.com/meltano/meltano/-/issues/2590) Add `hotgluexyz` variant of `tap-chargebee`
- [#2593](https://gitlab.com/meltano/meltano/-/issues/2593) Add `hotgluexyz` variant of `tap-intacct`

### Changes

- [#2356](https://gitlab.com/meltano/meltano/-/issues/2356) Disallow two pipelines with the same job ID to run at the same time by default

### Fixes

- [#2585](https://gitlab.com/meltano/meltano/-/issues/2585) Fix bug with finding a schedule based on namespace for a custom plugin

## 1.69.0 - (2021-02-16)

---

### New

- [#2558](https://gitlab.com/meltano/meltano/-/issues/2558) Add support for Airflow 2.0
- [#2577](https://gitlab.com/meltano/meltano/-/issues/2577) Add `hotgluexyz` variant of `tap-quickbooks`

## 1.68.0 - (2021-02-11)

---

### New

- [#2557](https://gitlab.com/meltano/meltano/-/issues/2557) Add support for entity and attribute selection to tap-gitlab

### Changes

- [#2559](https://gitlab.com/meltano/meltano/-/issues/2559) Bump Airflow version to 1.10.14

### Fixes

- [#2543](https://gitlab.com/meltano/meltano/-/issues/2543) Fix packages dependencies that claim Python 3.9 is supported when it actually isn't.

## 1.67.0 - (2021-01-26)

---

### Fixes

- [#2540](https://gitlab.com/meltano/meltano/-/issues/2540) `meltano schedule run` exit code now matches exit code of wrapped `meltano elt`
- [#2525](https://gitlab.com/meltano/meltano/-/issues/2525) `meltano schedule run` no longer requires `meltano` to be in the `PATH`

## 1.66.0 - (2021-01-18)

---

### New

- [#2483](https://gitlab.com/meltano/meltano/-/issues/2483) Every second, `meltano elt` records a heartbeat timestamp on the pipeline run row in the system database as long as the pipeline is running.
- [#2483](https://gitlab.com/meltano/meltano/-/issues/2483) Before running the new pipeline, `meltano elt` automatically marks runs with the same Job ID that have become stale as failed. A run is considered stale when 5 minutes have elapsed since the last recorded heartbeat. Older runs without a heartbeat are considered stale if they are still in the running state 24 hours after starting.
- [#2483](https://gitlab.com/meltano/meltano/-/issues/2483) `meltano schedule list` (which is run periodically by `meltano invoke airflow scheduler`) automatically marks any stale run as failed.
- [#2502](https://gitlab.com/meltano/meltano/-/issues/2502) Add `User-Agent` header with Meltano version to request for remote `discovery.yml` manifest (typically https://www.meltano.com/discovery.yml)
- [#2503](https://gitlab.com/meltano/meltano/-/issues/2503) Include project ID in `X-Project-ID` header and `project_id` query param in request for remote `discovery.yml` manifest when `send_anonymous_usage_stats` setting is enabled.

## 1.65.0 - (2021-01-12)

---

### New

- [#2392](https://gitlab.com/meltano/meltano/-/issues/2392) Add 'elt.buffer_size' setting with default value of 10MiB to let extractor output buffer size and line length limit (maximum message size) be configured as appropriate for the extractor and loader in question.

### Fixes

- [#2501](https://gitlab.com/meltano/meltano/-/issues/2501) Don't lose `version` when caching `discovery.yml`.

## 1.64.1 - (2021-01-08)

---

### Fixes

- [#2500](https://gitlab.com/meltano/meltano/-/issues/2500) Ensure all buffered messages (records) output by extractor make it to loader when extractor finishes early.

## 1.64.0 - (2021-01-07)

---

### Fixes

- [#2478](https://gitlab.com/meltano/meltano/-/issues/2478) Fix runaway memory usage (and possible out-of-memory error) when extractor outputs messages at higher rate than loader can process them, by enabling flow control with a 64KB buffer size limit

## 1.63.0 - (2021-01-04)

---

### New

- [#2308](https://gitlab.com/meltano/meltano/-/issues/2308) Verify that system database connection is still viable when checking it out of connection pool.
- [#2308](https://gitlab.com/meltano/meltano/-/issues/2308) Add `database_max_retries` and `database_retry_timeout` settings to configure retry attempts when the first connection to the DB fails.

### Fixes

- [#2486](https://gitlab.com/meltano/meltano/-/issues/2486) Remove `state` capability from `tap-google-analytics` because it's not actually currently supported yet

## 1.62.0 - (2020-12-23)

---

### New

- [#2390](https://gitlab.com/meltano/meltano/-/issues/2390) Let a plugin inherit its base plugin (package) description and configuration from another one using `--inherit-from=<name>` on `meltano add` or `inherit_from: <name>` in `meltano.yml`, so that the same package can be used in a project multiple times with different configurations.

### Changes

- [#2479](https://gitlab.com/meltano/meltano/-/issues/2479) Use extractor `load_schema` (usually its namespace) as default for target-bigquery `dataset_id` setting, as it already is for target-snowflake and target-postgres `schema`

## 1.61.0 - (2020-12-09)

---

### New

- [#2476](https://gitlab.com/meltano/meltano/-/issues/2476) Add missing tap-salesforce `is_sandbox` setting
- [#2471](https://gitlab.com/meltano/meltano/-/issues/2471) Make tap-bigquery discoverable
- [#2227](https://gitlab.com/meltano/meltano/-/issues/2227) Add `meltano schedule run <name>` command to run scheduled pipeline by name

### Changes

- [#2477](https://gitlab.com/meltano/meltano/-/issues/2477) Show array and object settings in configuration UI as unsupported instead of hiding them entirely
- [#2477](https://gitlab.com/meltano/meltano/-/issues/2477) Unhide tap-csv and tap-spreadsheets-anywhere in UI

### Fixes

- [#2379](https://gitlab.com/meltano/meltano/-/issues/2379) Take into account schedule `env` when running pipeline from UI using "Run" button

## 1.60.1 - (2020-12-07)

---

### Fixes

- [#2473](https://gitlab.com/meltano/meltano/-/issues/2473) Fix meltano/meltano Docker image entrypoint

## 1.60.0 - (2020-12-02)

---

### New

- [#2367](https://gitlab.com/meltano/meltano/-/issues/2367) Adopt Poetry for dependency and build management

### Changes

- [#2457](https://gitlab.com/meltano/meltano/-/issues/2457) Hide settings of kind `object` or `array` in UI

### Fixes

- [#2457](https://gitlab.com/meltano/meltano/-/issues/2457) Fix configuration of tap-adwords `primary_keys` and target-snowflake and target-postgres (transferwise variants) `schema_mapping`
- [#2463](https://gitlab.com/meltano/meltano/-/issues/2463) Fix casting of tap-postgres `max_run_seconds`, `logical_poll_total_seconds`, and `break_at_end_lsn` setting values
- [#2466](https://gitlab.com/meltano/meltano/-/issues/2466) Stop requiring specific version of `cryptography` that's incompatible with latest `pyOpenSSL`

## 1.59.0 - (2020-11-23)

---

### Changes

- [#2450](https://gitlab.com/meltano/meltano/-/issues/2450) Remove undocumented plugin configuration profile functionality

### Fixes

- [#2451](https://gitlab.com/meltano/meltano/-/issues/2451) Correctly show CLI error messages in log output
- [#2453](https://gitlab.com/meltano/meltano/-/issues/2453) Correctly pass value of `tap-facebook`'s `insights_buffer_days` setting to tap as integer instead of boolean
- [#2387](https://gitlab.com/meltano/meltano/-/issues/2387) Order of attributes in `meltano select --list --all` is set to alphabetical order.
- [#2458](https://gitlab.com/meltano/meltano/-/issues/2458) Adds missing `mysql-logo.png`

## 1.58.0 - (2020-11-12)

---

### New

- [#2438](https://gitlab.com/meltano/meltano/-/issues/2438) Add missing `replica_set`, `ssl`, `verify_mode`, and `include_schemas_in_destination_stream_name` settings to `tap-mongodb`
- [#2389](https://gitlab.com/meltano/meltano/-/issues/2389) Let user disable autoscrolling in UI job log modal
- [#2307](https://gitlab.com/meltano/meltano/-/issues/2307) Add `ui.session_cookie_secure` setting to let `Secure` flag be enabled on session cookies when Meltano UI is served over HTTPS

### Changes

- [#2307](https://gitlab.com/meltano/meltano/-/issues/2307) The `Secure` flag is no longer enabled on Meltano UI session cookies unconditionally and by default

### Fixes

- [#2396](https://gitlab.com/meltano/meltano/-/issues/2396) Support unquoted `YYYY-MM-DD` date values in `meltano.yml` by converting them to ISO8601 strings before passing them to plugins
- [#2445](https://gitlab.com/meltano/meltano/-/issues/2445) Fix 'Test Connection' and 'Save' buttons being disabled in UI Configuration modal despite required fields being populated
- [#2307](https://gitlab.com/meltano/meltano/-/issues/2307) Fix logging into Meltano UI in Google Chrome when running without HTTPS

## 1.57.0 - (2020-11-10)

---

### New

- [#2433](https://gitlab.com/meltano/meltano/-/issues/2433) Add `datamill-co` variant of `target-postgres`
- [#2425](https://gitlab.com/meltano/meltano/-/issues/2425) Add `transferwise` variant of `target-postgres`
- [#2404](https://gitlab.com/meltano/meltano/-/issues/2404) Add `singer-io` variant of `tap-recharge`
- [#2410](https://gitlab.com/meltano/meltano/-/issues/2410) Add `transferwise` variant of `tap-postgres`
- [#2411](https://gitlab.com/meltano/meltano/-/issues/2411) Add `transferwise` variant of `tap-mysql`
- [#2407](https://gitlab.com/meltano/meltano/-/issues/2407) Refactor discovery.yaml to keep things in lexicographically ascending order and in correct format
- [#2435](https://gitlab.com/meltano/meltano/-/issues/2435) Add new `stringify` setting `value_post_processor` that will convert values to their JSON string representation
- [#2437](https://gitlab.com/meltano/meltano/-/issues/2437) Add `meltano invoke` `--dump` option with possible values `config` and `catalog` (for extractors) to dump content of plugin-specific generated file

### Changes

- [#2368](https://gitlab.com/meltano/meltano/-/issues/2433) Make `datamill-co` variant of `target-postgres` the default instead of `meltano`

### Fixes

### Breaks

## 1.56.0 - (2020-11-02)

---

### New

- [#2374](https://gitlab.com/meltano/meltano/-/issues/2374) Add `target-bigquery` discoverable plugin definition
- [#1956](https://gitlab.com/meltano/meltano/-/issues/1956) Add support for Python 3.8

## 1.55.0 - (2020-10-30)

---

### New

- [#2368](https://gitlab.com/meltano/meltano/-/issues/2368) Add `transferwise` and `datamill-co` variants of `target-snowflake`

### Changes

- [#2368](https://gitlab.com/meltano/meltano/-/issues/2368) Make `datamill-co` variant of `target-snowflake` the default instead of `meltano`
- [#2380](https://gitlab.com/meltano/meltano/-/issues/2380) Add `target_` prefix to `namespace`s of discoverable loaders target-postgres, target-snowflake, and target-sqlite

### Fixes

- [#2373](https://gitlab.com/meltano/meltano/-/issues/2373) `meltano init` emits warning instead of failing when underlying filesystem doesn't support symlinks
- [#2391](https://gitlab.com/meltano/meltano/-/issues/2391) Add missing `max_workers` setting to `tap-salesforce` discoverable plugin definition
- [#2400](https://gitlab.com/meltano/meltano/-/issues/2400) Constrain Airflow installation to specific set of known-to-work requirements to prevent it from breaking unexpectedly

## 1.54.0 - (2020-10-08)

---

### Changes

- [#2057](https://gitlab.com/meltano/meltano/-/issues/2057) Bump Airflow version to 1.10.12
- [#2224](https://gitlab.com/meltano/meltano/-/issues/2224) Delete (if present) and recreate virtual environments for all plugins when running meltano install.

### Fixes

- [#2334](https://gitlab.com/meltano/meltano/-/issues/2334) Omit keys for settings with `null` values from `config.json` files generated for taps and targets, to support plugins that check if a config key is present instead of checking if the value is non-null.
- [#2376](https://gitlab.com/meltano/meltano/-/issues/2376) Fix `meltano elt ... --transform={run,only}` raising `PluginMissingError` when a default transform for the extractor is discoverable but not installed
- [#2377](https://gitlab.com/meltano/meltano/-/issues/2377) Ensure arbitrary env vars defined in `.env` are passed to invoked plugins

## 1.53.0 - (2020-10-06)

---

### New

- [#2134](https://gitlab.com/meltano/meltano/-/issues/2134) Let different variants of plugins be discovered and let users choose which to add to their project

### Changes

- [#2112](https://gitlab.com/meltano/meltano/-/issues/2112) Stop inheriting Meltano venv when invoking Airflow

### Fixes

- [#2372](https://gitlab.com/meltano/meltano/-/issues/2372) Upgrade `pip` and related tools to the latest version in plugin venvs

## 1.52.0 - (2020-09-28)

---

### Fixes

- [#2360](https://gitlab.com/meltano/meltano/-/issues/2360) Remove automatic install of extractors, loaders, and transforms if they are not present.

- [#2348](https://gitlab.com/meltano/meltano/-/issues/2348) Invalidate `meltano select` catalog discovery cache when extractor configuration is changed

## 1.51.0 - (2020-09-21)

---

### New

- [#2355](https://gitlab.com/meltano/meltano/-/issues/2355) Add `meltano elt` `--dump` option with possible values `catalog`, `state`, `extractor-config`, and `loader-config` to dump content of pipeline-specific generated file

### Fixes

- [#2358](https://gitlab.com/meltano/meltano/-/issues/2358) Don't unintentionally deselect all attributes other than those marked `inclusion: automatic` when using extractor `select_filter` extra or `meltano elt`'s `--select <entity>` option

## 1.50.0 - (2020-09-17)

---

### New

- [#2291](https://gitlab.com/meltano/meltano/-/issues/2291) Add `catalog` extractor extra to allow a catalog to be provided manually
- [#2291](https://gitlab.com/meltano/meltano/-/issues/2291) Add `--catalog` option to `meltano elt` to allow a catalog to be provided manually
- [#2289](https://gitlab.com/meltano/meltano/-/issues/2289) Add `state` extractor extra to allow state file to be provided manually
- [#2289](https://gitlab.com/meltano/meltano/-/issues/2289) Add `--state` option to `meltano elt` to allow state file to be provided manually

### Fixes

- [#2352](https://gitlab.com/meltano/meltano/-/issues/2352) `meltano elt` `--select` and `--exclude` no longer unexpectedly select entities for extraction that match the wildcard pattern but weren't selected originally.

## 1.49.0 - (2020-09-15)

---

### New

- [#2279](https://gitlab.com/meltano/meltano/-/issues/2279) Populate primary setting env var and aliases when invoking plugin or expanding env vars
- [#2349](https://gitlab.com/meltano/meltano/-/issues/2349) Allow plugin setting (default) values to reference pipeline plugin extras using generic env vars, e.g. `MELTANO_EXTRACT__<EXTRA>`
- [#2281](https://gitlab.com/meltano/meltano/-/issues/2281) Allow plugin extra (default) values to reference plugin name, namespace, profile using generic env vars, e.g. `MELTANO_EXTRACTOR_NAMESPACE`
- [#2280](https://gitlab.com/meltano/meltano/-/issues/2280) Allow plugin extra (default) values to reference plugin settings using env vars, e.g. `target_schema: $PG_SCHEMA`
- [#2278](https://gitlab.com/meltano/meltano/-/issues/2278) Read setting values from `<PLUGIN_NAME>_<SETTING_NAME>` env vars, taking precedence over `<PLUGIN_NAMESPACE>_<SETTING_NAME>` but not custom `env`
- [#2350](https://gitlab.com/meltano/meltano/-/issues/2350) Add `MELTANO_TRANSFORM_*` transform pipeline env vars for transformer (configuration) to access
- [#2282](https://gitlab.com/meltano/meltano/-/issues/2282) Add new extractor extra `load_schema` and use it as default loader `schema` instead of namespace
- [#2284](https://gitlab.com/meltano/meltano/-/issues/2284) Add new loader extra `dialect` and use it as default dbt `target` and Meltano UI SQL dialect instead of namespace
- [#2283](https://gitlab.com/meltano/meltano/-/issues/2283) Add new loader extra `target_schema` and use it as default dbt `source_schema` instead of loader `schema`
- [#2285](https://gitlab.com/meltano/meltano/-/issues/2285) Add new transform extra `package_name` and use it in dbt's `dbt_project.yml` and `--models` argument instead of namespace

### Changes

- [#2279](https://gitlab.com/meltano/meltano/-/issues/2279) Fall back on setting values from `<PLUGIN_NAME>_<SETTING_NAME>` and `<PLUGIN_NAMESPACE>_<SETTING_NAME>` env vars if a custom `env` is defined but not used
- [#2278](https://gitlab.com/meltano/meltano/-/issues/2278) Stop unnecessarily prepopulating `env` on a newly added custom plugin's settings definitions
- [#2208](https://gitlab.com/meltano/meltano/-/issues/2208) Standardize on setting env vars prefixed with plugin name, not namespace or custom `env`

## 1.48.0 - (2020-09-07)

---

### New

- [#2340](https://gitlab.com/meltano/meltano/-/issues/2340) Print full error message when extractor catalog discovery fails
- [#2223](https://gitlab.com/meltano/meltano/-/issues/2223) Print clear error message when `meltano invoke` or `meltano elt` attempts to execute a plugin that hasn't been installed yet
- [#2345](https://gitlab.com/meltano/meltano/-/issues/2345) Make `tap-csv` `files` a known setting
- [#2155](https://gitlab.com/meltano/meltano/-/issues/2155) Add `select_filter` extractor extra to allow extracting a subset of selected entities
- [#2155](https://gitlab.com/meltano/meltano/-/issues/2155) Add `--select` and `--exclude` options to `meltano elt` to allow extracting a subset of selected entities

### Changes

- [#2167](https://gitlab.com/meltano/meltano/-/issues/2167) Include extractor and loader name in autogenerated `meltano elt` job ID
- [#2343](https://gitlab.com/meltano/meltano/-/issues/2343) Automatically delete generated plugin config files at end of `meltano elt` and `meltano invoke`

### Fixes

- [#2167](https://gitlab.com/meltano/meltano/-/issues/2167) Make sure autogenerated `meltano elt` job ID matches in system database and `.meltano/{run,logs}/elt`
- [#2347](https://gitlab.com/meltano/meltano/-/issues/2347) Have `meltano config <plugin> set --store=dotenv` store valid JSON values for arrays and objects
- [#2346](https://gitlab.com/meltano/meltano/-/issues/2346) Correctly cast environment variable string value when overriding custom array and object settings

### Breaks

- [#2344](https://gitlab.com/meltano/meltano/-/issues/2344) Move `meltano elt` output logs from `.meltano/run/elt` to `.meltano/logs/elt`
- [#2342](https://gitlab.com/meltano/meltano/-/issues/2342) Store pipeline-specific generated plugin config files (`tap.config.json`, `tap.properties.json`, etc) under `.meltano/run/elt/<job_id>/<run_id>` instead of `.meltano/run/<plugin_name>`. Users who were explicitly putting a catalog file at `.meltano/run/<plugin_name>/tap.properties.json` should use `.meltano/extractors/<plugin_name>/tap.properties.json` instead.

## 1.47.0 - (2020-09-03)

---

### New

- [#2210](https://gitlab.com/meltano/meltano/-/issues/2210) Print documentation and repository URLs when adding a new plugin to the project
- [#2277](https://gitlab.com/meltano/meltano/-/issues/2277) Add `tap-bing-ads` as a known extractor
- [#2328](https://gitlab.com/meltano/meltano/-/issues/2328) Add new `upcase_string` setting `value_processor` that will convert string values to uppercase

### Changes

- [#2216](https://gitlab.com/meltano/meltano/-/issues/2216) Add stream properties defined in an extractor's `schema` extra to catalog if they do not exist in the discovered stream schema yet

### Fixes

- [#2338](https://gitlab.com/meltano/meltano/-/issues/2338) Once again change `target-csv` to use `singer-io/target-csv` instead of the Meltano fork
- [#2235](https://gitlab.com/meltano/meltano/-/issues/2235) Make embed links accessible when not authenticated
- [#2328](https://gitlab.com/meltano/meltano/-/issues/2328) Always convert `target-snowflake` `schema` setting value to uppercase before passing it to plugin

## 1.46.0 - (2020-08-27)

---

### New

- [!1820](https://gitlab.com/meltano/meltano/-/merge_requests/1820) Add 'tap-spreadsheets-anywhere' as an extractor

### Changes

- [#2309](https://gitlab.com/meltano/meltano/-/issues/2309) Pretty print `meltano schedule list --format=json` output
- [#2312](https://gitlab.com/meltano/meltano/-/issues/2312) Don't unnecessarily run discovery and generate catalog when running `meltano invoke <extractor> --help`, making it less likely to fail

## 1.45.0 - (2020-08-17)

---

### New

- [#2071](https://gitlab.com/meltano/meltano/-/issues/2071) Add new "Loaders" page to UI
- [#2222](https://gitlab.com/meltano/meltano/-/issues/2222) Add OAuth credentials settings to `tap-google-analytics`

### Changes

- [#2197](https://gitlab.com/meltano/meltano/-/issues/2197) Change `target-csv` to use `singer-io/target-csv` instead of the Meltano fork

### Fixes

- [#2268](https://gitlab.com/meltano/meltano/-/issues/2268) Fix bug causing custom plugins not to show up in `meltano discover` and have "Unknown" label in UI

## 1.44.0 - (2020-08-11)

---

### Fixes

- [#2219](https://gitlab.com/meltano/meltano/-/issues/2219) Don't fail on large (record) messages output by extractors (Singer taps) by increasing subprocess output buffer size from 64KB to 1MB.
- [#2215](https://gitlab.com/meltano/meltano/-/issues/2215) Have `meltano invoke <plugin> --help` pass `--help` flag to plugin, instead of showing `meltano invoke` help message

## 1.43.0 - (2020-08-04)

---

### New

- [#2116](https://gitlab.com/meltano/meltano/-/issues/2116) Prefix `meltano elt` output with `meltano`, `tap-foo`, `target-bar` and `dbt` labels as appropriate
- [!1778](https://gitlab.com/meltano/meltano/-/merge_requests/1788) Clearly print reason that tap, target or dbt failed by repeating last output line
- [#2214](https://gitlab.com/meltano/meltano/-/issues/2214) Log Singer messages output by tap and target when `meltano elt` is run with `--log-level` flag (or `cli.log_level` setting) set to `debug`

### Changes

- [!1778](https://gitlab.com/meltano/meltano/-/merge_requests/1788) Change stored error message when job was interrupted by KeyboardInterrupt from 'KeyboardInterrupt()' to 'The process was interrupted'
- [!1778](https://gitlab.com/meltano/meltano/-/merge_requests/1788) Disable noisy SettingsService logging when `cli.log_level` setting (or `--log-level` flag) is set to `debug`

### Fixes

- [#2212](https://gitlab.com/meltano/meltano/-/issues/2212) Don't show extractor extras `_select`, `_metadata`, and `_schema` as required in UI configuration form
- [#2213](https://gitlab.com/meltano/meltano/-/issues/2213) Provide extra context when `meltano invoke airflow` fails because of `airflow initdb` failing
- [!1778](https://gitlab.com/meltano/meltano/-/merge_requests/1788) Fail gracefully when `meltano install` fails to install plugin(s)

## 1.42.0 - (2020-07-28)

---

### New

- [#2162](https://gitlab.com/meltano/meltano/-/issues/2162) Print link to plugin documentation in `meltano add <plugin>` and `meltano config <plugin> list` output

### Changes

- [#2200](https://gitlab.com/meltano/meltano/-/issues/2200) Consistently handle CLI errors
- [#2147](https://gitlab.com/meltano/meltano/-/issues/2147) Continuously persist state messages output by loader (forwarded from extractor) so that subsequent runs can pick up where a failed run left off
- [#2198](https://gitlab.com/meltano/meltano/-/issues/2198) Don't touch project files that may be readonly when installing transform or dashboard plugins.

### Fixes

- [#2199](https://gitlab.com/meltano/meltano/-/issues/2199) Fix `meltano discover` only listing custom plugins, not known (discovered) ones
- [#2166](https://gitlab.com/meltano/meltano/-/issues/2166) Don't fail on large extractor state messages by increasing loader output buffer size from 64 to 128KB
- [#2180](https://gitlab.com/meltano/meltano/-/issues/2180) Mark pipeline job as failed when process is interrupted (SIGINT) or terminated (SIGTERM).

## 1.41.1 - (2020-07-23)

---

### New

- [#2196](https://gitlab.com/meltano/meltano/-/issues/2196) Pretty print and apply appropriate nesting to `meltano config` output
- [#2003](https://gitlab.com/meltano/meltano/-/issues/2003) Let extractor extra `select` be interacted with as `_select` setting
- [!1774](https://gitlab.com/meltano/meltano/-/merge_requests/1774) Let transform extra `vars` be interacted with as `_vars` setting
- [!1774](https://gitlab.com/meltano/meltano/-/merge_requests/1774) Add support for `kind: object` settings, which can gather nested values from across setting stores
- [!1774](https://gitlab.com/meltano/meltano/-/merge_requests/1774) Add support for `aliases: [...]` on setting definitions
- [!1774](https://gitlab.com/meltano/meltano/-/merge_requests/1774) Add support for `value_processor: 'nest_object'` on setting definitions
- [#2145](https://gitlab.com/meltano/meltano/-/issues/2145) Let discovered catalog schema be modified using schema rules stored in extractor `schema` extra (aka `_schema` setting)

### Changes

- [#2070](https://gitlab.com/meltano/meltano/issues/2070) List installed and available extractors separately on Extractors page
- [!1774](https://gitlab.com/meltano/meltano/-/merge_requests/1774) Replace `update.*` file bundle settings with `update` extra (aka `_update` setting)
- [!1774](https://gitlab.com/meltano/meltano/-/merge_requests/1774) Replace `metadata.*` extractor settings with `metadata` extra (aka `_metadata` setting)
- [#1764](https://gitlab.com/meltano/meltano/-/merge_requests/1764) Interpret `meltano config <plugin> set` value as JSON to allow non-string values to be set more easily

### Fixes

- [!1774](https://gitlab.com/meltano/meltano/-/merge_requests/1774) Fix poor performance of setting lookups using more memoization

## 1.41.0 - (2020-07-20)

---

### New

- [#2174](https://gitlab.com/meltano/meltano/-/issues/2174) Add `/api/health` health check route
- [#2125](https://gitlab.com/meltano/meltano/-/issues/2125) Add `--full-refresh` flag to `meltano elt` to perform a full refresh, ignoring the state left behind by any previous runs with the same job ID.
- [#2181](https://gitlab.com/meltano/meltano/-/issues/2181) Show custom Meltano UI logo (`ui.logo_url` setting) on sign-in page when authentication is enabled.

### Changes

- [#2175](https://gitlab.com/meltano/meltano/-/issues/2175) Clarify that not supporting discovery mode means that the `state` capability is not advertised
- [#2195](https://gitlab.com/meltano/meltano/-/issues/2195) Slightly increase size of custom Meltano UI logo (`ui.logo_url`) in navbar

### Fixes

- [#2168](https://gitlab.com/meltano/meltano/-/issues/2168) Don't select entity attributes marked as unsupported

## 1.40.1 - (2020-07-16)

---

### New

- [#2171](https://gitlab.com/meltano/meltano/-/issues/2171) Add better logging and error handling to `meltano config`
- [#2154](https://gitlab.com/meltano/meltano/-/issues/2154) Add 'project_readonly' setting to block changes to containerized project files, but still allow UI and CLI to store configuration in system database
- [#2157](https://gitlab.com/meltano/meltano/-/issues/2157) Add `ui.analysis` setting which can be disabled to hide all functionality related to Analysis from the UI
- [#2169](https://gitlab.com/meltano/meltano/-/issues/2169) Log warning when pipeline state was found but extractor does not advertise `state` capability

### Changes

- [#2171](https://gitlab.com/meltano/meltano/-/issues/2171) `meltano config <plugin> set` will now automatically store settings in `meltano.yml` or `.env` as appropriate.
- [#2127](https://gitlab.com/meltano/meltano/-/issues/2127) Config stored in `meltano.yml` or `.env` can now be edited in the UI when read-only mode is not enabled

### Fixes

- [#2109](https://gitlab.com/meltano/meltano/-/issues/2109) Fix bug causing adding extractor with related transform plugin to project in UI to fail when dbt hasn't yet been installed
- [#2170](https://gitlab.com/meltano/meltano/-/issues/2170) Restore support for referencing arbitrary env vars defined in `.env` from `meltano.yml` using env var expansion
- [#2115](https://gitlab.com/meltano/meltano/-/issues/2115) Stop `meltano` commands from leaving empty `.meltano/run` directory behind when run in non-project dir

## 1.40.0 - (2020-07-14)

---

### New

- [#2153](https://gitlab.com/meltano/meltano/-/issues/2153) Add `logo_url` property to custom extractor and loader definitions to show a custom logo in Meltano UI

## 1.39.1 - (2020-07-09)

---

### New

- [#2141](https://gitlab.com/meltano/meltano/-/issues/2141) Add `ui.session_cookie_domain` setting, to be used instead of `ui.server_name` when hostname matching is not desirable.
- [#2142](https://gitlab.com/meltano/meltano/-/issues/2142) Let `discovery.yml` manifest URL be overwritten using `discovery_url` setting.
- [#2083](https://gitlab.com/meltano/meltano/-/issues/2083) Add `ui.anonymous_readonly` setting to allow anonymous users read-only access when `ui.authentication` is enabled.
- [#2108](https://gitlab.com/meltano/meltano/-/issues/2108) Show icon with tooltip in UI when read-only mode is enabled
- [#2120](https://gitlab.com/meltano/meltano/-/issues/2120) Add `ui.logo_url` setting to allow the customization of the logo shown in the top left of the Meltano UI interface.

### Changes

- [#2140](https://gitlab.com/meltano/meltano/-/issues/2140) Only have `meltano ui` complain about missing `ui.server_name`, `ui.secret_key` and `ui.password_salt` settings when `ui.authentication` is enabled
- [#2083](https://gitlab.com/meltano/meltano/-/issues/2083) Stop allowing anonymous users read-only access when `ui.authentication` and `ui.readonly` are both enabled.

### Fixes

- [#2151](https://gitlab.com/meltano/meltano/-/issues/2151) Fix `meltano ui` never printing `Meltano UI is now available at [URL]` if `ui.server_name` is set
- [#2152](https://gitlab.com/meltano/meltano/-/issues/2152) Fix `meltano ui` printing all `gunicorn.error` logs twice

## 1.39.0 - (2020-07-07)

---

### New

- [#2100](https://gitlab.com/meltano/meltano/-/issues/2100) Let settings be stored directly in `.env` using `meltano config set --store=dotenv`
- [#2099](https://gitlab.com/meltano/meltano/-/issues/2099) Let Meltano settings be configured using `meltano config meltano {list,set,unset,reset}`

### Changes

- [#2100](https://gitlab.com/meltano/meltano/-/issues/2100) Have `meltano ui setup` store secrets in `.env` instead of `ui.cfg`

### Fixes

- [#2135](https://gitlab.com/meltano/meltano/-/issues/2135) Fix UI "Explore" page for custom (as opposed to plugin-based) topics and models
- [#2136](https://gitlab.com/meltano/meltano/-/issues/2136) Show error message in Analyze UI when pipeline for extractor is missing, even if extractor is installed
- [#2131](https://gitlab.com/meltano/meltano/-/issues/2131) Have "true" environment variables take precedence over those defined in `.env`

## 1.38.1 - (2020-07-03)

---

### New

- [#2128](https://gitlab.com/meltano/meltano/-/issues/2128) Allow alternative env vars to be specified for settings using `env_aliases` array
- [#2128](https://gitlab.com/meltano/meltano/-/issues/2128) Allow negated env var to be defined for boolean settings using `!` prefix in `env_aliases` array
- [#2129](https://gitlab.com/meltano/meltano/-/issues/2129) Cast values of `kind: integer` settings set through environment variables
- [#2132](https://gitlab.com/meltano/meltano/-/issues/2132) Support common `WEB_CONCURRENCY` env var to set `meltano ui` concurrency (workers)
- [#2091](https://gitlab.com/meltano/meltano/-/issues/2091) Support common `PORT` env var to set `meltano ui` bind port

### Changes

- [#2094](https://gitlab.com/meltano/meltano/-/issues/2069) Turn "Connections" page into "Extractors" management UI
- [#2130](https://gitlab.com/meltano/meltano/-/issues/2130) Have CLI respect `MELTANO_PROJECT_ROOT` env var when set instead of looking at current directory

## 1.38.0 - (2020-06-30)

---

### New

- [#2122](https://gitlab.com/meltano/meltano/-/issues/2122) Allow custom (`meltano.yml`-`config`-defined) settings to be overridden using environment
- [#2123](https://gitlab.com/meltano/meltano/-/issues/2123) Show current values and their source in `meltano config <plugin> list`

### Changes

- [#2102](https://gitlab.com/meltano/meltano/-/issues/2101) Improve `discovery.yml` incompatibility handling and error messages

### Fixes

- [#2121](https://gitlab.com/meltano/meltano/-/issues/2121) Don't include empty `plugins` object in new project `meltano.yml`

### Breaks

- [#2105](https://gitlab.com/meltano/meltano/-/issues/2105) Stop automatically running Airflow scheduler as part of Meltano UI

## 1.37.1 - (2020-06-26)

---

### Fixes

- [#2113](https://gitlab.com/meltano/meltano/-/issues/2113) Fix bug causing `meltano invoke airflow` to fail because `AIRFLOW_HOME` was not set correctly.

## 1.37.0 - (2020-06-25)

---

### New

- [#2048](https://gitlab.com/meltano/meltano/-/issues/2048) Add `docker` and `gitlab-ci` file bundles to allow instant containerization
- [#2068](https://gitlab.com/meltano/meltano/-/issues/2068) Add interface to schedule new pipelines to Pipelines page
- [#2081](https://gitlab.com/meltano/meltano/-/issues/2081) Add `url` config option to `target-postgres`
- [#2060](https://gitlab.com/meltano/meltano/-/issues/2060) Add `--format=json` option to `meltano schedule list` so that a project's schedules can be processed programmatically

## 1.36.1 - (2020-06-19)

### New

- [#2067](https://gitlab.com/meltano/meltano/-/issues/2067) Add pipeline name, loader, and transform columns to Pipelines table
- [#2103](https://gitlab.com/meltano/meltano/-/issues/2103) Support nested objects in `meltano.yml` `config` objects
- [#2103](https://gitlab.com/meltano/meltano/-/issues/2103) Allow nested properties to be set using `meltano config` by specifying a list of property names: `meltano config <plugin_name> set <property> <subproperty> <value>`
- [#2026](https://gitlab.com/meltano/meltano/-/issues/2026) Allow Singer stream and property metadata to be configured using special nested `config` properties `metadata.<entity>.<key>` and `metadata.<entity>.<attribute>.<key>`.

### Fixes

- [#2102](https://gitlab.com/meltano/meltano/-/issues/2102) Fix potential `meltano upgrade` failures by having it invoke itself with `--skip-package` after upgrading the package to ensure it always uses the latest code.

## 1.36.0 - (2020-06-15)

---

### New

- [#2095](https://gitlab.com/meltano/meltano/-/issues/2089) Support singular and plural plugin types in CLI arguments
- [#2095](https://gitlab.com/meltano/meltano/-/issues/2089) Allow list of plugin names of same type to be provided to `meltano add` and `meltano install`
- [#2089](https://gitlab.com/meltano/meltano/-/issues/2089) Add new 'files' plugin type to allow plugin-specific files to be added to a Meltano project automatically
- [#2090](https://gitlab.com/meltano/meltano/-/issues/2090) Allow SERVER_NAME, SECRET_KEY, and SECURITY_PASSWORD_SALT to be set using environment instead of ui.cfg

### Fixes

- [#2096](https://gitlab.com/meltano/meltano/-/issues/2096) Remove noisy migration-related logging from CLI command output
- [#2089](https://gitlab.com/meltano/meltano/-/issues/2089) Don't add Airflow and dbt-specific files to Meltano project until plugins are added explicitly
- [#2089](https://gitlab.com/meltano/meltano/-/issues/2089) Don't add docker-compose.yml to Meltano project by default

## 1.35.1 - (2020-06-11)

---

### Changes

- [#2094](https://gitlab.com/meltano/meltano/-/issues/2094) Consistently refer to plugin types and names in CLI output

### Fixes

- [#2092](https://gitlab.com/meltano/meltano/-/issues/2092) Only install plugins related to plugins of the specified type when running `meltano install <plugin_type> --include-related`
- [#2093](https://gitlab.com/meltano/meltano/-/issues/2093) Print error when transform plugin is installed before dbt

## 1.35.0 - (2020-06-09)

---

### New

- [#2013](https://gitlab.com/meltano/meltano/-/issues/2013) Add `--store` option to `meltano config` with possible values `db` and `meltano_yml`
- [#2087](https://gitlab.com/meltano/meltano/-/issues/2087) Add `--plugin-type` option to `meltano config` and `meltano invoke`
- [#2088](https://gitlab.com/meltano/meltano/-/issues/2088) Add `meltano upgrade` subcommands `package`, `files`, `database`, and `models`

### Changes

- [#2064](https://gitlab.com/meltano/meltano/-/issues/2064) Print environment-specific instructions when `meltano upgrade` is run from inside Docker
- [#2013](https://gitlab.com/meltano/meltano/-/issues/2013) Have `meltano config` store in meltano.yml instead of system database by default
- [#2087](https://gitlab.com/meltano/meltano/-/issues/2087) Skip plugins that are not configurable or invokable when finding plugin by name in `meltano config` and `meltano invoke`

### Fixes

- [#2080](https://gitlab.com/meltano/meltano/-/issues/2080) Don't try to overwrite .gitignore when upgrading Meltano and project
- [#2065](https://gitlab.com/meltano/meltano/-/issues/2065) Don't have `meltano upgrade` complain when `meltano ui`'s `gunicorn` isn't running
- [#2085](https://gitlab.com/meltano/meltano/-/issues/2085) Don't change order of object and set values when meltano.yml is updated programatically
- [#2086](https://gitlab.com/meltano/meltano/-/issues/2086) Ensure "meltano config --format=json" prints actual JSON instead of Python object

## 1.34.2 - (2020-05-29)

---

### Fixes

- [#2076](https://gitlab.com/meltano/meltano/-/issues/2076) Fix bug that caused Airflow to look for DAGs in plugins dir instead of dags dir
- [#2077](https://gitlab.com/meltano/meltano/-/issues/2077) Fix potential dependency version conflicts by ensuring Meltano venv is not inherited by invoked plugins other than Airflow
- [#2075](https://gitlab.com/meltano/meltano/-/issues/2075) Update Airflow configand run `initdb` every time it is invoked
- [#2078](https://gitlab.com/meltano/meltano/-/issues/2078) Have Airflow DAG respect non-default system database URI set through `MELTANO_DATABASE_URI` env var or `--database-uri` option

## 1.34.1 - (2020-05-26)

---

### Fixes

- [#2063](https://gitlab.com/meltano/meltano/-/merge_requests/2063) Require `psycopg2-binary` instead of `psycopg2` so that build dependency `pg_config` doesn't need to be present on system

## 1.34.0 - (2020-05-26)

---

### New

- [!1664](https://gitlab.com/meltano/meltano/-/merge_requests/1664) Automatically populate `env` properties on newly added custom plugin `settings` in `meltano.yml`
- [!1664](https://gitlab.com/meltano/meltano/-/merge_requests/1664) Have `meltano config <plugin> list` print default value along with setting name and env var
- [!1664](https://gitlab.com/meltano/meltano/-/merge_requests/1664) Pass configuration environment variables when invoking plugins
- [!1664](https://gitlab.com/meltano/meltano/-/merge_requests/1664) Set `MELTANO_EXTRACTOR_NAME`, `MELTANO_EXTRACTOR_NAMESPACE`, and `MELTANO_EXTRACT_{SETTING...}` environment variables when invoking loader or transformer
- [!1664](https://gitlab.com/meltano/meltano/-/merge_requests/1664) Set `MELTANO_LOADER_NAME`, `MELTANO_LOADER_NAMESPACE`, and `MELTANO_LOAD_{SETTING...}` environment variables when invoking transformer
- [!1664](https://gitlab.com/meltano/meltano/-/merge_requests/1664) Allow dbt project dir, profiles dir, target, source schema, target schema, and models to be configured like any other plugin, with defaults based on pipeline-specific environment variables
- [#2029](https://gitlab.com/meltano/meltano/-/issues/2029) Allow target-postgres and target-snowflake schema to be overridden through config, with default based on pipeline's extractor's namespace
- [#2062](https://gitlab.com/meltano/meltano/-/issues/2062) Support `--database-uri` option and `MELTANO_DATABASE_URI` env var on `meltano init`
- [#2062](https://gitlab.com/meltano/meltano/-/issues/2062) Add support for PostgreSQL 12 as a system database by updating SQLAlchemy

### Changes

- [!1664](https://gitlab.com/meltano/meltano/-/merge_requests/1664) Infer compatibility between extractor and transform based on namespace rather than name
- [!1664](https://gitlab.com/meltano/meltano/-/merge_requests/1664) Determine transform dbt model name based on namespace instead of than replacing `-` with `_` in name
- [!1664](https://gitlab.com/meltano/meltano/-/merge_requests/1664) Don't pass environment variables with "None" values to plugins if variables were unset
- [!1664](https://gitlab.com/meltano/meltano/-/merge_requests/1664) Determine Meltano Analyze schema based on transformer's `target_schema` or loader's `schema` instead of `MELTANO_ANALYZE_SCHEMA` env var
- [#2053](https://gitlab.com/meltano/meltano/-/issues/2053) Bump dbt version to 0.16.1

### Fixes

- [#2059](https://gitlab.com/meltano/meltano/-/issues/2059) Properly handle errors in before/after install hooks

## 1.33.0 - (2020-05-21)

---

### Changes

- [#2028](https://gitlab.com/meltano/meltano/-/issues/2028) Improve descriptions and default values of `meltano add --custom` prompts

### Fixes

- [#2042](https://gitlab.com/meltano/meltano/-/issues/2042) Fix bug causing Connection Setup UI to fail when plugin docs URL is not set
- [#2045](https://gitlab.com/meltano/meltano/-/issues/2045) Hide plugin logo in UI if image file could not be found
- [#2043](https://gitlab.com/meltano/meltano/-/issues/2043) Use plugin name in UI when label is not set, instead of not showing anything
- [#2044](https://gitlab.com/meltano/meltano/-/issues/2044) Don't show button to open Log Modal on Pipelines page if pipeline has never run

## 1.32.1 - (2020-05-15)

---

### Fixes

- [#2024](https://gitlab.com/meltano/meltano/-/issues/2024) Have plugin venvs not inherit Meltano venv to prevent wrong versions of modules from being loaded

## 1.32.0 - (2020-05-11)

---

### New

- [#2019](https://gitlab.com/meltano/meltano/-/issues/2019) Ask for setting names when adding a new custom plugin

### Changes

- [#2011](https://gitlab.com/meltano/meltano/-/issues/2011) Make tap-gitlab private_token setting optional for easier extraction of public groups and projects
- [#2012](https://gitlab.com/meltano/meltano/-/issues/2012) Add target-jsonl loader

### Fixes

- [#2010](https://gitlab.com/meltano/meltano/-/issues/2010) Fix bug causing dot-separated config keys to not be nested in generated tap or target config
- [#2020](https://gitlab.com/meltano/meltano/-/issues/2020) Fix bug that caused `meltano select` to add `select` option to every plugin in `meltano.yml` instead of just the specified one
- [#2021](https://gitlab.com/meltano/meltano/-/issues/2021) Only ask for capabilities when adding a custom extractor, not a loader or other plugin

## 1.31.0 - (2020-05-04)

---

### Changes

- [#1987](https://gitlab.com/meltano/meltano/-/issues/1987) Restore GitLab and Zendesk data sources in UI
- [#2005](https://gitlab.com/meltano/meltano/-/issues/2005) Add "Don't see your data source here?" option in UI
- [#2008](https://gitlab.com/meltano/meltano/-/issues/2008) Clarify that pipelines UI only supports target-postgres
- [#2007](https://gitlab.com/meltano/meltano/-/issues/2007) Don't install airflow, dbt and target-postgres by default as part of 'meltano init'
- [#2007](https://gitlab.com/meltano/meltano/-/issues/2007) Only run 'airflow scheduler' as part of 'meltano ui' when airflow is installed
- [#2007](https://gitlab.com/meltano/meltano/-/issues/2007) Install airflow, dbt, and target-postgres on DigitalOcean images

## 1.30.1 - (2020-04-23)

---

### Fixes

- [#1985](https://gitlab.com/meltano/meltano/-/issues/1985) Fixed bug with Airflow installs WTForms 2.3.0 instead of 2.2.1, which is incompatible

## 1.30.0 - (2020-04-20)

---

### New

- [#1953](https://gitlab.com/meltano/meltano/-/issues/1953) Show design attribute descriptions in tooltips in report builder
- [#1787](https://gitlab.com/meltano/meltano/-/issues/1787) Show Shopify extractor in UI

### Changes

- [!1611](https://gitlab.com/meltano/meltano/-/merge_requests/1611) Only show design description if it is different from design label

## 1.29.1 - (2020-04-16)

---

### New

- [#1948](https://gitlab.com/meltano/meltano/-/issues/1948) Show Intercom button in bottom right on MeltanoData.com instances
- [#1930](https://gitlab.com/meltano/meltano/-/issues/1930) Add button to remove report from dashboard when editing dashboard
- [#1845](https://gitlab.com/meltano/meltano/-/issues/1845) Add button to delete report to report builder interface
- [#1849](https://gitlab.com/meltano/meltano/-/issues/1849) Add button to rename report to report builder interface
- [#1951](https://gitlab.com/meltano/meltano/-/issues/1951) Add button to edit dashboard name and description to dashboard page

### Changes

- [!1607](https://gitlab.com/meltano/meltano/-/merge_requests/1607) Move date range picker into results area of report builder interface
- [!1608](https://gitlab.com/meltano/meltano/-/merge_requests/1608) Make report title more prominent in report builder

## 1.29.0 - (2020-04-13)

---

## 1.28.1 - (2020-04-09)

---

### New

- [#1940](https://gitlab.com/meltano/meltano/-/issues/1940) Show Google Ads extractor in UI

### Changes

- [#1941](https://gitlab.com/meltano/meltano/-/issues/1941) Suggest disabling ad blocker if inline docs iframe for an Ads or Analytics extractor failed to load
- [#1667](https://gitlab.com/meltano/meltano/-/issues/1667) Have 'meltano init' create system database and install airflow, dbt, and target-postgres plugins

### Fixes

- [#1942](https://gitlab.com/meltano/meltano/-/issues/1942) Ensure navigation bar is hidden in production when docs are viewed inline

## 1.28.0 - (2020-04-06)

---

### New

- [#1937](https://gitlab.com/meltano/meltano/-/issues/1937) Add optional `plugin_type` argument to `meltano install` to only (re)install plugins of a certain type

### Fixes

- [#1938](https://gitlab.com/meltano/meltano/-/issues/1938) Display error message when viewing dashboard before pipeline has run

## 1.27.3 - (2020-04-02)

---

### Fixes

- [#1938](https://gitlab.com/meltano/meltano/-/issues/1938) Fix regression causing dashboards and reports not to load when readonly mode is enabled (like on the demo instance)

## 1.27.2 - (2020-04-02)

---

### Fixes

- [#1936](https://gitlab.com/meltano/meltano/-/issues/1936) Fix regression causing UI to fail when analytics/tracking is enabled

## 1.27.1 - (2020-04-02)

---

### New

- [#1477](https://gitlab.com/meltano/meltano/-/issues/1477) Allow read-only mode and authentication to be used at the same time, to allow anonymous read-only access and only require authentication for write actions.
- [#1914](https://gitlab.com/meltano/meltano/-/issues/1914) Allow default dashboards and reports to be updated in place if package contains snapshots of older versions
- [#1933](https://gitlab.com/meltano/meltano/-/issues/1933) Allow Meltano UI Google Analytics ID to be overridden using environment variable

### Changes

- [#1896](https://gitlab.com/meltano/meltano/-/issues/1896) Set pipeline update interval to daily by default, to start after first successful manual run
- [#1888](https://gitlab.com/meltano/meltano/-/issues/1888) Explain in "Edit Connection" button tooltip why it may be disabled
- [#1890](https://gitlab.com/meltano/meltano/-/issues/1890) Clarify that changing Start Date requires a new pipeline to be set up
- [#1892](https://gitlab.com/meltano/meltano/-/issues/1892) Clarify in Run Log modal that the "Explore" button can also be found on the Connections page
- [#1891](https://gitlab.com/meltano/meltano/-/issues/1891) Show data source logo and label in Run Log modal header insteadof pipeline ID
- [#1893](https://gitlab.com/meltano/meltano/-/issues/1893) Hide "Download Log" button while pipeline is running instead of disabling it
- [#1894](https://gitlab.com/meltano/meltano/-/issues/1894) Suggest connecting a data source on Pipelines page when there are no pipelines yet
- [#1912](https://gitlab.com/meltano/meltano/-/issues/1912) Suggest user gets in touch if the report they're looking for is not included by default

### Fixes

- [#1911](https://gitlab.com/meltano/meltano/-/issues/1911) Display "Last updated: Updating..." instead of "Last updated: 1969-12-31" on reports while pipeline is running
- [#1910](https://gitlab.com/meltano/meltano/-/issues/1910) Fix pipeline "Start date" and report "Data starting from" off-by-1 errors caused by timezone differences

## 1.27.0 - (2020-03-30)

---

### Changes

- [#1909](https://gitlab.com/meltano/meltano/-/issues/1909) Suggest disabling ad blocker if request related to an Ads or Analytics extractor was blocked by browser
- [#1886](https://gitlab.com/meltano/meltano/-/issues/1886) Don't prepopulate date fields that are not required and are better left blank
- [#1887](https://gitlab.com/meltano/meltano/-/issues/1887) Hide End Date fields in connection setup since our end-users will want to import everything
- [#1905](https://gitlab.com/meltano/meltano/-/issues/1905) Hide Google Analytics Reports field from UI since startup founder end-users will stick with default

### Fixes

- [#1920](https://gitlab.com/meltano/meltano/-/issues/1920) Fix extractor logo on Google Analytics Explore page
- [#1895](https://gitlab.com/meltano/meltano/-/issues/1895) Fix bug causing newly created pipeline not to show as running when it is
- [#1906](https://gitlab.com/meltano/meltano/-/issues/1906) Fix "Test Connection" for extractors that require a file to be uploaded, like Google Analytics
- [#1931](https://gitlab.com/meltano/meltano/-/issues/1931) Validate uploaded file path when saving or testing connection settings

## 1.26.2 - (2020-03-26)

---

### Fixes

- [#1883](https://gitlab.com/meltano/meltano/-/issues/1883) Fix dashboard and embedded reports failing to load when design has no joins

## 1.26.1 - (2020-03-26)

---

### Changes

- [#1854](https://gitlab.com/meltano/meltano/-/issues/1854) Remove non-marketing-sales data sources from UI
- [#1881](https://gitlab.com/meltano/meltano/-/issues/1881) Store in system database when user was last active
- [#1846](https://gitlab.com/meltano/meltano/-/issues/1846) Freeze reports with relative date filters in time when shared or embedded
- [#1847](https://gitlab.com/meltano/meltano/-/issues/1847) Show date range on embedded reports and dashboards
- [#1847](https://gitlab.com/meltano/meltano/-/issues/1847) Show date range on reports on dashboards

## 1.26.0 - (2020-03-23)

---

### Changes

- [#1188](https://gitlab.com/meltano/meltano/-/issues/1188) Allow sorting by timeframe period columns (e.g. "Creation Date: Month", "Creation Date: Year")
- [#1873](https://gitlab.com/meltano/meltano/-/issues/1873) Display error message when viewing model/design/report before pipeline has run
- [#1874](https://gitlab.com/meltano/meltano/-/issues/1874) Print full error when initial model compilation fails
- [#1875](https://gitlab.com/meltano/meltano/-/issues/1875) Automatically run query when sorting is changed
- [#1876](https://gitlab.com/meltano/meltano/-/issues/1876) Don't store Analyze UI state in report file
- [#1877](https://gitlab.com/meltano/meltano/-/issues/1877) Allow designs to reference the same table more than once
- [#1878](https://gitlab.com/meltano/meltano/-/issues/1878) Recompile models when meltano is upgraded

## 1.25.1 - (2020-03-19)

---

### New

- [#1799](https://gitlab.com/meltano/meltano/issues/1799) Improve date range UX by displaying the date range associated with each attribute in the `<select>` (previously the user had to manually check each one-by-one to see if it had an associated date range filter)

### Changes

- [#1799](https://gitlab.com/meltano/meltano/issues/1799) Update "Date Range(s)" button label to account for pluralization
- [#1799](https://gitlab.com/meltano/meltano/issues/1799) Fallback to inline text and only display the date range `<select>` if there are two or more date ranges to filter on
- [#1799](https://gitlab.com/meltano/meltano/issues/1799) Update date range picker to initialize at the first attribute with a valid date range
- [#1799](https://gitlab.com/meltano/meltano/issues/1799) Update the Report Builder's "jump to date range dropdown" buttons (small calendar icon button associated with the left pane's attribute items) to automatically focus the date range that's associated

### Fixes

- [#1872](https://gitlab.com/meltano/meltano/-/issues/1872) Delete state left over from different pipeline run for same extractor
- [#1779](https://gitlab.com/meltano/meltano/-/issues/1779) Fix loading report directly by URL when design request completes before reports request

## 1.25.0 - (2020-03-16)

---

### New

- [#1843](https://gitlab.com/meltano/meltano/issues/1843) Update the Google Ads Extractor selected attributes definition to also extract the Ad Network and Device segments for the Ads Performance Reports.

### Changes

- [#1852](https://gitlab.com/meltano/meltano/-/issues/1852) Move Pipelines after Connections in navbar
- [#1850](https://gitlab.com/meltano/meltano/-/issues/1850) Rename Connections tab "Connection" and "Pipeline" buttons to "Edit Connection", and "View Pipeline"
- [#1856](https://gitlab.com/meltano/meltano/-/issues/1856) Remove "Custom" data source option from UI
- [#1867](https://gitlab.com/meltano/meltano/-/issues/1867) Make timeframe table headings more human-friendly

### Fixes

- [#1848](https://gitlab.com/meltano/meltano/-/issues/1848) Fix Explore page "Report Builder" column loading when model name and model topic name do not match

## 1.24.1 - (2020-03-12)

---

### New

- [!1523](https://gitlab.com/meltano/meltano/merge_requests/1523) Add support for relative date filter definitions to Meltano Filters. That means that filters over dates and times can have a `[+-]N[dmy]` format instead of a fixed date. That allows Meltano to generate a date relative to a pivot date provided by in the query definition or `NOW()`.
- [#1830](https://gitlab.com/meltano/meltano/issues/1830) Add relative vs. absolute date ranges to date range picker of Report Builder

### Changes

- [#1830](https://gitlab.com/meltano/meltano/issues/1830) Update date ranges calendars with "Today" marker for improved UX

## 1.24.0 - (2020-03-09)

---

### Changes

- [#1831](https://gitlab.com/meltano/meltano/issues/1831) Change main navigation "Reports" to "Explore" and update its nested CTAs to link to a landing page per data source
- [#1705](https://gitlab.com/meltano/meltano/issues/1705) Remove `meltano permissions` feature now that it has been extracted into https://gitlab.com/gitlab-data/permifrost.
- Updated "Report Builder" page with a header to better communicate what the page is for.

### Fixes

- [#1840](https://gitlab.com/meltano/meltano/-/issues/1840) Format InputDateIso8601 value as YYYY-MM-DD since a full timestamp value could represent a different date in UTC and local timezone
- [#1842](https://gitlab.com/meltano/meltano/issues/1842) Fix empty filter attributes bug for non-join designs

## 1.23.2 - (2020-03-05)

---

### New

- [#1820](https://gitlab.com/meltano/meltano/issues/1820) Add Vertical Bar chart type to Report chart options

### Changes

- [#1820](https://gitlab.com/meltano/meltano/issues/1820) Updated chart type selection as a dropdown for improved UX (ensures the chart icon is adorned with its label)

### Fixes

- [#1837](https://gitlab.com/meltano/meltano/issues/1837) Fix tap-mongodb database name setting
- [#1838](https://gitlab.com/meltano/meltano/issues/1838) Properly handle dates and timezones in date range picker
- [#1838](https://gitlab.com/meltano/meltano/issues/1838) Ensure records on boundary dates are included when using date range picker with column of type "time"

## 1.23.1 - (2020-03-04)

---

### Fixes

- [#1836](https://gitlab.com/meltano/meltano/issues/1820) Don't crash when gunicorn is sent HUP signal to reload Meltano service

## 1.23.0 - (2020-03-02)

---

### New

- [#1601](https://gitlab.com/meltano/meltano/issues/1601) Add Explore landing pages per data source to act as an aggregate jump-off point to related dashboards, reports, report templates, and more

### Changes

- [#1601](https://gitlab.com/meltano/meltano/issues/1601) Change "Reports" CTA in each Pipeline and the JobLog modal to link to its corresponding and newly added Explore page
- [#1698](https://gitlab.com/meltano/meltano/issues/1698) Change information architecture to separate Connections and Pipelines into distinct pages

### Fixes

- [#1811](https://gitlab.com/meltano/meltano/issues/1811) Fix an issue when installing a custom plugin.
- [#1794](https://gitlab.com/meltano/meltano/issues/1794) Remove the notification field when notifications are disabled.
- [#1815](https://gitlab.com/meltano/meltano/issues/1815) Fix `mapActions` misplacement in `computed` vs. `methods`
- [#1468](https://gitlab.com/meltano/meltano/issues/1468) Update asn1crypto to get Meltano to work on macOS Catalina

## 1.22.2 - (2020-02-27)

---

### Fixes

- [#1809](https://gitlab.com/meltano/meltano/issues/1809) Fix LogModal padding render issue and `TypeError` with proper conditional check prior to dereferencing
- [#1810](https://gitlab.com/meltano/meltano/issues/1810) Fix an issue where Notifications would not be sent when the application used multiple workers

## 1.22.1 - (2020-02-26)

---

### New

- [#1783](https://gitlab.com/meltano/meltano/issues/1873) Add Shopify extractor as a hidden plugin
- [#1499](https://gitlab.com/meltano/meltano/issues/1499) Add date range selector to Analyze UI (requires a `type=date` or `type=time` in each model needing this functionality)

### Changes

- [#1777](https://gitlab.com/meltano/meltano/issues/1777) Update Meltano Analyze to only preselect the first column and aggregate attributes when no attributes have a `require`d setting
- [#1796](https://gitlab.com/meltano/meltano/issues/1796) Update date range and filter changes to trigger autorun if enabled

### Fixes

- [#1798](https://gitlab.com/meltano/meltano/issues/1798) Add OK button to toasts that couldn't be dismissed previously, to prevent them from getting in the way of modal buttons
- [#1803](https://gitlab.com/meltano/meltano/issues/1803) Ensure SMTP credentials can be set via environment variables
- [#1778](https://gitlab.com/meltano/meltano/issues/1778) Fix missing pipeline date when visiting page directly from URL

## 1.22.0 - (2020-02-24)

---

### New

- [#1646](https://gitlab.com/meltano/meltano/issues/1646) Add default Stripe dashboard
- [#1759](https://gitlab.com/meltano/meltano/issues/1759) Add default reports and dashboard for Google Ads data
- [#1775](https://gitlab.com/meltano/meltano/issues/1775) Add default dashboard for GitLab extractor
- [#1714](https://gitlab.com/meltano/meltano/issues/1714) Add support for a `required` setting in Models so Analyze can still work with more complex reporting scenarios (Facebook and Google Adwords need this)
- [#1780](https://gitlab.com/meltano/meltano/issues/1780) Add default reports and dashboard for Facebook Ads data

## 1.21.2 - (2020-02-18)

---

### New

- [#1740](https://gitlab.com/meltano/meltano/issues/1740) Add "Sharing Reports and Dashboards" section to Getting Started guide
- [#1484](https://gitlab.com/meltano/meltano/issues/1484) Add a subscription field to be notified when a Pipeline will be completed.

### Changes

- [#1740](https://gitlab.com/meltano/meltano/issues/1740) Update Getting Started guide screenshots with up-to-date UI

### Fixes

- [#1751](https://gitlab.com/meltano/meltano/issues/1751) Custom report ordering now works based on user customization
- [#1756](https://gitlab.com/meltano/meltano/issues/1756) Fix embed app to properly render based on `report` or `dashboard` type

## 1.21.1 - (2020-02-17)

---

### Fixes

- [#1754](https://gitlab.com/meltano/meltano/issues/1754) Fix duplicate "Share" button and Reports dropdown clipping issue

## 1.21.0 - (2020-02-17)

---

### New

- [#609](https://gitlab.com/meltano/meltano/issues/609) Add the Google Ads Extractor to Meltano as a hidden plugin. It will be fully enabled on Meltano UI once OAuth support is added. It uses the tap defined in https://gitlab.com/meltano/tap-adwords/
- [#1693](https://gitlab.com/meltano/meltano/issues/1693) Add default transformations for the Google Ads Extractor. They are using the dbt package defined in https://gitlab.com/meltano/dbt-tap-adwords
- [#1694](https://gitlab.com/meltano/meltano/issues/1694) Add default Meltano Models for the Google Ads Extractor. They are defined in https://gitlab.com/meltano/model-adwords
- [#1695](https://gitlab.com/meltano/meltano/issues/1695) Add documentation for the Google Ads Extractor
- [#1723](https://gitlab.com/meltano/meltano/issues/1723) Add various mobile and widescreen related style tweaks to improve base layout at mobile and widescreen widths

### Changes

- [!1460](https://gitlab.com/meltano/meltano/merge_requests/1460) Remove the FTP access from Meltano hosted instances
- [#1629](https://gitlab.com/meltano/meltano/issues/1629) Add "Share Dashboard" functionality
- [#1629](https://gitlab.com/meltano/meltano/issues/1629) Update report "Embed" button to "Share" and include a share link to accompany the embed snippet

### Fixes

- [#1680](https://gitlab.com/meltano/meltano/issues/1680) Fix initial "Last Run" button of a pipeline run to properly open the corresponding job log

## 1.20.1 - (2020-02-13)

---

### New

- [#1650](https://gitlab.com/meltano/meltano/issues/1650) create TOS page and add TOS link to website footer

### Changes

- [#1681](https://gitlab.com/meltano/meltano/issues/1681) Update `transform` during pipeline save to conditionally set `skip` vs. `run` to prevent wasted cycles for extractors that lack transformations
- [#1696](https://gitlab.com/meltano/meltano/issues/1696) Update dashboards list to be alphabetically sorted
- [#1710](https://gitlab.com/meltano/meltano/issues/1710) Hide `tap-fastly` in UI

### Fixes

- [#1696](https://gitlab.com/meltano/meltano/issues/1696) Fix duplicate chart renders when dashboard is loaded
- [#1696](https://gitlab.com/meltano/meltano/issues/1696) Fix "Add to Dashboards" button when loading an existing report (additionally updated `disabled` button states)
- [#1711](https://gitlab.com/meltano/meltano/issues/1711) Disable fields of all kinds when a plugin setting is protected or set in env or meltano.yml
- [#1712](https://gitlab.com/meltano/meltano/issues/1712) Fix lock icon tooltip message on plugin settings that were set in env or meltano.yml
- [#1677](https://gitlab.com/meltano/meltano/issues/1677) Properly represent values of boolean settings that were set using environment verariables in UI

## 1.20.0 - (2020-02-10)

---

### New

- [#1682](https://gitlab.com/meltano/meltano/issues/1682) Use human-readable update interval labels

### Changes

- [#1514](https://gitlab.com/meltano/meltano/issues/1514) Remove DBT docs integration
- [#1679](https://gitlab.com/meltano/meltano/issues/1679) Prevent the `hidden` settings from being sent to the front-end, potentially causing configuration failure

### Fixes

- [#1675](https://gitlab.com/meltano/meltano/issues/1675) Fix future grant diffing for databases and schemas
- [#1674](https://gitlab.com/meltano/meltano/issues/1674) Fix duplicate pipelines bug resulting from recent addition to view and update existing connections

## 1.19.2 - (2020-02-06)

---

### Fixes

- [#1672](https://gitlab.com/meltano/meltano/issues/1672) Pin Werkzeug version to 0.16.1 since 1.0.0 is unsupported by Flask-BabelEx

## 1.19.1 - (2020-02-06)

---

### Fixes

- [#1671](https://gitlab.com/meltano/meltano/issues/1671) Fix error handling bug that caused a console error that impacted further UI interaction

## 1.19.0 - (2020-02-06)

---

### New

- [#1545](https://gitlab.com/meltano/meltano/issues/1545) Add read-only report embed functionality via embeddable `iframe` copy-to-clipboard snippet
- [#1606](https://gitlab.com/meltano/meltano/issues/1606) Update UI after successful plugin configuration with auto installed reports and dashboards
- [#1614](https://gitlab.com/meltano/meltano/issues/1614) Add 'Fix Connection' and 'View Connection' CTAs to Integrations with corresponding pipelines
- [#1550](https://gitlab.com/meltano/meltano/issues/1550) Add the Meltano OAuth Service integration to manage the OAuth flow in the plugin configuration

### Changes

- [#1594](https://gitlab.com/meltano/meltano/issues/1594) Improve onboarding UX by moving the "Update Interval" selection to a post-successful-pipeline action
- [#1594](https://gitlab.com/meltano/meltano/issues/1594) Update pipelines to be sorted alphabetically to match data sources organization
- [#1659](https://gitlab.com/meltano/meltano/issues/1659) Update query attribute toggling and results UX when autorun query is on (via 500ms debounce)
- [#1475](https://gitlab.com/meltano/meltano/issues/1475) GitLab extractor in the UI steers user towards a single data source

### Fixes

- [#1657](https://gitlab.com/meltano/meltano/issues/1657) Fix `update_dashboard` error when payload lacked a `new_settings` key
- [#1602](https://gitlab.com/meltano/meltano/issues/1602) Fix instances where `<a disabled='...'>` vs. `<button disabled='...'>` didn't functionally disable the button (previously they were only disabled visually)
- [#1656](https://gitlab.com/meltano/meltano/issues/1656) Fix conditional header in docs to support Meltano.com and inline docs within the Meltano app

## 1.18.0 - (2020-02-03)

---

### New

- [#1154](https://gitlab.com/meltano/meltano/issues/1154) Adds non-dry mode to `meltano permissions` on Snowflake so that queries can be executed
- [#1578](https://gitlab.com/meltano/meltano/issues/1578) User can request help to delete their data from their MeltanoData instance

### Changes

- [#1516](https://gitlab.com/meltano/meltano/issues/1516) Pipelines now show extractor label rather than name
- [#1652](https://gitlab.com/meltano/meltano/issues/1652) Removes the `--full-refresh` command from `meltano permissions`

### Fixes

- [#1595](https://gitlab.com/meltano/meltano/issues/1595) Updates `meltano permissions` to only revoke permissions on databases defined in the spec
- [#1588](https://gitlab.com/meltano/meltano/issues/1588) Update `scrollTo` behavior in Job Log to work across browsers
- [#1660](https://gitlab.com/meltano/meltano/issues/1660) Fix minor action/mutation bug when loading a report in Analyze
- [#1607](https://gitlab.com/meltano/meltano/issues/1607) Fix inaccurate error during report additions/removal from dashboards (via refactor SSOT reports store)

## 1.17.1 - (2020-01-29)

---

### Changes

- [#1625](https://gitlab.com/meltano/meltano/issues/1625) Update docs on meltano.com to only include extractors and loaders provided in the hosted version of Meltano.
- [#1590](https://gitlab.com/meltano/meltano/issues/1590) Add additional targets to `dbt clean`
- [#1655](https://gitlab.com/meltano/meltano/issues/1655) Add UX message to close buttons in Job Log Modal to reinforce that the pipeline still runs after closing (Ben's hover idea)

### Fixes

- [#1618](https://gitlab.com/meltano/meltano/issues/1618) Fix an issue where an expired session would not redirect to the Login page
- [#1630](https://gitlab.com/meltano/meltano/issues/1630) Fix an integrations setup bug that prevented subsequent pipelines to be created unless a full page refresh occurred

## 1.17.0 - (2020-01-27)

---

### New

- [#1462](https://gitlab.com/meltano/meltano/issues/1462) User will be able to reorder dashboard reports
- [#1482](https://gitlab.com/meltano/meltano/issues/1482) Add future grants and revocations for schemas, tables, and views for roles in the `meltano permissions` command
- [#1376](https://gitlab.com/meltano/meltano/issues/1376) Add last updated date to reports
- [#1409](https://gitlab.com/meltano/meltano/issues/1409) Add data start date to Analysis page

- [#1241](https://gitlab.com/meltano/meltano/issues/1241) Add `dashboard` plugin type to enable bundling curated reports and dashboards for data sources
- [#1241](https://gitlab.com/meltano/meltano/issues/1241) Add `--include-related` flag to `meltano add` and `meltano install` to automatically install related plugins based on namespace
- [#1241](https://gitlab.com/meltano/meltano/issues/1241) Add default dashboard and reports for Google Analytics

### Changes

- [#1481](https://gitlab.com/meltano/meltano/issues/1481) Add table and view revocations for roles in the `meltano permissions` command
- [#1459](https://gitlab.com/meltano/meltano/issues/1459) Users can no longer install tap-carbon-intensity from the UI

### Fixes

- [#1600](https://gitlab.com/meltano/meltano/issues/1600) Fix tooltip for Data Source "Connect" buttons
- [#1605](https://gitlab.com/meltano/meltano/issues/1605) Fix an infinite loop causing extraneous API calls to the configuration endpoint
- [#1561](https://gitlab.com/meltano/meltano/issues/1561) Fix `onFocusInput()` to properly focus-and-auto-scroll to `<input type='file'>`s in the data source docs UI
- [#1561](https://gitlab.com/meltano/meltano/issues/1561) Fix `<input type='file'>` styling to better accommodate flexible widths

## 1.16.1 - (2020-01-23)

---

### New

- [#1592](https://gitlab.com/meltano/meltano/issues/1592) Add MAX and MIN aggregate functions to Meltano Models
- [#1552](https://gitlab.com/meltano/meltano/issues/1552) Add "Custom" data source CTA to link to the create custom data source docs
- [#1462](https://gitlab.com/meltano/meltano/issues/1462) User will be able to reorder dashboard reports

### Changes

- [#1510](https://gitlab.com/meltano/meltano/issues/1510) Remove breadcrumbs (not currently useful)
- [#1589](https://gitlab.com/meltano/meltano/issues/1589) Add dbt-specific files to a .gitignore
- [#1402](https://gitlab.com/meltano/meltano/issues/1402) Onboarding redesign to minimize steps and friction ('Extractors' as 'Data Sources', pipelines are secondary to 'Data Source' integrations, and removed loader, transform, and pipeline name as editable in favor of preselected values in accordance with our hosted solution)
- [#1402](https://gitlab.com/meltano/meltano/issues/1402) Local development now requires `.env` to connect a `target-postgres` loader (docs update to follow in [#1586](https://gitlab.com/meltano/meltano/issues/1586) )
- [#1410](https://gitlab.com/meltano/meltano/issues/1410) Update the Design UI to expose timeframes explicitly

### Fixes

- [#1573](https://gitlab.com/meltano/meltano/issues/1573) Fix docs `shouldShowNavbar` conditional and improve query string `embed=true` parsing
- [#1579](https://gitlab.com/meltano/meltano/issues/1579) Make color contrast for CTA buttons accessible
- [#1410](https://gitlab.com/meltano/meltano/issues/1410) Fix a problem with Report that has timeframes selections

### Breaks

## 1.16.0 - (2020-01-20)

---

### New

- [#1556](https://gitlab.com/meltano/meltano/issues/1556) Add default transformations for the Facebook Ads Extractor. They are using the dbt package defined in https://gitlab.com/meltano/dbt-tap-facebook
- [#1557](https://gitlab.com/meltano/meltano/issues/1557) Add default Meltano Models for the Facebook Ads Extractor. They are defined in https://gitlab.com/meltano/model-facebook
- [#1560](https://gitlab.com/meltano/meltano/issues/1560) Make the Facebook Ads Extractor available by default on Meltano UI

### Changes

- [#1541](https://gitlab.com/meltano/meltano/issues/1541) Revert `tap-csv`'s `kind: file` to text input for `csv_files_definition` as we don't fully support `tap-csv` via the UI with single (definition json) and multiple (csv files) file uploading
- [#1477](https://gitlab.com/meltano/meltano/issues/1477) Add a `read-only` mode to Meltano to disable all modifications from the UI

### Fixes

### Breaks

## 1.15.1 - (2020-01-16)

---

### New

- [#608](https://gitlab.com/meltano/meltano/issues/608) Add the Facebook Ads Extractor to Meltano as a hidden plugin. It will be fully enabled on Meltano UI once bundled Transformations and Models are added. It uses the tap defined in https://gitlab.com/meltano/tap-facebook/
- [meltano/model-stripe#2](https://gitlab.com/meltano/model-stripe/issues/2) Add timeframes to the Stripe models
- [#1533](https://gitlab.com/meltano/meltano/issues/1533) Add documentation for the Facebook Ads Extractor

### Changes

- [#1527](https://gitlab.com/meltano/meltano/issues/1527) Update the dashboard modal header to properly differentiate between "Create" and "Edit"
- [#1456](https://gitlab.com/meltano/meltano/issues/1456) 404 Error page now has better back functionality and ability to file new issues directly from the page

### Fixes

- [#1538](https://gitlab.com/meltano/meltano/issues/1538) Fix timeframes not properly displaying on the base table
- [#1574](https://gitlab.com/meltano/meltano/issues/1574) Fix an issue with Meltano crashing after a succesful login
- [#1568](https://gitlab.com/meltano/meltano/issues/1568) Restore support for custom plugins that don't have their available settings defined in discovery.yml

## 1.15.0 - (2020-01-13)

---

### New

- [#1483](https://gitlab.com/meltano/meltano/issues/1483) Add login audit columns to track last login time
- [#1480](https://gitlab.com/meltano/meltano/issues/1480) Add tests to `meltano permissions` command for Snowflake
- [#1392](https://gitlab.com/meltano/meltano/issues/1392) Add inline docs to Extractor configurations in iteration toward improving data setup onboarding

### Changes

- [#1480](https://gitlab.com/meltano/meltano/issues/1480) Add schema revocations for roles in the `meltano permissions` command
- [#1458](https://gitlab.com/meltano/meltano/issues/1458) Remove tap-carbon-intensity-sqlite model from default installation
- [#1458](https://gitlab.com/meltano/meltano/issues/1458) Update docs to reflect new getting started path and updated screenshots
- [#1513](https://gitlab.com/meltano/meltano/issues/1513) Remove dead code related to `/model` route that we no longer link to in favor of the contextual Analyze CTAs and the `MainNav.vue`'s Analyze dropdown
- [#1542](https://gitlab.com/meltano/meltano/issues/1542) Update version, logout, and help UI partial (upper right) to have less prominence and more clearly communicate the "Sign Out" action

### Fixes

- [#1480](https://gitlab.com/meltano/meltano/issues/1480) Fix database revocations corner case for roles in the `meltano permissions` command
- [#1553](https://gitlab.com/meltano/meltano/issues/1553) Fix bug occurring when loading a report that lacks join tables
- [#1540](https://gitlab.com/meltano/meltano/issues/1540) Meltano Analyze will now leverage Pipelines instead of Loaders in the connection dropdown
- [#1540](https://gitlab.com/meltano/meltano/issues/1540) Meltano Analyze will now infer the connection to use instead of it being provided by the user

### Breaks

## 1.14.3 - (2020-01-09)

---

### Fixes

- [#1521](https://gitlab.com/meltano/meltano/issues/1521) Sanitize user-submitted string before using it in file path

## 1.14.2 - (2020-01-09)

---

### New

- [#1391](https://gitlab.com/meltano/meltano/issues/1391) Lock all settings that are controlled through environment variables
- [#1393](https://gitlab.com/meltano/meltano/issues/1393) Add contextual Analyze CTAs for each Pipeline in the Pipelines list
- [#1551](https://gitlab.com/meltano/meltano/issues/1551) Add dbt clean before compile and runs

### Changes

- [#1424](https://gitlab.com/meltano/meltano/issues/1424) Update pipeline elapsed time display to be more human friendly

### Fixes

- [#1430](https://gitlab.com/meltano/meltano/issues/1430) Fix the state not stored for pipelines when Transforms run
- [#1448](https://gitlab.com/meltano/meltano/issues/1448) Fix `AnalyzeList.vue` to display message and link when lacking contextual models

### Breaks

## 1.14.1 - (2020-01-06)

---

### Fixes

- [#1520](https://gitlab.com/meltano/meltano/issues/1520) Fix bug when updating a dashboard that could undesirably overwrite another existing dashboard

### Breaks

## 1.14.0 - (2019-12-30)

---

### New

- [#1461](https://gitlab.com/meltano/meltano/issues/1461) Display toasted notification for report adding to dashboard
- [#1419](https://gitlab.com/meltano/meltano/issues/1419) Add ability to edit and delete dashboards
- [#1411](https://gitlab.com/meltano/meltano/issues/1411) Add download log button to Job Log Modal

### Changes

- [#1311](https://gitlab.com/meltano/meltano/issues/1311) Remove unused meltano/meltano/runner docker image
- [#1502](https://gitlab.com/meltano/meltano/issues/1502) Update configuration file uploads to occur on save vs. file picker completion

### Fixes

- [#1518](https://gitlab.com/meltano/meltano/issues/1518) Fix bug that caused all text fields to show up as required in configuration modals
- [#1446](https://gitlab.com/meltano/meltano/issues/1446) Fix bug that could result in a broken report when the report URL was manually modified
- [#1411](https://gitlab.com/meltano/meltano/issues/1411) Fix bug when reading too large a job log file

## 1.13.0 - (2019-12-23)

---

### New

- [#1269](https://gitlab.com/meltano/meltano/issues/1269) Add `kind: file` so single file uploads can be used with extractors (`tap-google-analytics`'s `key_file_location` is the first user)
- [#1494](https://gitlab.com/meltano/meltano/issues/1494) Add `LIKE` options to Analyze Filter UI so users better understand what filtering patterns are available

### Changes

- [#1399](https://gitlab.com/meltano/meltano/issues/1399) Log Modal now has a prompt to explain potential factors in required time for pipelines to complete
- [#1433](https://gitlab.com/meltano/meltano/issues/1433) Remove `/orchestrate` route and thus the Airflow iframe as this is overkill for our current target users

### Fixes

- [#1434](https://gitlab.com/meltano/meltano/issues/1434) Fix Analyze CTAs to only enable if at least one related pipeline has succeeded
- [#1447](https://gitlab.com/meltano/meltano/issues/1447) Various fixes around loading and reloading reports to mitigate false positive `sqlErrorMessage` conditions
- [#1509](https://gitlab.com/meltano/meltano/issues/1509) Allow plugin profile config to be set through meltano.yml

## 1.12.2 - (2019-12-20)

---

### New

- [#1437](https://gitlab.com/meltano/meltano/issues/1437) Users can now share their dashboards with an automatically generated email

### Changes

- [#1466](https://gitlab.com/meltano/meltano/issues/1466) Filters now have clear language and indiciation that they use AND for chaining
- [#1464](https://gitlab.com/meltano/meltano/issues/1464) Remove the "only" option for transforms in Create Pipeline form

- [#1399](https://gitlab.com/meltano/meltano/issues/1399) Log Modal now has a prompt to explain potential factors in required time for pipelines to complete
- [#1431](https://gitlab.com/meltano/meltano/issues/1431) Add "pipeline will still run if modal is closed" message in the Job Log Modal

### Changes

- [#1422](https://gitlab.com/meltano/meltano/issues/1422) Update start date field to have a recommendation

### Fixes

- [#1447](https://gitlab.com/meltano/meltano/issues/1447) Various fixes around loading and reloading reports to mitigate false positive `sqlErrorMessage` conditions
- [#1443](https://gitlab.com/meltano/meltano/issues/1443) Fix tooltip clipping in modals
- [#1500](https://gitlab.com/meltano/meltano/issues/1500) Fix `meltano install` not running the migrations.

## 1.12.1 - (2019-12-18)

---

### Changes

- [#1403](https://gitlab.com/meltano/meltano/issues/1403) Remove "Orchestrate", "Model", and "Notebook" from the main navigation until each respective UI is more useful (the `/orchestrate` and `/model` routes still exist)
- [#1476](https://gitlab.com/meltano/meltano/issues/1476) Add database and warehouse revocations for roles in the `meltano permissions` command
- [#1473](https://gitlab.com/meltano/meltano/issues/1473) Update Release issue template to recent guidelines

## 1.12.0 - (2019-12-16)

---

### New

- [#1374](https://gitlab.com/meltano/meltano/issues/1374) Add role revocation for users and roles in the `meltano permissions` command
- [#1377](https://gitlab.com/meltano/meltano/issues/1377) Document cleanup steps after MeltanoData testing
- [#1438](https://gitlab.com/meltano/meltano/issues/1438) Add documentation for DNS spoofing error
- [#1436](https://gitlab.com/meltano/meltano/issues/1436) Add video walkthrough on how to setup Google Analytics so that the Meltano Extractor can be able to access the Google APIs and the Google Analytics data.

### Changes

- [#1350](https://gitlab.com/meltano/meltano/issues/1350) Switch to all lower case for Snowflake permission comparisons in the `meltano permissions` command
- [#1449](https://gitlab.com/meltano/meltano/issues/1449) Hide the Marketo Extractor form Meltano UI
- [#1397](https://gitlab.com/meltano/meltano/issues/1397) Optimize workflow for MeltanoData setup
- [#1423](https://gitlab.com/meltano/meltano/issues/1423) Update sidebar and docs to include Ansible

## 1.11.2 - (2019-12-13)

---

### Changes

- [#1435](https://gitlab.com/meltano/meltano/issues/1435) Change "Model" to "Analyze" so the Pipeline CTA is actionable and less abstract
- [#1432](https://gitlab.com/meltano/meltano/issues/1432) Changed "Close" to "Back" in Log Modal to help mitigate "Am I ending the pipeline?" concerns

### Fixes

- [#1439](https://gitlab.com/meltano/meltano/issues/1439) Fix relative elapsed time since last run time display in the Pipelines UI
- [#1441](https://gitlab.com/meltano/meltano/issues/1441) Fix auto advance to "Create Pipeline" when coming from "Load" step (previously "Transform" step, but this has been removed from the UI)
- [#1440](https://gitlab.com/meltano/meltano/issues/1440) Allow installed plugins to appear in UI even if hidden in configuration

## 1.11.1 - (2019-12-12)

---

### New

- [#1351](https://gitlab.com/meltano/meltano/issues/1351) Add "Create Meltano Account" promo for `meltano.meltanodata.com`
- [#1055](https://gitlab.com/meltano/meltano/issues/1055) Add "Disable" button to Tracking Acknowledgment toast so user's can opt-out from the UI
- [#1408](https://gitlab.com/meltano/meltano/issues/1408) Add "Last Run" context to each pipeline
- [#1408](https://gitlab.com/meltano/meltano/issues/1408) Add "Started At", "Ended At", and "Elapsed" to Job Log modal
- [#1390](https://gitlab.com/meltano/meltano/issues/1390) Display of extractors and loaders can now be configured through the `hidden` property in `discovery.yml`

### Changes

- [#1398](https://gitlab.com/meltano/meltano/issues/1398) Update default Transform from "Skip" to "Run"
- [#1406](https://gitlab.com/meltano/meltano/issues/1406) Update Analyze Query section CSS for improved UX (visually improved organization and scanability)
- [#1417](https://gitlab.com/meltano/meltano/issues/1417) Update SCSS variable usage in components for SSOT styling
- [#1408](https://gitlab.com/meltano/meltano/issues/1408) Updated date and time displays to be human-friendly (`moment.js`)
- [#1268](https://gitlab.com/meltano/meltano/issues/1268) Remove Transform step from UI (Create Schedule still allows choosing "Skip" or "Only" but will intelligently default to "Skip" or "Run")

## 1.11.0 - (2019-12-09)

---

### New

- [#1361](https://gitlab.com/meltano/meltano/issues/1361) Add `kind: hidden` to `discovery.yml` so certain connector settings can validate with a default `value` but remain hidden from the user for improved UX

### Changes

- [#1389](https://gitlab.com/meltano/meltano/issues/1389) Temporary Profiles feature removal (conditionally removed if 2+ profiles not already created so existing users can continue using multiple profiles if created)
- [#1373](https://gitlab.com/meltano/meltano/issues/1373) Update MeltanoData deletion process with 1Password

### Fixes

- [#1401](https://gitlab.com/meltano/meltano/issues/1401) Fix double instance of self hosted CTA on desktop sites

## 1.10.2 - (2019-12-06)

---

### Changes

- [#1371](https://gitlab.com/meltano/meltano/issues/1371) Provide more specific instructions for Google Analytics configuration
- [#1381](https://gitlab.com/meltano/meltano/issues/1381) Update the default directory for client_secrets.json for the Google Analytics Extractor to be located under the extract/ directory and not the project's root.
- [#1345](https://gitlab.com/meltano/meltano/issues/1345) Update the documentation for the [Salesforce Extractor](https://www.meltano.com/plugins/extractors/salesforce.html) to contain additional information on Security Tokens
- [#1383](https://gitlab.com/meltano/meltano/issues/1383) Add CTA for hosted solution signup to navigation

### Fixes

- [#1379](https://gitlab.com/meltano/meltano/issues/1379) Fix an issue with Airflow scheduling too many jobs.
- [#1386](https://gitlab.com/meltano/meltano/issues/1386) Fix connector modal clipping issue where small browser heights prevented accessing the "Save" area

### Breaks

## 1.10.1 - (2019-12-05)

---

### Changes

- [#1373](https://gitlab.com/meltano/meltano/issues/1373) Update MeltanoData deletion process with 1Password
- [#1373](https://gitlab.com/meltano/meltano/issues/1373) Update Analyze dropdown as scrollable to better display model CTAs (scrollable dropdown vs. scrolling entire page)

### Fixes

- [#1373](https://gitlab.com/meltano/meltano/issues/1373) Fix formatting on custom containers in MeltanoData guide

## 1.10.0 - (2019-12-04)

---

### New

- [#1343](https://gitlab.com/meltano/meltano/issues/1343) Add current Meltano version to main navigation

### Changes

- [#1358](https://gitlab.com/meltano/meltano/issues/1358) Update MeltanoData guide with maintenance and debugging instructions
- [#1337](https://gitlab.com/meltano/meltano/issues/1337) Add CTA to installations for free hosted dashboards
- [#1365](https://gitlab.com/meltano/meltano/issues/1365) Add process for deleting meltanodata instances
- [#1340](https://gitlab.com/meltano/meltano/issues/1340) Update connector settings UI to communicate the required status of each setting
- [#1357](https://gitlab.com/meltano/meltano/issues/1357) Update LogModal Analyze CTAs so Analyze can preselect the correct loader for a given analysis

### Fixes

- [#1364](https://gitlab.com/meltano/meltano/issues/1364) Fix instructions to SSH into MeltanoData.com instance

## 1.9.1 - (2019-12-04)

---

### Fixes

- [#1355](https://gitlab.com/meltano/meltano/issues/1355) Upgrade version of `discovery.yml` so that not upgraded Meltano instances with a pre v1.9.0 Meltano version do not break.

## 1.9.0 - (2019-12-03)

---

### New

- [marketing#103](https://gitlab.com/meltano/meltano-marketing/issues/103) Add Google Site Verification token to site
- [#1346](https://gitlab.com/meltano/meltano/issues/1346) Add new tutorial for using FileZilla with a Meltano project
- [#1292](https://gitlab.com/meltano/meltano/issues/1292) Add guide for setting up Meltano projects on meltanodata.com

### Changes

- [#1341](https://gitlab.com/meltano/meltano/issues/1341) Various `discovery.yml` and connector configuration UI updates to improve UX.
- [#1341](https://gitlab.com/meltano/meltano/issues/1341) Updated documentation to communicate the various optional settings of a connector

### Fixes

- [#1334](https://gitlab.com/meltano/meltano/issues/1334) Fix automatic population of airflow.cfg after installation
- [#1344](https://gitlab.com/meltano/meltano/issues/1344) Fix an ELT automatic discovery error when running Meltano on Python3.6

## 1.8.0 - (2019-12-02)

---

### New

- [#764](https://gitlab.com/meltano/meltano/issues/764) Add plugin profiles to enable multiple configurations for extractors
- [#1081](https://gitlab.com/meltano/meltano/issues/1081) Add ability to delete data pipelines
- [#1217](https://gitlab.com/meltano/meltano/issues/1217) Add "Test Connection" button to validate connection settings prior to ELT runs
- [#1236](https://gitlab.com/meltano/meltano/issues/1236) Add contextual Analyze CTAs in the Job Log UI
- [#1271](https://gitlab.com/meltano/meltano/issues/1271) Add labels in discovery.yml for easy brand definition

### Changes

- [#1323](https://gitlab.com/meltano/meltano/issues/1323) Add CTA to send users to Typeform to provide info for setting up a hosted dashboard

- [#1323](https://gitlab.com/meltano/meltano/issues/1323) Add CTA to send users to Typeform to provide info for setting up a hosted dashboard
- [#1271](https://gitlab.com/meltano/meltano/issues/1271) Improve messaging on tap and target settings modals
- [#1226](https://gitlab.com/meltano/meltano/issues/1226) Update Pipelines main navigation link to show all data pipeline schedules if that step has been reached
- [#1323](https://gitlab.com/meltano/meltano/issues/1323) Add CTA to send users to Typeform to provide info for setting up a hosted dashboard
- [#1271](https://gitlab.com/meltano/meltano/issues/1271) Improve messaging on tap and target settings modals
- [#1246](https://gitlab.com/meltano/meltano/issues/1246) Update the [Salesforce API + Postgres](https://www.meltano.com/tutorials/salesforce-and-postgres.html) Tutorial to use Meltano UI for setting up the Extractor and Loader, running the ELT pipeline and analyzing the results.

- [#1225](https://gitlab.com/meltano/meltano/issues/1225) Update dbt docs link to be conditional so the user doesn't experience 404s

## 1.7.2 - (2019-11-26)

---

### Fixes

- [#1318](https://gitlab.com/meltano/meltano/merge_requests/1318/) Pin dbt version to `v0.14.4` to address Meltano Transformation failing when using dbt `v0.15.0`

## 1.7.1 - (2019-11-25)

---

### Fixes

- [#1184](https://gitlab.com/meltano/meltano/merge_requests/1184/) Fix `contextualModels` implementation for contextual CTAs in Job Log modal

## 1.7.0 - (2019-11-25)

---

### New

- [#1236](https://gitlab.com/meltano/meltano/issues/1236) Add contextual Analyze CTAs in the Job Log UI

### Fixes

- [#1298](https://gitlab.com/meltano/meltano/issues/1298) Let default entity selection be configured in discovery.yml under `select`
- [#1298](https://gitlab.com/meltano/meltano/issues/1298) Define default entity selection for tap-salesforce
- [#1304](https://gitlab.com/meltano/meltano/issues/1304) Fix Meltano subprocess fetching large catalogs (e.g. for Salesforce) getting stuck do to the subprocess' stderr buffer filling and the process getting deadlocked.

## 1.6.0 - (2019-11-18)

---

### New

- [#1235](https://gitlab.com/meltano/meltano/issues/1235) Add help link button in the app
- [#1285](https://gitlab.com/meltano/meltano/issues/1285) Add link to YouTube guidelines for release instructions
- [#1277](https://gitlab.com/meltano/meltano/issues/1277) Move sections that don't apply to outside contributors from Contributing and Roadmap docs to Handbook: Release Process, Release Schedule, Demo Day, Speedruns, DigitalOcean Marketplace

### Changes

- [#1257](https://gitlab.com/meltano/meltano/issues/1257) Prevent modified logo file upon each build
- [#1289](https://gitlab.com/meltano/meltano/issues/1289) Dismiss all modals when using the escape key
- [#1282](https://gitlab.com/meltano/meltano/issues/1282) Remove Entity Selection from the UI (still available in CLI) and default to "All" entities for a given data source
- [#1303](https://gitlab.com/meltano/meltano/issues/1303) Update the configuration options for the Salesforce Extractor to only include relevant properties. Remove properties like the client_id that were not used for username/password authentication.
- [#1308](https://gitlab.com/meltano/meltano/issues/1308) Update the configuration options for the Marketo Extractor to use a Start Date instead of a Start Time.

### Fixes

- [#1297](https://gitlab.com/meltano/meltano/issues/1297) Get actual latest ELT job log by sorting matches by creation time with nanosecond resolution
- [#1297](https://gitlab.com/meltano/meltano/issues/1297) Fix pipeline failure caused by jobs that require true concurrency being executed on CI runners that don't

## 1.5.0 - (2019-11-11)

---

### New

- [#1222](https://gitlab.com/meltano/meltano/issues/1222) Include static application security testing (SAST) in the pipeline
- [#1164](https://gitlab.com/meltano/meltano/issues/1164) Add "transform limitations" message to Transform UI
- [#1272](https://gitlab.com/meltano/meltano/issues/1272) Add Vuepress plugin to generate a sitemap on website build
- [meltano-marketing#89](https://gitlab.com/meltano/meltano-marketing/issues/89) Adds basic title and meta descriptions to all public-facing website & documentation pages.

### Changes

- [#1239](https://gitlab.com/meltano/meltano/issues/1239) Update header buttons layout on small viewports
- [#1019](https://gitlab.com/meltano/meltano/issues/1019) Automatically update package.json file versions
- [#1253](https://gitlab.com/meltano/meltano/issues/1253) Do not allow `meltano` command invocation without any argument
- [#1192](https://gitlab.com/meltano/meltano/issues/1192) Improve helper notes associated with each Extract, Load, and Transform step to better communicate the purpose of each
- [#1201](https://gitlab.com/meltano/meltano/issues/1201) Improved "Auto Advance" messaging regarding Entity Selection. We also doubled the default toast time to improve likelihood of reading feedback.
- [#1191](https://gitlab.com/meltano/meltano/issues/1191) update Google Analytics extractor documentation to explain how to set up the Google Analytics API, and remove duplicate instructions from the [Google Analytics API + Postgres tutorial](http://meltano.com/tutorials/google-analytics-with-postgres.html#prerequisites)
- [#1199](https://gitlab.com/meltano/meltano/issues/1199) Add example and sample CSV files to the CSV extractor documentation
- [#1247](https://gitlab.com/meltano/meltano/issues/1247) Update the [Loading CSV Files to a Postgres Database](https://www.meltano.com/tutorials/csv-with-postgres.html) Tutorial to use Meltano UI for setting up the Extractor and Loader, running the ELT pipeline and analyzing the results. Also provide all the files used in the tutorial (transformations, models, etc) as downloadable files.
- [#1279] Revise ["Roadmap" section](https://meltano.com/docs/roadmap.html) of the docs with clarified persona, mission, vision, and re-order content
- [#1134](https://gitlab.com/meltano/meltano/issues/1134) Update the [GitLab API + Postgres](https://www.meltano.com/tutorials/gitlab-and-postgres.html). Include video walk-through and update the end to end flow to only use Meltano UI.
- [#95](https://gitlab.com/meltano/meltano-marketing/issues/95) Update the DigitalOcean CTA to go to the public directory page for the Meltano droplet
- [#1270](https://gitlab.com/meltano/meltano/issues/1270) Main navigation "Pipeline" to "Pipelines" to reinforce multiple vs. singular (conflicts a bit with the verb approach of the other navigation items but we think it's worth it for now)
- [#1240](https://gitlab.com/meltano/meltano/issues/1240) Provide clarity around how Airflow can be used directly in documentation and UI
- [#1263](https://gitlab.com/meltano/meltano/issues/1263) Document lack of Windows support and suggest WSL, Docker

### Fixes

- [#1259](https://gitlab.com/meltano/meltano/issues/1259) Fix `meltano elt` not properly logging errors happening in the ELT process
- [#1183](https://gitlab.com/meltano/meltano/issues/1183) Fix a race condition causing the `meltano.yml` to be empty in some occurence
- [#1258](https://gitlab.com/meltano/meltano/issues/1258) Fix format of custom extractor's capabilities in meltano.yml
- [#1215](https://gitlab.com/meltano/meltano/issues/1215) Fix intercom documentation footer overlap issue.
- [#1215](https://gitlab.com/meltano/meltano/issues/1215) Fix YouTube iframes to be responsive (resolves unwanted side-effect of horizontal scrollbar at mobile/tablet media queries)

## 1.4.0 - (2019-11-04)

---

### New

- [#1208](https://gitlab.com/meltano/meltano/issues/1208) Add description to `Plugin` definition and updated `discovery.yml` and UI to consume it
- [#1195](https://gitlab.com/meltano/meltano/issues/1195) Add temporary message in configuration communicating their global nature until "Profiles" are implemented
- [#1245](https://gitlab.com/meltano/meltano/issues/1245) Add detailed information on the documentation about events tracked by Meltano when Anonymous Usage Data tracking is enabled.
- [#1228](https://gitlab.com/meltano/meltano/issues/1228) Add preselections of the first column and aggregate of base table to initialize Analyze with data by default.

### Changes

- [#1244](https://gitlab.com/meltano/meltano/issues/1244) Add instructions on how to deactivate a virtual environment
- [#1082](https://gitlab.com/meltano/meltano/issues/1082) Meltano will now enable automatically DAGs created in Airflow
- [#1231](https://gitlab.com/meltano/meltano/issues/1231) Update CLI output during project initialization
- [#1126](https://gitlab.com/meltano/meltano/issues/1126) Minor UI updates to improve clarity around Schedule step and Manual vs Orchestrated runs
- [#1210](https://gitlab.com/meltano/meltano/issues/1210) Improved SQLite loader configuration context (name and description)
- [#1185](https://gitlab.com/meltano/meltano/issues/1185) Remove majority of unimplemented placeholder UI buttons
- [#1166](https://gitlab.com/meltano/meltano/issues/1166) Clarify in documentation that plugin configuration is stored in the `.meltano` directory, which is in `.gitignore`.
- [#1200](https://gitlab.com/meltano/meltano/issues/1200) Link to new Getting Help documentation section instead of issue tracker where appropriate

- [#1227](https://gitlab.com/meltano/meltano/issues/1227) Update Notebook `MainNav` link to jump to our Jupyter Notebook docs

### Fixes

- [#1075](https://gitlab.com/meltano/meltano/issues/1075) Fix a bug that caused `target-csv` to fail.
- [#1233](https://gitlab.com/meltano/meltano/issues/1233) Fix the Design page failing to load a Design that has timeframes on the base table
- [#1187](https://gitlab.com/meltano/meltano/issues/1187) Updated configuration to support `readonly` kind to prevent unwanted editing
- [#1187](https://gitlab.com/meltano/meltano/issues/1187) Updated configuration to setting resets to prevent unwanted editing
- [#1187](https://gitlab.com/meltano/meltano/issues/1187) Updated configuration to conditionally reset certain settings to prevent unwanted editing
- [#1187](https://gitlab.com/meltano/meltano/issues/1187) Updated configuration to prevent unwanted editing until we handle this properly with role-based access control
- [#1187](https://gitlab.com/meltano/meltano/issues/1187) Updated certain connector configuration settings with a `readonly` flag to prevent unwanted editing in the UI. This is temporary and will be removed when we handle this properly with role-based access control.
- [#1198](https://gitlab.com/meltano/meltano/issues/1198) Fix "More Info." link in configuration to properly open a new tab via `target="_blank"`

- [#1229](https://gitlab.com/meltano/meltano/issues/1229) Improve extractor schema autodiscovery error messages and don't attempt autodiscovery when it is known to not be supported, like in the case of tap-gitlab
- [#1207](https://gitlab.com/meltano/meltano/issues/1207) Updated all screenshots in Getting Started Guide to reflect the most current UI

## 1.3.0 - (2019-10-28)

---

### New

- [#991](https://gitlab.com/meltano/meltano/issues/991) Add e2e tests for simple sqlite-carbon workflow
- [#1103](https://gitlab.com/meltano/meltano/issues/1103) Add Intercom to Meltano.com to interact with our users in real-time
- [#1130](https://gitlab.com/meltano/meltano/issues/1130) Add Tutorial for extracting data from Google Analytics and loading the extracted data to Postgres
- [#1168](https://gitlab.com/meltano/meltano/issues/1168) Speedrun video added to home page and new release issue template
- [#1182](https://gitlab.com/meltano/meltano/issues/1182) Add `null`able date inputs so optional dates aren't incorrectly required in validation
- [#1169](https://gitlab.com/meltano/meltano/issues/1169) Meltano now generates the dbt documentation automatically

### Changes

- [!1061](https://gitlab.com/meltano/meltano/merge_requests/1061) Update the Getting Started Guide and the Meltano.com documentation with the new UI and information about job logging and how to find the most recent run log of a pipeline.
- [#1213](https://gitlab.com/meltano/meltano/issues/1213) Add VuePress use and benefits to documentation
- [#922](https://gitlab.com/meltano/meltano/issues/922) Document the importance of transformations and how to get started
- [#1167](https://gitlab.com/meltano/meltano/issues/1167) Iterate on docs to improve readability and content updates

### Fixes

- [#1173](https://gitlab.com/meltano/meltano/issues/1173) Fix `sortBy` drag-and-drop bug in Analyze by properly using `tryAutoRun` vs. `runQuery`
- [#1079](https://gitlab.com/meltano/meltano/issues/1079) `meltano elt` will now run in isolation under `.meltano/run/elt`
- [#1204](https://gitlab.com/meltano/meltano/issues/1204) move project creation steps out of the local installation section of the docs and into the Getting Started Guide
- [#782](https://gitlab.com/meltano/meltano/issues/782) Update timeframe label and fix timeframe attributes to properly display in the Result Table

## 1.2.1 - (2019-10-22)

---

### New

- [#1123](https://gitlab.com/meltano/meltano/issues/1123) Add first-class "Submit Issue" CTA to help expedite resolution when a running job fails. Also updated the "Log" CTA in the Pipelines UI to reflect a failed state.

### Fixes

- [#1172](https://gitlab.com/meltano/meltano/issues/1172) Fix analytics issue related to app version

## 1.2.0 - (2019-10-21)

---

### New

- [#1121](https://gitlab.com/meltano/meltano/issues/1121) Add ability to configure listen address of Meltano and Airflow
- [#1022](https://gitlab.com/meltano/meltano/issues/1022) Add "Autorun Query" toggle and persist the user's choice across sessions
- [#1060](https://gitlab.com/meltano/meltano/issues/1060) Auto advance to Job Log from Pipeline Schedule creation
- [#1111](https://gitlab.com/meltano/meltano/issues/1111) Auto advance to Loader installation step when an extractor lacks entity selection

### Changes

- [#1013](https://gitlab.com/meltano/meltano/issues/1013) Toast initialization and analytics initialization cleanup

### Fixes

- [#1050](https://gitlab.com/meltano/meltano/issues/1050) Fix a bug where the Job log would be created before the `transform` are run.
- [#1122](https://gitlab.com/meltano/meltano/issues/1122) `meltano elt` will now properly run when using `target-snowflake`.
- [#1159](https://gitlab.com/meltano/meltano/issues/1159) Minor UI fixes (proper `MainNav` Model icon active color during Analyze route match & "Run" auto query related cleanup) and `...NameFromRoute` refactor renaming cleanup

## 1.1.0 - (2019-10-16)

---

### New

- [#1106](https://gitlab.com/meltano/meltano/issues/1106) Add description metadata to the GitLab extractor's Ultimate License configuration setting
- [#1057](https://gitlab.com/meltano/meltano/issues/1057) Auto advance to Entity Selection when an extractor lacks configuration settings
- [#51](https://gitlab.com/meltano/meltano-marketing/issues/51) Update Google Analytics to track `appVersion`, custom `projectId`, and to properly use the default `clientId`. The CLI also now uses `client_id` to differentiate between a CLI client id (not versioned) and the project id (versioned).
- [#1012](https://gitlab.com/meltano/meltano/issues/1012) Add intelligent autofocus for improved UX in both Extractor and Loader configuration
- [#758](https://gitlab.com/meltano/meltano/issues/758) Update 'meltano permissions' to add --full-refresh command to revoke all privileges prior to granting
- [#1113](https://gitlab.com/meltano/meltano/issues/1113) Update 'meltano permissions' to have the ability to find all schemas matching a partial name such as `snowplow_*`
- [#1114](https://gitlab.com/meltano/meltano/issues/1114) Update 'meltano permissions' to include the OPERATE privilege for Snowflake warehouse

### Changes

- Compress meltano-logo.png
- [#1080](https://gitlab.com/meltano/meltano/issues/1080) Temporarily disable Intercom until userId strategy is determined
- [#1058](https://gitlab.com/meltano/meltano/issues/1058) Updated the selected state of grouped buttons to fill vs. stroke. Updated the docs to reflect the reasoning to ensure consistency in Meltano's UI visual language
- [#1068](https://gitlab.com/meltano/meltano/issues/1068) Replace dogfooding term in docs to speedrun
- [#1101](https://gitlab.com/meltano/meltano/issues/1101) Add new tour video to home page
- [#1101](https://gitlab.com/meltano/meltano/issues/1101) Update design to improve readability and contrast
- [#1115](https://gitlab.com/meltano/meltano/issues/1115) Update 'meltano permissions' to not require an identially named role for a given user

### Fixes

- [#1120](https://gitlab.com/meltano/meltano/issues/1120) Fix a concurrency bug causing `meltano select` to crash.
- [#1086](https://gitlab.com/meltano/meltano/issues/1086) Fix a concurrency issue when the `meltano.yml` file was updated.
- [#1112](https://gitlab.com/meltano/meltano/issues/1112) Fix the "Run" button to improve UX by properly reflecting the running state for auto-running queries
- [#1023](https://gitlab.com/meltano/meltano/issues/1023) Fix last vuex mutation warning with editable `localConfiguration` clone approach

### Breaks

## 1.0.1 - (2019-10-07)

---

### Fixes

- Patch technicality due to PyPi limitation (v1 already existed from a publish mistake seven+ months ago) with needed changelog New/Changes/Fixes section headers

## 1.0.0 - (2019-10-07)

---

### New

- [#1020](https://gitlab.com/meltano/meltano/issues/1020) Update Command Line Tools documentation to reflect a standard format with opportunities for improvement in the future
- [#524](https://gitlab.com/meltano/meltano/issues/524) There is a new Plugins section on the site to contain all ecosystem related libraries (i.e., extractors, loaders, etc.)

### Changes

- [#1087](https://gitlab.com/meltano/meltano/issues/1087) Fix `meltano select` not seeding the database when run as the first command.
- [#1090](https://gitlab.com/meltano/meltano/issues/1090) Update the namespace for all plugins. Also the default schema used will go back to including the `tap_` prefix to avoid conflicts with existing schemas (e.g. a local `gitlab` or `salesforce` schema). This also fixes `tap-csv` and `tap-google-analytics` not properly working after the latest Meltano release.
- [#1047](https://gitlab.com/meltano/meltano-marketing/issues/1047) Fix a bug where some configuration values were not redacted

### Fixes

### Breaks

- [#1085](https://gitlab.com/meltano/meltano/issues/1085) Fix Analyze model dropdown to properly reflect installed `models`
- [#1089](https://gitlab.com/meltano/meltano/issues/1089) Properly re-initialize the Analyze page after a new analysis is selected during an existing analysis (this issue surfaced due to the recent Analyze dropdown CTAs addition which enables an analysis change during an existing one)
- [#1092](https://gitlab.com/meltano/meltano/issues/1092) Fix async condition so the design store's `defaultState` is properly applied before loading a new design via `initializeDesign`

## 0.44.1 - (2019-10-03)

---

### New

- [#51](https://gitlab.com/meltano/meltano-marketing/issues/51) Add Google Analytics tracking acknowledgment in the UI
- [#926](https://gitlab.com/meltano/meltano/issues/926) Add step-by-step intructions for using the DigitalOcean one-click installer
- [#1076](https://gitlab.com/meltano/meltano/issues/1076) Enable Log button in pipelines UI after route change or hard refresh if a matching log exists
- [#1067](https://gitlab.com/meltano/meltano/issues/1067) Add Model landing page and update Analyze main navigation to a dropdown displaying the various analysis CTAs associated with each model
- [#1080](https://gitlab.com/meltano/meltano/issues/1080) Add live chat support on Meltano.com website using Intercom.io

### Changes

- [#1069](https://gitlab.com/meltano/meltano/issues/1069) Meltano will now use the schedule's name to run incremental jobs
- [#926](https://gitlab.com/meltano/meltano/issues/926) Move manual DigitalOcean Droplet configuration instructions to advanced tutorials
- Collapse Installation docs into a single section

### Fixes

- [#1071](https://gitlab.com/meltano/meltano/issues/1071) Fix `rehydratePollers` so the UI reflects running jobs after a hard refresh or route change (this surfaced from the recent [!963](https://gitlab.com/meltano/meltano/merge_requests/963) change)
- [#1075](https://gitlab.com/meltano/meltano/issues/1075) Fix an issue where `meltano elt` would fail when a previous job was found

## 0.44.0 - (2019-09-30)

---

### New

- [#950](https://gitlab.com/meltano/meltano/issues/950) Removed the Analyze connection configuration: Meltano will now infer connections out of each loader configuration.
- [#1002](https://gitlab.com/meltano/meltano/issues/1002) Analyze UI now displays the Topic's (analysis model's) description text if applicable
- [#1032](https://gitlab.com/meltano/meltano/issues/1032) Add 'Model' and 'Notebook' to main navigation to communicate that Meltano plans to empower users with modeling and notebooking functionality
- [#949](https://gitlab.com/meltano/meltano/issues/949) Add "Log" button and dedicated sub-UI for tracking an ELT run's status more granularly

- [#932](https://gitlab.com/meltano/meltano/issues/932) Meltano can now be upgraded from the UI directly.

### Changes

- [#1045](https://gitlab.com/meltano/meltano/issues/1045) Make it clear that 'meltano add' is not hanging while installing plugins
- [#1000](https://gitlab.com/meltano/meltano/issues/1000) Update Getting Started guide with updated screenshots and content
- [#854](https://gitlab.com/meltano/meltano/issues/854) Charts now use pretty labels rather than the ID
- [#1011](https://gitlab.com/meltano/meltano/issues/1011) Removed "Catch-up Date" in favor of default "Start Date" of extractor
- [#578](https://gitlab.com/meltano/meltano/issues/578) Remove support for `tap-zuora`.
- [#1002](https://gitlab.com/meltano/meltano/issues/1002) Update `discovery.yml` with explicit `kind: password` metadata (we infer and set input types of `password` as a safeguard, but the explicit setting is preferred)
- [#1049](https://gitlab.com/meltano/meltano/issues/1049) Change default `target-sqlite` database name to `warehouse` to not conflict with system database
- [#949](https://gitlab.com/meltano/meltano/issues/949) Update the way Meltano handles logs for ELT runs: Every elt run is logged in `.meltano/run/logs/{job_id}/elt_{timestamp}.log`. That allows Meltano to keep logs for multiple, or even concurrent, elt runs with the same `job_id`.
- [#949](https://gitlab.com/meltano/meltano/issues/949) Update "Create Pipeline" redirect logic based on the previous route being 'transforms' (this is a UX win setting up the user with the sub-UI for the next logical step vs. requiring a manual "Create" click)
- [#1051](https://gitlab.com/meltano/meltano/issues/1051) Automatically set SQLALCHEMY_DATABASE_URI config to system database URI

### Fixes

- [#1004](https://gitlab.com/meltano/meltano/issues/1004) Fix error when deselecting last attribute in Analyze
- [#1048](https://gitlab.com/meltano/meltano/issues/1048) Fix various actions that should have been mutations and did minor code convention cleanup
- [#1063](https://gitlab.com/meltano/meltano/issues/1063) Fix the "Explore" button link in Dashboards to properly account for the `namespace`

### Breaks

- [#1051](https://gitlab.com/meltano/meltano/issues/1051) Remove MELTANO_BACKEND e.a. in favor of --uri CLI option and MELTANO_DATABASE_URI env var
- [#1052](https://gitlab.com/meltano/meltano/issues/1052) Move system database into `.meltano` directory to indicate it is owned by the app and not supposed to be messed with directly by users

## 0.43.0 - (2019-09-23)

---

### New

- [#1014](https://gitlab.com/meltano/meltano/issues/1014) Meltano now logs all output from each `meltano elt` run in a log file that uses the unique job*id of the run. It can be found in `.meltano/run/logs/elt*{job_id}.log`.
- [#1014](https://gitlab.com/meltano/meltano/issues/1014) Meltano now logs all output from each `meltano elt` run in a log file that uses the unique job*id of the run. It can be found in `.meltano/run/logs/elt*{job_id}.log`.
- [#1014](https://gitlab.com/meltano/meltano/issues/1014) Meltano now logs all output from each `meltano elt` run in a log file that uses the unique `job_id` of the run. It can be found in `.meltano/run/logs/elt*{job_id}.log`.
- [#955](https://gitlab.com/meltano/meltano/issues/955) Establish baseline for demo day and how they should be run

### Changes

- [#891](https://gitlab.com/meltano/meltano/issues/891) Contributors can run webapp from root directory

### Fixes

- [#1005](https://gitlab.com/meltano/meltano/issues/1005) Fix installed plugins endpoints listing identically named plugins of different types under wrong type

## 0.42.1 - (2019-09-19)

---

### Changes

- [#987](https://gitlab.com/meltano/meltano/issues/987) Update routing to match labels (verbs vs. nouns) in effort to subtly reinforce action taking vs. solely "thing" management
- [#960](https://gitlab.com/meltano/meltano/issues/960) Improve UX by instantly displaying extractor and loader configuration UIs based on "Install" or "Configure" interaction as opposed to the prior delay (side effect of async `addPlugin`)
- [#996](https://gitlab.com/meltano/meltano/issues/996) Update conditional UI analytics stats tracking at runtime vs. build-time by sourcing state from the same backend `send_anonymous_usage_stats` flag

### Fixes

- [#992](https://gitlab.com/meltano/meltano/issues/992) Fix missing GA scripts
- [#989](https://gitlab.com/meltano/meltano/issues/989) Fix UI/UX documentation regarding recent removal of `view-header`
- [#994](https://gitlab.com/meltano/meltano/issues/994) Fix stale Pipelines Count in main navigation Pipeline badge
- [#999](https://gitlab.com/meltano/meltano/issues/999) Update yarn dependencies to resolve peer dependency warning
- [#1008](https://gitlab.com/meltano/meltano/issues/1008) Fix error on "Create Pipeline Schedule" modal when no plugins have been installed
- [#1015](https://gitlab.com/meltano/meltano/issues/1008) Support SQLite database name with and without '.db' extension
- [#1007](https://gitlab.com/meltano/meltano/issues/1007) Fix pipeline with failed job not being regarded as having completed
- [#998](https://gitlab.com/meltano/meltano/issues/998) Update Analyze UI with conditional loading indicator to prevent query generation prior to connection dialects being loaded (this solution is still useful for when inference supercedes our current manual dialect selection solution)
- [#1009](https://gitlab.com/meltano/meltano/issues/1009) Fix default ConnectorSettings validation to account for `false` (unchecked) checkbox values

### Breaks

## 0.42.0 - (2019-09-16)

---

### New

- [#976](https://gitlab.com/meltano/meltano/issues/976) Route changes will update page title in the web app

### Changes

- [Marketing #48](https://gitlab.com/meltano/meltano-marketing/issues/48) Update newsletter subscription links to redirect to our new newsletter [hosted by Substack](https://meltano.substack.com)

### Fixes

- [#965](https://gitlab.com/meltano/meltano/issues/965) Fix a regression that prevented the Meltano UI to reach the Meltano API when using an external hostname.
- [#986](https://gitlab.com/meltano/meltano/issues/986) Fix an issue where the Orchestration page would not show Airflow even when it was installed.
- [#969](https://gitlab.com/meltano/meltano/issues/969) Fix an issue where the Meltano Analyze connection would not respect the `port` configuration.
- [#964](https://gitlab.com/meltano/meltano/issues/964) Fix copy button overlap issue with top navigation
- [#970](https://gitlab.com/meltano/meltano/issues/970) Fix Meltano's m5o parser and compiler to properly namespace and isolate the definitions of different custom and packaged Topics.

## 0.41.0 - (2019-09-09)

---

### New

- [#980](https://gitlab.com/meltano/meltano/issues/980) Add Cypress for e2e testing pipeline
- [#579](https://gitlab.com/meltano/meltano/issues/579) Add `meltano schedule list` to show a project's schedules
- [#942](https://gitlab.com/meltano/meltano/issues/942) Add progress bars on various routes to improve UX feedback
- [#779](https://gitlab.com/meltano/meltano/issues/779) Add various UI polish details regarding iconography use, preloading feedback, breadcrumbs, container styling, navigation, and sub-navigation

### Changes

- [#906](https://gitlab.com/meltano/meltano/issues/906) `meltano ui` will now run in `production` per default

- [#942](https://gitlab.com/meltano/meltano/issues/942) Update Analyze Connections UI to match configuration-as-modal pattern for UX consistency regarding configuration
- [#779](https://gitlab.com/meltano/meltano/issues/779) Update all "This feature is queued..." temporary UI buttons to link to the Meltano repo issues page with a contextual search term

## 0.40.0 - (2019-09-04)

---

### New

- [#927](https://gitlab.com/meltano/meltano/issues/927) Document how to manually set up a Meltano Droplet on DigitalOcean

- [#916](https://gitlab.com/meltano/meltano/issues/916) Add Transform step as first-class and adjacent step to Extract and Load
- [#916](https://gitlab.com/meltano/meltano/issues/916) Improve Create Pipeline Schedule default selection UX by leveraging "ELT recents" concept
- [#936](https://gitlab.com/meltano/meltano/issues/936) Add "Refresh Airflow" button in Orchestrate to bypass route change or full-page refresh when iframe doesn't initially inflate as expected (this will likely be automated once the root cause is determined)
- [#899](https://gitlab.com/meltano/meltano/issues/899) Add deep linking improvements to reports and dashboards to better facilitate sharing
- [#899](https://gitlab.com/meltano/meltano/issues/899) Add "Edit" and "Explore" buttons to each report instance displayed in a dashboard to enable editing said report and exploring a fresh and unselected analysis of the same model and design
- [!546](https://gitlab.com/meltano/meltano/merge_requests/546) Add new Advanced Tutorial on how to Load CSV files to Postgres

### Changes

- [#909](https://gitlab.com/meltano/meltano/issues/909) Default names will be generated for Reports and Dashboards
- [#892](https://gitlab.com/meltano/meltano/issues/892) Improve experience for parsing Snowflake URL for ID by showing processing step
- [#935](https://gitlab.com/meltano/meltano/issues/935) Update Entity Selection to be nested in the Extract step so each ELT step is consecutive
- [#886](https://gitlab.com/meltano/meltano/issues/886) Add validation for grouping settings as the next iteration of improved form validation for generated connector settings

### Fixes

- [#931](https://gitlab.com/meltano/meltano/issues/931) Fix Analyze Connections identifier mismatch resulting from recent linting refactor
- [#919](https://gitlab.com/meltano/meltano/issues/919) Fix Airflow iframe automatic UI refresh
- [#937](https://gitlab.com/meltano/meltano/issues/937) Fix Chart.vue prop type error

## 0.39.0 - (2019-08-26)

---

### New

- [#838](https://gitlab.com/meltano/meltano/issues/838) Add indicator for speed run plugins
- [#870](https://gitlab.com/meltano/meltano/issues/870) Add global footer component in docs
- [#871](https://gitlab.com/meltano/meltano/issues/871) Add contributing link in footer of docs
- [#908](https://gitlab.com/meltano/meltano/issues/908) Add auto installation for Airflow Orchestrator for improved UX
- [#912](https://gitlab.com/meltano/meltano/issues/912) Auto run the ELT of a saved Pipeline Schedule by default
- [#907](https://gitlab.com/meltano/meltano/issues/907) Add auto select of "All" for Entities Selection step and removed the performance warning (a future iteration will address the "Recommended" implementation and the display of a resulting performance warning when "All" is selected and "Recommended" ignored)
- [#799](https://gitlab.com/meltano/meltano/issues/799) Standardized code conventions on the frontend and updated related documentation (issues related to further linting enforcement will soon follow)

### Changes

- [#838](https://gitlab.com/meltano/meltano/issues/838) Speed run plugins prioritized to top of the list
- [#896](https://gitlab.com/meltano/meltano/issues/896) Add documentation for how to do patch releases
- [#910](https://gitlab.com/meltano/meltano/issues/910) Update linting rules to enforce better standards for the frontend code base
- [#885](https://gitlab.com/meltano/meltano/issues/885) Add docs for all extractors and loaders
- [#885](https://gitlab.com/meltano/meltano/issues/885) All plugin modal cards show docs text if they have docs
- [#733](https://gitlab.com/meltano/meltano/issues/733) Improve error feedback to be more specific when plugin installation errors occur

### Fixes

- [#923](https://gitlab.com/meltano/meltano/issues/923) Fix contributing release docs merge conflict issue

## 0.38.0 - (2019-08-21)

---

### New

- [#746](https://gitlab.com/meltano/meltano/issues/746) Add CTA to specific dashboard in "Add to Dashboard" sub-UI
- [#746](https://gitlab.com/meltano/meltano/issues/746) Add toast feedback on success, update, or error for schedules, reports, and dashboards
- [#814](https://gitlab.com/meltano/meltano/issues/814) Install Airflow via the Orchestration UI (we may do this in the background automatically in the future)

### Changes

- [#901](https://gitlab.com/meltano/meltano/issues/901) Update entities plugins to be alphabetically sorted for consistency with extractors ordering

### Fixes

- [#746](https://gitlab.com/meltano/meltano/issues/746) Prevent duplicate schedule, report, and dashboard creation if there is an existing item
- [#976](https://gitlab.com/meltano/meltano/issues/900) Fix fallback v976e Route changes will update page title in the web appfor Iso8601 dates/times
- [#903](https://gitlab.com/meltano/meltano/issues/903) Fix columns display issue for the base table in Analyze

### Breaks

## 0.37.2 - (2019-08-19)

---

### Fixes

- [#894](https://gitlab.com/meltano/meltano/issues/894) Fix issue with static asset paths

## 0.37.1 - (2019-08-19)

---

### Fixes

- [#894](https://gitlab.com/meltano/meltano/issues/894) Fix build issues with new Vue CLI 3 build process

## 0.37.0 - (2019-08-19)

---

### New

- [#763](https://gitlab.com/meltano/meltano/issues/763) Add inference to auto install related plugins after a user installs a specific extractor
- [#867](https://gitlab.com/meltano/meltano/issues/867) Add fallback values (if they aren't set in the `discovery.yml`) for `start date`, `start time`, and `end date` for all connectors so the user has potentially one less interaction to make per connector configuration

### Changes

- [#342](https://gitlab.com/meltano/meltano/issues/342) Swap UI app directory "webapp" and upgrade to Vue CLI 3
- [#882](https://gitlab.com/meltano/meltano/issues/882) Update navigation and subnavigation labels to verbs vs. nouns to inspire action and productivity when using the UI
- [#700](https://gitlab.com/meltano/meltano/issues/700) Update documentation to remove "\$" and trim spaces to make CLI command copy/paste easier
- [#878](https://gitlab.com/meltano/meltano/issues/878) Write a [tutorial to help users get started with PostgreSQL](http://www.meltano.com/docs/loaders.html#postgresql-database)
- [#883](https://gitlab.com/meltano/meltano/issues/883) Break Extractors and Loaders sections out in the docs
- [#889](https://gitlab.com/meltano/meltano/issues/889) Allow for githooks to lint on commit
- [#835](https://gitlab.com/meltano/meltano/issues/835) Pipeline name in Schedule creation will have an automatic default

### Fixes

- [#872](https://gitlab.com/meltano/meltano/issues/872) Updated `tap-marketo` and `tap-stripe` to leverage password input type while also improving the input type password fallback
- [#882](https://gitlab.com/meltano/meltano/issues/882) Fix recent minor regression regarding `Dashboard` routing
- [#858](https://gitlab.com/meltano/meltano/issues/858) Fix `job_state` bug so that ELT run status polling can properly resume as expected
- [#890](https://gitlab.com/meltano/meltano/issues/890) Fix implementation of default configuration setting to use less code

## 0.36.0 - (2019-08-12)

---

### New

- [#793](https://gitlab.com/meltano/meltano/issues/793) Add introduction module to Connector Settings to allow for helper text as far as signup and documentation links
- [#796](https://gitlab.com/meltano/meltano/issues/796) Add dropdown option to Connector Settings to allow for more defined UI interactions
- [#802](https://gitlab.com/meltano/meltano/issues/802) Add support for Query Filters over columns that are not selected
- [#855](https://gitlab.com/meltano/meltano/issues/855) Add empty state to Dashboards and cleaned up styling for consistency with Analyze's layout
- [#856](https://gitlab.com/meltano/meltano/issues/856) Add contextual information to the Analyze Connection UI to aid user understanding
- [#800](https://gitlab.com/meltano/meltano/issues/800) Add save success feedback for connectors, entities, and connections
- [#817](https://gitlab.com/meltano/meltano/issues/817) Add [Meltano explainer video](https://www.youtube.com/watch?v=2Glsf89WQ5w) to the front page of Meltano.com

### Changes

- [#794](https://gitlab.com/meltano/meltano/issues/794) Update Snowflake fields to have descriptions and utilize tooltip UI
- [#853](https://gitlab.com/meltano/meltano/issues/853) Improve UX for multi-attribute ordering (wider sub-UI for easier reading, clear drop target, and clearer drag animation for reenforcing sorting interaction)
- [#735](https://gitlab.com/meltano/meltano/issues/735) Update Entities UI to only display entity selection "Configure" CTAs for installed (vs. previously all) extractors
- [#548](https://gitlab.com/meltano/meltano/issues/548) Update Meltano mission, vision and path to v1 on [roadmap page](https://meltano.com/docs/roadmap.html) of Meltano.com
- [#824](https://gitlab.com/meltano/meltano/issues/824) Update `meltano select` to use the unique `tap_stream_id` instead of the `stream` property for filtering streams. This adds support for taps with multiple streams with the same name, like, for example, the ones produced by `tap-postgres` when tables with the same name are defined in different schemas.
- [#842](https://gitlab.com/meltano/meltano/issues/842) Collapse Deployment section in the docs to be under [Installation](https://meltano.com/docs/installation.html)

### Fixes

- [#855](https://gitlab.com/meltano/meltano/issues/855) Fix bug that duplicated a dashboard's `reportIds` that also prevented immediate UI feedback when reports were toggled (added or removed) from a dashboard via Analyze's "Add to Dashboard" dropdown
- [#851](https://gitlab.com/meltano/meltano/issues/851) Fix report saving and loading to work with filters and sortBy ordering
- [#852](https://gitlab.com/meltano/meltano/issues/852) Update Scheduling UI to have "Run" button at all times vs conditionally to empower users to run one-off ELT pipelines even if Airflow is installed
- [#852](https://gitlab.com/meltano/meltano/issues/852) Update Scheduling UI "Interval" column with CTA to install Airflow while communicating why via tooltip
- [#852](https://gitlab.com/meltano/meltano/issues/852) Fix initial Orchestration page hydration to properly reflect Airflow installation status
- [#831](https://gitlab.com/meltano/meltano/issues/831) Update `meltano elt` to exit with 1 and report dbt's exit code on an error message when dbt exits with a non-zero code.
- [#857](https://gitlab.com/meltano/meltano/issues/857) Update PluginDiscoveryService to use the cached `discovery.yml` when Meltano can not connect to `meltano.com` while trying to fetch a fresh version of the discovery file.
- [#850](https://gitlab.com/meltano/meltano/issues/850) Fix entities response so entities display as expected (as assumed this simple fix was due to our recent interceptor upgrade)
- [#800](https://gitlab.com/meltano/meltano/issues/800) Fix connector and connection settings to display saved settings by default while falling back and setting defaults if applicable

## 0.35.0 - (2019-08-05)

---

### New

- [!781](https://gitlab.com/meltano/meltano/merge_requests/781) Add new Advanced Tutorial on how to use tap-postgres with Meltano
- [#784](https://gitlab.com/meltano/meltano/issues/784) Add multiple attribute ordering with drag and drop ordering in the UI

### Changes

- [#784](https://gitlab.com/meltano/meltano/issues/784) As part of multiple attribute sorting and keeping the attributes and results sub-UIs in sync, we know autorun queries based on user interaction after the initial explicit "Run" button interaction

## 0.34.2 - (2019-08-01)

---

### Fixes

- [#821](https://gitlab.com/meltano/meltano/issues/821) Fix `meltano config` not properly loading settings defined in the `meltano.yml`
- [#841](https://gitlab.com/meltano/meltano/issues/841) Fix a problem when model names were mangled by the API

## 0.34.1 - (2019-07-30)

---

### Fixes

- [#834](https://gitlab.com/meltano/meltano/issues/834) Fixed a problem with the Meltano UI not having the proper API URL set

## 0.34.0 - (2019-07-29)

---

### New

- [#757](https://gitlab.com/meltano/meltano/issues/757) Update 'meltano permissions' to add support for GRANT ALL and FUTURE GRANTS on tables in schemas
- [#760](https://gitlab.com/meltano/meltano/issues/760) Update 'meltano permissions' to add support for granting permissions on VIEWs
- [#812](https://gitlab.com/meltano/meltano/issues/812) `meltano ui` will now stop stale Airflow workers when starting
- [#762](https://gitlab.com/meltano/meltano/issues/762) Added run ELT via the UI (manages multiple and simultaneous runs)
- [#232](https://gitlab.com/meltano/meltano/issues/232) Meltano now bundles Alembic migrations to support graceful database upgrades

### Changes

- [#828](https://gitlab.com/meltano/meltano/issues/828) Docker installation instructions have been dogfooded, clarified, and moved to Installation section
- [#944](https://gitlab.com/meltano/meltano/issues/944) Update the Transform step's default to "Skip"

### Fixes

- [#807](https://gitlab.com/meltano/meltano/issues/807) Fix filter input validation when editing saved filters
- [#822](https://gitlab.com/meltano/meltano/issues/822) Fix pipeline schedule naming via slugify to align with Airflow DAG naming requirements
- [#820](https://gitlab.com/meltano/meltano/issues/820) Fix `meltano select` not properly connecting to the system database
- [#787](https://gitlab.com/meltano/meltano/issues/787) Fix results sorting to support join tables
- [#832](https://gitlab.com/meltano/meltano/issues/832) Fix schedule creation endpoint to return properly typed response (this became an issue as a result of our recent case conversion interceptor)
- [#819](https://gitlab.com/meltano/meltano/issues/819) Running the Meltano UI using gunicorn will properly update the system database

## 0.33.0 - (2019-07-22)

---

### New

- [#788](https://gitlab.com/meltano/meltano/issues/788) Reydrate filters in Analyze UI after loading a saved report containing filters

### Changes

- [#804](https://gitlab.com/meltano/meltano/issues/804) Connection set in the Design view are now persistent by Design

### Fixes

- [#788](https://gitlab.com/meltano/meltano/issues/788) Properly reset the default state of the Analyze UI so stale results aren't displayed during a new analysis
- [!806](https://gitlab.com/meltano/meltano/merge_requests/806) Fix filters editing to prevent input for `is_null` and `is_not_null` while also ensuring edits to existing filter expressions types adhere to the same preventitive input.
- [#582](https://gitlab.com/meltano/meltano/issues/582) Remove the `export` statements in the default `.env` initialized by `meltano init`.
- [#816](https://gitlab.com/meltano/meltano/issues/816) Fix `meltano install` failing when connections where specified in the `meltano.yml`
- [#786](https://gitlab.com/meltano/meltano/issues/786) Fixed an issue with the SQL engine would mixup table names with join/design names
- [#808](https://gitlab.com/meltano/meltano/issues/808) Fix filter aggregate value with enforced number via `getQueryPayloadFromDesign()` as `input type="number"` only informs input keyboards on mobile, and does not enforce the Number type as expected

## 0.32.2 - (2019-07-16)

---

### New

- [#759](https://gitlab.com/meltano/meltano/issues/759) Added filtering functionality to the Analyze UI while additionally cleaning it up from a UI/UX lens

## 0.32.1 - (2019-07-15)

---

### Fixes

- [#792](https://gitlab.com/meltano/meltano/issues/792) Fix an error when trying to schedule an extractor that didn't expose a `start_date`.

## 0.32.0 - (2019-07-15)

---

### New

- [!718](https://gitlab.com/meltano/meltano/merge_requests/718) Add support for filters (WHERE and HAVING clauses) to MeltanoQuery and Meltano's SQL generation engine
- [#748](https://gitlab.com/meltano/meltano/issues/748) Added the `Connections` plugin to move the Analyze connection settings to the system database
- [#748](https://gitlab.com/meltano/meltano/issues/748) Added the `meltano config` command to manipulate a plugin's configuration

### Fixes

[!726](https://gitlab.com/meltano/meltano/merge_requests/726) Fixed InputDateIso8601's default value to align with HTML's expected empty string default

## 0.31.0 - (2019-07-08)

---

### New

- [#766](https://gitlab.com/meltano/meltano/issues/766) Add Codeowners file so that the "approvers" section on MRs is more useful for contributors
- [#750](https://gitlab.com/meltano/meltano/issues/750) Various UX updates (mostly tooltips) to make the configuration UI for scheduling orchestration easier to understand
- [#739](https://gitlab.com/meltano/meltano/issues/739) Updated `discovery.yml` for better consistency of UI order within each connector's settings (authentication -> contextual -> start/end dates). Improved various settings' `kind`, `label`, and `description`. Added a `documentation` prop to provide a documentation link for involved settings (temp until we have better first class support for more complex setting types)

### Fixes

- [#737](https://gitlab.com/meltano/meltano/issues/737) Fixed UI flash for connector settings when installation is complete but `configSettings` has yet to be set
- [#751](https://gitlab.com/meltano/meltano/issues/751) Fixed the Orchestrations view by properly checking if Airflow is installed so the correct directions display to the user

## 0.30.0 - (2019-07-01)

---

### New

- [#736](https://gitlab.com/meltano/meltano/issues/736) Add "Cancel", "Next", and a message to the entities UI when an extractor doesn't support discovery and thus entity selection
- [#730](https://gitlab.com/meltano/meltano/issues/730) Updated Analyze Models page UI with improved content organization so it is easier to use
- [#710](https://gitlab.com/meltano/meltano/issues/710) Updated connector (extractor and loader) settings with specific control type (text, password, email, boolean, and date) per setting, added form validation, and added an inference by default for password and token fields as a protective measure
- [#719](https://gitlab.com/meltano/meltano/issues/719) Added InputDateIso8601.vue component to standardize date inputs in the UI while ensuring the model data remains in Iso8601 format on the frontend.
- [#643](https://gitlab.com/meltano/meltano/issues/643) Updated `minimallyValidated` computeds so that new users are intentionally funneled through the pipelines ELT setup UI (previously they could skip past required steps)
- [#752](https://gitlab.com/meltano/meltano/issues/752) Fix the schedule having no start_date when the extractor didn't expose a `start_date` setting

### Fixes

- [!703](https://gitlab.com/meltano/meltano/merge_requests/703) Fix `ScheduleService` instantiation due to signature refactor

## 0.29.0 - (2019-06-24)

---

### New

- [#724](https://gitlab.com/meltano/meltano/issues/724) Add the `model-gitlab-ultimate` plugin to Meltano. It includes .m5o files for analyzing data available for Gitlab Ultimate or Gitlab.com Gold accounts (e.g. Epics, Epic Issues, etc) fetched using the Gitlab API. Repository used: https://gitlab.com/meltano/model-gitlab-ultimate
- [#723](https://gitlab.com/meltano/meltano/issues/723) Add proper signage and dedicated sub-navigation area in views/pages. Standardized the view -> sub-view markup relationships for consistent layout. Directory refactoring for improved organization.
- [#612](https://gitlab.com/meltano/meltano/issues/612) Move the plugins' configuration to the database, enabling configuration from the UI

### Changes

- [#636](https://gitlab.com/meltano/meltano/issues/636) Refactored connector logo related logic into a ConnectorLogo component for code cleanliness, reusability, and standardization
- [#728](https://gitlab.com/meltano/meltano/issues/728) Change error notification button link to open the bugs issue template

### Fixes

- [#718](https://gitlab.com/meltano/meltano/issues/718) Fix dynamically disabled transforms always running. Transforms can now be dynamically disabled inside a dbt package and Meltano will respect that. It will also respect you and your time.
- [#684](https://gitlab.com/meltano/meltano/issues/684) Enables WAL on SQLite to handle concurrent processes gracefully
- [#732](https://gitlab.com/meltano/meltano/issues/732) Fix plugin installation progress bar that wasn't updating upon installation completion

## 0.28.0 - (2019-06-17)

---

### New

- [!683](https://gitlab.com/meltano/meltano/issues/683) Add `--start-date` to `meltano schedule` to give the control over the catch up logic to the users
- [#651](https://gitlab.com/meltano/meltano/issues/651) Added model installation in the Analyze UI to bypass an otherwise "back to the CLI step"
- [#676](https://gitlab.com/meltano/meltano/issues/676) Add pipeline schedule UI for viewing and saving pipeline schedules for downstream use by Airflow/Orchestration

### Changes

- [#708](https://gitlab.com/meltano/meltano/issues/708) Enable `tap-gitlab` to run using Gitlab Ultimate and Gitlab.com Gold accounts and extract Epics and Epic Issues.
- [#711](https://gitlab.com/meltano/meltano/issues/711) Add new call to action for submitting an issue on docs site
- [#717](https://gitlab.com/meltano/meltano/issues/717) Enable `dbt-tap-gitlab` to run using Gitlab Ultimate and Gitlab.com Gold accounts and generate transformed tables that depend on Epics and Epic Issues.

### Fixes

- [#716](https://gitlab.com/meltano/meltano/issues/716) Fix entities UI so only installed extractors can edit selections
- [#715](https://gitlab.com/meltano/meltano/issues/715) Remove reimport of Bulma in `/orchestration` route to fix borked styling

## 0.27.0 - (2019-06-10)

---

### New

- [!640](https://gitlab.com/meltano/meltano/merge_requests/640) Google Analytics logo addition for recent tap-google-analytics Extractor addition
- [#671](https://gitlab.com/meltano/meltano/issues/671) Add the `tap-google-analytics` transform to Meltano. It is using the dbt package defined in https://gitlab.com/meltano/dbt-tap-google-analytics
- [#672](https://gitlab.com/meltano/meltano/issues/672) Add the `model-google-analytics` plugin to Meltano. It includes .m5o files for analyzing data fetched from the Google Analytics Reporting API. Repository used: https://gitlab.com/meltano/model-google-analytics
- [#687](https://gitlab.com/meltano/meltano/issues/687) Implemented a killswitch to prevent undefined behaviors when a Meltano project is not compatible with the installed `meltano` version

### Fixes

- [#661](https://gitlab.com/meltano/meltano/issues/661) Fixed empty UI for extractors that lack configuration settings by providing feedback message with actionable next steps
- [#663](https://gitlab.com/meltano/meltano/issues/663) Fixed Airflow error when advancing to Orchestration step after installing and saving a Loader configuration
- [#254](https://gitlab.com/meltano/meltano/issues/254) Fixed `meltano init` not working on terminal with cp1252 encoding
- [#254](https://gitlab.com/meltano/meltano/issues/254) Fixed `meltano add/install` crashing on Windows
- [#664](https://gitlab.com/meltano/meltano/issues/664) Minor CSS fix ensuring Airflow UI height is usable (side-effect of recent reparenting)
- [#679](https://gitlab.com/meltano/meltano/issues/679) Fix an issue with `meltano select` emitting duplicate properties when the property used the `anyOf` type
- [#650](https://gitlab.com/meltano/meltano/issues/650) Add `MELTANO_DISABLE_TRACKING` environment variable to disable all tracking
- [#670](https://gitlab.com/meltano/meltano/issues/670) Update tests to not send tracking events

## 0.26.0 - (2019-06-03)

---

### New

- [#603](https://gitlab.com/meltano/meltano/issues/603) `meltano select` now supports raw JSON Schema as a valid Catalog
- [#537](https://gitlab.com/meltano/meltano/issues/537) Add Extractor for Google Analytics (`tap-google-analytics`) to Meltano. It uses the tap defined in https://gitlab.com/meltano/tap-google-analytics/

### Changes

- [#621](https://gitlab.com/meltano/meltano/issues/621) Added new tutorial for tap-gitlab
- [#657](https://gitlab.com/meltano/meltano/issues/657) Update Analyze page to have single purpose views

### Fixes

- [#645](https://gitlab.com/meltano/meltano/issues/645) Fixed confusion around Loader Settings and Analytics DB Connector Settings
- [#580](https://gitlab.com/meltano/meltano/issues/580) Fixed `project_compiler` so the Analyze page can properly display custom topics
- [#658](https://gitlab.com/meltano/meltano/issues/658) Fixed the Analyze page when no models are present
- [#603](https://gitlab.com/meltano/meltano/issues/603) Fix an issue where `meltano select` would incorrectly report properties as excluded
- [#603](https://gitlab.com/meltano/meltano/issues/603) Fix an issue where `meltano select` incorrectly flatten nested properties
- [#553](https://gitlab.com/meltano/meltano/issues/553) Fix an issue where running `meltano select --list` for the first time would incorrectly report properties

### Break

## 0.25.0 - (2019-05-28)

---

### New

- [#586](https://gitlab.com/meltano/meltano/issues/586) `meltano ui` now automatically start Airflow if installed; Airflow UI available at `Orchestration`.
- [#592](https://gitlab.com/meltano/meltano/issues/592) Added baseline UX feedback via toast for uncaught API response errors with a link to "Submit Bug"
- [#642](https://gitlab.com/meltano/meltano/issues/642) Improved UX during extractor plugin installation so settings can be configured _during_ installation as opposed to waiting for the (typically lengthy) install to complete
- [!647](https://gitlab.com/meltano/meltano/merge_requests/647) Added preloader for occasional lengthy extractor loading and added feedback for lengthy entities loading
- [#645](https://gitlab.com/meltano/meltano/issues/645) Added an Analyze landing page to facilitate future sub-UIs including the Analyze database settings; Added proper Loader Settings UI.

### Fixes

- [#645](https://gitlab.com/meltano/meltano/issues/645) Fixed confusion around Loader Settings and Analyze database settings

## 0.24.0 - (2019-05-06)

---

### New

- [#622](https://gitlab.com/meltano/meltano/issues/622) Added ELT flow UI Routes & Deep Linking to advance user through next steps after each step's save condition vs. requiring them to manually click the next step to advance
- [#598](https://gitlab.com/meltano/meltano/issues/598) Updated color and greyscale use in the context of navigation and interactive elements to better communicate UI hierarchy
- [#607](https://gitlab.com/meltano/meltano/issues/607) Add "All/Default/Custom" button bar UI for improved entities selection UX
- [#32](https://gitlab.com/meltano/meltano-marketing/issues/32) Integrate Algolia Search for docs
- [#590](https://gitlab.com/meltano/meltano/issues/590) Add documentation for deploying Meltano in ECS
- [#628](https://gitlab.com/meltano/meltano/issues/628) Add documentation for tap-mongodb
- [!605](https://gitlab.com/meltano/meltano/merge_requests/605) Added tooltips for areas of UI that are WIP for better communication of a feature's status

### Changes

- [375](https://gitlab.com/meltano/meltano/issues/375) Meltano can now run on any host/port

### Fixes

- [#595](https://gitlab.com/meltano/meltano/issues/595) Fix `meltano invoke` not working properly with `dbt`
- [#606](https://gitlab.com/meltano/meltano/issues/606) Fix `SingerRunner.bookmark_state()` to properly handle and store the state output from Targets as defined in the Singer.io Spec.

## 0.23.0 - (2019-04-29)

---

### New

- [#32](https://gitlab.com/meltano/meltano-marketing/issues/32) Integrate Algolia Search for docs

### Changes

- [#522](https://gitlab.com/meltano/meltano/issues/522) Update Carbon tutorial with new instructions and screenshots

## 0.22.0 - (2019-04-24)

---

### New

- [#477](https://gitlab.com/meltano/meltano/issues/477) Add ability for users to sign up for email newsletters
- [!580](https://gitlab.com/meltano/meltano/merge_requests/580) Add sorting to plugins for improved UX, both UI via extractors/loaders/etc. and `meltano discover all` benefit from sorted results
- [!528](https://gitlab.com/meltano/meltano/issues/528) Add documentation for RBAC alpha feature and environment variables

### Changes

- [#588](https://gitlab.com/meltano/meltano/issues/588) Updated core navigation and depth hierarchy styling to facilitate main user flow and improved information architecture
- [#591](https://gitlab.com/meltano/meltano/issues/591) Revert #484: remove `meltano ui` being run outside a Meltano project.
- [#584](https://gitlab.com/meltano/meltano/issues/584) Initial v1 for enabling user to setup ELT linearly through the UI via a guided sequence of steps

### Fixes

- [#600](https://gitlab.com/meltano/meltano/issues/600) Fix a bug with meltano select when the extractor would output an invalid schema
- [#597](https://gitlab.com/meltano/meltano/issues/597) Automatically open the browser when `meltano ui` is run

## 0.21.0 - (2019-04-23)

---

### New

- [#477](https://gitlab.com/meltano/meltano/issues/477) Add ability for users to sign up for email newsletters

### Changes

- [#591](https://gitlab.com/meltano/meltano/issues/591) Revert #484: remove `meltano ui` being run outside a Meltano project.

## 0.20.0 - (2019-04-15)

---

### New

- Add documentation on custom transformations and models. Link to Tutorial: https://www.meltano.com/tutorials/create-custom-transforms-and-models.html

## 0.19.1 - (2019-04-10)

---

### New

- [#539](https://gitlab.com/meltano/meltano/issues/539) Add Tutorial for "Using Jupyter Notebooks" with Meltano
- [#534](https://gitlab.com/meltano/meltano/issues/534) Add UI entity selection for a given extractor
- [#520](https://gitlab.com/meltano/meltano/issues/520) Add v1 UI for extractor connector settings
- [#486](https://gitlab.com/meltano/meltano/issues/486) Add the `model-gitlab` plugin to Meltano. It includes .m5o files for analyzing data fetched using the Gitlab API. Repository used: https://gitlab.com/meltano/model-gitlab
- [#500](https://gitlab.com/meltano/meltano/issues/500) Add the `model-stripe` plugin to Meltano. It includes .m5o files for analyzing data fetched using the Stripe API. Repository used: https://gitlab.com/meltano/model-stripe
- [#440](https://gitlab.com/meltano/meltano/issues/440) Add the `model-zuora` plugin to Meltano. It includes .m5o files for analyzing data fetched using the Zuora API. Repository used: https://gitlab.com/meltano/model-zuora
- [#541](https://gitlab.com/meltano/meltano/issues/541) Add a 404 page for missing routes on the web app

### Fixes

- [#576](https://gitlab.com/meltano/meltano/issues/576) Fix switching between designs now works
- [#555](https://gitlab.com/meltano/meltano/issues/555) Fix `meltano discover` improperly displaying plugins
- [#530](https://gitlab.com/meltano/meltano/issues/530) Fix query generation for star schemas
- [#575](https://gitlab.com/meltano/meltano/issues/575) Move Airflow configuration to .meltano/run/airflow
- [#571](https://gitlab.com/meltano/meltano/issues/571) Fix various routing and API endpoint issues related to recent `projects` addition

## 0.19.0 - (2019-04-08)

---

### New

- [#513](https://gitlab.com/meltano/meltano/issues/513) Added initial e2e tests for the UI
- [#431](https://gitlab.com/meltano/meltano/issues/431) Add the `tap-zendesk` transform to Meltano. It is using the dbt package defined in https://gitlab.com/meltano/dbt-tap-zendesk
- [484](https://gitlab.com/meltano/meltano/issues/484) Updated `meltano ui` to automatically launch the UI, and projects from the UI (previously only an option in the CLI)
- [#327](https://gitlab.com/meltano/meltano/issues/327) Add `meltano add --custom` switch to enable integration of custom plugins
- [#540](https://gitlab.com/meltano/meltano/issues/540) Add CHANGELOG link in intro section of the docs
- [#431](https://gitlab.com/meltano/meltano/issues/431) Add the `model-zendesk` plugin to Meltano. It includes .m5o files for analyzing data fetched using the Zendesk API. Repository used: https://gitlab.com/meltano/model-zendesk
- [!544](https://gitlab.com/meltano/meltano/merge_requests/544) Add support for extracting data from CSV files by adding [tap-csv](https://gitlab.com/meltano/tap-csv) to Meltano
- [#514](https://gitlab.com/meltano/meltano/issues/514) Add 'airflow' orchestrators plugin to enable scheduling
- Add the `tap-zuora` transform to Meltano. It is using the dbt package defined in https://gitlab.com/meltano/dbt-tap-zuora

### Changes

- [#455](https://gitlab.com/meltano/meltano/issues/455) Add documentation about `target-snowflake`

### Fixes

- [#507](https://gitlab.com/meltano/meltano/issues/507) Ensure design name and table name don't need to match so multiple designs can leverage a single base table
- [#551](https://gitlab.com/meltano/meltano/issues/551) Fix HDA queries generated when an attribute is used both as a column and as an aggregate.
- [#559](https://gitlab.com/meltano/meltano/issues/559) Add support for running custom transforms for taps without default dbt transforms.

## 0.18.0 - (2019-04-02)

---

### New

- [#432](https://gitlab.com/meltano/meltano/issues/432) Add the `tap-zuora` transform to Meltano. It is using the dbt package defined in https://gitlab.com/meltano/dbt-tap-zuora

### Changes

- Remove Snowflake references from advanced tutorial.
- [#2 dbt-tap-zuora](https://gitlab.com/meltano/dbt-tap-zuora/issues/2) Remove custom SFDC related attributes from Zuora Account and Subscription Models
- Update [Contributing - Code Style](https://meltano.com/docs/contributing.html#code-style) documentation to including **pycache** troubleshooting

### Fixes

- [#529](https://gitlab.com/meltano/meltano/issues/529) Resolve "SFDC Tutorial - ELT Fails due to invalid schema.yml" by [#4 dbt-tap-salesforce](https://gitlab.com/meltano/dbt-tap-salesforce/issues/4) removing the schema.yml files from the dbt models for tap-salesforce.
- [#502](https://gitlab.com/meltano/meltano/issues/502) Fix the situation where an m5o has no joins, the design still will work.

## 0.17.0 - (2019-03-25)

---

### New

- [#485](https://gitlab.com/meltano/meltano/issues/485) Added various UI unit tests to the Analyze page
- [#370](https://gitlab.com/meltano/meltano/issues/370) Enabled authorization using role-based access control for Designs and Reports

### Changes

- [#283](https://gitlab.com/meltano/meltano/issues/283) Silence pip's output when there is not error
- [#468](https://gitlab.com/meltano/meltano/issues/468) Added reminder in docs regarding the need for `source venv/bin/activate` in various situations and added minor copy updates

### Fixes

- [#433](https://gitlab.com/meltano/meltano/issues/433) Add the `sandbox` configuration to `tap-zuora`.
- [#501](https://gitlab.com/meltano/meltano/issues/501) Fix `meltano ui` crashing when the OS ran out of file watcher.
- [#510](https://gitlab.com/meltano/meltano/issues/510) Fix an issue when finding the current Meltano project in a multi-threaded environment.
- [#494](https://gitlab.com/meltano/meltano/issues/494) Improved documentation around tutorials and Meltano requirements
- [#492](https://gitlab.com/meltano/meltano/issues/492) A few small contextual additions to help streamline the release process
- [#503](https://gitlab.com/meltano/meltano/issues/503) Fix a frontend sorting issue so the backend can properly generate an up-to-date query

## 0.16.0 - (2019-03-18)

---

### New

- Add support for extracting data from Gitlab through the updated tap-gitlab (https://gitlab.com/meltano/tap-gitlab)
- Add the `tap-gitlab` transform to Meltano. It is using the dbt package defined in https://gitlab.com/meltano/dbt-tap-gitlab
- Add "Copy to Clipboard" functionality to code block snippets in the documentation
- Add the `tap-stripe` transform to Meltano. It is using the dbt package defined in https://gitlab.com/meltano/dbt-tap-stripe
- Add new command `meltano add model [name_of_model]`
- Add models to the available plugins

### Changes

- Various documentation [installation and tutorial improvements](https://gitlab.com/meltano/meltano/issues/467#note_149858308)
- Added troubleshooting button to help users add context to a pre-filled bug issue

### Fixes

- Fix the API database being mislocated
- Replaced the stale Meltano UI example image in the Carbon Emissions tutorial
- 473: Fix the docker image (meltano/meltano) from failing to expose the API

## 0.15.1 - (2019-03-12)

---

### Fixes

- locks down dependencies for issues with sqlalchemy snowflake connector

## 0.15.0 - (2019-03-11)

---

### New

- Add Salesforce Tutorial to the docs
- Add documentation for the permissions command
- Add tracking for the `meltano ui` command

### Fixes

- Updated analytics to properly recognize SPA route changes as pageview changes

## 0.14.0 - (2019-03-04)

---

### New

- Update stages table style in docs
- Add custom transforms and models tutorial to the docs

### Changes

- Add api/v1 to every route
- Update DbtService to always include the my_meltano_project model when transform runs

### Fixes

- Resolved duplicate display issue of Dashboards and Reports on the Files page
- Removed legacy `carbon.dashboard.m5o` (regression from merge)
- Updated dashboards and reports to use UI-friendly name vs slugified name
- Fix minor clipped display issue of right panel on `/settings/database`
- Fix minor display spacing in left panel of Settings
- Fix dashboard page to properly display a previously active dashboard's updated reports
- Fix pre-selected selections for join aggregates when loading a report
- Fix charts to display multiple aggregates (v1)
- Fix 404 errors when refreshing the frontend
- Fix a regression where the Topics would not be shown in the Files page

## 0.13.0 - (2019-02-25)

---

### New

- Add the `tap-salesforce` transform to Meltano. It is using the dbt package defined in https://gitlab.com/meltano/dbt-tap-salesforce
- Add m5o model and tables for tap-salesforce
- Updated the deep-link icon (for Dashboards/Reports on the Files page)

### Changes

- Polished the RBAC view, making it clearer the feature is experimental.
- Rename "Models" to "Topics"
- Use the current connection's schema when generating queries at run time for Postgres Connections.
- Add support for multiple Aggregates over the same attribute when generating HDA queries.

## 0.12.0 - (2019-02-21)

---

### New

- UI cleanup across routes (Analyze focus) and baseline polish to mitigate "that looks off comments"
- Update installation and contributing docs
- Meltano implement role-based access control - [!368](https://gitlab.com/meltano/meltano/merge_requests/368)
- Add version CLI commands for checking current Meltano version
- Add deep linking to dashboards
- Add deep linking to reports

### Fixes

- Fixed a problem when environment variables where used as default values for the CLI - [!390](https://gitlab.com/meltano/meltano/merge_requests/390)
- Fixed dashboards initial load issue due to legacy (and empty) `carbon.dashboard.m5o` file
- New standardized approach for `.m5o` id generation (will need to remove any dashboard.m5o and report.m5o)

## 0.11.0 - (2019-02-19)

---

### New

- Update installation and contributing docs
- Add support for generating Hyper Dimensional Aggregates (HDA)
- Add internal Meltano classes for representing and managing Designs, Table, Column, Aggregate, Definitions, and Query definitions

### Changes

- Move core functionality out of `api/controllers` to `/core/m5o` (for m5o and m5oc management) and `/core/sql` (for anything related to sql generation)

### Fixes

- Fixed a problem when environment variables where used as default values for the CLI - [!390](https://gitlab.com/meltano/meltano/merge_requests/390)

## 0.10.0 - (2019-02-12)

---

### New

- Add gunicorn support for Meltano UI as a WSGI application - [!377](https://gitlab.com/meltano/meltano/merge_requests/377)
- Meltano will now generate the minimal joins when building SQL queries - [!382](https://gitlab.com/meltano/meltano/merge_requests/382)

### Changes

- Add analytics to authentication page
- Meltano will now use SQLite for the job log. See https://meltano.com/docs/architecture.html#job-logging for more details.
- Removed manual `source .env` step in favor of it running automatically

### Fixes

- Meltano will correctly source the `.env`
- fixed charts to render as previously they were blank
- Fixed Analyze button groupd CSS to align as a single row

### Breaks

- Meltano will now use SQLite for the job log. See https://meltano.com/docs/architecture.html#job-logging for more details.
- URL routing updates ('/model' to '/files', removed currently unused '/extract', '/load', '/transform' and '/project/new')

## 0.9.0 - (2019-02-05)

---

### New

- add ability to save reports
- add ability to update an active report during analysis
- add ability to load reports
- add dashboards page and related add/remove report functionality

### Changes

- Generate default `Meltano UI` connection for the `meltano.db` SQLite DB when a new project is created with `meltano init`
- updated main navigation to Files, Analysis, and Dashboards
- Update the `meltano permissions grant` command to fetch the existing permissions from the Snowflake server and only return sql commands for permissions not already assigned
- Add `--diff` option to the `meltano permissions grant` command to get a full diff with the permissions already assigned and new ones that must be assigned

### Fixes

- Entry model definition correctly defines `region_id`.
- Updated the Fundamentals documentation section regarding reports
- Fixed Files page for empty state of Dashboards and Reports
- Fixed Analyze page's left column to accurately preselect columns and aggregates after loading a report

## 0.8.0 - (2019-01-29)

---

### New

- Add tracking of anonymous `meltano cli` usage stats to Meltano's Google Analytics Account
- Add `project_config.yml` to all meltano projects to store concent for anonymous usage tracking and the project's UUID

### Changes

- Add `--no_usage_stats` option to `meltano init <project_name>` to allow users to opt-out from anonymous usage stats tracking
- Bundled Meltano models are now SQLite compatible.

## 0.7.0 - (2019-01-22)

---

### New

- Added basic authentication support for meltano ui.
- Meltano will now automatically source the .env
- Updated docs with `.m5o` authoring requirements and examples
- add support for timeframes in tables
- add basic analytics to understand usage
- add disabled UI for the lack of timeframes support in sqlite
- update Results vs. SQL UI focus based on a results response or query update respectively

### Changes

- Meltano will now discover components based on `https://meltano.com/discovery.yml`
- sample designs are now packaged with meltano

### Fixes

- Updated mobile menu to work as expected
- Updated tutorial docs with improved CLI commands and fixed the host setting to `localhost`

## 0.6.1 - (2019-01-15)

---

## 0.6.0 - (2019-01-15)

---

### New

- add new command `meltano add transform [name_of_dbt_transformation]`
- add transforms to the available plugins

### Changes

- Auto install missing plugins when `meltano elt` runs
- Terminology updates for simpler understanding

### Fixes

- Edit links on the bottom of doc pages are working now

### Breaks

- Updated docs tutorial bullet regarding inaccurate "Validate" button

## 0.5.0 - (2019-01-09)

---

### New

- ensure `meltano init <project-name>` runs on windows
- settings ui now provides sqlite-specific controls for sqlite dialect
- add `target-sqlite` to available loaders for meltano projects
- add new command `meltano add transformer [name_of_plugin]`
- add transformers (dbt) to the available plugins

### Changes

- extractors and loaders are arguments in the elt command instead of options
- `meltano www` is now `meltano ui`
- remove dbt installation from `meltano init`
- move everything dbt related under `transform/`
- update `meltano elt` to not run transforms by default
- update `meltano elt` to auto generate the job_id (job_id has been converted to an optional argument)

### Fixes

- left joins now work correctly in analyze.
- fixed broken sql toggles in analyze view
- fixed sql output based on sql toggles in analyze view

## 0.4.0 - (2019-01-03)

---

### New

- add Using Superset with Meltano documentation

## 0.3.3 - (2018-12-21)

---

## 0.3.2 - (2018-12-21)

---

## 0.3.1 - (2018-12-21)

---

### Changes

- add default models for 'tap-carbon-intensity'.
- Meltano Analyze is now part of the package.
- removes database dependency from Meltano Analyze and uses .ma files
- update the error message when using Meltano from outside a project - [!238](https://gitlab.com/meltano/meltano/merge_requests/238)

## 0.3.0 - (2018-12-18)

---

### New

- updated Settings view so each database connection can be independently disconnected
- add `meltano select` to manage what is extracted by a tap.

### Changes

- documentation site will utilize a new static site generation tool called VuePress

- meltano.com will be deployed from the meltano repo

### Fixes

- model dropdown now updates when updating database (no longer requires page refresh)
- prevent model duplication that previously occurred after subsequent "Update Database" clicks

## 0.2.2 - (2018-12-11)

---

### Changes

- documentation site will utilize a new static site generation tool called VuePress
- first iteration of joins (working on a small scale)

## 0.2.1 - (2018-12-06)

---

### Fixes

- resolve version conflict for `idna==2.7`
- fix the `discover` command in the docker images
- fix the `add` command in the docker images
- fix module not found for meltano.core.permissions.utils

## 0.2.0 - (2018-12-04)

---

### New

- add `meltano permissions grant` command for generating permission queries for Postgres and Snowflake - [!90](https://gitlab.com/meltano/meltano/merge_requests/90)
- add 'tap-stripe' to the discovery

### Changes

- demo with [carbon intensity](https://gitlab.com/meltano/tap-carbon-intensity), no API keys needed
- .ma file extension WIP as alternative to lkml

### Fixes

- fix order in Meltano Analyze

## 0.1.4 - (2018-11-27)

### Fixes

- add default values for the 'www' command - [!185](https://gitlab.com/meltano/meltano/merge_requests/185)
- add CHANGELOG.md
- fix a problem with autodiscovery on taps - [!180](https://gitlab.com/meltano/meltano/merge_requests/180)

### Changes

- move the 'api' extra package into the default package
- add 'tap-fastly' to the discovery

---

## 0.1.3

### Changes

- remove `setuptools>=40` dependency
- `meltano` CLI is now in the `meltano` package

## 0.1.2

### Fixes

- target output state is now saved asynchronously

## 0.1.1

### Changes

- initial release<|MERGE_RESOLUTION|>--- conflicted
+++ resolved
@@ -11,11 +11,9 @@
 
 ### New
 
-<<<<<<< HEAD
-- [#3283](https://gitlab.com/meltano/meltano/-/issues/3283) Support `meltano add` directly from Hub.
-=======
+- [#3283](https://github.com/meltano/meltano/issues/3208) Support `meltano add` directly from Hub.
+
 - [#5923](https://github.com/meltano/meltano/pull/5923) Add support for jobs to schedules and improves general schedule cli UX
->>>>>>> 26b8b4c2
 
 ### Changes
 
