--- conflicted
+++ resolved
@@ -12,7 +12,6 @@
 
 ### Changes
 
-<<<<<<< HEAD
 - [#2991](https://gitlab.com/meltano/meltano/-/issues/2991) Remove support for python 3.6. Bumps the base docker image to 3.8.
 
 ### Fixes
@@ -21,10 +20,8 @@
 - [#3115](https://gitlab.com/meltano/meltano/-/issues/3115) Ensure multi-yaml `include_paths` are correctly referenced even if Meltano is not called from the root directory.
 - [#3167](https://gitlab.com/meltano/meltano/-/issues/3167) Add sub-schema for meltano.yml environments.
 
-=======
-### Fixes
-
->>>>>>> d7274e37
+### Fixes
+
 ### Breaks
 
 
