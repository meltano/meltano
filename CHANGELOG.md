--- conflicted
+++ resolved
@@ -9,11 +9,8 @@
 ---
 
 ### New
-<<<<<<< HEAD
 * UI cleanup across routes (Analyze focus) and baseline polish to mitigate "that looks off comments"
-=======
 * Update installation and contributing docs
->>>>>>> d5c986b5
 
 ### Changes
 
