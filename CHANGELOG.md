--- conflicted
+++ resolved
@@ -16,11 +16,8 @@
 - [#1126](https://gitlab.com/meltano/meltano/issues/1126) Minor UI updates to improve clarity around Schedule step and Manual vs Orchestrated runs
 - [#1210](https://gitlab.com/meltano/meltano/issues/1210) Improved SQLite loader configuration context (name and description)
 - [#1185](https://gitlab.com/meltano/meltano/issues/1185) Remove majority of unimplemented placeholder UI buttons
-<<<<<<< HEAD
 - [#1166](https://gitlab.com/meltano/meltano/issues/1166) Clarify in documentation that plugin configuration is stored in the `.meltano` directory, which is in `.gitignore`.
-=======
 - [#1200](https://gitlab.com/meltano/meltano/issues/1200) Link to new Getting Help documentation section instead of issue tracker where appropriate
->>>>>>> 315baa3a
 
 ### Fixes
 
