--- conflicted
+++ resolved
@@ -9,12 +9,6 @@
 ---
 
 ### New
-<<<<<<< HEAD
-* Add the `tap-salesforce` transform to Meltano. It is using the dbt package defined in https://gitlab.com/meltano/dbt-tap-salesforce
-* Add m5o model and tables for tap-salesforce
-* Updated the deep-link icon (for Dashboards/Reports on the Files page)
-=======
->>>>>>> 816dd2ed
 
 ### Changes
 
