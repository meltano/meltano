--- conflicted
+++ resolved
@@ -13,14 +13,8 @@
 ### Changes
 
 ### Fixes
-<<<<<<< HEAD
-=======
 * Fixed a problem when environment variables where used as default values for the CLI - [!390](https://gitlab.com/meltano/meltano/merge_requests/390)
 * Fixed dashboards initial load issue due to legacy (and empty) `carbon.dashboard.m5o` file
-<<<<<<< HEAD
->>>>>>> updated changelog
-=======
->>>>>>> f05966dd
 
 ### Breaks
 
