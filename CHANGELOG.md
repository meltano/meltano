# CHANGELOG

All notable changes to this project will be documented in this file.
This project adheres to [Semantic Versioning](http://semver.org/) and [Keep a Changelog](http://keepachangelog.com/).

## Unreleased

---

### New
- [#1154](https://gitlab.com/meltano/meltano/issues/1154) Adds non-dry mode to `meltano permissions` on Snowflake so that queries can be executed

- [#1578](https://gitlab.com/meltano/meltano/issues/1578) User can request help to delete their data from their MeltanoData instance

### Changes

- [#1516](https://gitlab.com/meltano/meltano/issues/1516) Pipelines now show extractor label rather than name

### Fixes
- [#1595](https://gitlab.com/meltano/meltano/issues/1595) Updates `meltano permissions` to only revoke permissions on databases defined in the spec

<<<<<<< HEAD
- [#1588](https://gitlab.com/meltano/meltano/issues/1588) Update `scrollTo` behavior in Job Log to work across browsers
- [#1660](https://gitlab.com/meltano/meltano/issues/1660) Fix minor action/mutation bug when loading a report in Analyze

### Breaks
=======
### Breaks
- [#1652](https://gitlab.com/meltano/meltano/issues/1652) Removes the `--full-refresh` command from `meltano permissions`
>>>>>>> f04084ca

## 1.17.1 - (2020-01-29)

---

### Changes

- [#1625](https://gitlab.com/meltano/meltano/issues/1625) Update docs on meltano.com to only include extractors and loaders provided in the hosted version of Meltano.
- [#1590](https://gitlab.com/meltano/meltano/issues/1590) Add additional targets to `dbt clean`
- [#1655](https://gitlab.com/meltano/meltano/issues/1655) Add UX message to close buttons in Job Log Modal to reinforce that the pipeline still runs after closing (Ben's hover idea)

### Fixes

- [#1618](https://gitlab.com/meltano/meltano/issues/1618) Fix an issue where an expired session would not redirect to the Login page
- [#1630](https://gitlab.com/meltano/meltano/issues/1630) Fix an integrations setup bug that prevented subsequent pipelines to be created unless a full page refresh occurred

## 1.17.0 - (2020-01-27)

---

### New

- [#1462](https://gitlab.com/meltano/meltano/issues/1462) User will be able to reorder dashboard reports
- [#1482](https://gitlab.com/meltano/meltano/issues/1482) Add future grants and revocations for schemas, tables, and views for roles in the `meltano permissions` command
- [#1376](https://gitlab.com/meltano/meltano/issues/1376) Add last updated date to reports
- [#1409](https://gitlab.com/meltano/meltano/issues/1409) Add data start date to Analysis page

- [#1241](https://gitlab.com/meltano/meltano/issues/1241) Add `dashboard` plugin type to enable bundling curated reports and dashboards for data sources
- [#1241](https://gitlab.com/meltano/meltano/issues/1241) Add `--include-related` flag to `meltano add` and `meltano install` to automatically install related plugins based on namespace
- [#1241](https://gitlab.com/meltano/meltano/issues/1241) Add default dashboard and reports for Google Analytics

### Changes

- [#1481](https://gitlab.com/meltano/meltano/issues/1481) Add table and view revocations for roles in the `meltano permissions` command
- [#1459](https://gitlab.com/meltano/meltano/issues/1459) Users can no longer install tap-carbon-intensity from the UI

### Fixes

- [#1600](https://gitlab.com/meltano/meltano/issues/1600) Fix tooltip for Data Source "Connect" buttons
- [#1605](https://gitlab.com/meltano/meltano/issues/1605) Fix an infinite loop causing extraneous API calls to the configuration endpoint
- [#1561](https://gitlab.com/meltano/meltano/issues/1561) Fix `onFocusInput()` to properly focus-and-auto-scroll to `<input type='file'>`s in the data source docs UI
- [#1561](https://gitlab.com/meltano/meltano/issues/1561) Fix `<input type='file'>` styling to better accommodate flexible widths

## 1.16.1 - (2020-01-23)

---

### New

- [#1592](https://gitlab.com/meltano/meltano/issues/1592) Add MAX and MIN aggregate functions to Meltano Models
- [#1552](https://gitlab.com/meltano/meltano/issues/1552) Add "Custom" data source CTA to link to the create custom data source docs
- [#1462](https://gitlab.com/meltano/meltano/issues/1462) User will be able to reorder dashboard reports

### Changes

- [#1510](https://gitlab.com/meltano/meltano/issues/1510) Remove breadcrumbs (not currently useful)
- [#1589](https://gitlab.com/meltano/meltano/issues/1589) Add dbt-specific files to a .gitignore
- [#1402](https://gitlab.com/meltano/meltano/issues/1402) Onboarding redesign to minimize steps and friction ('Extractors' as 'Data Sources', pipelines are secondary to 'Data Source' integrations, and removed loader, transform, and pipeline name as editable in favor of preselected values in accordance with our hosted solution)
- [#1402](https://gitlab.com/meltano/meltano/issues/1402) Local development now requires `.env` to connect a `target-postgres` loader (docs update to follow in [#1586](https://gitlab.com/meltano/meltano/issues/1586) )
- [#1410](https://gitlab.com/meltano/meltano/issues/1410) Update the Design UI to expose timeframes explicitly

### Fixes

- [#1573](https://gitlab.com/meltano/meltano/issues/1573) Fix docs `shouldShowNavbar` conditional and improve query string `embed=true` parsing
- [#1579](https://gitlab.com/meltano/meltano/issues/1579) Make color contrast for CTA buttons accessible
- [#1410](https://gitlab.com/meltano/meltano/issues/1410) Fix a problem with Report that has timeframes selections

### Breaks

## 1.16.0 - (2020-01-20)

---

### New

- [#1556](https://gitlab.com/meltano/meltano/issues/1556) Add default transformations for the Facebook Ads Extractor. They are using the dbt package defined in https://gitlab.com/meltano/dbt-tap-facebook
- [#1557](https://gitlab.com/meltano/meltano/issues/1557) Add default Meltano Models for the Facebook Ads Extractor. They are defined in https://gitlab.com/meltano/model-facebook
- [#1560](https://gitlab.com/meltano/meltano/issues/1560) Make the Facebook Ads Extractor available by default on Meltano UI

### Changes

- [#1541](https://gitlab.com/meltano/meltano/issues/1541) Revert `tap-csv`'s `kind: file` to text input for `csv_files_definition` as we don't fully support `tap-csv` via the UI with single (definition json) and multiple (csv files) file uploading
- [#1477](https://gitlab.com/meltano/meltano/issues/1477) Add a `read-only` mode to Meltano to disable all modifications from the UI

### Fixes

### Breaks

## 1.15.1 - (2020-01-16)

---

### New

- [#608](https://gitlab.com/meltano/meltano/issues/608) Add the Facebook Ads Extractor to Meltano as a hidden plugin. It will be fully enabled on Meltano UI once bundled Transformations and Models are added. It uses the tap defined in https://gitlab.com/meltano/tap-facebook/
- [meltano/model-stripe#2](https://gitlab.com/meltano/model-stripe/issues/2) Add timeframes to the Stripe models
- [#1533](https://gitlab.com/meltano/meltano/issues/1533) Add documentation for the Facebook Ads Extractor

### Changes

- [#1527](https://gitlab.com/meltano/meltano/issues/1527) Update the dashboard modal header to properly differentiate between "Create" and "Edit"
- [#1456](https://gitlab.com/meltano/meltano/issues/1456) 404 Error page now has better back functionality and ability to file new issues directly from the page

### Fixes

- [#1538](https://gitlab.com/meltano/meltano/issues/1538) Fix timeframes not properly displaying on the base table
- [#1574](https://gitlab.com/meltano/meltano/issues/1574) Fix an issue with Meltano crashing after a succesful login
- [#1568](https://gitlab.com/meltano/meltano/issues/1568) Restore support for custom plugins that don't have their available settings defined in discovery.yml

## 1.15.0 - (2020-01-13)

---

### New

- [#1483](https://gitlab.com/meltano/meltano/issues/1483) Add login audit columns to track last login time
- [#1480](https://gitlab.com/meltano/meltano/issues/1480) Add tests to `meltano permissions` command for Snowflake
- [#1392](https://gitlab.com/meltano/meltano/issues/1392) Add inline docs to Extractor configurations in iteration toward improving data setup onboarding

### Changes

- [#1480](https://gitlab.com/meltano/meltano/issues/1480) Add schema revocations for roles in the `meltano permissions` command
- [#1458](https://gitlab.com/meltano/meltano/issues/1458) Remove tap-carbon-intensity-sqlite model from default installation
- [#1458](https://gitlab.com/meltano/meltano/issues/1458) Update docs to reflect new getting started path and updated screenshots
- [#1513](https://gitlab.com/meltano/meltano/issues/1513) Remove dead code related to `/model` route that we no longer link to in favor of the contextual Analyze CTAs and the `MainNav.vue`'s Analyze dropdown
- [#1542](https://gitlab.com/meltano/meltano/issues/1542) Update version, logout, and help UI partial (upper right) to have less prominence and more clearly communicate the "Sign Out" action

### Fixes

- [#1480](https://gitlab.com/meltano/meltano/issues/1480) Fix database revocations corner case for roles in the `meltano permissions` command
- [#1553](https://gitlab.com/meltano/meltano/issues/1553) Fix bug occurring when loading a report that lacks join tables
- [#1540](https://gitlab.com/meltano/meltano/issues/1540) Meltano Analyze will now leverage Pipelines instead of Loaders in the connection dropdown
- [#1540](https://gitlab.com/meltano/meltano/issues/1540) Meltano Analyze will now infer the connection to use instead of it being provided by the user

### Breaks

## 1.14.3 - (2020-01-09)

---

### Fixes

- [#1521](https://gitlab.com/meltano/meltano/issues/1521) Sanitize user-submitted string before using it in file path

## 1.14.2 - (2020-01-09)

---

### New

- [#1391](https://gitlab.com/meltano/meltano/issues/1391) Lock all settings that are controlled through environment variables
- [#1393](https://gitlab.com/meltano/meltano/issues/1393) Add contextual Analyze CTAs for each Pipeline in the Pipelines list
- [#1551](https://gitlab.com/meltano/meltano/issues/1551) Add dbt clean before compile and runs

### Changes

- [#1424](https://gitlab.com/meltano/meltano/issues/1424) Update pipeline elapsed time display to be more human friendly

### Fixes

- [#1430](https://gitlab.com/meltano/meltano/issues/1430) Fix the state not stored for pipelines when Transforms run
- [#1448](https://gitlab.com/meltano/meltano/issues/1448) Fix `AnalyzeList.vue` to display message and link when lacking contextual models

### Breaks

## 1.14.1 - (2020-01-06)

---

### Fixes

- [#1520](https://gitlab.com/meltano/meltano/issues/1520) Fix bug when updating a dashboard that could undesirably overwrite another existing dashboard

### Breaks

## 1.14.0 - (2019-12-30)

---

### New

- [#1461](https://gitlab.com/meltano/meltano/issues/1461) Display toasted notification for report adding to dashboard
- [#1419](https://gitlab.com/meltano/meltano/issues/1419) Add ability to edit and delete dashboards
- [#1411](https://gitlab.com/meltano/meltano/issues/1411) Add download log button to Job Log Modal

### Changes

- [#1311](https://gitlab.com/meltano/meltano/issues/1311) Remove unused meltano/meltano/runner docker image
- [#1502](https://gitlab.com/meltano/meltano/issues/1502) Update configuration file uploads to occur on save vs. file picker completion

### Fixes

- [#1518](https://gitlab.com/meltano/meltano/issues/1518) Fix bug that caused all text fields to show up as required in configuration modals
- [#1446](https://gitlab.com/meltano/meltano/issues/1446) Fix bug that could result in a broken report when the report URL was manually modified
- [#1411](https://gitlab.com/meltano/meltano/issues/1411) Fix bug when reading too large a job log file

## 1.13.0 - (2019-12-23)

---

### New

- [#1269](https://gitlab.com/meltano/meltano/issues/1269) Add `kind: file` so single file uploads can be used with extractors (`tap-google-analytics`'s `key_file_location` is the first user)
- [#1494](https://gitlab.com/meltano/meltano/issues/1494) Add `LIKE` options to Analyze Filter UI so users better understand what filtering patterns are available

### Changes

- [#1399](https://gitlab.com/meltano/meltano/issues/1399) Log Modal now has a prompt to explain potential factors in required time for pipelines to complete
- [#1433](https://gitlab.com/meltano/meltano/issues/1433) Remove `/orchestrate` route and thus the Airflow iframe as this is overkill for our current target users

### Fixes

- [#1434](https://gitlab.com/meltano/meltano/issues/1434) Fix Analyze CTAs to only enable if at least one related pipeline has succeeded
- [#1447](https://gitlab.com/meltano/meltano/issues/1447) Various fixes around loading and reloading reports to mitigate false positive `sqlErrorMessage` conditions
- [#1509](https://gitlab.com/meltano/meltano/issues/1509) Allow plugin profile config to be set through meltano.yml

## 1.12.2 - (2019-12-20)

---

### New

- [#1437](https://gitlab.com/meltano/meltano/issues/1437) Users can now share their dashboards with an automatically generated email

### Changes

- [#1466](https://gitlab.com/meltano/meltano/issues/1466) Filters now have clear language and indiciation that they use AND for chaining
- [#1464](https://gitlab.com/meltano/meltano/issues/1464) Remove the "only" option for transforms in Create Pipeline form

- [#1399](https://gitlab.com/meltano/meltano/issues/1399) Log Modal now has a prompt to explain potential factors in required time for pipelines to complete
- [#1431](https://gitlab.com/meltano/meltano/issues/1431) Add "pipeline will still run if modal is closed" message in the Job Log Modal

### Changes

- [#1422](https://gitlab.com/meltano/meltano/issues/1422) Update start date field to have a recommendation

### Fixes

- [#1447](https://gitlab.com/meltano/meltano/issues/1447) Various fixes around loading and reloading reports to mitigate false positive `sqlErrorMessage` conditions
- [#1443](https://gitlab.com/meltano/meltano/issues/1443) Fix tooltip clipping in modals
- [#1500](https://gitlab.com/meltano/meltano/issues/1500) Fix `meltano install` not running the migrations.

## 1.12.1 - (2019-12-18)

---

### Changes

- [#1403](https://gitlab.com/meltano/meltano/issues/1403) Remove "Orchestrate", "Model", and "Notebook" from the main navigation until each respective UI is more useful (the `/orchestrate` and `/model` routes still exist)
- [#1476](https://gitlab.com/meltano/meltano/issues/1476) Add database and warehouse revocations for roles in the `meltano permissions` command
- [#1473](https://gitlab.com/meltano/meltano/issues/1473) Update Release issue template to recent guidelines

## 1.12.0 - (2019-12-16)

---

### New

- [#1374](https://gitlab.com/meltano/meltano/issues/1374) Add role revocation for users and roles in the `meltano permissions` command
- [#1377](https://gitlab.com/meltano/meltano/issues/1377) Document cleanup steps after MeltanoData testing
- [#1438](https://gitlab.com/meltano/meltano/issues/1438) Add documentation for DNS spoofing error
- [#1436](https://gitlab.com/meltano/meltano/issues/1436) Add video walkthrough on how to setup Google Analytics so that the Meltano Extractor can be able to access the Google APIs and the Google Analytics data.

### Changes

- [#1350](https://gitlab.com/meltano/meltano/issues/1350) Switch to all lower case for Snowflake permission comparisons in the `meltano permissions` command
- [#1449](https://gitlab.com/meltano/meltano/issues/1449) Hide the Marketo Extractor form Meltano UI
- [#1397](https://gitlab.com/meltano/meltano/issues/1397) Optimize workflow for MeltanoData setup
- [#1423](https://gitlab.com/meltano/meltano/issues/1423) Update sidebar and docs to include Ansible

## 1.11.2 - (2019-12-13)

---

### Changes

- [#1435](https://gitlab.com/meltano/meltano/issues/1435) Change "Model" to "Analyze" so the Pipeline CTA is actionable and less abstract
- [#1432](https://gitlab.com/meltano/meltano/issues/1432) Changed "Close" to "Back" in Log Modal to help mitigate "Am I ending the pipeline?" concerns

### Fixes

- [#1439](https://gitlab.com/meltano/meltano/issues/1439) Fix relative elapsed time since last run time display in the Pipelines UI
- [#1441](https://gitlab.com/meltano/meltano/issues/1441) Fix auto advance to "Create Pipeline" when coming from "Load" step (previously "Transform" step, but this has been removed from the UI)
- [#1440](https://gitlab.com/meltano/meltano/issues/1440) Allow installed plugins to appear in UI even if hidden in configuration

## 1.11.1 - (2019-12-12)

---

### New

- [#1351](https://gitlab.com/meltano/meltano/issues/1351) Add "Create Meltano Account" promo for `meltano.meltanodata.com`
- [#1055](https://gitlab.com/meltano/meltano/issues/1055) Add "Disable" button to Tracking Acknowledgment toast so user's can opt-out from the UI
- [#1408](https://gitlab.com/meltano/meltano/issues/1408) Add "Last Run" context to each pipeline
- [#1408](https://gitlab.com/meltano/meltano/issues/1408) Add "Started At", "Ended At", and "Elapsed" to Job Log modal
- [#1390](https://gitlab.com/meltano/meltano/issues/1390) Display of extractors and loaders can now be configured through the `hidden` property in `discovery.yml`

### Changes

- [#1398](https://gitlab.com/meltano/meltano/issues/1398) Update default Transform from "Skip" to "Run"
- [#1406](https://gitlab.com/meltano/meltano/issues/1406) Update Analyze Query section CSS for improved UX (visually improved organization and scanability)
- [#1417](https://gitlab.com/meltano/meltano/issues/1417) Update SCSS variable usage in components for SSOT styling
- [#1408](https://gitlab.com/meltano/meltano/issues/1408) Updated date and time displays to be human-friendly (`moment.js`)
- [#1268](https://gitlab.com/meltano/meltano/issues/1268) Remove Transform step from UI (Create Schedule still allows choosing "Skip" or "Only" but will intelligently default to "Skip" or "Run")

## 1.11.0 - (2019-12-09)

---

### New

- [#1361](https://gitlab.com/meltano/meltano/issues/1361) Add `kind: hidden` to `discovery.yml` so certain connector settings can validate with a default `value` but remain hidden from the user for improved UX

### Changes

- [#1389](https://gitlab.com/meltano/meltano/issues/1389) Temporary Profiles feature removal (conditionally removed if 2+ profiles not already created so existing users can continue using multiple profiles if created)
- [#1373](https://gitlab.com/meltano/meltano/issues/1373) Update MeltanoData deletion process with 1Password

### Fixes

- [#1401](https://gitlab.com/meltano/meltano/issues/1401) Fix double instance of self hosted CTA on desktop sites

## 1.10.2 - (2019-12-06)

---

### Changes

- [#1371](https://gitlab.com/meltano/meltano/issues/1371) Provide more specific instructions for Google Analytics configuration
- [#1381](https://gitlab.com/meltano/meltano/issues/1381) Update the default directory for client_secrets.json for the Google Analytics Extractor to be located under the extract/ directory and not the project's root.
- [#1345](https://gitlab.com/meltano/meltano/issues/1345) Update the documentation for the [Salesforce Extractor](https://www.meltano.com/plugins/extractors/salesforce.html) to contain additional information on Security Tokens
- [#1383](https://gitlab.com/meltano/meltano/issues/1383) Add CTA for hosted solution signup to navigation

### Fixes

- [#1379](https://gitlab.com/meltano/meltano/issues/1379) Fix an issue with Airflow scheduling too many jobs.
- [#1386](https://gitlab.com/meltano/meltano/issues/1386) Fix connector modal clipping issue where small browser heights prevented accessing the "Save" area

### Breaks

## 1.10.1 - (2019-12-05)

---

### Changes

- [#1373](https://gitlab.com/meltano/meltano/issues/1373) Update MeltanoData deletion process with 1Password
- [#1373](https://gitlab.com/meltano/meltano/issues/1373) Update Analyze dropdown as scrollable to better display model CTAs (scrollable dropdown vs. scrolling entire page)

### Fixes

- [#1373](https://gitlab.com/meltano/meltano/issues/1373) Fix formatting on custom containers in MeltanoData guide

## 1.10.0 - (2019-12-04)

---

### New

- [#1343](https://gitlab.com/meltano/meltano/issues/1343) Add current Meltano version to main navigation

### Changes

- [#1358](https://gitlab.com/meltano/meltano/issues/1358) Update MeltanoData guide with maintenance and debugging instructions
- [#1337](https://gitlab.com/meltano/meltano/issues/1337) Add CTA to installations for free hosted dashboards
- [#1365](https://gitlab.com/meltano/meltano/issues/1365) Add process for deleting meltanodata instances
- [#1340](https://gitlab.com/meltano/meltano/issues/1340) Update connector settings UI to communicate the required status of each setting
- [#1357](https://gitlab.com/meltano/meltano/issues/1357) Update LogModal Analyze CTAs so Analyze can preselect the correct loader for a given analysis

### Fixes

- [#1364](https://gitlab.com/meltano/meltano/issues/1364) Fix instructions to SSH into MeltanoData.com instance

## 1.9.1 - (2019-12-04)

---

### Fixes

- [#1355](https://gitlab.com/meltano/meltano/issues/1355) Upgrade version of `discovery.yml` so that not upgraded Meltano instances with a pre v1.9.0 Meltano version do not break.

## 1.9.0 - (2019-12-03)

---

### New

- [marketing#103](https://gitlab.com/meltano/meltano-marketing/issues/103) Add Google Site Verification token to site
- [#1346](https://gitlab.com/meltano/meltano/issues/1346) Add new tutorial for using FileZilla with a Meltano project
- [#1292](https://gitlab.com/meltano/meltano/issues/1292) Add guide for setting up Meltano projects on meltanodata.com

### Changes

- [#1341](https://gitlab.com/meltano/meltano/issues/1341) Various `discovery.yml` and connector configuration UI updates to improve UX.
- [#1341](https://gitlab.com/meltano/meltano/issues/1341) Updated documentation to communicate the various optional settings of a connector

### Fixes

- [#1334](https://gitlab.com/meltano/meltano/issues/1334) Fix automatic population of airflow.cfg after installation
- [#1344](https://gitlab.com/meltano/meltano/issues/1344) Fix an ELT automatic discovery error when running Meltano on Python3.6

## 1.8.0 - (2019-12-02)

---

### New

- [#764](https://gitlab.com/meltano/meltano/issues/764) Add plugin profiles to enable multiple configurations for extractors
- [#1081](https://gitlab.com/meltano/meltano/issues/1081) Add ability to delete data pipelines
- [#1217](https://gitlab.com/meltano/meltano/issues/1217) Add "Test Connection" button to validate connection settings prior to ELT runs
- [#1236](https://gitlab.com/meltano/meltano/issues/1236) Add contextual Analyze CTAs in the Job Log UI
- [#1271](https://gitlab.com/meltano/meltano/issues/1271) Add labels in discovery.yml for easy brand definition

### Changes

- [#1323](https://gitlab.com/meltano/meltano/issues/1323) Add CTA to send users to Typeform to provide info for setting up a hosted dashboard

- [#1323](https://gitlab.com/meltano/meltano/issues/1323) Add CTA to send users to Typeform to provide info for setting up a hosted dashboard
- [#1271](https://gitlab.com/meltano/meltano/issues/1271) Improve messaging on tap and target settings modals
- [#1226](https://gitlab.com/meltano/meltano/issues/1226) Update Pipelines main navigation link to show all data pipeline schedules if that step has been reached
- [#1323](https://gitlab.com/meltano/meltano/issues/1323) Add CTA to send users to Typeform to provide info for setting up a hosted dashboard
- [#1271](https://gitlab.com/meltano/meltano/issues/1271) Improve messaging on tap and target settings modals
- [#1246](https://gitlab.com/meltano/meltano/issues/1246) Update the [Salesforce API + Postgres](https://www.meltano.com/tutorials/salesforce-and-postgres.html) Tutorial to use Meltano UI for setting up the Extractor and Loader, running the ELT pipeline and analyzing the results.

- [#1225](https://gitlab.com/meltano/meltano/issues/1225) Update dbt docs link to be conditional so the user doesn't experience 404s

## 1.7.2 - (2019-11-26)

---

### Fixes

- [#1318](https://gitlab.com/meltano/meltano/merge_requests/1318/) Pin dbt version to `v0.14.4` to address Meltano Transformation failing when using dbt `v0.15.0`

## 1.7.1 - (2019-11-25)

---

### Fixes

- [#1184](https://gitlab.com/meltano/meltano/merge_requests/1184/) Fix `contextualModels` implementation for contextual CTAs in Job Log modal

## 1.7.0 - (2019-11-25)

---

### New

- [#1236](https://gitlab.com/meltano/meltano/issues/1236) Add contextual Analyze CTAs in the Job Log UI

### Fixes

- [#1298](https://gitlab.com/meltano/meltano/issues/1298) Let default entity selection be configured in discovery.yml under `select`
- [#1298](https://gitlab.com/meltano/meltano/issues/1298) Define default entity selection for tap-salesforce
- [#1304](https://gitlab.com/meltano/meltano/issues/1304) Fix Meltano subprocess fetching large catalogs (e.g. for Salesforce) getting stuck do to the subprocess' stderr buffer filling and the process getting deadlocked.

## 1.6.0 - (2019-11-18)

---

### New

- [#1235](https://gitlab.com/meltano/meltano/issues/1235) Add help link button in the app
- [#1285](https://gitlab.com/meltano/meltano/issues/1285) Add link to YouTube guidelines for release instructions
- [#1277](https://gitlab.com/meltano/meltano/issues/1277) Move sections that don't apply to outside contributors from Contributing and Roadmap docs to Handbook: Release Process, Release Schedule, Demo Day, Speedruns, DigitalOcean Marketplace

### Changes

- [#1257](https://gitlab.com/meltano/meltano/issues/1257) Prevent modified logo file upon each build
- [#1289](https://gitlab.com/meltano/meltano/issues/1289) Dismiss all modals when using the escape key
- [#1282](https://gitlab.com/meltano/meltano/issues/1282) Remove Entity Selection from the UI (still available in CLI) and default to "All" entities for a given data source
- [#1303](https://gitlab.com/meltano/meltano/issues/1303) Update the configuration options for the Salesforce Extractor to only include relevant properties. Remove properties like the client_id that were not used for username/password authentication.
- [#1308](https://gitlab.com/meltano/meltano/issues/1308) Update the configuration options for the Marketo Extractor to use a Start Date instead of a Start Time.

### Fixes

- [#1297](https://gitlab.com/meltano/meltano/issues/1297) Get actual latest ELT job log by sorting matches by creation time with nanosecond resolution
- [#1297](https://gitlab.com/meltano/meltano/issues/1297) Fix pipeline failure caused by jobs that require true concurrency being executed on CI runners that don't

## 1.5.0 - (2019-11-11)

---

### New

- [#1222](https://gitlab.com/meltano/meltano/issues/1222) Include static application security testing (SAST) in the pipeline
- [#1164](https://gitlab.com/meltano/meltano/issues/1164) Add "transform limitations" message to Transform UI
- [#1272](https://gitlab.com/meltano/meltano/issues/1272) Add Vuepress plugin to generate a sitemap on website build
- [meltano-marketing#89](https://gitlab.com/meltano/meltano-marketing/issues/89) Adds basic title and meta descriptions to all public-facing website & documentation pages.

### Changes

- [#1239](https://gitlab.com/meltano/meltano/issues/1239) Update header buttons layout on small viewports
- [#1019](https://gitlab.com/meltano/meltano/issues/1019) Automatically update package.json file versions
- [#1253](https://gitlab.com/meltano/meltano/issues/1253) Do not allow `meltano` command invocation without any argument
- [#1192](https://gitlab.com/meltano/meltano/issues/1192) Improve helper notes associated with each Extract, Load, and Transform step to better communicate the purpose of each
- [#1201](https://gitlab.com/meltano/meltano/issues/1201) Improved "Auto Advance" messaging regarding Entity Selection. We also doubled the default toast time to improve likelihood of reading feedback.
- [#1191](https://gitlab.com/meltano/meltano/issues/1191) update Google Analytics extractor documentation to explain how to set up the Google Analytics API, and remove duplicate instructions from the [Google Analytics API + Postgres tutorial](http://meltano.com/tutorials/google-analytics-with-postgres.html#prerequisites)
- [#1199](https://gitlab.com/meltano/meltano/issues/1199) Add example and sample CSV files to the CSV extractor documentation
- [#1247](https://gitlab.com/meltano/meltano/issues/1247) Update the [Loading CSV Files to a Postgres Database](https://www.meltano.com/tutorials/csv-with-postgres.html) Tutorial to use Meltano UI for setting up the Extractor and Loader, running the ELT pipeline and analyzing the results. Also provide all the files used in the tutorial (transformations, models, etc) as downloadable files.
- [#1279] Revise ["Roadmap" section](https://meltano.com/docs/roadmap.html) of the docs with clarified persona, mission, vision, and re-order content
- [#1134](https://gitlab.com/meltano/meltano/issues/1134) Update the [GitLab API + Postgres](https://www.meltano.com/tutorials/gitlab-and-postgres.html). Include video walk-through and update the end to end flow to only use Meltano UI.
- [#95](https://gitlab.com/meltano/meltano-marketing/issues/95) Update the DigitalOcean CTA to go to the public directory page for the Meltano droplet
- [#1270](https://gitlab.com/meltano/meltano/issues/1270) Main navigation "Pipeline" to "Pipelines" to reinforce multiple vs. singular (conflicts a bit with the verb approach of the other navigation items but we think it's worth it for now)
- [#1240](https://gitlab.com/meltano/meltano/issues/1240) Provide clarity around how Airflow can be used directly in documentation and UI
- [#1263](https://gitlab.com/meltano/meltano/issues/1263) Document lack of Windows support and suggest WSL, Docker

### Fixes

- [#1259](https://gitlab.com/meltano/meltano/issues/1259) Fix `meltano elt` not properly logging errors happening in the ELT process
- [#1183](https://gitlab.com/meltano/meltano/issues/1183) Fix a race condition causing the `meltano.yml` to be empty in some occurence
- [#1258](https://gitlab.com/meltano/meltano/issues/1258) Fix format of custom extractor's capabilities in meltano.yml
- [#1215](https://gitlab.com/meltano/meltano/issues/1215) Fix intercom documentation footer overlap issue.
- [#1215](https://gitlab.com/meltano/meltano/issues/1215) Fix YouTube iframes to be responsive (resolves unwanted side-effect of horizontal scrollbar at mobile/tablet media queries)

## 1.4.0 - (2019-11-04)

---

### New

- [#1208](https://gitlab.com/meltano/meltano/issues/1208) Add description to `Plugin` definition and updated `discovery.yml` and UI to consume it
- [#1195](https://gitlab.com/meltano/meltano/issues/1195) Add temporary message in configuration communicating their global nature until "Profiles" are implemented
- [#1245](https://gitlab.com/meltano/meltano/issues/1245) Add detailed information on the documentation about events tracked by Meltano when Anonymous Usage Data tracking is enabled.
- [#1228](https://gitlab.com/meltano/meltano/issues/1228) Add preselections of the first column and aggregate of base table to initialize Analyze with data by default.

### Changes

- [#1244](https://gitlab.com/meltano/meltano/issues/1244) Add instructions on how to deactivate a virtual environment
- [#1082](https://gitlab.com/meltano/meltano/issues/1082) Meltano will now enable automatically DAGs created in Airflow
- [#1231](https://gitlab.com/meltano/meltano/issues/1231) Update CLI output during project initialization
- [#1126](https://gitlab.com/meltano/meltano/issues/1126) Minor UI updates to improve clarity around Schedule step and Manual vs Orchestrated runs
- [#1210](https://gitlab.com/meltano/meltano/issues/1210) Improved SQLite loader configuration context (name and description)
- [#1185](https://gitlab.com/meltano/meltano/issues/1185) Remove majority of unimplemented placeholder UI buttons
- [#1166](https://gitlab.com/meltano/meltano/issues/1166) Clarify in documentation that plugin configuration is stored in the `.meltano` directory, which is in `.gitignore`.
- [#1200](https://gitlab.com/meltano/meltano/issues/1200) Link to new Getting Help documentation section instead of issue tracker where appropriate

- [#1227](https://gitlab.com/meltano/meltano/issues/1227) Update Notebook `MainNav` link to jump to our Jupyter Notebook docs

### Fixes

- [#1075](https://gitlab.com/meltano/meltano/issues/1075) Fix a bug that caused `target-csv` to fail.
- [#1233](https://gitlab.com/meltano/meltano/issues/1233) Fix the Design page failing to load a Design that has timeframes on the base table
- [#1187](https://gitlab.com/meltano/meltano/issues/1187) Updated configuration to support `readonly` kind to prevent unwanted editing
- [#1187](https://gitlab.com/meltano/meltano/issues/1187) Updated configuration to setting resets to prevent unwanted editing
- [#1187](https://gitlab.com/meltano/meltano/issues/1187) Updated configuration to conditionally reset certain settings to prevent unwanted editing
- [#1187](https://gitlab.com/meltano/meltano/issues/1187) Updated configuration to prevent unwanted editing until we handle this properly with role-based access control
- [#1187](https://gitlab.com/meltano/meltano/issues/1187) Updated certain connector configuration settings with a `readonly` flag to prevent unwanted editing in the UI. This is temporary and will be removed when we handle this properly with role-based access control.
- [#1198](https://gitlab.com/meltano/meltano/issues/1198) Fix "More Info." link in configuration to properly open a new tab via `target="_blank"`

- [#1229](https://gitlab.com/meltano/meltano/issues/1229) Improve extractor schema autodiscovery error messages and don't attempt autodiscovery when it is known to not be supported, like in the case of tap-gitlab
- [#1207](https://gitlab.com/meltano/meltano/issues/1207) Updated all screenshots in Getting Started Guide to reflect the most current UI

## 1.3.0 - (2019-10-28)

---

### New

- [#991](https://gitlab.com/meltano/meltano/issues/991) Add e2e tests for simple sqlite-carbon workflow
- [#1103](https://gitlab.com/meltano/meltano/issues/1103) Add Intercom to Meltano.com to interact with our users in real-time
- [#1130](https://gitlab.com/meltano/meltano/issues/1130) Add Tutorial for extracting data from Google Analytics and loading the extracted data to Postgres
- [#1168](https://gitlab.com/meltano/meltano/issues/1168) Speedrun video added to home page and new release issue template
- [#1182](https://gitlab.com/meltano/meltano/issues/1182) Add `null`able date inputs so optional dates aren't incorrectly required in validation
- [#1169](https://gitlab.com/meltano/meltano/issues/1169) Meltano now generates the dbt documentation automatically

### Changes

- [!1061](https://gitlab.com/meltano/meltano/merge_requests/1061) Update the Getting Started Guide and the Meltano.com documentation with the new UI and information about job logging and how to find the most recent run log of a pipeline.
- [#1213](https://gitlab.com/meltano/meltano/issues/1213) Add VuePress use and benefits to documentation
- [#922](https://gitlab.com/meltano/meltano/issues/922) Document the importance of transformations and how to get started
- [#1167](https://gitlab.com/meltano/meltano/issues/1167) Iterate on docs to improve readability and content updates

### Fixes

- [#1173](https://gitlab.com/meltano/meltano/issues/1173) Fix `sortBy` drag-and-drop bug in Analyze by properly using `tryAutoRun` vs. `runQuery`
- [#1079](https://gitlab.com/meltano/meltano/issues/1079) `meltano elt` will now run in isolation under `.meltano/run/elt`
- [#1204](https://gitlab.com/meltano/meltano/issues/1204) move project creation steps out of the local installation section of the docs and into the Getting Started Guide
- [#782](https://gitlab.com/meltano/meltano/issues/782) Update timeframe label and fix timeframe attributes to properly display in the Result Table

## 1.2.1 - (2019-10-22)

---

### New

- [#1123](https://gitlab.com/meltano/meltano/issues/1123) Add first-class "Submit Issue" CTA to help expedite resolution when a running job fails. Also updated the "Log" CTA in the Pipelines UI to reflect a failed state.

### Fixes

- [#1172](https://gitlab.com/meltano/meltano/issues/1172) Fix analytics issue related to app version

## 1.2.0 - (2019-10-21)

---

### New

- [#1121](https://gitlab.com/meltano/meltano/issues/1121) Add ability to configure listen address of Meltano and Airflow
- [#1022](https://gitlab.com/meltano/meltano/issues/1022) Add "Autorun Query" toggle and persist the user's choice across sessions
- [#1060](https://gitlab.com/meltano/meltano/issues/1060) Auto advance to Job Log from Pipeline Schedule creation
- [#1111](https://gitlab.com/meltano/meltano/issues/1111) Auto advance to Loader installation step when an extractor lacks entity selection

### Changes

- [#1013](https://gitlab.com/meltano/meltano/issues/1013) Toast initialization and analytics initialization cleanup

### Fixes

- [#1050](https://gitlab.com/meltano/meltano/issues/1050) Fix a bug where the Job log would be created before the `transform` are run.
- [#1122](https://gitlab.com/meltano/meltano/issues/1122) `meltano elt` will now properly run when using `target-snowflake`.
- [#1159](https://gitlab.com/meltano/meltano/issues/1159) Minor UI fixes (proper `MainNav` Model icon active color during Analyze route match & "Run" auto query related cleanup) and `...NameFromRoute` refactor renaming cleanup

## 1.1.0 - (2019-10-16)

---

### New

- [#1106](https://gitlab.com/meltano/meltano/issues/1106) Add description metadata to the GitLab extractor's Ultimate License configuration setting
- [#1057](https://gitlab.com/meltano/meltano/issues/1057) Auto advance to Entity Selection when an extractor lacks configuration settings
- [#51](https://gitlab.com/meltano/meltano-marketing/issues/51) Update Google Analytics to track `appVersion`, custom `projectId`, and to properly use the default `clientId`. The CLI also now uses `client_id` to differentiate between a CLI client id (not versioned) and the project id (versioned).
- [#1012](https://gitlab.com/meltano/meltano/issues/1012) Add intelligent autofocus for improved UX in both Extractor and Loader configuration
- [#758](https://gitlab.com/meltano/meltano/issues/758) Update 'meltano permissions' to add --full-refresh command to revoke all privileges prior to granting
- [#1113](https://gitlab.com/meltano/meltano/issues/1113) Update 'meltano permissions' to have the ability to find all schemas matching a partial name such as `snowplow_*`
- [#1114](https://gitlab.com/meltano/meltano/issues/1114) Update 'meltano permissions' to include the OPERATE privilege for Snowflake warehouse

### Changes

- Compress meltano-logo.png
- [#1080](https://gitlab.com/meltano/meltano/issues/1080) Temporarily disable Intercom until userId strategy is determined
- [#1058](https://gitlab.com/meltano/meltano/issues/1058) Updated the selected state of grouped buttons to fill vs. stroke. Updated the docs to reflect the reasoning to ensure consistency in Meltano's UI visual language
- [#1068](https://gitlab.com/meltano/meltano/issues/1068) Replace dogfooding term in docs to speedrun
- [#1101](https://gitlab.com/meltano/meltano/issues/1101) Add new tour video to home page
- [#1101](https://gitlab.com/meltano/meltano/issues/1101) Update design to improve readability and contrast
- [#1115](https://gitlab.com/meltano/meltano/issues/1115) Update 'meltano permissions' to not require an identially named role for a given user

### Fixes

- [#1120](https://gitlab.com/meltano/meltano/issues/1120) Fix a concurrency bug causing `meltano select` to crash.
- [#1086](https://gitlab.com/meltano/meltano/issues/1086) Fix a concurrency issue when the `meltano.yml` file was updated.
- [#1112](https://gitlab.com/meltano/meltano/issues/1112) Fix the "Run" button to improve UX by properly reflecting the running state for auto-running queries
- [#1023](https://gitlab.com/meltano/meltano/issues/1023) Fix last vuex mutation warning with editable `localConfiguration` clone approach

### Breaks

## 1.0.1 - (2019-10-07)

---

### Fixes

- Patch technicality due to PyPi limitation (v1 already existed from a publish mistake seven+ months ago) with needed changelog New/Changes/Fixes section headers

## 1.0.0 - (2019-10-07)

---

### New

- [#1020](https://gitlab.com/meltano/meltano/issues/1020) Update Command Line Tools documentation to reflect a standard format with opportunities for improvement in the future
- [#524](https://gitlab.com/meltano/meltano/issues/524) There is a new Plugins section on the site to contain all ecosystem related libraries (i.e., extractors, loaders, etc.)

### Changes

- [#1087](https://gitlab.com/meltano/meltano/issues/1087) Fix `meltano select` not seeding the database when run as the first command.
- [#1090](https://gitlab.com/meltano/meltano/issues/1090) Update the namespace for all plugins. Also the default schema used will go back to including the `tap_` prefix to avoid conflicts with existing schemas (e.g. a local `gitlab` or `salesforce` schema). This also fixes `tap-csv` and `tap-google-analytics` not properly working after the latest Meltano release.
- [#1047](https://gitlab.com/meltano/meltano-marketing/issues/1047) Fix a bug where some configuration values were not redacted

### Fixes

### Breaks

- [#1085](https://gitlab.com/meltano/meltano/issues/1085) Fix Analyze model dropdown to properly reflect installed `models`
- [#1089](https://gitlab.com/meltano/meltano/issues/1089) Properly re-initialize the Analyze page after a new analysis is selected during an existing analysis (this issue surfaced due to the recent Analyze dropdown CTAs addition which enables an analysis change during an existing one)
- [#1092](https://gitlab.com/meltano/meltano/issues/1092) Fix async condition so the design store's `defaultState` is properly applied before loading a new design via `initializeDesign`

## 0.44.1 - (2019-10-03)

---

### New

- [#51](https://gitlab.com/meltano/meltano-marketing/issues/51) Add Google Analytics tracking acknowledgment in the UI
- [#926](https://gitlab.com/meltano/meltano/issues/926) Add step-by-step intructions for using the DigitalOcean one-click installer
- [#1076](https://gitlab.com/meltano/meltano/issues/1076) Enable Log button in pipelines UI after route change or hard refresh if a matching log exists
- [#1067](https://gitlab.com/meltano/meltano/issues/1067) Add Model landing page and update Analyze main navigation to a dropdown displaying the various analysis CTAs associated with each model
- [#1080](https://gitlab.com/meltano/meltano/issues/1080) Add live chat support on Meltano.com website using Intercom.io

### Changes

- [#1069](https://gitlab.com/meltano/meltano/issues/1069) Meltano will now use the schedule's name to run incremental jobs
- [#926](https://gitlab.com/meltano/meltano/issues/926) Move manual DigitalOcean Droplet configuration instructions to advanced tutorials
- Collapse Installation docs into a single section

### Fixes

- [#1071](https://gitlab.com/meltano/meltano/issues/1071) Fix `rehydratePollers` so the UI reflects running jobs after a hard refresh or route change (this surfaced from the recent [!963](https://gitlab.com/meltano/meltano/merge_requests/963) change)
- [#1075](https://gitlab.com/meltano/meltano/issues/1075) Fix an issue where `meltano elt` would fail when a previous job was found

## 0.44.0 - (2019-09-30)

---

### New

- [#950](https://gitlab.com/meltano/meltano/issues/950) Removed the Analyze connection configuration: Meltano will now infer connections out of each loader configuration.
- [#1002](https://gitlab.com/meltano/meltano/issues/1002) Analyze UI now displays the Topic's (analysis model's) description text if applicable
- [#1032](https://gitlab.com/meltano/meltano/issues/1032) Add 'Model' and 'Notebook' to main navigation to communicate that Meltano plans to empower users with modeling and notebooking functionality
- [#949](https://gitlab.com/meltano/meltano/issues/949) Add "Log" button and dedicated sub-UI for tracking an ELT run's status more granularly

- [#932](https://gitlab.com/meltano/meltano/issues/932) Meltano can now be upgraded from the UI directly.

### Changes

- [#1045](https://gitlab.com/meltano/meltano/issues/1045) Make it clear that 'meltano add' is not hanging while installing plugins
- [#1000](https://gitlab.com/meltano/meltano/issues/1000) Update Getting Started guide with updated screenshots and content
- [#854](https://gitlab.com/meltano/meltano/issues/854) Charts now use pretty labels rather than the ID
- [#1011](https://gitlab.com/meltano/meltano/issues/1011) Removed "Catch-up Date" in favor of default "Start Date" of extractor
- [#578](https://gitlab.com/meltano/meltano/issues/578) Remove support for `tap-zuora`.
- [#1002](https://gitlab.com/meltano/meltano/issues/1002) Update `discovery.yml` with explicit `kind: password` metadata (we infer and set input types of `password` as a safeguard, but the explicit setting is preferred)
- [#1049](https://gitlab.com/meltano/meltano/issues/1049) Change default `target-sqlite` database name to `warehouse` to not conflict with system database
- [#949](https://gitlab.com/meltano/meltano/issues/949) Update the way Meltano handles logs for ELT runs: Every elt run is logged in `.meltano/run/logs/{job_id}/elt_{timestamp}.log`. That allows Meltano to keep logs for multiple, or even concurrent, elt runs with the same `job_id`.
- [#949](https://gitlab.com/meltano/meltano/issues/949) Update "Create Pipeline" redirect logic based on the previous route being 'transforms' (this is a UX win setting up the user with the sub-UI for the next logical step vs. requiring a manual "Create" click)
- [#1051](https://gitlab.com/meltano/meltano/issues/1051) Automatically set SQLALCHEMY_DATABASE_URI config to system database URI

### Fixes

- [#1004](https://gitlab.com/meltano/meltano/issues/1004) Fix error when deselecting last attribute in Analyze
- [#1048](https://gitlab.com/meltano/meltano/issues/1048) Fix various actions that should have been mutations and did minor code convention cleanup
- [#1063](https://gitlab.com/meltano/meltano/issues/1063) Fix the "Explore" button link in Dashboards to properly account for the `namespace`

### Breaks

- [#1051](https://gitlab.com/meltano/meltano/issues/1051) Remove MELTANO_BACKEND e.a. in favor of --uri CLI option and MELTANO_DATABASE_URI env var
- [#1052](https://gitlab.com/meltano/meltano/issues/1052) Move system database into `.meltano` directory to indicate it is owned by the app and not supposed to be messed with directly by users

## 0.43.0 - (2019-09-23)

---

### New

- [#1014](https://gitlab.com/meltano/meltano/issues/1014) Meltano now logs all output from each `meltano elt` run in a log file that uses the unique job*id of the run. It can be found in `.meltano/run/logs/elt*{job_id}.log`.
- [#1014](https://gitlab.com/meltano/meltano/issues/1014) Meltano now logs all output from each `meltano elt` run in a log file that uses the unique job*id of the run. It can be found in `.meltano/run/logs/elt*{job_id}.log`.
- [#1014](https://gitlab.com/meltano/meltano/issues/1014) Meltano now logs all output from each `meltano elt` run in a log file that uses the unique `job_id` of the run. It can be found in `.meltano/run/logs/elt*{job_id}.log`.
- [#955](https://gitlab.com/meltano/meltano/issues/955) Establish baseline for demo day and how they should be run

### Changes

- [#891](https://gitlab.com/meltano/meltano/issues/891) Contributors can run webapp from root directory

### Fixes

- [#1005](https://gitlab.com/meltano/meltano/issues/1005) Fix installed plugins endpoints listing identically named plugins of different types under wrong type

## 0.42.1 - (2019-09-19)

---

### Changes

- [#987](https://gitlab.com/meltano/meltano/issues/987) Update routing to match labels (verbs vs. nouns) in effort to subtly reinforce action taking vs. solely "thing" management
- [#960](https://gitlab.com/meltano/meltano/issues/960) Improve UX by instantly displaying extractor and loader configuration UIs based on "Install" or "Configure" interaction as opposed to the prior delay (side effect of async `addPlugin`)
- [#996](https://gitlab.com/meltano/meltano/issues/996) Update conditional UI analytics stats tracking at runtime vs. build-time by sourcing state from the same backend `send_anonymous_usage_stats` flag

### Fixes

- [#992](https://gitlab.com/meltano/meltano/issues/992) Fix missing GA scripts
- [#989](https://gitlab.com/meltano/meltano/issues/989) Fix UI/UX documentation regarding recent removal of `view-header`
- [#994](https://gitlab.com/meltano/meltano/issues/994) Fix stale Pipelines Count in main navigation Pipeline badge
- [#999](https://gitlab.com/meltano/meltano/issues/999) Update yarn dependencies to resolve peer dependency warning
- [#1008](https://gitlab.com/meltano/meltano/issues/1008) Fix error on "Create Pipeline Schedule" modal when no plugins have been installed
- [#1015](https://gitlab.com/meltano/meltano/issues/1008) Support SQLite database name with and without '.db' extension
- [#1007](https://gitlab.com/meltano/meltano/issues/1007) Fix pipeline with failed job not being regarded as having completed
- [#998](https://gitlab.com/meltano/meltano/issues/998) Update Analyze UI with conditional loading indicator to prevent query generation prior to connection dialects being loaded (this solution is still useful for when inference supercedes our current manual dialect selection solution)
- [#1009](https://gitlab.com/meltano/meltano/issues/1009) Fix default ConnectorSettings validation to account for `false` (unchecked) checkbox values

### Breaks

## 0.42.0 - (2019-09-16)

---

### New

- [#976](https://gitlab.com/meltano/meltano/issues/976) Route changes will update page title in the web app

### Changes

- [Marketing #48](https://gitlab.com/meltano/meltano-marketing/issues/48) Update newsletter subscription links to redirect to our new newsletter [hosted by Substack](https://meltano.substack.com)

### Fixes

- [#965](https://gitlab.com/meltano/meltano/issues/965) Fix a regression that prevented the Meltano UI to reach the Meltano API when using an external hostname.
- [#986](https://gitlab.com/meltano/meltano/issues/986) Fix an issue where the Orchestration page would not show Airflow even when it was installed.
- [#969](https://gitlab.com/meltano/meltano/issues/969) Fix an issue where the Meltano Analyze connection would not respect the `port` configuration.
- [#964](https://gitlab.com/meltano/meltano/issues/964) Fix copy button overlap issue with top navigation
- [#970](https://gitlab.com/meltano/meltano/issues/970) Fix Meltano's m5o parser and compiler to properly namespace and isolate the definitions of different custom and packaged Topics.

## 0.41.0 - (2019-09-09)

---

### New

- [#980](https://gitlab.com/meltano/meltano/issues/980) Add Cypress for e2e testing pipeline
- [#579](https://gitlab.com/meltano/meltano/issues/579) Add `meltano schedule list` to show a project's schedules
- [#942](https://gitlab.com/meltano/meltano/issues/942) Add progress bars on various routes to improve UX feedback
- [#779](https://gitlab.com/meltano/meltano/issues/779) Add various UI polish details regarding iconography use, preloading feedback, breadcrumbs, container styling, navigation, and sub-navigation

### Changes

- [#906](https://gitlab.com/meltano/meltano/issues/906) `meltano ui` will now run in `production` per default

- [#942](https://gitlab.com/meltano/meltano/issues/942) Update Analyze Connections UI to match configuration-as-modal pattern for UX consistency regarding configuration
- [#779](https://gitlab.com/meltano/meltano/issues/779) Update all "This feature is queued..." temporary UI buttons to link to the Meltano repo issues page with a contextual search term

## 0.40.0 - (2019-09-04)

---

### New

- [#927](https://gitlab.com/meltano/meltano/issues/927) Document how to manually set up a Meltano Droplet on DigitalOcean

- [#916](https://gitlab.com/meltano/meltano/issues/916) Add Transform step as first-class and adjacent step to Extract and Load
- [#916](https://gitlab.com/meltano/meltano/issues/916) Improve Create Pipeline Schedule default selection UX by leveraging "ELT recents" concept
- [#936](https://gitlab.com/meltano/meltano/issues/936) Add "Refresh Airflow" button in Orchestrate to bypass route change or full-page refresh when iframe doesn't initially inflate as expected (this will likely be automated once the root cause is determined)
- [#899](https://gitlab.com/meltano/meltano/issues/899) Add deep linking improvements to reports and dashboards to better facilitate sharing
- [#899](https://gitlab.com/meltano/meltano/issues/899) Add "Edit" and "Explore" buttons to each report instance displayed in a dashboard to enable editing said report and exploring a fresh and unselected analysis of the same model and design
- [!546](https://gitlab.com/meltano/meltano/merge_requests/546) Add new Advanced Tutorial on how to Load CSV files to Postgres

### Changes

- [#909](https://gitlab.com/meltano/meltano/issues/909) Default names will be generated for Reports and Dashboards
- [#892](https://gitlab.com/meltano/meltano/issues/892) Improve experience for parsing Snowflake URL for ID by showing processing step
- [#935](https://gitlab.com/meltano/meltano/issues/935) Update Entity Selection to be nested in the Extract step so each ELT step is consecutive
- [#886](https://gitlab.com/meltano/meltano/issues/886) Add validation for grouping settings as the next iteration of improved form validation for generated connector settings

### Fixes

- [#931](https://gitlab.com/meltano/meltano/issues/931) Fix Analyze Connections identifier mismatch resulting from recent linting refactor
- [#919](https://gitlab.com/meltano/meltano/issues/919) Fix Airflow iframe automatic UI refresh
- [#937](https://gitlab.com/meltano/meltano/issues/937) Fix Chart.vue prop type error

## 0.39.0 - (2019-08-26)

---

### New

- [#838](https://gitlab.com/meltano/meltano/issues/838) Add indicator for speed run plugins
- [#870](https://gitlab.com/meltano/meltano/issues/870) Add global footer component in docs
- [#871](https://gitlab.com/meltano/meltano/issues/871) Add contributing link in footer of docs
- [#908](https://gitlab.com/meltano/meltano/issues/908) Add auto installation for Airflow Orchestrator for improved UX
- [#912](https://gitlab.com/meltano/meltano/issues/912) Auto run the ELT of a saved Pipeline Schedule by default
- [#907](https://gitlab.com/meltano/meltano/issues/907) Add auto select of "All" for Entities Selection step and removed the performance warning (a future iteration will address the "Recommended" implementation and the display of a resulting performance warning when "All" is selected and "Recommended" ignored)
- [#799](https://gitlab.com/meltano/meltano/issues/799) Standardized code conventions on the frontend and updated related documentation (issues related to further linting enforcement will soon follow)

### Changes

- [#838](https://gitlab.com/meltano/meltano/issues/838) Speed run plugins prioritized to top of the list
- [#896](https://gitlab.com/meltano/meltano/issues/896) Add documentation for how to do patch releases
- [#910](https://gitlab.com/meltano/meltano/issues/910) Update linting rules to enforce better standards for the frontend code base
- [#885](https://gitlab.com/meltano/meltano/issues/885) Add docs for all extractors and loaders
- [#885](https://gitlab.com/meltano/meltano/issues/885) All plugin modal cards show docs text if they have docs
- [#733](https://gitlab.com/meltano/meltano/issues/733) Improve error feedback to be more specific when plugin installation errors occur

### Fixes

- [#923](https://gitlab.com/meltano/meltano/issues/923) Fix contributing release docs merge conflict issue

## 0.38.0 - (2019-08-21)

---

### New

- [#746](https://gitlab.com/meltano/meltano/issues/746) Add CTA to specific dashboard in "Add to Dashboard" sub-UI
- [#746](https://gitlab.com/meltano/meltano/issues/746) Add toast feedback on success, update, or error for schedules, reports, and dashboards
- [#814](https://gitlab.com/meltano/meltano/issues/814) Install Airflow via the Orchestration UI (we may do this in the background automatically in the future)

### Changes

- [#901](https://gitlab.com/meltano/meltano/issues/901) Update entities plugins to be alphabetically sorted for consistency with extractors ordering

### Fixes

- [#746](https://gitlab.com/meltano/meltano/issues/746) Prevent duplicate schedule, report, and dashboard creation if there is an existing item
- [#976](https://gitlab.com/meltano/meltano/issues/900) Fix fallback v976e Route changes will update page title in the web appfor Iso8601 dates/times
- [#903](https://gitlab.com/meltano/meltano/issues/903) Fix columns display issue for the base table in Analyze

### Breaks

## 0.37.2 - (2019-08-19)

---

### Fixes

- [#894](https://gitlab.com/meltano/meltano/issues/894) Fix issue with static asset paths

## 0.37.1 - (2019-08-19)

---

### Fixes

- [#894](https://gitlab.com/meltano/meltano/issues/894) Fix build issues with new Vue CLI 3 build process

## 0.37.0 - (2019-08-19)

---

### New

- [#763](https://gitlab.com/meltano/meltano/issues/763) Add inference to auto install related plugins after a user installs a specific extractor
- [#867](https://gitlab.com/meltano/meltano/issues/867) Add fallback values (if they aren't set in the `discovery.yml`) for `start date`, `start time`, and `end date` for all connectors so the user has potentially one less interaction to make per connector configuration

### Changes

- [#342](https://gitlab.com/meltano/meltano/issues/342) Swap UI app directory "webapp" and upgrade to Vue CLI 3
- [#882](https://gitlab.com/meltano/meltano/issues/882) Update navigation and subnavigation labels to verbs vs. nouns to inspire action and productivity when using the UI
- [#700](https://gitlab.com/meltano/meltano/issues/700) Update documentation to remove "\$" and trim spaces to make CLI command copy/paste easier
- [#878](https://gitlab.com/meltano/meltano/issues/878) Write a [tutorial to help users get started with PostgreSQL](http://www.meltano.com/docs/loaders.html#postgresql-database)
- [#883](https://gitlab.com/meltano/meltano/issues/883) Break Extractors and Loaders sections out in the docs
- [#889](https://gitlab.com/meltano/meltano/issues/889) Allow for githooks to lint on commit
- [#835](https://gitlab.com/meltano/meltano/issues/835) Pipeline name in Schedule creation will have an automatic default

### Fixes

- [#872](https://gitlab.com/meltano/meltano/issues/872) Updated `tap-marketo` and `tap-stripe` to leverage password input type while also improving the input type password fallback
- [#882](https://gitlab.com/meltano/meltano/issues/882) Fix recent minor regression regarding `Dashboard` routing
- [#858](https://gitlab.com/meltano/meltano/issues/858) Fix `job_state` bug so that ELT run status polling can properly resume as expected
- [#890](https://gitlab.com/meltano/meltano/issues/890) Fix implementation of default configuration setting to use less code

## 0.36.0 - (2019-08-12)

---

### New

- [#793](https://gitlab.com/meltano/meltano/issues/793) Add introduction module to Connector Settings to allow for helper text as far as signup and documentation links
- [#796](https://gitlab.com/meltano/meltano/issues/796) Add dropdown option to Connector Settings to allow for more defined UI interactions
- [#802](https://gitlab.com/meltano/meltano/issues/802) Add support for Query Filters over columns that are not selected
- [#855](https://gitlab.com/meltano/meltano/issues/855) Add empty state to Dashboards and cleaned up styling for consistency with Analyze's layout
- [#856](https://gitlab.com/meltano/meltano/issues/856) Add contextual information to the Analyze Connection UI to aid user understanding
- [#800](https://gitlab.com/meltano/meltano/issues/800) Add save success feedback for connectors, entities, and connections
- [#817](https://gitlab.com/meltano/meltano/issues/817) Add [Meltano explainer video](https://www.youtube.com/watch?v=2Glsf89WQ5w) to the front page of Meltano.com

### Changes

- [#794](https://gitlab.com/meltano/meltano/issues/794) Update Snowflake fields to have descriptions and utilize tooltip UI
- [#853](https://gitlab.com/meltano/meltano/issues/853) Improve UX for multi-attribute ordering (wider sub-UI for easier reading, clear drop target, and clearer drag animation for reenforcing sorting interaction)
- [#735](https://gitlab.com/meltano/meltano/issues/735) Update Entities UI to only display entity selection "Configure" CTAs for installed (vs. previously all) extractors
- [#548](https://gitlab.com/meltano/meltano/issues/548) Update Meltano mission, vision and path to v1 on [roadmap page](https://meltano.com/docs/roadmap.html) of Meltano.com
- [#824](https://gitlab.com/meltano/meltano/issues/824) Update `meltano select` to use the unique `tap_stream_id` instead of the `stream` property for filtering streams. This adds support for taps with multiple streams with the same name, like, for example, the ones produced by `tap-postgres` when tables with the same name are defined in different schemas.
- [#842](https://gitlab.com/meltano/meltano/issues/842) Collapse Deployment section in the docs to be under [Installation](https://meltano.com/docs/installation.html)

### Fixes

- [#855](https://gitlab.com/meltano/meltano/issues/855) Fix bug that duplicated a dashboard's `reportIds` that also prevented immediate UI feedback when reports were toggled (added or removed) from a dashboard via Analyze's "Add to Dashboard" dropdown
- [#851](https://gitlab.com/meltano/meltano/issues/851) Fix report saving and loading to work with filters and sortBy ordering
- [#852](https://gitlab.com/meltano/meltano/issues/852) Update Scheduling UI to have "Run" button at all times vs conditionally to empower users to run one-off ELT pipelines even if Airflow is installed
- [#852](https://gitlab.com/meltano/meltano/issues/852) Update Scheduling UI "Interval" column with CTA to install Airflow while communicating why via tooltip
- [#852](https://gitlab.com/meltano/meltano/issues/852) Fix initial Orchestration page hydration to properly reflect Airflow installation status
- [#831](https://gitlab.com/meltano/meltano/issues/831) Update `meltano elt` to exit with 1 and report dbt's exit code on an error message when dbt exits with a non-zero code.
- [#857](https://gitlab.com/meltano/meltano/issues/857) Update PluginDiscoveryService to use the cached `discovery.yml` when Meltano can not connect to `meltano.com` while trying to fetch a fresh version of the discovery file.
- [#850](https://gitlab.com/meltano/meltano/issues/850) Fix entities response so entities display as expected (as assumed this simple fix was due to our recent interceptor upgrade)
- [#800](https://gitlab.com/meltano/meltano/issues/800) Fix connector and connection settings to display saved settings by default while falling back and setting defaults if applicable

## 0.35.0 - (2019-08-05)

---

### New

- [!781](https://gitlab.com/meltano/meltano/merge_requests/781) Add new Advanced Tutorial on how to use tap-postgres with Meltano
- [#784](https://gitlab.com/meltano/meltano/issues/784) Add multiple attribute ordering with drag and drop ordering in the UI

### Changes

- [#784](https://gitlab.com/meltano/meltano/issues/784) As part of multiple attribute sorting and keeping the attributes and results sub-UIs in sync, we know autorun queries based on user interaction after the initial explicit "Run" button interaction

## 0.34.2 - (2019-08-01)

---

### Fixes

- [#821](https://gitlab.com/meltano/meltano/issues/821) Fix `meltano config` not properly loading settings defined in the `meltano.yml`
- [#841](https://gitlab.com/meltano/meltano/issues/841) Fix a problem when model names were mangled by the API

## 0.34.1 - (2019-07-30)

---

### Fixes

- [#834](https://gitlab.com/meltano/meltano/issues/834) Fixed a problem with the Meltano UI not having the proper API URL set

## 0.34.0 - (2019-07-29)

---

### New

- [#757](https://gitlab.com/meltano/meltano/issues/757) Update 'meltano permissions' to add support for GRANT ALL and FUTURE GRANTS on tables in schemas
- [#760](https://gitlab.com/meltano/meltano/issues/760) Update 'meltano permissions' to add support for granting permissions on VIEWs
- [#812](https://gitlab.com/meltano/meltano/issues/812) `meltano ui` will now stop stale Airflow workers when starting
- [#762](https://gitlab.com/meltano/meltano/issues/762) Added run ELT via the UI (manages multiple and simultaneous runs)
- [#232](https://gitlab.com/meltano/meltano/issues/232) Meltano now bundles Alembic migrations to support graceful database upgrades

### Changes

- [#828](https://gitlab.com/meltano/meltano/issues/828) Docker installation instructions have been dogfooded, clarified, and moved to Installation section
- [#944](https://gitlab.com/meltano/meltano/issues/944) Update the Transform step's default to "Skip"

### Fixes

- [#807](https://gitlab.com/meltano/meltano/issues/807) Fix filter input validation when editing saved filters
- [#822](https://gitlab.com/meltano/meltano/issues/822) Fix pipeline schedule naming via slugify to align with Airflow DAG naming requirements
- [#820](https://gitlab.com/meltano/meltano/issues/820) Fix `meltano select` not properly connecting to the system database
- [#787](https://gitlab.com/meltano/meltano/issues/787) Fix results sorting to support join tables
- [#832](https://gitlab.com/meltano/meltano/issues/832) Fix schedule creation endpoint to return properly typed response (this became an issue as a result of our recent case conversion interceptor)
- [#819](https://gitlab.com/meltano/meltano/issues/819) Running the Meltano UI using gunicorn will properly update the system database

## 0.33.0 - (2019-07-22)

---

### New

- [#788](https://gitlab.com/meltano/meltano/issues/788) Reydrate filters in Analyze UI after loading a saved report containing filters

### Changes

- [#804](https://gitlab.com/meltano/meltano/issues/804) Connection set in the Design view are now persistent by Design

### Fixes

- [#788](https://gitlab.com/meltano/meltano/issues/788) Properly reset the default state of the Analyze UI so stale results aren't displayed during a new analysis
- [!806](https://gitlab.com/meltano/meltano/merge_requests/806) Fix filters editing to prevent input for `is_null` and `is_not_null` while also ensuring edits to existing filter expressions types adhere to the same preventitive input.
- [#582](https://gitlab.com/meltano/meltano/issues/582) Remove the `export` statements in the default `.env` initialized by `meltano init`.
- [#816](https://gitlab.com/meltano/meltano/issues/816) Fix `meltano install` failing when connections where specified in the `meltano.yml`
- [#786](https://gitlab.com/meltano/meltano/issues/786) Fixed an issue with the SQL engine would mixup table names with join/design names
- [#808](https://gitlab.com/meltano/meltano/issues/808) Fix filter aggregate value with enforced number via `getQueryPayloadFromDesign()` as `input type="number"` only informs input keyboards on mobile, and does not enforce the Number type as expected

## 0.32.2 - (2019-07-16)

---

### New

- [#759](https://gitlab.com/meltano/meltano/issues/759) Added filtering functionality to the Analyze UI while additionally cleaning it up from a UI/UX lens

## 0.32.1 - (2019-07-15)

---

### Fixes

- [#792](https://gitlab.com/meltano/meltano/issues/792) Fix an error when trying to schedule an extractor that didn't expose a `start_date`.

## 0.32.0 - (2019-07-15)

---

### New

- [!718](https://gitlab.com/meltano/meltano/merge_requests/718) Add support for filters (WHERE and HAVING clauses) to MeltanoQuery and Meltano's SQL generation engine
- [#748](https://gitlab.com/meltano/meltano/issues/748) Added the `Connections` plugin to move the Analyze connection settings to the system database
- [#748](https://gitlab.com/meltano/meltano/issues/748) Added the `meltano config` command to manipulate a plugin's configuration

### Fixes

[!726](https://gitlab.com/meltano/meltano/merge_requests/726) Fixed InputDateIso8601's default value to align with HTML's expected empty string default

## 0.31.0 - (2019-07-08)

---

### New

- [#766](https://gitlab.com/meltano/meltano/issues/766) Add Codeowners file so that the "approvers" section on MRs is more useful for contributors
- [#750](https://gitlab.com/meltano/meltano/issues/750) Various UX updates (mostly tooltips) to make the configuration UI for scheduling orchestration easier to understand
- [#739](https://gitlab.com/meltano/meltano/issues/739) Updated `discovery.yml` for better consistency of UI order within each connector's settings (authentication -> contextual -> start/end dates). Improved various settings' `kind`, `label`, and `description`. Added a `documentation` prop to provide a documentation link for involved settings (temp until we have better first class support for more complex setting types)

### Fixes

- [#737](https://gitlab.com/meltano/meltano/issues/737) Fixed UI flash for connector settings when installation is complete but `configSettings` has yet to be set
- [#751](https://gitlab.com/meltano/meltano/issues/751) Fixed the Orchestrations view by properly checking if Airflow is installed so the correct directions display to the user

## 0.30.0 - (2019-07-01)

---

### New

- [#736](https://gitlab.com/meltano/meltano/issues/736) Add "Cancel", "Next", and a message to the entities UI when an extractor doesn't support discovery and thus entity selection
- [#730](https://gitlab.com/meltano/meltano/issues/730) Updated Analyze Models page UI with improved content organization so it is easier to use
- [#710](https://gitlab.com/meltano/meltano/issues/710) Updated connector (extractor and loader) settings with specific control type (text, password, email, boolean, and date) per setting, added form validation, and added an inference by default for password and token fields as a protective measure
- [#719](https://gitlab.com/meltano/meltano/issues/719) Added InputDateIso8601.vue component to standardize date inputs in the UI while ensuring the model data remains in Iso8601 format on the frontend.
- [#643](https://gitlab.com/meltano/meltano/issues/643) Updated `minimallyValidated` computeds so that new users are intentionally funneled through the pipelines ELT setup UI (previously they could skip past required steps)
- [#752](https://gitlab.com/meltano/meltano/issues/752) Fix the schedule having no start_date when the extractor didn't expose a `start_date` setting

### Fixes

- [!703](https://gitlab.com/meltano/meltano/merge_requests/703) Fix `ScheduleService` instantiation due to signature refactor

## 0.29.0 - (2019-06-24)

---

### New

- [#724](https://gitlab.com/meltano/meltano/issues/724) Add the `model-gitlab-ultimate` plugin to Meltano. It includes .m5o files for analyzing data available for Gitlab Ultimate or Gitlab.com Gold accounts (e.g. Epics, Epic Issues, etc) fetched using the Gitlab API. Repository used: https://gitlab.com/meltano/model-gitlab-ultimate
- [#723](https://gitlab.com/meltano/meltano/issues/723) Add proper signage and dedicated sub-navigation area in views/pages. Standardized the view -> sub-view markup relationships for consistent layout. Directory refactoring for improved organization.
- [#612](https://gitlab.com/meltano/meltano/issues/612) Move the plugins' configuration to the database, enabling configuration from the UI

### Changes

- [#636](https://gitlab.com/meltano/meltano/issues/636) Refactored connector logo related logic into a ConnectorLogo component for code cleanliness, reusability, and standardization
- [#728](https://gitlab.com/meltano/meltano/issues/728) Change error notification button link to open the bugs issue template

### Fixes

- [#718](https://gitlab.com/meltano/meltano/issues/718) Fix dynamically disabled transforms always running. Transforms can now be dynamically disabled inside a dbt package and Meltano will respect that. It will also respect you and your time.
- [#684](https://gitlab.com/meltano/meltano/issues/684) Enables WAL on SQLite to handle concurrent processes gracefully
- [#732](https://gitlab.com/meltano/meltano/issues/732) Fix plugin installation progress bar that wasn't updating upon installation completion

## 0.28.0 - (2019-06-17)

---

### New

- [!683](https://gitlab.com/meltano/meltano/issues/683) Add `--start-date` to `meltano schedule` to give the control over the catch up logic to the users
- [#651](https://gitlab.com/meltano/meltano/issues/651) Added model installation in the Analyze UI to bypass an otherwise "back to the CLI step"
- [#676](https://gitlab.com/meltano/meltano/issues/676) Add pipeline schedule UI for viewing and saving pipeline schedules for downstream use by Airflow/Orchestration

### Changes

- [#708](https://gitlab.com/meltano/meltano/issues/708) Enable `tap-gitlab` to run using Gitlab Ultimate and Gitlab.com Gold accounts and extract Epics and Epic Issues.
- [#711](https://gitlab.com/meltano/meltano/issues/711) Add new call to action for submitting an issue on docs site
- [#717](https://gitlab.com/meltano/meltano/issues/717) Enable `dbt-tap-gitlab` to run using Gitlab Ultimate and Gitlab.com Gold accounts and generate transformed tables that depend on Epics and Epic Issues.

### Fixes

- [#716](https://gitlab.com/meltano/meltano/issues/716) Fix entities UI so only installed extractors can edit selections
- [#715](https://gitlab.com/meltano/meltano/issues/715) Remove reimport of Bulma in `/orchestration` route to fix borked styling

## 0.27.0 - (2019-06-10)

---

### New

- [!640](https://gitlab.com/meltano/meltano/merge_requests/640) Google Analytics logo addition for recent tap-google-analytics Extractor addition
- [#671](https://gitlab.com/meltano/meltano/issues/671) Add the `tap-google-analytics` transform to Meltano. It is using the dbt package defined in https://gitlab.com/meltano/dbt-tap-google-analytics
- [#672](https://gitlab.com/meltano/meltano/issues/672) Add the `model-google-analytics` plugin to Meltano. It includes .m5o files for analyzing data fetched from the Google Analytics Reporting API. Repository used: https://gitlab.com/meltano/model-google-analytics
- [#687](https://gitlab.com/meltano/meltano/issues/687) Implemented a killswitch to prevent undefined behaviors when a Meltano project is not compatible with the installed `meltano` version

### Fixes

- [#661](https://gitlab.com/meltano/meltano/issues/661) Fixed empty UI for extractors that lack configuration settings by providing feedback message with actionable next steps
- [#663](https://gitlab.com/meltano/meltano/issues/663) Fixed Airflow error when advancing to Orchestration step after installing and saving a Loader configuration
- [#254](https://gitlab.com/meltano/meltano/issues/254) Fixed `meltano init` not working on terminal with cp1252 encoding
- [#254](https://gitlab.com/meltano/meltano/issues/254) Fixed `meltano add/install` crashing on Windows
- [#664](https://gitlab.com/meltano/meltano/issues/664) Minor CSS fix ensuring Airflow UI height is usable (side-effect of recent reparenting)
- [#679](https://gitlab.com/meltano/meltano/issues/679) Fix an issue with `meltano select` emitting duplicate properties when the property used the `anyOf` type
- [#650](https://gitlab.com/meltano/meltano/issues/650) Add `MELTANO_DISABLE_TRACKING` environment variable to disable all tracking
- [#670](https://gitlab.com/meltano/meltano/issues/670) Update tests to not send tracking events

## 0.26.0 - (2019-06-03)

---

### New

- [#603](https://gitlab.com/meltano/meltano/issues/603) `meltano select` now supports raw JSON Schema as a valid Catalog
- [#537](https://gitlab.com/meltano/meltano/issues/537) Add Extractor for Google Analytics (`tap-google-analytics`) to Meltano. It uses the tap defined in https://gitlab.com/meltano/tap-google-analytics/

### Changes

- [#621](https://gitlab.com/meltano/meltano/issues/621) Added new tutorial for tap-gitlab
- [#657](https://gitlab.com/meltano/meltano/issues/657) Update Analyze page to have single purpose views

### Fixes

- [#645](https://gitlab.com/meltano/meltano/issues/645) Fixed confusion around Loader Settings and Analytics DB Connector Settings
- [#580](https://gitlab.com/meltano/meltano/issues/580) Fixed `project_compiler` so the Analyze page can properly display custom topics
- [#658](https://gitlab.com/meltano/meltano/issues/658) Fixed the Analyze page when no models are present
- [#603](https://gitlab.com/meltano/meltano/issues/603) Fix an issue where `meltano select` would incorrectly report properties as excluded
- [#603](https://gitlab.com/meltano/meltano/issues/603) Fix an issue where `meltano select` incorrectly flatten nested properties
- [#553](https://gitlab.com/meltano/meltano/issues/553) Fix an issue where running `meltano select --list` for the first time would incorrectly report properties

### Break

## 0.25.0 - (2019-05-28)

---

### New

- [#586](https://gitlab.com/meltano/meltano/issues/586) `meltano ui` now automatically start Airflow if installed; Airflow UI available at `Orchestration`.
- [#592](https://gitlab.com/meltano/meltano/issues/592) Added baseline UX feedback via toast for uncaught API response errors with a link to "Submit Bug"
- [#642](https://gitlab.com/meltano/meltano/issues/642) Improved UX during extractor plugin installation so settings can be configured _during_ installation as opposed to waiting for the (typically lengthy) install to complete
- [!647](https://gitlab.com/meltano/meltano/merge_requests/647) Added preloader for occasional lengthy extractor loading and added feedback for lengthy entities loading
- [#645](https://gitlab.com/meltano/meltano/issues/645) Added an Analyze landing page to facilitate future sub-UIs including the Analyze database settings; Added proper Loader Settings UI.

### Fixes

- [#645](https://gitlab.com/meltano/meltano/issues/645) Fixed confusion around Loader Settings and Analyze database settings

## 0.24.0 - (2019-05-06)

---

### New

- [#622](https://gitlab.com/meltano/meltano/issues/622) Added ELT flow UI Routes & Deep Linking to advance user through next steps after each step's save condition vs. requiring them to manually click the next step to advance
- [#598](https://gitlab.com/meltano/meltano/issues/598) Updated color and greyscale use in the context of navigation and interactive elements to better communicate UI hierarchy
- [#607](https://gitlab.com/meltano/meltano/issues/607) Add "All/Default/Custom" button bar UI for improved entities selection UX
- [#32](https://gitlab.com/meltano/meltano-marketing/issues/32) Integrate Algolia Search for docs
- [#590](https://gitlab.com/meltano/meltano/issues/590) Add documentation for deploying Meltano in ECS
- [#628](https://gitlab.com/meltano/meltano/issues/628) Add documentation for tap-mongodb
- [!605](https://gitlab.com/meltano/meltano/merge_requests/605) Added tooltips for areas of UI that are WIP for better communication of a feature's status

### Changes

- [375](https://gitlab.com/meltano/meltano/issues/375) Meltano can now run on any host/port

### Fixes

- [#595](https://gitlab.com/meltano/meltano/issues/595) Fix `meltano invoke` not working properly with `dbt`
- [#606](https://gitlab.com/meltano/meltano/issues/606) Fix `SingerRunner.bookmark_state()` to properly handle and store the state output from Targets as defined in the Singer.io Spec.

## 0.23.0 - (2019-04-29)

---

### New

- [#32](https://gitlab.com/meltano/meltano-marketing/issues/32) Integrate Algolia Search for docs

### Changes

- [#522](https://gitlab.com/meltano/meltano/issues/522) Update Carbon tutorial with new instructions and screenshots

## 0.22.0 - (2019-04-24)

---

### New

- [#477](https://gitlab.com/meltano/meltano/issues/477) Add ability for users to sign up for email newsletters
- [!580](https://gitlab.com/meltano/meltano/merge_requests/580) Add sorting to plugins for improved UX, both UI via extractors/loaders/etc. and `meltano discover all` benefit from sorted results
- [!528](https://gitlab.com/meltano/meltano/issues/528) Add documentation for RBAC alpha feature and environment variables

### Changes

- [#588](https://gitlab.com/meltano/meltano/issues/588) Updated core navigation and depth hierarchy styling to facilitate main user flow and improved information architecture
- [#591](https://gitlab.com/meltano/meltano/issues/591) Revert #484: remove `meltano ui` being run outside a Meltano project.
- [#584](https://gitlab.com/meltano/meltano/issues/584) Initial v1 for enabling user to setup ELT linearly through the UI via a guided sequence of steps

### Fixes

- [#600](https://gitlab.com/meltano/meltano/issues/600) Fix a bug with meltano select when the extractor would output an invalid schema
- [#597](https://gitlab.com/meltano/meltano/issues/597) Automatically open the browser when `meltano ui` is run

## 0.21.0 - (2019-04-23)

---

### New

- [#477](https://gitlab.com/meltano/meltano/issues/477) Add ability for users to sign up for email newsletters

### Changes

- [#591](https://gitlab.com/meltano/meltano/issues/591) Revert #484: remove `meltano ui` being run outside a Meltano project.

## 0.20.0 - (2019-04-15)

---

### New

- Add documentation on custom transformations and models. Link to Tutorial: https://www.meltano.com/tutorials/create-custom-transforms-and-models.html

## 0.19.1 - (2019-04-10)

---

### New

- [#539](https://gitlab.com/meltano/meltano/issues/539) Add Tutorial for "Using Jupyter Notebooks" with Meltano
- [#534](https://gitlab.com/meltano/meltano/issues/534) Add UI entity selection for a given extractor
- [#520](https://gitlab.com/meltano/meltano/issues/520) Add v1 UI for extractor connector settings
- [#486](https://gitlab.com/meltano/meltano/issues/486) Add the `model-gitlab` plugin to Meltano. It includes .m5o files for analyzing data fetched using the Gitlab API. Repository used: https://gitlab.com/meltano/model-gitlab
- [#500](https://gitlab.com/meltano/meltano/issues/500) Add the `model-stripe` plugin to Meltano. It includes .m5o files for analyzing data fetched using the Stripe API. Repository used: https://gitlab.com/meltano/model-stripe
- [#440](https://gitlab.com/meltano/meltano/issues/440) Add the `model-zuora` plugin to Meltano. It includes .m5o files for analyzing data fetched using the Zuora API. Repository used: https://gitlab.com/meltano/model-zuora
- [#541](https://gitlab.com/meltano/meltano/issues/541) Add a 404 page for missing routes on the web app

### Fixes

- [#576](https://gitlab.com/meltano/meltano/issues/576) Fix switching between designs now works
- [#555](https://gitlab.com/meltano/meltano/issues/555) Fix `meltano discover` improperly displaying plugins
- [#530](https://gitlab.com/meltano/meltano/issues/530) Fix query generation for star schemas
- [#575](https://gitlab.com/meltano/meltano/issues/575) Move Airflow configuration to .meltano/run/airflow
- [#571](https://gitlab.com/meltano/meltano/issues/571) Fix various routing and API endpoint issues related to recent `projects` addition

## 0.19.0 - (2019-04-08)

---

### New

- [#513](https://gitlab.com/meltano/meltano/issues/513) Added initial e2e tests for the UI
- [#431](https://gitlab.com/meltano/meltano/issues/431) Add the `tap-zendesk` transform to Meltano. It is using the dbt package defined in https://gitlab.com/meltano/dbt-tap-zendesk
- [484](https://gitlab.com/meltano/meltano/issues/484) Updated `meltano ui` to automatically launch the UI, and projects from the UI (previously only an option in the CLI)
- [#327](https://gitlab.com/meltano/meltano/issues/327) Add `meltano add --custom` switch to enable integration of custom plugins
- [#540](https://gitlab.com/meltano/meltano/issues/540) Add CHANGELOG link in intro section of the docs
- [#431](https://gitlab.com/meltano/meltano/issues/431) Add the `model-zendesk` plugin to Meltano. It includes .m5o files for analyzing data fetched using the Zendesk API. Repository used: https://gitlab.com/meltano/model-zendesk
- [!544](https://gitlab.com/meltano/meltano/merge_requests/544) Add support for extracting data from CSV files by adding [tap-csv](https://gitlab.com/meltano/tap-csv) to Meltano
- [#514](https://gitlab.com/meltano/meltano/issues/514) Add 'airflow' orchestrators plugin to enable scheduling
- Add the `tap-zuora` transform to Meltano. It is using the dbt package defined in https://gitlab.com/meltano/dbt-tap-zuora

### Changes

- [#455](https://gitlab.com/meltano/meltano/issues/455) Add documentation about `target-snowflake`

### Fixes

- [#507](https://gitlab.com/meltano/meltano/issues/507) Ensure design name and table name don't need to match so multiple designs can leverage a single base table
- [#551](https://gitlab.com/meltano/meltano/issues/551) Fix HDA queries generated when an attribute is used both as a column and as an aggregate.
- [#559](https://gitlab.com/meltano/meltano/issues/559) Add support for running custom transforms for taps without default dbt transforms.

## 0.18.0 - (2019-04-02)

---

### New

- [#432](https://gitlab.com/meltano/meltano/issues/432) Add the `tap-zuora` transform to Meltano. It is using the dbt package defined in https://gitlab.com/meltano/dbt-tap-zuora

### Changes

- Remove Snowflake references from advanced tutorial.
- [#2 dbt-tap-zuora](https://gitlab.com/meltano/dbt-tap-zuora/issues/2) Remove custom SFDC related attributes from Zuora Account and Subscription Models
- Update [Contributing - Code Style](https://meltano.com/docs/contributing.html#code-style) documentation to including **pycache** troubleshooting

### Fixes

- [#529](https://gitlab.com/meltano/meltano/issues/529) Resolve "SFDC Tutorial - ELT Fails due to invalid schema.yml" by [#4 dbt-tap-salesforce](https://gitlab.com/meltano/dbt-tap-salesforce/issues/4) removing the schema.yml files from the dbt models for tap-salesforce.
- [#502](https://gitlab.com/meltano/meltano/issues/502) Fix the situation where an m5o has no joins, the design still will work.

## 0.17.0 - (2019-03-25)

---

### New

- [#485](https://gitlab.com/meltano/meltano/issues/485) Added various UI unit tests to the Analyze page
- [#370](https://gitlab.com/meltano/meltano/issues/370) Enabled authorization using role-based access control for Designs and Reports

### Changes

- [#283](https://gitlab.com/meltano/meltano/issues/283) Silence pip's output when there is not error
- [#468](https://gitlab.com/meltano/meltano/issues/468) Added reminder in docs regarding the need for `source venv/bin/activate` in various situations and added minor copy updates

### Fixes

- [#433](https://gitlab.com/meltano/meltano/issues/433) Add the `sandbox` configuration to `tap-zuora`.
- [#501](https://gitlab.com/meltano/meltano/issues/501) Fix `meltano ui` crashing when the OS ran out of file watcher.
- [#510](https://gitlab.com/meltano/meltano/issues/510) Fix an issue when finding the current Meltano project in a multi-threaded environment.
- [#494](https://gitlab.com/meltano/meltano/issues/494) Improved documentation around tutorials and Meltano requirements
- [#492](https://gitlab.com/meltano/meltano/issues/492) A few small contextual additions to help streamline the release process
- [#503](https://gitlab.com/meltano/meltano/issues/503) Fix a frontend sorting issue so the backend can properly generate an up-to-date query

## 0.16.0 - (2019-03-18)

---

### New

- Add support for extracting data from Gitlab through the updated tap-gitlab (https://gitlab.com/meltano/tap-gitlab)
- Add the `tap-gitlab` transform to Meltano. It is using the dbt package defined in https://gitlab.com/meltano/dbt-tap-gitlab
- Add "Copy to Clipboard" functionality to code block snippets in the documentation
- Add the `tap-stripe` transform to Meltano. It is using the dbt package defined in https://gitlab.com/meltano/dbt-tap-stripe
- Add new command `meltano add model [name_of_model]`
- Add models to the available plugins

### Changes

- Various documentation [installation and tutorial improvements](https://gitlab.com/meltano/meltano/issues/467#note_149858308)
- Added troubleshooting button to help users add context to a pre-filled bug issue

### Fixes

- Fix the API database being mislocated
- Replaced the stale Meltano UI example image in the Carbon Emissions tutorial
- 473: Fix the docker image (meltano/meltano) from failing to expose the API

## 0.15.1 - (2019-03-12)

---

### Fixes

- locks down dependencies for issues with sqlalchemy snowflake connector

## 0.15.0 - (2019-03-11)

---

### New

- Add Salesforce Tutorial to the docs
- Add documentation for the permissions command
- Add tracking for the `meltano ui` command

### Fixes

- Updated analytics to properly recognize SPA route changes as pageview changes

## 0.14.0 - (2019-03-04)

---

### New

- Update stages table style in docs
- Add custom transforms and models tutorial to the docs

### Changes

- Add api/v1 to every route
- Update DbtService to always include the my_meltano_project model when transform runs

### Fixes

- Resolved duplicate display issue of Dashboards and Reports on the Files page
- Removed legacy `carbon.dashboard.m5o` (regression from merge)
- Updated dashboards and reports to use UI-friendly name vs slugified name
- Fix minor clipped display issue of right panel on `/settings/database`
- Fix minor display spacing in left panel of Settings
- Fix dashboard page to properly display a previously active dashboard's updated reports
- Fix pre-selected selections for join aggregates when loading a report
- Fix charts to display multiple aggregates (v1)
- Fix 404 errors when refreshing the frontend
- Fix a regression where the Topics would not be shown in the Files page

## 0.13.0 - (2019-02-25)

---

### New

- Add the `tap-salesforce` transform to Meltano. It is using the dbt package defined in https://gitlab.com/meltano/dbt-tap-salesforce
- Add m5o model and tables for tap-salesforce
- Updated the deep-link icon (for Dashboards/Reports on the Files page)

### Changes

- Polished the RBAC view, making it clearer the feature is experimental.
- Rename "Models" to "Topics"
- Use the current connection's schema when generating queries at run time for Postgres Connections.
- Add support for multiple Aggregates over the same attribute when generating HDA queries.

## 0.12.0 - (2019-02-21)

---

### New

- UI cleanup across routes (Analyze focus) and baseline polish to mitigate "that looks off comments"
- Update installation and contributing docs
- Meltano implement role-based access control - [!368](https://gitlab.com/meltano/meltano/merge_requests/368)
- Add version CLI commands for checking current Meltano version
- Add deep linking to dashboards
- Add deep linking to reports

### Fixes

- Fixed a problem when environment variables where used as default values for the CLI - [!390](https://gitlab.com/meltano/meltano/merge_requests/390)
- Fixed dashboards initial load issue due to legacy (and empty) `carbon.dashboard.m5o` file
- New standardized approach for `.m5o` id generation (will need to remove any dashboard.m5o and report.m5o)

## 0.11.0 - (2019-02-19)

---

### New

- Update installation and contributing docs
- Add support for generating Hyper Dimensional Aggregates (HDA)
- Add internal Meltano classes for representing and managing Designs, Table, Column, Aggregate, Definitions, and Query definitions

### Changes

- Move core functionality out of `api/controllers` to `/core/m5o` (for m5o and m5oc management) and `/core/sql` (for anything related to sql generation)

### Fixes

- Fixed a problem when environment variables where used as default values for the CLI - [!390](https://gitlab.com/meltano/meltano/merge_requests/390)

## 0.10.0 - (2019-02-12)

---

### New

- Add gunicorn support for Meltano UI as a WSGI application - [!377](https://gitlab.com/meltano/meltano/merge_requests/377)
- Meltano will now generate the minimal joins when building SQL queries - [!382](https://gitlab.com/meltano/meltano/merge_requests/382)

### Changes

- Add analytics to authentication page
- Meltano will now use SQLite for the job log. See https://meltano.com/docs/architecture.html#job-logging for more details.
- Removed manual `source .env` step in favor of it running automatically

### Fixes

- Meltano will correctly source the `.env`
- fixed charts to render as previously they were blank
- Fixed Analyze button groupd CSS to align as a single row

### Breaks

- Meltano will now use SQLite for the job log. See https://meltano.com/docs/architecture.html#job-logging for more details.
- URL routing updates ('/model' to '/files', removed currently unused '/extract', '/load', '/transform' and '/project/new')

## 0.9.0 - (2019-02-05)

---

### New

- add ability to save reports
- add ability to update an active report during analysis
- add ability to load reports
- add dashboards page and related add/remove report functionality

### Changes

- Generate default `Meltano UI` connection for the `meltano.db` SQLite DB when a new project is created with `meltano init`
- updated main navigation to Files, Analysis, and Dashboards
- Update the `meltano permissions grant` command to fetch the existing permissions from the Snowflake server and only return sql commands for permissions not already assigned
- Add `--diff` option to the `meltano permissions grant` command to get a full diff with the permissions already assigned and new ones that must be assigned

### Fixes

- Entry model definition correctly defines `region_id`.
- Updated the Fundamentals documentation section regarding reports
- Fixed Files page for empty state of Dashboards and Reports
- Fixed Analyze page's left column to accurately preselect columns and aggregates after loading a report

## 0.8.0 - (2019-01-29)

---

### New

- Add tracking of anonymous `meltano cli` usage stats to Meltano's Google Analytics Account
- Add `project_config.yml` to all meltano projects to store concent for anonymous usage tracking and the project's UUID

### Changes

- Add `--no_usage_stats` option to `meltano init <project_name>` to allow users to opt-out from anonymous usage stats tracking
- Bundled Meltano models are now SQLite compatible.

## 0.7.0 - (2019-01-22)

---

### New

- Added basic authentication support for meltano ui.
- Meltano will now automatically source the .env
- Updated docs with `.m5o` authoring requirements and examples
- add support for timeframes in tables
- add basic analytics to understand usage
- add disabled UI for the lack of timeframes support in sqlite
- update Results vs. SQL UI focus based on a results response or query update respectively

### Changes

- Meltano will now discover components based on `https://meltano.com/discovery.yml`
- sample designs are now packaged with meltano

### Fixes

- Updated mobile menu to work as expected
- Updated tutorial docs with improved CLI commands and fixed the host setting to `localhost`

## 0.6.1 - (2019-01-15)

---

## 0.6.0 - (2019-01-15)

---

### New

- add new command `meltano add transform [name_of_dbt_transformation]`
- add transforms to the available plugins

### Changes

- Auto install missing plugins when `meltano elt` runs
- Terminology updates for simpler understanding

### Fixes

- Edit links on the bottom of doc pages are working now

### Breaks

- Updated docs tutorial bullet regarding inaccurate "Validate" button

## 0.5.0 - (2019-01-09)

---

### New

- ensure `meltano init <project-name>` runs on windows
- settings ui now provides sqlite-specific controls for sqlite dialect
- add `target-sqlite` to available loaders for meltano projects
- add new command `meltano add transformer [name_of_plugin]`
- add transformers (dbt) to the available plugins

### Changes

- extractors and loaders are arguments in the elt command instead of options
- `meltano www` is now `meltano ui`
- remove dbt installation from `meltano init`
- move everything dbt related under `transform/`
- update `meltano elt` to not run transforms by default
- update `meltano elt` to auto generate the job_id (job_id has been converted to an optional argument)

### Fixes

- left joins now work correctly in analyze.
- fixed broken sql toggles in analyze view
- fixed sql output based on sql toggles in analyze view

## 0.4.0 - (2019-01-03)

---

### New

- add Using Superset with Meltano documentation

## 0.3.3 - (2018-12-21)

---

## 0.3.2 - (2018-12-21)

---

## 0.3.1 - (2018-12-21)

---

### Changes

- add default models for 'tap-carbon-intensity'.
- Meltano Analyze is now part of the package.
- removes database dependency from Meltano Analyze and uses .ma files
- update the error message when using Meltano from outside a project - [!238](https://gitlab.com/meltano/meltano/merge_requests/238)

## 0.3.0 - (2018-12-18)

---

### New

- updated Settings view so each database connection can be independently disconnected
- add `meltano select` to manage what is extracted by a tap.

### Changes

- documentation site will utilize a new static site generation tool called VuePress

- meltano.com will be deployed from the meltano repo

### Fixes

- model dropdown now updates when updating database (no longer requires page refresh)
- prevent model duplication that previously occurred after subsequent "Update Database" clicks

## 0.2.2 - (2018-12-11)

---

### Changes

- documentation site will utilize a new static site generation tool called VuePress
- first iteration of joins (working on a small scale)

## 0.2.1 - (2018-12-06)

---

### Fixes

- resolve version conflict for `idna==2.7`
- fix the `discover` command in the docker images
- fix the `add` command in the docker images
- fix module not found for meltano.core.permissions.utils

## 0.2.0 - (2018-12-04)

---

### New

- add `meltano permissions grant` command for generating permission queries for Postgres and Snowflake - [!90](https://gitlab.com/meltano/meltano/merge_requests/90)
- add 'tap-stripe' to the discovery

### Changes

- demo with [carbon intensity](https://gitlab.com/meltano/tap-carbon-intensity), no API keys needed
- .ma file extension WIP as alternative to lkml

### Fixes

- fix order in Meltano Analyze

## 0.1.4 - (2018-11-27)

### Fixes

- add default values for the 'www' command - [!185](https://gitlab.com/meltano/meltano/merge_requests/185)
- add CHANGELOG.md
- fix a problem with autodiscovery on taps - [!180](https://gitlab.com/meltano/meltano/merge_requests/180)

### Changes

- move the 'api' extra package into the default package
- add 'tap-fastly' to the discovery

---

## 0.1.3

### Changes

- remove `setuptools>=40` dependency
- `meltano` CLI is now in the `meltano` package

## 0.1.2

### Fixes

- target output state is now saved asynchronously

## 0.1.1

### Changes

- initial release<|MERGE_RESOLUTION|>--- conflicted
+++ resolved
@@ -19,15 +19,12 @@
 ### Fixes
 - [#1595](https://gitlab.com/meltano/meltano/issues/1595) Updates `meltano permissions` to only revoke permissions on databases defined in the spec
 
-<<<<<<< HEAD
 - [#1588](https://gitlab.com/meltano/meltano/issues/1588) Update `scrollTo` behavior in Job Log to work across browsers
 - [#1660](https://gitlab.com/meltano/meltano/issues/1660) Fix minor action/mutation bug when loading a report in Analyze
 
 ### Breaks
-=======
 ### Breaks
 - [#1652](https://gitlab.com/meltano/meltano/issues/1652) Removes the `--full-refresh` command from `meltano permissions`
->>>>>>> f04084ca
 
 ## 1.17.1 - (2020-01-29)
 
