--- conflicted
+++ resolved
@@ -14,11 +14,8 @@
 
 ### Changes
 
-<<<<<<< HEAD
 - [#2860](https://gitlab.com/meltano/meltano/-/issues/2860) Allow commands to use alternate executables
-=======
 - [#2771](https://gitlab.com/meltano/meltano/-/issues/2771) Update stale `meltano add --custom` documentation example
->>>>>>> ae0a03fa
 
 ### Fixes
 
