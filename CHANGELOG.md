# CHANGELOG

All notable changes to this project will be documented in this file.
This project adheres to [Semantic Versioning](http://semver.org/) and [Keep a Changelog](http://keepachangelog.com/).



## Unreleased
---

### New
<<<<<<< HEAD
* Add the `tap-salesforce` transform to Meltano. It is using the dbt package defined in https://gitlab.com/meltano/dbt-tap-salesforce
* Add m5o model and tables for tap-salesforce
* Add Salesforce Tutorial to the docs
=======
* Update stages table style in docs
>>>>>>> 607d1a73

### Changes
* Add api/v1 to every route

### Fixes
* Resolved duplicate display issue of Dashboards and Reports on the Files page
* Removed legacy `carbon.dashboard.m5o` (regression from merge)
* Updated dashboards and reports to use UI-friendly name vs slugified name
* Fix minor clipped display issue of right panel on `/settings/database`
* Fix minor display spacing in left panel of Settings
* Fix pre-selected selections for join aggregates when loading a report
* Fix charts to display multiple aggregates (v1)
* Fix 404 errors when refreshing the frontend

### Breaks


## 0.13.0 - (2019-02-25)
---

### New
* Add the `tap-salesforce` transform to Meltano. It is using the dbt package defined in https://gitlab.com/meltano/dbt-tap-salesforce
* Add m5o model and tables for tap-salesforce
* Updated the deep-link icon (for Dashboards/Reports on the Files page)

### Changes
* Polished the RBAC view, making it clearer the feature is experimental.
* Rename "Models" to "Topics"
* Use the current connection's schema when generating queries at run time for Postgres Connections.
* Add support for multiple Aggregates over the same attribute when generating HDA queries.


## 0.12.0 - (2019-02-21)
---

### New
* UI cleanup across routes (Analyze focus) and baseline polish to mitigate "that looks off comments"
* Update installation and contributing docs
* Meltano implement role-based access control - [!368](https://gitlab.com/meltano/meltano/merge_requests/368)
* Add version CLI commands for checking current Meltano version
* Add deep linking to dashboards
* Add deep linking to reports

### Fixes
* Fixed a problem when environment variables where used as default values for the CLI - [!390](https://gitlab.com/meltano/meltano/merge_requests/390)
* Fixed dashboards initial load issue due to legacy (and empty) `carbon.dashboard.m5o` file
* New standardized approach for `.m5o` id generation (will need to remove any dashboard.m5o and report.m5o)


## 0.11.0 - (2019-02-19)
---

### New
* Update installation and contributing docs
* Add support for generating Hyper Dimensional Aggregates (HDA)
* Add internal Meltano classes for representing and managing Designs, Table, Column, Aggregate, Definitions, and Query definitions

### Changes
* Move core functionality out of `api/controllers` to `/core/m5o` (for m5o and m5oc management) and `/core/sql` (for anything related to sql generation)

### Fixes
* Fixed a problem when environment variables where used as default values for the CLI - [!390](https://gitlab.com/meltano/meltano/merge_requests/390)


## 0.10.0 - (2019-02-12)
---

### New
* Add gunicorn support for Meltano UI as a WSGI application - [!377](https://gitlab.com/meltano/meltano/merge_requests/377)
* Meltano will now generate the minimal joins when building SQL queries  - [!382](https://gitlab.com/meltano/meltano/merge_requests/382)

### Changes
* Add analytics to authentication page
* Meltano will now use SQLite for the job log. See https://meltano.com/docs/architecture.html#job-logging for more details.
* Removed manual `source .env` step in favor of it running automatically

### Fixes
* Meltano will correctly source the `.env`
* fixed charts to render as previously they were blank
* Fixed Analyze button groupd CSS to align as a single row

### Breaks
* Meltano will now use SQLite for the job log. See https://meltano.com/docs/architecture.html#job-logging for more details.
* URL routing updates ('/model' to '/files', removed currently unused '/extract', '/load', '/transform' and '/project/new')


## 0.9.0 - (2019-02-05)
---

### New
* add ability to save reports
* add ability to update an active report during analysis
* add ability to load reports
* add dashboards page and related add/remove report functionality

### Changes
* Generate default `Meltano UI` connection for the `meltano.db` SQLite DB when a new project is created with `meltano init`
* updated main navigation to Files, Analysis, and Dashboards
* Update the `meltano permissions grant` command to fetch the existing permissions from the Snowflake server and only return sql commands for permissions not already assigned
* Add `--diff` option to the `meltano permissions grant` command to get a full diff with the permissions already assigned and new ones that must be assigned

### Fixes
* Entry model definition correctly defines `region_id`.
* Updated the Fundamentals documentation section regarding reports
* Fixed Files page for empty state of Dashboards and Reports
* Fixed Analyze page's left column to accurately preselect columns and aggregates after loading a report


## 0.8.0 - (2019-01-29)
---

### New
* Add tracking of anonymous `meltano cli` usage stats to Meltano's Google Analytics Account
* Add `project_config.yml` to all meltano projects to store concent for anonymous usage tracking and the project's UUID

### Changes
* Add `--no_usage_stats` option to `meltano init <project_name>` to allow users to opt-out from anonymous usage stats tracking
* Bundled Meltano models are now SQLite compatible.


## 0.7.0 - (2019-01-22)
---

### New
* Added basic authentication support for meltano ui.
* Meltano will now automatically source the .env
* Updated docs with `.m5o` authoring requirements and examples
* add support for timeframes in tables
* add basic analytics to understand usage
* add disabled UI for the lack of timeframes support in sqlite
* update Results vs. SQL UI focus based on a results response or query update respectively

### Changes
* Meltano will now discover components based on `https://meltano.com/discovery.yml`
* sample designs are now packaged with meltano

### Fixes
* Updated mobile menu to work as expected
* Updated tutorial docs with improved CLI commands and fixed the host setting to `localhost`


## 0.6.1 - (2019-01-15)
---

## 0.6.0 - (2019-01-15)
---

### New
* add new command `meltano add transform [name_of_dbt_transformation]`
* add transforms to the available plugins

### Changes
* Auto install missing plugins when `meltano elt` runs
* Terminology updates for simpler understanding

### Fixes
* Edit links on the bottom of doc pages are working now

### Breaks
* Updated docs tutorial bullet regarding inaccurate "Validate" button


## 0.5.0 - (2019-01-09)
---

### New
* ensure `meltano init <project-name>` runs on windows
* settings ui now provides sqlite-specific controls for sqlite dialect
* add `target-sqlite` to available loaders for meltano projects
* add new command `meltano add transformer [name_of_plugin]`
* add transformers (dbt) to the available plugins

### Changes
* extractors and loaders are arguments in the elt command instead of options
* `meltano www` is now `meltano ui`
* remove dbt installation from `meltano init`
* move everything dbt related under `transform/`
* update `meltano elt` to not run transforms by default
* update `meltano elt` to auto generate the job_id (job_id has been converted to an optional argument)

### Fixes
* left joins now work correctly in analyze.
* fixed broken sql toggles in analyze view
* fixed sql output based on sql toggles in analyze view


## 0.4.0 - (2019-01-03)
---

### New
* add Using Superset with Meltano documentation


## 0.3.3 - (2018-12-21)
---

## 0.3.2 - (2018-12-21)
---

## 0.3.1 - (2018-12-21)
---

### Changes
* add default models for 'tap-carbon-intensity'.
* Meltano Analyze is now part of the package.
* removes database dependency from Meltano Analyze and uses .ma files
* update the error message when using Meltano from outside a project - [!238](https://gitlab.com/meltano/meltano/merge_requests/238)


## 0.3.0 - (2018-12-18)
---

### New
* updated Settings view so each database connection can be independently disconnected
* add `meltano select` to manage what is extracted by a tap.

### Changes
* documentation site will utilize a new static site generation tool called VuePress

* meltano.com will be deployed from the meltano repo

### Fixes
* model dropdown now updates when updating database (no longer requires page refresh)
* prevent model duplication that previously occurred after subsequent "Update Database" clicks


## 0.2.2 - (2018-12-11)
---

### Changes

* documentation site will utilize a new static site generation tool called VuePress
* first iteration of joins (working on a small scale)


## 0.2.1 - (2018-12-06)
---

### Fixes
* resolve version conflict for `idna==2.7`
* fix the `discover` command in the docker images
* fix the `add` command in the docker images
* fix module not found for meltano.core.permissions.utils


## 0.2.0 - (2018-12-04)
---

### New
* add `meltano permissions grant` command for generating permission queries for Postgres and Snowflake - [!90](https://gitlab.com/meltano/meltano/merge_requests/90)
* add 'tap-stripe' to the discovery

### Changes
* demo with [carbon intensity](https://gitlab.com/meltano/tap-carbon-intensity), no API keys needed
* .ma file extension WIP as alternative to lkml

### Fixes
* fix order in Meltano Analyze


## 0.1.4 - (2018-11-27)

### Fixes
* add default values for the 'www' command - [!185](https://gitlab.com/meltano/meltano/merge_requests/185)
* add CHANGELOG.md
* fix a problem with autodiscovery on taps - [!180](https://gitlab.com/meltano/meltano/merge_requests/180)

### Changes
* move the 'api' extra package into the default package
* add 'tap-fastly' to the discovery

---

## 0.1.3

### Changes
* remove `setuptools>=40` dependency
* `meltano` CLI is now in the `meltano` package

## 0.1.2

### Fixes
* target output state is now saved asynchronously

## 0.1.1

### Changes
* initial release<|MERGE_RESOLUTION|>--- conflicted
+++ resolved
@@ -9,13 +9,10 @@
 ---
 
 ### New
-<<<<<<< HEAD
 * Add the `tap-salesforce` transform to Meltano. It is using the dbt package defined in https://gitlab.com/meltano/dbt-tap-salesforce
 * Add m5o model and tables for tap-salesforce
 * Add Salesforce Tutorial to the docs
-=======
 * Update stages table style in docs
->>>>>>> 607d1a73
 
 ### Changes
 * Add api/v1 to every route
