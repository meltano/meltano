"""A PEP 517 build backend for Meltano.

This uses the PEP 517 build backend provided by `poetry-core`, with a slight
modification. The `WheelBuilder.build` method has been patched to allow us to
make arbitrary changes to the source/sdist immediately prior to the
construction of the wheel.

This is used instead of Poetry's unofficial `build.py` approach because Poetry
the assumes that if `build.py` is used, it should build a platform-specific
wheel, rather than a platform-agnostic pure wheel.
"""

from __future__ import annotations

import os
import shutil
import subprocess
from warnings import warn


def build_webapp() -> None:
    """Build the Meltano UI webapp."""
    warning_prefix = "Failed to build Meltano UI webapp:"

    try:
        node_version_check = subprocess.run(
            ("node", "--version"), text=True, capture_output=True
        )
        node_version_check.check_returncode()
    except Exception:
        warn(f"{warning_prefix} could not execute 'node --version'", Warning)
        return

    try:
        subprocess.run(("yarn", "--version")).check_returncode()
    except Exception:
        warn(f"{warning_prefix} could not execute 'yarn --version'", Warning)
        return

    if not node_version_check.stdout.startswith("v16"):
        warn(f"{warning_prefix} NodeJS v16 is required", Warning)
        return

    # Build static web app
    subprocess.run(("yarn", "install", "--immutable"), cwd="src/webapp")
    subprocess.run(("yarn", "build"), cwd="src/webapp")


def include_webapp() -> None:
    """Copy the built webapp into the source tree."""
    os.makedirs("src/meltano/api/templates", exist_ok=True)
    shutil.copy(
        "src/webapp/dist/index.html",
        "src/meltano/api/templates/webapp.html",
    )
    shutil.copy(
        "src/webapp/dist/index-embed.html",
        "src/meltano/api/templates/embed.html",
    )
    for dst in ("css", "js"):
        shutil.rmtree(f"src/meltano/api/static/{dst}", ignore_errors=True)
        shutil.copytree(
            f"src/webapp/dist/static/{dst}",
            f"src/meltano/api/static/{dst}",
        )


from poetry.core.masonry.builders.wheel import WheelBuilder  # noqa: E402

original_wheel_build = WheelBuilder.build


def custom_build_wheel(*args, **kwargs) -> str:
    """Wheel building via poetry-core with customizations for Meltano.

    Args:
        args: Positional arguments to pass through to `WheelBuilder.build`.
        kwargs: Keyword arguments to pass through to `WheelBuilder.build`.

    Returns:
        The value returned by `WheelBuilder.build(*args, **kwargs)`.
    """
<<<<<<< HEAD
    # Disabled on the `cloud` feature branch - refer to `src/meltano/cli/ui.py`
    # build_webapp()  # noqa: E800 (commented-out code)
    # include_webapp()  #  noqa: E800 (commented-out code)

    include_schemas()
=======
    build_webapp()
    include_webapp()
>>>>>>> 3da91ec5
    return original_wheel_build(*args, **kwargs)


WheelBuilder.build = custom_build_wheel

# Provide the Poetry core PEP 517 API, which will now use the patched `WheelBuilder`.
from poetry.core.masonry import api  # noqa: F401, E402<|MERGE_RESOLUTION|>--- conflicted
+++ resolved
@@ -80,16 +80,9 @@
     Returns:
         The value returned by `WheelBuilder.build(*args, **kwargs)`.
     """
-<<<<<<< HEAD
     # Disabled on the `cloud` feature branch - refer to `src/meltano/cli/ui.py`
     # build_webapp()  # noqa: E800 (commented-out code)
     # include_webapp()  #  noqa: E800 (commented-out code)
-
-    include_schemas()
-=======
-    build_webapp()
-    include_webapp()
->>>>>>> 3da91ec5
     return original_wheel_build(*args, **kwargs)
 
 
