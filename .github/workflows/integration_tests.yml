--- conflicted
+++ resolved
@@ -39,11 +39,8 @@
         - { integration_test: "meltano-config", needs_postgres: false}
         - { integration_test: "meltano-annotations", needs_postgres: false}
         - { integration_test: "meltano-manifest", needs_postgres: false}
-<<<<<<< HEAD
         - { integration_test: "meltano-run-merge-states", needs_postgres: false}
-=======
         - { integration_test: "meltano-expand-envvars-in-array", needs_postgres: false}
->>>>>>> f2358d3c
       fail-fast: false
 
     runs-on: ubuntu-latest
