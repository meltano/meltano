--- conflicted
+++ resolved
@@ -12,19 +12,14 @@
     strategy:
       matrix:
         include:
-<<<<<<< HEAD
-        - { python-version: "3.7", os: "ubuntu-latest" }
-        - { python-version: "3.8", os: "ubuntu-latest" }
-        - { python-version: "3.9", os: "ubuntu-latest" }
-        - { python-version: "3.10", os: "ubuntu-latest" }
-=======
-        - { python-version: "3.7", os: "ubuntu-latest", backend-db: sqlite }
-        - { python-version: "3.8", os: "ubuntu-latest", backend-db: sqlite }
-        - { python-version: "3.9", os: "ubuntu-latest", backend-db: sqlite }
-        - { python-version: "3.7", os: "ubuntu-latest", backend-db: postgresql }
-        - { python-version: "3.8", os: "ubuntu-latest", backend-db: postgresql }
-        - { python-version: "3.9", os: "ubuntu-latest", backend-db: postgresql }
->>>>>>> d4cd1809
+        - { python-version: "3.7",  os: "ubuntu-latest", backend-db: sqlite }
+        - { python-version: "3.8",  os: "ubuntu-latest", backend-db: sqlite }
+        - { python-version: "3.9",  os: "ubuntu-latest", backend-db: sqlite }
+        - { python-version: "3.10", os: "ubuntu-latest", backend-db: sqlite }
+        - { python-version: "3.7",  os: "ubuntu-latest", backend-db: postgresql }
+        - { python-version: "3.8",  os: "ubuntu-latest", backend-db: postgresql }
+        - { python-version: "3.9",  os: "ubuntu-latest", backend-db: postgresql }
+        - { python-version: "3.10", os: "ubuntu-latest", backend-db: postgresql }
       fail-fast: false
 
     name: "Pytest on py${{ matrix.python-version }} (OS: ${{ matrix.os }}, DB: ${{ matrix.backend-db }})"
@@ -83,9 +78,6 @@
         poetry install
 
     - name: Run pytest
-<<<<<<< HEAD
-      run: >
-=======
       env:
         PYTEST_BACKEND: ${{ matrix.backend-db }}
 
@@ -97,11 +89,7 @@
         POSTGRES_PASSWORD: postgres
         POSTGRES_DB: pytest_warehouse
       run: |
->>>>>>> d4cd1809
         poetry run coverage run --parallel -m pytest -m "$PYTEST_MARKERS"
-        tests/meltano/core/test_environment_variables.py
-        tests/meltano/core/block
-        -vvv
 
     - name: Upload coverage data
       if: always() && (matrix.python-version == '3.9')
