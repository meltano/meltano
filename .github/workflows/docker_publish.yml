--- conflicted
+++ resolved
@@ -25,13 +25,6 @@
 jobs:
   build_meltano_image:
     runs-on: ubuntu-latest
-<<<<<<< HEAD
-=======
-    env:
-      # Boolean values don't actually work so cast to 'true' and 'false'
-      # https://github.com/actions/runner/issues/1483
-      DRY_RUN_STR: ${{ format('{0}', github.event.inputs.dry-run) || 'true' }}
->>>>>>> 8e8e4a9a
 
     strategy:
       fail-fast: false
@@ -69,50 +62,14 @@
         poetry version --short
         echo "::set-output name=release-version::$(poetry version --short)"
 
-<<<<<<< HEAD
-    - name: Print job inputs summary
-      run: |
-        echo "dry_run=${{ env.dry_run }}"
-        echo "PYTHON_VERSION=${{ matrix.python-version }}"
-        echo "RELEASE_VERSION=${{ steps.get-meltano-version.outputs.release-version }}"
-        echo "COMMIT_SHA=${{ github.sha }}"
-        echo "DEBUG INFO: dry_run is truthy=${{ env.dry_run == 'true' }}"
-        echo "DEBUG INFO: dry_run is falsey=${{ env.dry_run == 'false' }}"
-
-    # These exist to show if 'dry_run' flag is set as intended and correctly parsed from inputs
-    - name: Print dry_run message (if applicable)
-      if: ${{ env.dry_run == 'true' }}
-=======
-    # These exist to show if 'dry-run' flag is set as intended and correctly parsed from inputs
-    - name: Print dry-run message (if applicable)
-      if: ${{ env.DRY_RUN_STR == 'true' }}
->>>>>>> 8e8e4a9a
-      run: |
-        echo "dry_run=${{ env.dry_run }}"
-        echo "NOTE: This job is a dry run and will not publish any images."
-
-    - name: Print publish message (if applicable)
-      if: ${{ env.dry_run == 'false' }}
-      run: |
-        echo "dry_run=${{ env.dry_run }}"
-        echo "NOTE: This job is planning to publish the docker images."
-        echo "⚠️ If this is not intended, please cancel this job."
-
     - name: Assemble image tags
       id: assemble-tags
       run: |
         # To save space, only publish the `latest` tag for each images to the GitHub registry
-<<<<<<< HEAD
         if [[ "${{ env.registry }}" != "ghcr.io" ]]; then
-          echo "meltano/meltano:v${{ steps.get-meltano-version.outputs.release-version }}-python${{ matrix.python-version }}" >> tags
-          [[ "${{ matrix.is-default-python }}" == "true" ]] && echo "meltano/meltano:SHA-${{ github.sha }}" >> tags
-          [[ "${{ matrix.is-default-python }}" == "true" ]] && echo "meltano/meltano:v${{ steps.get-meltano-version.outputs.release-version }}" >> tags
-=======
-        if [[ "${{ github.event.inputs.registry }}" != "ghcr.io" ]]; then
           echo "v${{ steps.get-meltano-version.outputs.release-version }}-python${{ matrix.python-version }}" >> tags
           [[ "${{ matrix.is-default-python }}" == "true" ]] && echo "SHA-${{ github.sha }}" >> tags
           [[ "${{ matrix.is-default-python }}" == "true" ]] && echo "v${{ steps.get-meltano-version.outputs.release-version }}" >> tags
->>>>>>> 8e8e4a9a
         fi
         echo "latest-python${{ matrix.python-version }}" >> tags
         [[ "${{ matrix.is-default-python }}" == "true" ]] && echo "latest" >> tags
@@ -143,16 +100,8 @@
       with:
         push: ${{ env.dry_run == 'false' }}
         token: ${{ secrets.GITHUB_TOKEN }}
-<<<<<<< HEAD
-        tags: ${{ steps.assemble-tags.output }}
-        build-args: |
-          PYTHON_VERSION=${{ matrix.python-version }}
-          MELTANO_VERSION=${{ steps.get-meltano-version.outputs.release-version }}
+        tags: ${{ steps.assemble-tags.outputs.tags }}
         registry: ${{ env.registry }}
-=======
-        tags: ${{ steps.assemble-tags.outputs.tags }}
-        registry: ${{ github.event.inputs.registry }}
->>>>>>> 8e8e4a9a
         username: ${{ steps.user-and-pass.outputs.username }}
         password: ${{ steps.user-and-pass.outputs.password }}
         python-version: ${{ matrix.python-version }}
