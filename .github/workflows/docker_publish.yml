name: Docker Publish

# This workflow will build and publish all public Docker images to the configured registry.
# Set the input `dry_run` to `false` to skip pushing images to the registry.

on:
  schedule:
  # Weekly on Sunday at 04:45 UTC
  - cron: '45 4 * * 0'
  workflow_dispatch:
    inputs:
      dry_run:
        description: "Dry run (skip push step)"
        type: boolean
        required: true
        default: true
      registry:
        description: "Where to upload the images"
        required: true
        type: choice
        options:
          - ghcr.io
          - docker.io

jobs:
  build_meltano_image:
    runs-on: ubuntu-latest

    strategy:
      fail-fast: false
      matrix:
        include:
        - python-version: "3.7"
          is-default-python: false
        - python-version: "3.8"
          is-default-python: false
        - python-version: "3.9"
          is-default-python: true # will be used in 'latest' images
        - python-version: "3.10"
          is-default-python: false

    steps:
    - name: Set the workflow inputs
      # This step makes it so that the same workflow inputs can be accessed
      # regardless of what event triggered it.
      env:
        DEFAULT_DRY_RUN: "true"
        DEFAULT_REGISTRY: "ghcr.io"
      run: |
        # Boolean values don't actually work so cast to 'true' and 'false'
        # https://github.com/actions/runner/issues/1483
        echo "dry_run=${{ format('{0}', github.event.inputs.dry_run) || env.DEFAULT_DRY_RUN }}" >> $GITHUB_ENV
        echo "registry=${{ github.event.inputs.registry || env.DEFAULT_REGISTRY }}" >> $GITHUB_ENV

    - uses: actions/checkout@v3

    - name: Get Meltano version
      id: get-meltano-version
      run: |
        pipx install poetry
        poetry version
        poetry version --short
        echo "::set-output name=release-version::$(poetry version --short)"

    - name: Print job inputs summary
      run: |
        echo "dry_run=${{ env.dry_run }}"
        echo "PYTHON_VERSION=${{ matrix.python-version }}"
        echo "RELEASE_VERSION=${{ steps.get-meltano-version.outputs.release-version }}"
        echo "COMMIT_SHA=${{ github.sha }}"
        echo "DEBUG INFO: dry_run is truthy=${{ env.dry_run == 'true' }}"
        echo "DEBUG INFO: dry_run is falsey=${{ env.dry_run == 'false' }}"

    # These exist to show if 'dry_run' flag is set as intended and correctly parsed from inputs
    - name: Print dry_run message (if applicable)
      if: ${{ env.dry_run == 'true' }}
      run: |
        echo "dry_run=${{ env.dry_run }}"
        echo "NOTE: This job is a dry run and will not publish any images."

    - name: Print publish message (if applicable)
      if: ${{ env.dry_run == 'false' }}
      run: |
        echo "dry_run=${{ env.dry_run }}"
        echo "NOTE: This job is planning to publish the docker images."
        echo "⚠️ If this is not intended, please cancel this job."

    - name: Assemble image tags
      id: assemble-tags
      run: |
        # To save space, only publish the `latest` tag for each images to the GitHub registry
        if [[ "${{ env.registry }}" != "ghcr.io" ]]; then
          echo "meltano/meltano:v${{ steps.get-meltano-version.outputs.release-version }}-python${{ matrix.python-version }}" >> tags
          [[ "${{ matrix.is-default-python }}" == "true" ]] && echo "meltano/meltano:SHA-${{ github.sha }}" >> tags
          [[ "${{ matrix.is-default-python }}" == "true" ]] && echo "meltano/meltano:v${{ steps.get-meltano-version.outputs.release-version }}" >> tags
        fi
        echo "meltano/meltano:latest-python${{ matrix.python-version }}" >> tags
        [[ "${{ matrix.is-default-python }}" == "true" ]] && echo "meltano/meltano:latest" >> tags

        TAGS=$(cat tags)
        TAGS="${TAGS//'%'/'%25'}"
        TAGS="${TAGS//$'\n'/'%0A'}"
        TAGS="${TAGS//$'\r'/'%0D'}"

        echo "If this is not a dry run, the image will be published with the following tags:"
        cat tags
        echo "::set-output name=tags::$TAGS"

    - name: Set registry username and password
      id: user-and-pass
      run: |
        if [[ "${{ env.registry }}" == "ghcr.io" ]]; then
          echo "::set-output name=username::${{ github.actor }}"
          echo "::set-output name=password::${{ secrets.GITHUB_TOKEN }}"
        fi
        if [[ "${{ env.registry }}" == "docker.io" ]]; then
          echo "::set-output name=username::meltano"
          echo "::set-output name=password::${{ secrets.DOCKERHUB_TOKEN }}"
        fi

    - name: Build, scan, then conditionally push the Docker image for a given Python version
      uses: ./.github/actions/docker-build-scan-push
      with:
<<<<<<< HEAD
        push: ${{ env.dry_run == 'false' }}
=======
        push: ${{ env.DRY_RUN_STR == 'false' }}
        token: ${{ secrets.GITHUB_TOKEN }}
>>>>>>> 27d5e580
        tags: ${{ steps.assemble-tags.output }}
        build-args: |
          PYTHON_VERSION=${{ matrix.python-version }}
          MELTANO_VERSION=${{ steps.get-meltano-version.outputs.release-version }}
        registry: ${{ env.registry }}
        username: ${{ steps.user-and-pass.outputs.username }}
        password: ${{ steps.user-and-pass.outputs.password }}
        python-version: ${{ matrix.python-version }}<|MERGE_RESOLUTION|>--- conflicted
+++ resolved
@@ -121,12 +121,8 @@
     - name: Build, scan, then conditionally push the Docker image for a given Python version
       uses: ./.github/actions/docker-build-scan-push
       with:
-<<<<<<< HEAD
         push: ${{ env.dry_run == 'false' }}
-=======
-        push: ${{ env.DRY_RUN_STR == 'false' }}
         token: ${{ secrets.GITHUB_TOKEN }}
->>>>>>> 27d5e580
         tags: ${{ steps.assemble-tags.output }}
         build-args: |
           PYTHON_VERSION=${{ matrix.python-version }}
