--- conflicted
+++ resolved
@@ -2,11 +2,7 @@
   "name": "meltano.com",
   "author": "Meltano Team & Contributors <hello@meltano.com>",
   "license": "MIT",
-<<<<<<< HEAD
-  "version": "2.0.3",
-=======
-  "version": "2.1.0",
->>>>>>> 813c5f93
+  "version": "2.0.2",
   "description": "https://meltano.com",
   "main": "index.js",
   "scripts": {
