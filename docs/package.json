--- conflicted
+++ resolved
@@ -2,11 +2,7 @@
   "name": "meltano.com",
   "author": "Meltano Team & Contributors <meltano@gitlab.com>",
   "license": "MIT",
-<<<<<<< HEAD
-  "version": "1.98.1",
-=======
   "version": "1.99.0",
->>>>>>> 4edd44ca
   "description": "https://meltano.com",
   "main": "index.js",
   "scripts": {
