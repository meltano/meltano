---
title: Getting Started
description: If you're ready to get started with Meltano and run an EL(T) pipeline with a data source and destination of your choosing, you've come to the right place!
layout: getting_started
weight: 1
---

Welcome! If you're ready to get started with Meltano and [run an EL(T) pipeline](#run-a-data-integration-el-pipeline)
with a [data source](#add-an-extractor-to-pull-data-from-a-source) and [destination](#add-a-loader-to-send-data-to-a-destination) of your choosing, you've come to the right place!

<div class="notification is-warning">
    <p><strong>Short on time, or just curious what the fuss is about?</strong></p>
    <p>To get a sense of the Meltano experience in just a few minutes, watch the <a href="https://meltano.com/blog/speedrun-from-0-to-elt-in-90-seconds/">"from 0 to ELT in 90 seconds" speedrun</a> that takes you through <a href="/guide/integration">data integration (EL)</a> with the <a href="https://hub.meltano.com/extractors/gitlab.html">tap-gitlab extractor</a> and the <a href="https://hub.meltano.com/loaders/postgres.html">target-postgres loader</a>.</p>
</div>

## Install Meltano

Before you can get started with Meltano and the [`meltano` CLI](/reference/command-line-interface), you'll need to install it onto your system.

_To learn more about the different installation methods, refer to the [Installation guide](/guide/installation)._

### Local installation

If you're running Linux, macOS, or Windows and have [Python](https://www.python.org/) 3.7, 3.8 or 3.9 installed,
we recommend installing Meltano into a dedicated [Python virtual environment](https://docs.python.org/3/glossary.html#term-virtual-environment)
inside the directory that will hold your [Meltano projects](/concepts/project).

1. Create and navigate to a directory to hold your Meltano projects:

   ```bash
   mkdir meltano-projects
   cd meltano-projects
   ```

1. Install the [pipx](https://pypa.github.io/pipx/) package manager:

<<<<<<< HEAD
   ```bash
   python3 -m install --user pipx
   python3 -m pipx ensurepath
   #Note that the below commands are not needed in most cases
   source ~/.bashrc
   ```

   <div class="notification is-info">
       <p>For Windows, instead of source ~/.bashrc, you'll want to open a new PowerShell instance.</p>
   </div>
=======
    ```bash
    python3 -m install --user pipx
    python3 -m pipx ensurepath
    #Note that the below commands are not needed in most cases
    source ~/.bashrc
    ```
    <div class="notification is-info">
        <p>For Windows, instead of source ~/.bashrc, you'll want to open a new PowerShell instance.</p>
    </div>
>>>>>>> f564cf24

1. Install the [`meltano` package from PyPI](https://pypi.org/project/meltano/):

   ```bash
   pipx install meltano
   ```

1. Optionally, verify that the [`meltano` CLI](/reference/command-line-interface) is now available by viewing the version:

   ```bash
   meltano --version
   ```

If anything's not behaving as expected, refer to the ["Local Installation" section](/guide/installation#local-installation) of the [Installation guide](/guide/installation) for more details.

### Docker installation

Alternatively, and assuming you already have [Docker](https://www.docker.com/) installed and running,
you can use the [`meltano/meltano` Docker image](https://hub.docker.com/r/meltano/meltano) which exposes the [`meltano` CLI command](/reference/command-line-interface) as its [entrypoint](https://docs.docker.com/engine/reference/builder/#entrypoint).

1. Pull or update the latest version of the Meltano Docker image:

   ```bash
   docker pull meltano/meltano:latest
   ```

   By default, this image comes with the oldest version of Python supported by Meltano, currently Python 3.8.
   If you'd like to use a newer version of Python instead, add a `-python<X.Y>` suffix to the image tag, e.g. `latest-python3.9`.

1. Optionally, verify that the [`meltano` CLI](/reference/command-line-interface) is now available through the Docker image by viewing the version:

   ```bash
   docker run meltano/meltano --version
   ```

   Now, whenever this guide or the documentation asks you to run the `meltano` command, you'll need to run it using `docker run meltano/meltano <args>` as in the example above.

   When running a `meltano` subcommand that requires access to your project (which you'll create in the next step), you'll also need to mount the project directory into the container and set it as the container's working directory:

   ```bash
   docker run -v $(pwd):/project -w /project meltano/meltano <args>
   ```

   If anything's not behaving as expected, refer to the ["Installing on Docker" section](/guide/installation#installing-on-docker) of the [Installation guide](/guide/installation) for more details.

## Create your Meltano project

Now that you have a way of running the [`meltano` CLI](/reference/command-line-interface),
it's time to create a new [Meltano project](/concepts/project) that (among other things)
will hold the [plugins](/concepts/plugins) that implement the various details of your ELT pipelines.

_To learn more about Meltano projects, refer to the [Projects concept doc](/concepts/project)._

1. Navigate to the directory that you'd like to hold your Meltano projects, if you didn't already do so earlier:

   ```bash
   mkdir meltano-projects
   cd meltano-projects
   ```

1. Initialize a new project in a directory of your choosing using [`meltano init`](/reference/command-line-interface#init):

   ```bash
   meltano init <project directory name>

   # For example:
   meltano init my-meltano-project

   # If you're using Docker, don't forget to mount the current working directory:
   docker run -v $(pwd):/projects -w /projects meltano/meltano init my-meltano-project
   ```

   This will create a new directory with, among other things, your [`meltano.yml` project file](/concepts/project#meltano-yml-project-file):

   ```yml
   version: 1
   project_id: <random UUID>
   ```

   It doesn't define any [plugins](/concepts/project#plugins), [environments](/concepts/environments), or [pipeline schedules](/concepts/project#schedules) yet.
   Note that anonymous usage stats are enabled by default, if you're curious and want to learn more about how the product benefits from them or how to change the default settings see the [settings reference](/reference/settings#send-anonymous-usage-stats) page for more details.

1. Navigate to the newly created project directory:

   ```bash
   cd <project directory>

   # For example:
   cd my-meltano-project
   ```

1. Optionally, if you'd like to version control your changes, initialize a [Git](https://git-scm.com/) repository and create an initial commit:

   ```bash
   git init
   git add --all
   git commit -m 'Initial Meltano project'
   ```

   This will allow you to use [`git diff`](https://git-scm.com/docs/git-diff)
   to easily check the impact of the [`meltano` commands](/reference/command-line-interface)
   you'll run below on your project files, most notably your [`meltano.yml` project file](/concepts/project#meltano-yml-project-file).

## View and activate your environments

As part of creating your Meltano project, we automatically added your first [environments](/concepts/environments) called `dev`, `staging` and `prod`. This allows you to define configurations specific to the environment you're running your project in.

1. List your available environments:

   ```bash
   meltano environment list
   ```

1. Activate your environment for your shell session:

   ```bash
   export MELTANO_ENVIRONMENT=dev
   ```

   Alternatively you can include the `--environment=dev` argument to each meltano command. You should now see a log message that says `Environment 'dev' is active` each time you run a meltano command.

1. [optional] Add a new environment:

   ```bash
   meltano environment add <environment name>
   ```

## Add an extractor to pull data from a source

Now that you have your very own Meltano project, it's time to add some [plugins](/concepts/plugins) to it!

The first plugin you'll want to add is an [extractor](/concepts/plugins#extractors),
which will be responsible for pulling data out of your data source.

_To learn more about adding plugins to your project, refer to the [Plugin Management guide](/guide/plugin-management#adding-a-plugin-to-your-project)._

1.  Find out if an extractor for your data source is [supported out of the box](/concepts/plugins#discoverable-plugins)
    by checking the [Extractors list](https://hub.meltano.com/extractors/) or using [`meltano discover`](/reference/command-line-interface#discover):

        ```bash
        meltano discover extractors
        ```

1.  Depending on the result, pick your next step:

    - If an extractor is **supported out of the box**, add it to your project using [`meltano add`](/reference/command-line-interface#add):

    ```bash
    meltano add extractor <plugin name>

    # For example:
    meltano add extractor tap-gitlab

    # If you have a preference for a non-default variant, select it using `--variant`:
    meltano add extractor tap-gitlab --variant=singer-io

    # If you're using Docker, don't forget to mount the project directory:
    docker run -v $(pwd):/project -w /project meltano/meltano add extractor tap-gitlab
    ```

    This will add the new plugin to your [`meltano.yml` project file](/concepts/project#plugins):

    ```yml
    plugins:
    extractors:
      - name: tap-gitlab
        variant: meltanolabs
        pip_url: git+https://github.com/MeltanoLabs/tap-gitlab.git
    ```

    You can now continue to step 4.

    - If an extractor is **not yet discoverable**, find out if a Singer tap for your data source already exists by checking out [MeltanoHub for Singer](https://hub.meltano.com/singer/), which is the best place to find and explore existing Singer taps and targets.

1.  Depending on the result, pick your next step:

    - If a Singer tap for your data source is **available**, add it to your project as a [custom plugin](/concepts/plugins#custom-plugins) using [`meltano add --custom`](/reference/command-line-interface#add):

      ```bash
      meltano add --custom extractor <tap name>

      # For example:
      meltano add --custom extractor tap-covid-19

      # If you're using Docker, don't forget to mount the project directory,
      # and ensure that interactive mode is enabled so that Meltano can ask you
      # additional questions about the plugin and get your answers over STDIN:
      docker run --interactive -v $(pwd):/project -w /project meltano/meltano add --custom extractor tap-covid-19
      ```

      Meltano will now ask you some additional questions to learn more about the plugin.

      This will add the new plugin to your [`meltano.yml` project file](/concepts/project#plugins):

      ```yml
      plugins:
        extractors:
          - name: tap-covid-19
            namespace: tap_covid_19
            pip_url: tap-covid-19
            executable: tap-covid-19
            capabilities:
              - catalog
              - discover
              - state
            settings:
              - name: api_token
              - name: user_agent
              - name: start_date
      ```

      _To learn more about adding custom plugins, refer to the [Plugin Management guide](/guide/plugin-management#custom-plugins)._

        <div class="notification is-info">
          <p>Once you've got the extractor working in your project, please consider <a href="/contribute/plugins#discoverable-plugins">contributing its description</a> to the <a href="/concepts/plugins#discoverable-plugins">index of discoverable plugins</a> so that it can be supported out of the box for new users!</p>
        </div>

    - If a Singer tap for your data source **doesn't exist yet**, learn how to build and use your own tap by following the ["Create and Use a Custom Extractor" tutorial](/tutorials/custom-extractor).

    Once you've got your new tap project set up, you can add it to your Meltano project
    as a custom plugin by following the `meltano add --custom` instructions above.
    When asked to provide a `pip install` argument, you can provide a local directory path or Git repository URL.

1.  Optionally, verify that the extractor was installed successfully and that its executable can be invoked using [`meltano invoke`](/reference/command-line-interface#invoke):

    ```bash
    meltano invoke <plugin> --help

    # For example:
    meltano invoke tap-gitlab --help
    ```

    If you see the extractor's help message printed, the plugin was definitely installed successfully,
    but an error message related to missing configuration or an unimplemented `--help` flag
    would also confirm that Meltano can invoke the plugin's executable.

### Configure the extractor

Chances are that the extractor you just added to your project will require some amount of [configuration](/guide/configuration) before it can start extracting data.

_To learn more about managing the configuration of your plugins, refer to the [Configuration guide](/guide/configuration)._

<div class="notification">
  <p><strong>What if I already have a config file for this extractor?</strong></p>
  <p>If you've used this Singer tap before without Meltano, you may have a <a href="https://hub.meltano.com/singer/spec#config-files">config file</a>.</p>
  <p>If you'd like to use the same configuration with Meltano, you can skip this section and copy and paste the JSON config object into your <a href="/concepts/project#meltano-yml-project-file">`meltano.yml` project file</a> under the <a href="/concepts/project#plugin-configuration">plugin's `config` key</a>:</p>

<pre>
extractors:
- name: tap-example
  config: {
    "setting": "value",
    "another_setting": true
  }
</pre>

  <p>Since YAML is a <a href="https://yaml.org/spec/1.2/spec.html#id2759572">superset of JSON</a>, the object should be indented correctly, but formatting does not need to be changed.</p>
</div>

1. Find out what settings your extractor supports using [`meltano config <plugin> list`](/reference/command-line-interface#config):

   ```bash
   meltano config <plugin> list

   # For example:
   meltano config tap-gitlab list
   ```

1. Assuming the previous command listed at least one setting, set appropriate values using [`meltano config <plugin> set`](/reference/command-line-interface#config):

   <div class="notification is-info">
     <p>
       <strong>See <a href="https://hub.meltano.com/extractors/gitlab#private-token">MeltanoHub for details</a> on how to get a GitLab `private_token` for tap-gitlab.</strong>
     </p>
   </div>

   ```bash
   meltano config <plugin> set <setting> <value>

   # For example:
   meltano config tap-gitlab set projects "meltano/meltano meltano/tap-gitlab"
   meltano config tap-gitlab set start_date 2021-03-01T00:00:00Z
   meltano config tap-gitlab set private_token my_private_token
   ```

   This will add the non-sensitive configuration to your [`meltano.yml` project file](/concepts/project#plugin-configuration):

   ```yml
   environments:
     - name: dev
       config:
         plugins:
           extractors:
             - name: tap-gitlab
               config:
                 projects: meltano/meltano meltano/tap-gitlab
                 start_date: "2021-10-01T00:00:00Z"
   ```

   Sensitive configuration (like `private_token`) will instead be stored in your project's [`.env` file](/concepts/project#env) so that it will not be checked into version control:

   ```bash
   export TAP_GITLAB_PRIVATE_TOKEN=my_private_token
   ```

1. Optionally, verify that the configuration looks like what the Singer tap expects according to its documentation using [`meltano config <plugin>`](/reference/command-line-interface#config):

   ```bash
   meltano config <plugin>

   # For example:
   meltano config tap-gitlab
   ```

   This will show the current configuration:

   ```json
   {
     "api_url": "https://gitlab.com",
     "private_token": "my_private_token",
     "groups": "",
     "projects": "meltano/meltano meltano/tap-gitlab",
     "ultimate_license": false,
     "fetch_merge_request_commits": false,
     "fetch_pipelines_extended": false,
     "start_date": "2021-03-01T00:00:00Z"
   }
   ```

### Select entities and attributes to extract

Now that the extractor has been configured, it'll know where and how to find your data,
but not yet which specific entities and attributes (tables and columns) you're interested in.

By default, Meltano will instruct extractors to extract all supported entities and attributes,
but it's recommended that you [specify the specific entities and attributes you'd like to extract](/guide/integration#selecting-entities-and-attributes-for-extraction),
to improve performance and save on bandwidth and storage.

_To learn more about selecting entities and attributes for extraction, refer to the [Data Integration (EL) guide](/guide/integration#selecting-entities-and-attributes-for-extraction)._

<div class="notification is-info">
  <p><strong>What if I already have a catalog file for this extractor?</strong></p>
  <p>If you've used this Singer tap before without Meltano, you may have generated a <a href="https://hub.meltano.com/singer/spec#catalog-files">catalog file</a> already.</p>
  <p>If you'd like Meltano to use it instead of <a href="/guide/integration#extractor-catalog-generation">generating a catalog</a> based on the entity selection rules you'll be asked to specify below, you can skip this section and either set the <a href="/concepts/plugins#catalog-extra">`catalog` extractor extra</a> or use <a href="/reference/command-line-interface#elt">`meltano elt`</a>'s `--catalog` option when <a href="#run-a-data-integration-el-pipeline">running the data integration (EL) pipeline</a> later on in this guide.</p>
</div>

1. Find out whether the extractor supports entity selection, and if so, what entities and attributes are available, using [`meltano select --list --all`](/reference/command-line-interface#select):

   ```bash
   meltano select <plugin> --list --all

   # For example:
   meltano select tap-gitlab --list --all
   ```

   If this command fails with an error, this usually means that the Singer tap does not support [catalog discovery mode](https://hub.meltano.com/singer/spec#discovery-mode), and will always extract all supported entities and attributes.

1. Assuming the previous command succeeded, select the desired entities and attributes for extraction using [`meltano select`](/reference/command-line-interface#select):

   ```bash
   meltano select <plugin> <entity> <attribute>
   meltano select <plugin> --exclude <entity> <attribute>

   # For example:
   meltano select tap-gitlab commits id
   meltano select tap-gitlab commits project_id
   meltano select tap-gitlab commits created_at
   meltano select tap-gitlab commits author_name
   meltano select tap-gitlab commits message

   # Include all attributes of an entity
   meltano select tap-gitlab tags "*"

   # Exclude matching attributes of all entities
   meltano select tap-gitlab --exclude "*" "*_url"
   ```

   As you can see in the example, entity and attribute identifiers can contain wildcards (`*`) to match multiple entities or attributes at once.

   This will add the [selection rules](/concepts/plugins#select-extra) to your [`meltano.yml` project file](/concepts/project#plugin-configuration):

   ```yml
   plugins:
     extractors:
       - name: tap-gitlab
         variant: meltanolabs
         pip_url: git+https://github.com/MeltanoLabs/tap-gitlab.git
   environments:
     - name: dev
       config:
         plugins:
           extractors:
             - name: tap-gitlab
               config:
                 projects: meltano/meltano meltano/tap-gitlab
                 start_date: "2021-03-01T00:00:00Z"
               select:
                 - commits.id
                 - commits.project_id
                 - commits.created_at
                 - commits.author_name
                 - commits.message
                 - tags.*
                 - "!*.*_url"
   ```

   Note that exclusion takes precedence over inclusion. If an attribute is excluded, there is no way to include it back without removing the exclusion pattern first. This is also detailed in the CLI documentation for the [`--exclude` parameter](/reference/command-line-interface#exclude-parameter).

1. Optionally, verify that only the intended entities and attributes are now selected using [`meltano select --list`](/reference/command-line-interface#select):

   ```bash
   meltano select <plugin> --list

   # For example:
   meltano select tap-gitlab --list
   ```

### Choose how to replicate each entity

If the data source you'll be pulling data from is a database, like [PostgreSQL](https://hub.meltano.com/extractors/postgres.html) or [MongoDB](https://hub.meltano.com/extractors/mongodb.html), your extractor likely requires one final setup step:
setting a [replication method](/guide/integration#replication-methods) for each [selected entity (table)](#select-entities-and-attributes-to-extract).

<div class="notification is-info">
  <p>
    Extractors for SaaS APIs typically hard-code the appropriate replication method for each supported entity, so if you're using one, you can skip this section and <a href="#add-a-loader-to-send-data-to-a-destination">move on to setting up a loader</a>.
  </p>
</div>

Most database extractors, on the other hand, support two or more of the following replication methods and require you to choose an appropriate option for each table through the `replication-method` [stream metadata](/guide/integration#setting-metadata) key:

- `LOG_BASED`: [Log-based Incremental Replication](/guide/integration#log-based-incremental-replication)

  The extractor uses the database's binary log files to identify what records were inserted, updated, and deleted from the table since the last run (if any), and extracts only these records.

  This option is not supported by all databases and database extractors.

- `INCREMENTAL`: [Key-based Incremental Replication](/guide/integration#key-based-incremental-replication)

  The extractor uses the value of a specific column on the table (the [Replication Key](/guide/integration#replication-key), e.g. an `updated_at` timestamp or incrementing `id` integer) to identify what records were inserted or updated (but not deleted) since the last run (if any), and extracts only those records.

- `FULL_TABLE`: [Full Table Replication](/guide/integration#full-table-replication)

  The extractor extracts all available records in the table on every run.

  _To learn more about replication methods, refer to the [Data Integration (EL) guide](/guide/integration#replication-methods)._

  1. Find out which replication methods (i.e. options for the `replication-method` [stream metadata](https://hub.meltano.com/singer/spec#metadata) key) the extractor supports by checking its documentation or the README in its repository.

  1. Set the desired `replication-method` metadata for each [selected entity](#select-entities-and-attributes-to-extract) using [`meltano config <plugin> set`](/reference/command-line-interface#config) and the extractor's [`metadata` extra](/concepts/plugins#metadata-extra):

     ```bash
     meltano config <plugin> set _metadata <entity> replication-method <LOG_BASED|INCREMENTAL|FULL_TABLE>

     # For example:
     meltano config tap-postgres set _metadata some_entity_id replication-method INCREMENTAL
     meltano config tap-postgres set _metadata other_entity replication-method FULL_TABLE

     # Set replication-method metadata for all entities
     meltano config tap-postgres set _metadata '*' replication-method INCREMENTAL

     # Set replication-method metadata for matching entities
     meltano config tap-postgres set _metadata '*_full' replication-method FULL_TABLE
     ```

     As you can see in the example, entity identifiers can contain wildcards (`*`) to match multiple entities at once.

     If you've set a table's `replication-method` to `INCREMENTAL`, also choose a [Replication Key](/guide/integration#replication-key) by setting the `replication-key` metadata:

     ```bash
     meltano config <plugin> set _metadata <entity> replication-key <column>

     # For example:
     meltano config tap-postgres set _metadata some_entity_id replication-key updated_at
     meltano config tap-postgres set _metadata some_entity_id replication-key id
     ```

     This will add the [metadata rules](/concepts/plugins#metadata-extra) to your [`meltano.yml` project file](/concepts/project#plugin-configuration):

     ```yml
     environments:
       - name: dev
         config:
           plugins:
             extractors:
               - name: tap-gitlab
                 metadata:
                   some_entity_id:
                     replication-method: INCREMENTAL
                     replication-key: id
                   other_entity:
                     replication-method: FULL_TABLE
                   "*":
                     replication-method: INCREMENTAL
                   "*_full":
                     replication-method: FULL_TABLE
     ```

  1. Optionally, verify that the [stream metadata](https://hub.meltano.com/singer/spec#metadata) for each table was set correctly in the extractor's [generated catalog file](/guide/integration#extractor-catalog-generation) by dumping it using [`meltano invoke --dump=catalog <plugin>`](/reference/command-line-interface#select):

     ```bash
     meltano invoke --dump=catalog <plugin>

     # For example:
     meltano invoke --dump=catalog tap-postgres
     ```

## Add a loader to send data to a destination

Now that your Meltano project has everything it needs to pull data from your source,
it's time to tell it where that data should go!

This is where the [loader](/concepts/plugins#loaders) comes in,
which will be responsible for loading [extracted](#add-an-extractor-to-pull-data-from-a-source) data into an arbitrary data destination.

_To learn more about adding plugins to your project, refer to the [Plugin Management guide](/guide/plugin-management#adding-a-plugin-to-your-project)._

1.  Find out if a loader for your data destination is [supported out of the box](/concepts/plugins#discoverable-plugins)
    by checking the [Loaders list](https://hub.meltano.com/loaders/) or using [`meltano discover`](/reference/command-line-interface#discover):

        ```bash
        meltano discover loaders
        ```

1.  Depending on the result, pick your next step:

    - If a loader is **supported out of the box**, add it to your project using [`meltano add`](/reference/command-line-interface#add):

      ```bash
      meltano add loader <plugin name>

      # For this example, we'll use the default variant:
      meltano add loader target-postgres

      # Or if you just want to use a non-default variant you can use this,
      # selected using `--variant`:
      meltano add loader target-postgres --variant=datamill-co
      ```

        <div class="notification is-info">
          <p>
            Sometimes extractors and loaders expect that certain dependencies are already installed. If you run into any issues while installing, refer to <a href="https://hub.meltano.com/">MeltanoHub</a> for more help troubleshooting or join the <a href="https://meltano.com/slack">Meltano Slack workspace</a> to ask questions.
          </p>
        </div>

      This will add the new plugin to your [`meltano.yml` project file](/concepts/project#plugins):

      ```yml
      plugins:
      loaders:
        - name: target-postgres
          variant: transferwise
          pip_url: pipelinewise-target-postgres
      ```

      You can now continue to step 4.

    - If a loader is **not yet discoverable**, find out if a Singer target for your data source already exists by checking [Singer's index of targets](https://www.singer.io/#targets) and/or doing a web search for `Singer target <data destination>`, e.g. `Singer target BigQuery`.

1.  Depending on the result, pick your next step:

    - If a Singer target for your data destination is **available**, add it to your project as a [custom plugin](/concepts/plugins#custom-plugins) using [`meltano add --custom`](/reference/command-line-interface#add):

      ```bash
      meltano add --custom loader <target name>

      # For example:
      meltano add --custom loader target-bigquery

      # If you're using Docker, don't forget to mount the project directory,
      # and ensure that interactive mode is enabled so that Meltano can ask you
      # additional questions about the plugin and get your answers over STDIN:
      docker run --interactive -v $(pwd):/project -w /project meltano/meltano add --custom loader target-bigquery
      ```

      Meltano will now ask you some additional questions to learn more about the plugin.

      This will add the new plugin to your [`meltano.yml` project file](/concepts/project#plugins):

      ```yml
      plugins:
        loaders:
          - name: target-bigquery
            namespace: target_bigquery
            pip_url: target-bigquery
            executable: target-bigquery
            settings:
              - name: project_id
              - name: dataset_id
              - name: table_id
      ```

      _To learn more about adding custom plugins, refer to the [Plugin Management guide](/guide/plugin-management#custom-plugins)._

        <div class="notification is-info">
          <p>Once you've got the loader working in your project, please consider <a href="/contribute/plugins#discoverable-plugins">contributing its description</a> to the <a href="/concepts/plugins#discoverable-plugins">index of discoverable plugins</a> so that it can be supported out of the box for new users!</p>
        </div>

    - If a Singer target for your data source **doesn't exist yet**, learn how to build your own target by following [Singer's "Developing a Target" guide](https://github.com/singer-io/getting-started/blob/master/docs/RUNNING_AND_DEVELOPING.md#developing-a-target).

    Once you've got your new target project set up, you can add it to your Meltano project
    as a custom plugin by following the `meltano add --custom` instructions above.
    When asked to provide a `pip install` argument, you can provide a local directory path or Git repository URL.

1.  Optionally, verify that the loader was installed successfully and that its executable can be invoked using [`meltano invoke`](/reference/command-line-interface#invoke):

    ```bash
    meltano invoke <plugin> --help

    # For example:
    meltano invoke target-postgres --help
    ```

    If you see the loader's help message printed, the plugin was definitely installed successfully,
    but an error message related to missing configuration or an unimplemented `--help` flag
    would also confirm that Meltano can invoke the plugin's executable.

### Configure the loader

Chances are that the loader you just added to your project will require some amount of [configuration](/guide/configuration) before it can start loading data.

_To learn more about managing the configuration of your plugins, refer to the [Configuration guide](/guide/configuration)._

<div class="notification is-warning">
  <p><strong>What if I already have a config file for this loader?</strong></p>
  <p>If you've used this Singer target before without Meltano, you may have a <a href="https://hub.meltano.com/singer/spec#config-files">config file</a> already.</p>
  <p>If you'd like to use the same configuration with Meltano, you can skip this section and copy and paste the JSON config object into your <a href="/concepts/project#meltano-yml-project-file"><code>meltano.yml</code> project file</a> under the <a href="/concepts/project#plugin-configuration">plugin's <code>config</code> key</a>:</p>
<pre>
loaders:
- name: target-example
  config: {
    "setting": "value",
    "another_setting": true
  }
</pre>
  <p>Since YAML is a <a href="https://yaml.org/spec/1.2/spec.html#id2759572">superset of JSON</a>, the object should be indented correctly, but formatting does not need to be changed.</p>
</div>

1. Find out what settings your loader supports using [`meltano config <plugin> list`](/reference/command-line-interface#config):

   ```bash
   meltano config <plugin> list

   # For example:
   meltano config target-postgres list
   ```

1. Assuming the previous command listed at least one setting, set appropriate values using [`meltano config <plugin> set`](/reference/command-line-interface#config):

   ```bash
   meltano config <plugin> set <setting> <value>

   # For example:
   meltano config target-postgres set host localhost
   meltano config target-postgres set port 5432
   meltano config target-postgres set user meltano
   meltano config target-postgres set password meltano
   meltano config target-postgres set dbname warehouse
   meltano config target-postgres set default_target_schema public
   ```

   <div class="notification is-info">
     <p>You can turn on a local postgres docker instance with these configs using <code>docker run --name postgres -e POSTGRES_PASSWORD=meltano -e POSTGRES_USER=meltano -e POSTGRES_DB=warehouse -d -p 5432:5432 postgres</code>.</p>
   </div>

   This will add the non-sensitive configuration to your [`meltano.yml` project file](/concepts/project#plugin-configuration):

   ```yml
   plugins:
     loaders:
       - name: target-postgres
         variant: transferwise
         pip_url: pipelinewise-target-postgres
         config:
           host: localhost
           port: 5432
           user: meltano
           dbname: warehouse
           default_target_schema: public
   ```

   Sensitive configuration (like `password`) will instead be stored in your project's [`.env` file](/concepts/project#env) so that it will not be checked into version control:

   ```bash
   export TARGET_POSTGRES_PASSWORD=meltano
   ```

1. Optionally, verify that the configuration looks like what the Singer target expects according to its documentation using [`meltano config <plugin>`](/reference/command-line-interface#config):

   ```bash
   meltano config <plugin>

   # For example:
   meltano config target-postgres
   ```

   This will show the current configuration:

   ```json
   {
     "host": "localhost",
     "port": 5432,
     "user": "meltano",
     "password": "meltano",
     "dbname": "warehouse",
     "ssl": "false",
     "default_target_schema": "public",
     "batch_size_rows": 100000,
     "flush_all_streams": false,
     "parallelism": 0,
     "parallelism_max": 16,
     "add_metadata_columns": false,
     "hard_delete": false,
     "data_flattening_max_level": 0,
     "primary_key_required": true,
     "validate_records": false
   }
   ```

## Run a data integration (EL) pipeline

Now that [your Meltano project](#create-your-meltano-project), [extractor](#add-an-extractor-to-pull-data-from-a-source), and [loader](#add-a-loader-to-send-data-to-a-destination) are all set up, we've reached the final chapter of this adventure, and it's time to run your first data integration (EL) pipeline!

_To learn more about data integration, refer to the [Data Integration (EL) guide](/guide/integration)._

There's just one step here: run your newly added extractor and loader in a pipeline using [`meltano elt`](/reference/command-line-interface#elt):

```bash
meltano elt <extractor> <loader> --job_id=<pipeline name>

# For example:
meltano elt tap-gitlab target-postgres --job_id=gitlab-to-postgres
```

<div class="notification is-info">
  <p>The <code>--job_id</code> must be included on each execution if you want to run incremental syncs. This argument should define a globally unique job identifier which is used to store and retrieve state from the system database across executions. Its a good idea to make this a unique string based on the job being run (i.e. <code>gitlab-to-postgres</code>).</p>
</div>

If everything was configured correctly, you should now see your data flow from your source into your destination! Check your postgres instance for the tables `warehouse.schema.commits` and `warehouse.schema.tags`.

If the command failed, but it's not obvious how to resolve the issue, consider enabling [debug mode](/reference/command-line-interface#debugging) to get some more insight into what's going on behind the scenes.
If that doesn't get you closer to a solution, learn how to [get help with your issue](/the-project/community).

If you run `meltano elt` another time with the same Job ID, you'll see it automatically pick up where the previous run left off, assuming the extractor supports [incremental replication](/guide/integration#incremental-replication-state).

<div class="notification is-info">
  <p><strong>What if I already have a state file for this extractor?</strong></p>
  <p>If you've used this Singer tap before without Meltano, you may have a <a href="https://hub.meltano.com/singer/spec#state-files">state file</a> already.</p>
  <p>If you'd like Meltano to use it instead of <a href="/guide/integration#incremental-replication-state">looking up state based on the Job ID</a>, you can either use <a href="/reference/command-line-interface#elt"><code>meltano elt</code></a>'s <code>--state</code> option or set the <a href="/concepts/plugins#state-extra"><code>state</code> extractor extra</a>.</p>
  <p>If you'd like to dump the state generated by the most recent run into a file, so that you can explicitly pass it along to the next invocation, you can use <a href="/reference/command-line-interface#elt"><code>meltano elt</code></a>'s <code>--dump=state</code> option:</p>

<pre>
# Example
meltano elt tap-gitlab target-postgres --job_id=gitlab-to-postgres --dump=state > state.json
</pre>

</div>

There is also a beta [`meltano run`](/reference/command-line-interface#run) command which allows you to execute the same EL pipelines in a much more flexible fashion. This command allows you to chain multiple EL pipelines and add in other plugins inline too:

```bash
meltano run <extractor> <loader> <other_plugins>

# For example:
meltano run tap-gitlab target-postgres
meltano run tap-gitlab target-postgres dbt:test dbt:run
```

Or directly using the `meltano invoke`, which requires more settings to be defined prior to running

## Next steps

Now that you've successfully run your first data integration (EL) pipeline using Meltano,
you have a few possible next steps:

- [Schedule pipelines to run regularly](#schedule-pipelines-to-run-regularly)
- [Transform loaded data for analysis](#transform-loaded-data-for-analysis)
- [Containerize your project](#containerize-your-project)
- [Deploy your pipelines in production](#deploy-your-pipelines-in-production)

### Schedule pipelines to run regularly

Most pipelines aren't run just once, but over and over again, to make sure additions and changes in the source eventually make their way to the destination.

To help you realize this, Meltano supports scheduled pipelines that can be orchestrated using [Apache Airflow](https://airflow.apache.org/).

_To learn more about orchestration, refer to the [Orchestration guide](/guide/orchestration)._

1. Schedule a new [`meltano elt`](/reference/command-line-interface#elt) pipeline to be invoked on an interval using [`meltano schedule`](/reference/command-line-interface#schedule):

```bash
meltano schedule add <pipeline name> --extractor <extractor> --loader <loader> --interval <interval>

# For example:
meltano schedule add gitlab-to-postgres --extractor tap-gitlab --loader target-postgres --interval @daily
```

The `pipeline name` argument corresponds to the `--job_id` option on `meltano elt`, which identifies related EL(T) runs when storing and looking up [incremental replication state](/guide/integration#incremental-replication-state).

To have scheduled runs pick up where your [earlier manual run](#run-a-data-integration-el-pipeline) left off, ensure you use the same pipeline name.

This will add the new schedule to your [`meltano.yml` project file](/concepts/project#schedules):

```yml
schedules:
  - name: gitlab-to-postgres
    extractor: tap-gitlab
    loader: target-postgres
    transform: skip
    interval: "@daily"
```

<div class="notification is-info">
  <p>The <code>name</code> setting in schedules acts as the <code>job_id</code> so that state is preserved across scheduled executions. This should generally be a globally unique string based on the job being run (i.e. <code>gitlab-to-postgres</code> or <code>gitlab-to-postgres-prod</code> if you have multiple environemnts).</p>
</div>

1. Optionally, verify that the schedule was created successfully using [`meltano schedule list`](/reference/command-line-interface#schedule):

   ```bash
   meltano schedule list
   ```

1. Add the [Apache Airflow](https://airflow.apache.org/) orchestrator to your project using [`meltano add`](/reference/command-line-interface#add), which will be responsible for managing the schedule and executing the appropriate `meltano elt` commands:

   ```bash
   meltano add orchestrator airflow
   ```

   This will add the new plugin to your [`meltano.yml` project file](/concepts/project#plugins):

   ```yml
   plugins:
     orchestrators:
       - name: airflow
         pip_url: apache-airflow==1.10.14
   ```

   It will also automatically add a
   [`meltano elt` DAG generator](https://gitlab.com/meltano/files-airflow/-/blob/master/bundle/orchestrate/dags/meltano.py)
   to your project's `orchestrate/dags` directory, where Airflow
   will be configured to look for [DAGs](https://airflow.apache.org/docs/apache-airflow/1.10.14/concepts.html#dags) by default.

1. Start the [Airflow scheduler](https://airflow.apache.org/docs/apache-airflow/1.10.14/scheduler.html) using [`meltano invoke`](/reference/command-line-interface#invoke):

   ```bash
   meltano invoke airflow scheduler

   # Add `-D` to run the scheduler in the background:
   meltano invoke airflow scheduler -D
   ```

   As long as the scheduler is running, your scheduled pipelines will run at the appropriate times.

1. Optionally, verify that a [DAG](https://airflow.apache.org/docs/apache-airflow/1.10.14/concepts.html#dags) was automatically created for each scheduled pipeline by starting the [Airflow web interface](https://airflow.apache.org/docs/apache-airflow/1.10.14/cli-ref.html#webserver):

   ```bash
   meltano invoke airflow webserver

   # Add `-D` to run the scheduler in the background:
   meltano invoke airflow webserver -D
   ```

1. Create `melty` the Admin user for logging in.

   ```bash
   meltano invoke airflow users create --username melty \
   --firstname melty \
   --lastname meltano \
   --role Admin \
   --password melty \
   --email melty@meltano.com
   ```

   The web interface and DAG overview will be available at <http://localhost:8080>.

### Transform loaded data for analysis

Once your raw data has arrived in your data warehouse, its schema will likely need to be transformed to be more appropriate for analysis.

To help you realize this, Meltano supports transformation using [`dbt`](https://www.getdbt.com/).

To learn about data transformation, refer to the [Data Transformation (T) guide](/guide/transformation).

1. To install the dbt transformer to your project run:

   ```bash
   meltano add transformer dbt
   ```

1. Once dbt has been installed in your Meltano project you will see the `/transform` directory populated with dbt artifacts.

   These artifacts are installed via the [dbt file bundle](https://gitlab.com/meltano/files-dbt/).
   For more about file bundles, refer to the [Plugin File bundles](/concepts/plugins#file-bundles).

   Now all you need to do is start writing your dbt models in the `/transform/models` directory.
   This usually consists of a `source.yml` file defining the source tables you will be referencing inside your dbt models.

   For example the `/transform/models/tap_gitlab/source.yml` below configures dbt sources from the postgres tables where our tap-gitlab ELT job output to.

   Create and navigate to the `/transform/models/tap_gitlab` directory to hold your dbt models:

   ```bash
   mkdir ./transform/models/tap_gitlab
   touch  ./transform/models/tap_gitlab/source.yml
   ```

   Add the following content to your new `source.yml` file:

   ```yaml
   config-version: 2
   version: 2
   sources:
     - name: tap_gitlab
       schema: public
       tables:
         - name: commits
         - name: tags
   ```

   The organization of your dbt project is up to you but if you'd like to run a specific set of models as part of a Meltano ELT pipeline it can be done via `meltano elt tap target --transform=run` which requires the model directory to match the extractor's name using snake_case (i.e. tap_gitlab) so it can automatically find your models. Running as part of a pipeline allows Meltano to simplify dbt configuration by inferring some of your settings based on the pipeline tap and target.

   See more in the [Data Transformation (T) guide - transform in your ELT pipeline](/guide/transformation#transform-in-your-elt-pipeline).

1. Then add a model file with your SQL transformation logic.
   For example the dbt model SQL below generates a table with new commits in the last 7 days `/transform/models/tap_gitlab/commits_last_7d.sql`.

   Create your model file:

   ```bash
   touch  ./transform/models/tap_gitlab/commits_last_7d.sql
   ```

   Add the following content to your new `commits_last_7d.sql` file:

   ```sql
   {% raw %}
   {{
     config(
       materialized='table'
     )
   }}

   select *
   from {{ source('tap_gitlab', 'commits') }}
   where created_at::date >= current_date - interval '7 days'
   {% endraw %}
   ```

1. Run your dbt models either using a pipeline transform:

   ```bash
   meltano elt <extractor> <loader>  --transform=run --job_id=<pipeline name>

   # For example:
   meltano elt tap-gitlab target-postgres --transform=run --job_id=gitlab-to-postgres
   ```

   Or alternatively you can run dbt directly using the `meltano invoke`, which requires more settings to be defined prior to running:

   - First add the following configs to your dbt settings:

     ```bash
     meltano config dbt set target postgres
     meltano config dbt set source_schema public
     ```

   - Then add the following `env` config, which sets environment variables at runtime, to your dev environment in the meltano.yml file.

     ```yaml
     environments:
       - name: dev
         config: ...
         env:
           TARGET_POSTGRES_HOST: localhost
           TARGET_POSTGRES_PORT: "5432"
           TARGET_POSTGRES_USER: meltano
           TARGET_POSTGRES_DBNAME: warehouse
     ```

   - And finally add the postgres password to your `.env` file so that it doesnt get checked into git:

     ```
     PG_PASSWORD="meltano"
     ```

   - After these configurations are set you can run the dbt models using `invoke`:

     ```bash
     meltano invoke dbt:<command>

     # For example:
     meltano invoke dbt:run
     ```

   There is also a beta [`meltano run`](/reference/command-line-interface#run) command which allows you to execute dbt in the same way as `invoke` but in a much more flexible fashion. This allows for inline dbt execution and more advanced reverse ETL use cases:

   ```bash
   meltano run <extractor> <loader> <other_plugins>

   # For example:
   meltano run tap-gitlab target-postgres dbt:test dbt:run tap-postgres target-gsheet
   ```

   After your transform run is complete you should see a new table named after your model `warehouse.analytics.commits_last_7d` in your target.

   See the [transformer docs](https://hub.meltano.com/transformers/dbt#commands) from other supported dbt commands like `dbt:test`, `dbt:seed`, `dbt:snapshot` and selection criteria like `dbt:run --models tap_gitlab.*`.

### Containerize your project

To learn how to containerize your project, refer to the [Containerization guide](/guide/containerization).

### Deploy your pipelines in production

To learn how to deploy your pipelines in production, refer to the [Deployment in Production guide](/guide/production).<|MERGE_RESOLUTION|>--- conflicted
+++ resolved
@@ -34,7 +34,6 @@
 
 1. Install the [pipx](https://pypa.github.io/pipx/) package manager:
 
-<<<<<<< HEAD
    ```bash
    python3 -m install --user pipx
    python3 -m pipx ensurepath
@@ -45,17 +44,6 @@
    <div class="notification is-info">
        <p>For Windows, instead of source ~/.bashrc, you'll want to open a new PowerShell instance.</p>
    </div>
-=======
-    ```bash
-    python3 -m install --user pipx
-    python3 -m pipx ensurepath
-    #Note that the below commands are not needed in most cases
-    source ~/.bashrc
-    ```
-    <div class="notification is-info">
-        <p>For Windows, instead of source ~/.bashrc, you'll want to open a new PowerShell instance.</p>
-    </div>
->>>>>>> f564cf24
 
 1. Install the [`meltano` package from PyPI](https://pypi.org/project/meltano/):
 
