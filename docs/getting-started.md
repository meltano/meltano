---
title: Getting Started
description: If you're ready to get started with Meltano and run an EL[T] pipeline with a data source and destination of your choosing, you've come to the right place!
layout: getting_started
weight: 1
---

Welcome! If you're ready to get started with Meltano and [run an EL[T] pipeline](#run-a-data-integration-el-pipeline)
with a [data source](#add-an-extractor-to-pull-data-from-a-source) and [destination](#add-a-loader-to-send-data-to-a-destination) of your choosing, you've come to the right place!

<div class="notification is-warning">
    <p><strong>Short on time, or just curious what the fuss is about?</strong></p>
    <p>To get a sense of the Meltano experience in just a few minutes, watch the <a href="https://meltano.com/blog/speedrun-from-0-to-elt-in-90-seconds/">"from 0 to ELT in 90 seconds" speedrun</a> that takes you through <a href="/guide/integration">data integration (EL)</a> with the <a href="https://hub.meltano.com/extractors/gitlab.html">tap-gitlab extractor</a> and the <a href="https://hub.meltano.com/loaders/postgres.html">target-postgres loader</a>.</p>
</div>

## Install Meltano

Before you can get started with Meltano and the [`meltano` command line interface (CLI)](/reference/command-line-interface), you'll need to install it onto your system.

_To learn more about the different installation methods, refer to the [Installation guide](/guide/installation)._

### Local Installation

If you're running Linux, macOS, or Windows and have [Python](https://www.python.org/) 3.7, 3.8 or 3.9 installed,
we recommend installing Meltano into a dedicated [Python virtual environment](https://docs.python.org/3/glossary.html#term-virtual-environment)
inside the directory that will hold your [Meltano projects](/concepts/project).

1. Create and navigate to a directory to hold your Meltano projects:

    ```bash
    mkdir meltano-projects
    cd meltano-projects
    ```

1. Install the [pipx](https://pypa.github.io/pipx/) package manager:

    ```bash
    #For Windows (PowerShell): New-Alias Python3 Python
    python3 -m install --user pipx
    python3 -m pipx ensurepath
    #For Windows (PowerShell): Open up a new powershell instance to load your new path variables 
    source ~/.bashrc 
    ```
<<<<<<< HEAD
=======
    <div class="notification is-info">
      <p>For Windows, instead of source ~/.bashrc, you'll want to open a new PowerShell instance.</p>
    </div>
>>>>>>> fa6c148b

1. Install the [`meltano` package from the Python Package Index (PyPI)](https://pypi.org/project/meltano/):

    ```bash
    pipx install meltano
    ```

1. Optionally, verify that the [`meltano` CLI](/reference/command-line-interface) is now available by viewing the version:

    ```bash
    meltano --version
    ```

If anything's not performing as expected, refer to the ["Local Installation" section](/guide/installation#local-installation) of the [Installation guide](/guide/installation) for more details.

## Create Your Meltano Project

Now that you have a way of running the [`meltano` CLI](/reference/command-line-interface),
it's time to create a new [Meltano project](/concepts/project) that (among other things)
will hold the [plugins](/concepts/plugins) that implement the details of your ELT pipelines.

_To learn more about Meltano projects, refer to the [Projects concept doc](/concepts/project)._

1. Navigate to the directory that you'd like to hold your Meltano projects if you haven't already done so:

    ```bash
    mkdir meltano-projects
    cd meltano-projects
    ```

1. Initialize a new project in a directory of your choosing using [`meltano init`](/reference/command-line-interface#init):

    ```bash
    meltano init <project directory name>

    # For example:
    meltano init my-meltano-project

    # If you're using Docker, don't forget to mount the current working directory:
    docker run -v $(pwd):/projects -w /projects meltano/meltano init my-meltano-project
    ```

    This action will create a new directory with, among other things, your [`meltano.yml` project file](/concepts/project#meltano-yml-project-file):

    ```yml
    version: 1
    default_environment: dev
    project_id: <random UUID>
    environments:
    - name: dev
    - name: staging
    - name: prod
    ```

    The `meltano.yml` file does not define any [plugins](/concepts/project#plugins), or [pipeline schedules](/concepts/project#schedules) yet, but does include 3 [environments](/concepts/environments) that you can use if you wish.

    Note that anonymous usage stats are enabled by default; if you want to learn more about how the product benefits from them or how to change the default settings, see the [settings reference](/reference/settings#send-anonymous-usage-stats) page for more details.

1. Navigate to the newly created project directory:

    ```bash
    cd <project directory>

    # For example:
    cd my-meltano-project
    ```

1. Optionally, if you'd like to version control your changes, initialize a [Git](https://git-scm.com/) repository and create an initial commit:

    ```bash
    git init
    git add --all
    git commit -m 'Initial Meltano project'
    ```

This will allow you to use [`git diff`](https://git-scm.com/docs/git-diff) to easily check the impact of the [`meltano` commands](/reference/command-line-interface) you'll run below on your project files, most notably your [`meltano.yml` project file](/concepts/project#meltano-yml-project-file).

## View and Activate Your Environments

As part of creating your Meltano project, we automatically added your first [environments](/concepts/environments) called `dev`, `staging` and `prod`. This allows you to define configurations specific to the environment in which you're running your project. Theres also a [`default_environment`](https://docs.meltano.com/concepts/environments#default-environments) setting in the `meltano.yml` that get automatically set to `dev`, you can list and change the active environment using:

1. List your available environments:

    ```bash
    meltano environment list
    ```

1. Activate your environment for your shell session:

    ```bash
    export MELTANO_ENVIRONMENT=dev
    ```

    Alternatively you can include the `--environment=dev` argument to each meltano command. You should now see a log message that says `Environment 'dev' is active` each time you run a meltano command.

1. [optional] Add a new environment:

    ```bash
    meltano environment add <environment name>
    ```

## Add an Extractor to Pull Data from a Source

Now that you have your very own Meltano project, it's time to add some [plugins](/concepts/plugins) to it!

The first plugin you'll want to add is an [extractor](/concepts/plugins#extractors),
which will be responsible for pulling data out of your data source.

_To learn more about adding plugins to your project, refer to the [Plugin Management guide](/guide/plugin-management#adding-a-plugin-to-your-project)._

1.  Find out if an extractor for your data source is [supported out of the box](/concepts/plugins#discoverable-plugins)
    by checking the [Extractors list](https://hub.meltano.com/extractors/) or using [`meltano discover`](/reference/command-line-interface#discover):

    ```bash
    meltano discover extractors
    ```

1.  Depending on the result, pick your next step:

    - If an extractor is **supported out of the box**, add it to your project using [`meltano add`](/reference/command-line-interface#add):

    ```bash
    meltano add extractor <plugin name>

    # For example:
    meltano add extractor tap-gitlab

    # If you have a preference for a non-default variant, select it using `--variant`:
    meltano add extractor tap-gitlab --variant=singer-io

    # If you're using Docker, don't forget to mount the project directory:
    docker run -v $(pwd):/project -w /project meltano/meltano add extractor tap-gitlab
    ```

    This will add the new plugin to your [`meltano.yml` project file](/concepts/project#plugins):

    ```yml
    plugins:
    extractors:
      - name: tap-gitlab
        variant: meltanolabs
        pip_url: git+https://github.com/MeltanoLabs/tap-gitlab.git
    ```

    Also note that if you're using Meltano version >=2.0 you will see a `plugins/extractors/tap-gitlab--meltanolabs.lock` file added to your project.
    This pins your settings definitions for stability, they should be checked into your git repository.
    For additional stability you can consider pinning your `pip_url` to a specific release version (e.g. tap-gitlab==1.0.0) or commit hash (e.g. git+https://github.com/MeltanoLabs/tap-gitlab.git@v1.0.0).

    You can now continue to step 4.

    - If an extractor is **not yet discoverable**, find out if a Singer tap for your data source already exists by checking out [MeltanoHub for Singer](https://hub.meltano.com/singer/), which is the best place to find and explore existing Singer taps and targets.

1.  Depending on the result, pick your next step:

    - If a Singer tap for your data source is **available**, add it to your project as a [custom plugin](/concepts/plugins#custom-plugins) using [`meltano add --custom`](/reference/command-line-interface#add):

      ```bash
      meltano add --custom extractor <tap name>

      # For example:
      meltano add --custom extractor tap-covid-19

      # If you're using Docker, don't forget to mount the project directory,
      # and ensure that interactive mode is enabled so that Meltano can ask you
      # additional questions about the plugin and get your answers over STDIN:
      docker run --interactive -v $(pwd):/project -w /project meltano/meltano add --custom extractor tap-covid-19
      ```

      Meltano will now ask you some additional questions to learn more about the plugin.

      This will add the new plugin to your [`meltano.yml` project file](/concepts/project#plugins):

      ```yml
      plugins:
        extractors:
          - name: tap-covid-19
            namespace: tap_covid_19
            pip_url: tap-covid-19
            executable: tap-covid-19
            capabilities:
              - catalog
              - discover
              - state
            settings:
              - name: api_token
              - name: user_agent
              - name: start_date
      ```

      _To learn more about adding custom plugins, refer to the [Plugin Management guide](/guide/plugin-management#custom-plugins)._

        <div class="notification is-info">
          <p>Once you've got the extractor working in your project, please consider <a href="/contribute/plugins#discoverable-plugins">contributing its description</a> to the <a href="/concepts/plugins#discoverable-plugins">index of discoverable plugins</a> so that it can be supported out of the box for new users!</p>
        </div>

    - If a Singer tap for your data source **doesn't exist yet**, learn how to build and use your own tap by following the ["Create and Use a Custom Extractor" tutorial](/tutorials/custom-extractor).

    Once you've got your new tap project set up, you can add it to your Meltano project
    as a custom plugin by following the `meltano add --custom` instructions above.
    When asked to provide a `pip install` argument, you can provide a local directory path or Git repository URL.

1.  Optionally, verify that the extractor was installed successfully and that its executable can be invoked using [`meltano invoke`](/reference/command-line-interface#invoke):

    ```bash
    meltano invoke <plugin> --help

    # For example:
    meltano invoke tap-gitlab --help
    ```

    If you see the extractor's help message printed, the plugin was definitely installed successfully,
    but an error message related to missing configuration or an unimplemented `--help` flag
    would also confirm that Meltano can invoke the plugin's executable.

### Configure the Extractor

Chances are that the extractor you just added to your project will require some amount of [configuration](/guide/configuration) before it can start extracting data.

_To learn more about managing the configuration of your plugins, refer to the [Configuration guide](/guide/configuration)._

<div class="notification">
  <p><strong>What if I already have a config file for this extractor?</strong></p>
  <p>If you've used this Singer tap before without Meltano, you may have a <a href="https://hub.meltano.com/singer/spec#config-files">config file</a>.</p>
  <p>If you'd like to use the same configuration with Meltano, you can skip this section and copy and paste the JSON config object into your <a href="/concepts/project#meltano-yml-project-file">`meltano.yml` project file</a> under the <a href="/concepts/project#plugin-configuration">plugin's `config` key</a>:</p>

<pre>
extractors:
- name: tap-example
  config: {
    "setting": "value",
    "another_setting": true
  }
</pre>

  <p>Since YAML is a <a href="https://yaml.org/spec/1.2/spec.html#id2759572">superset of JSON</a>, the object should be indented correctly, but formatting does not need to be changed.</p>
</div>

1. Find out what settings your extractor supports using [`meltano config <plugin> list`](/reference/command-line-interface#config):

   ```bash
   meltano config <plugin> list

   # For example:
   meltano config tap-gitlab list
   ```

1. Assuming the previous command listed at least one setting, set appropriate values using [`meltano config <plugin> set`](/reference/command-line-interface#config):

   <div class="notification is-info">
     <p>
       <strong>See <a href="https://hub.meltano.com/extractors/gitlab#private-token">MeltanoHub for details</a> on how to get a GitLab `private_token` for tap-gitlab.</strong>
     </p>
   </div>

   ```bash
   meltano config <plugin> set <setting> <value>

   # For example:
   meltano config tap-gitlab set projects "meltano/meltano meltano/tap-gitlab"
   meltano config tap-gitlab set start_date 2022-03-01T00:00:00Z
   meltano config tap-gitlab set private_token my_private_token
   ```

   This will add the non-sensitive configuration to your [`meltano.yml` project file](/concepts/project#plugin-configuration):

   ```yml
   environments:
     - name: dev
       config:
         plugins:
           extractors:
             - name: tap-gitlab
               config:
                 projects: meltano/meltano meltano/tap-gitlab
                 start_date: "2022-03-01T00:00:00Z"
   ```

   Sensitive configuration (like `private_token`) will instead be stored in your project's [`.env` file](/concepts/project#env) so that it will not be checked into version control:

   ```bash
   export TAP_GITLAB_PRIVATE_TOKEN=my_private_token
   ```

1. Optionally, verify that the configuration looks like what the Singer tap expects according to its documentation using [`meltano config <plugin>`](/reference/command-line-interface#config):

   ```bash
   meltano config <plugin>

   # For example:
   meltano config tap-gitlab
   ```

   This will show the current configuration:

   ```json
   {
     "api_url": "https://gitlab.com",
     "private_token": "my_private_token",
     "groups": "",
     "projects": "meltano/meltano meltano/tap-gitlab",
     "ultimate_license": false,
     "fetch_merge_request_commits": false,
     "fetch_pipelines_extended": false,
     "start_date": "2022-03-01T00:00:00Z"
   }
   ```

### Select Entities and Attributes to Extract

Now that the extractor has been configured, it'll know where and how to find your data, but won't yet know which specific entities and attributes (tables and columns) you're interested in.

By default, Meltano will instruct extractors to extract all supported entities and attributes, but it's recommended that you [specify the specific entities and attributes you'd like to extract](/guide/integration#selecting-entities-and-attributes-for-extraction) to improve performance and save on bandwidth and storage.

_To learn more about selecting entities and attributes for extraction, refer to the [Data Integration (EL) guide](/guide/integration#selecting-entities-and-attributes-for-extraction)._

<div class="notification is-info">
  <p><strong>What if I already have a catalog file for this extractor?</strong></p>
  <p>If you've used this Singer tap before without Meltano, you may have already generated a <a href="https://hub.meltano.com/singer/spec#catalog-files">catalog file</a>.</p>
  <p>If you'd like for Meltano to use it instead of <a href="/guide/integration#extractor-catalog-generation">generating a catalog</a> based on the entity selection rules you'll be asked to specify below, you can skip this section and either set the <a href="/concepts/plugins#catalog-extra">`catalog` extractor extra</a> or use <a href="/reference/command-line-interface#elt">`meltano elt`</a>'s`--catalog` option when <a href="#run-a-data-integration-el-pipeline">running the data integration (EL) pipeline</a> later on in this guide.</p>
</div>

1. Find out whether the extractor supports entity selection, and if so, what entities and attributes are available, using [`meltano select --list --all`](/reference/command-line-interface#select):

   ```bash
   meltano select <plugin> --list --all

   # For example:
   meltano select tap-gitlab --list --all
   ```

   If this command fails with an error message, it usually means that the Singer tap does not support [catalog discovery mode](https://hub.meltano.com/singer/spec#discovery-mode) and will always extract all supported entities and attributes.

1. Assuming the previous command succeeded, select the desired entities and attributes for extraction using [`meltano select`](/reference/command-line-interface#select):

   ```bash
   meltano select <plugin> <entity> <attribute>
   meltano select <plugin> --exclude <entity> <attribute>

   # For example:
   meltano select tap-gitlab commits id
   meltano select tap-gitlab commits project_id
   meltano select tap-gitlab commits created_at
   meltano select tap-gitlab commits author_name
   meltano select tap-gitlab commits message

   # Include all attributes of an entity
   meltano select tap-gitlab tags "*"

   # Exclude matching attributes of all entities
   meltano select tap-gitlab --exclude "*" "*_url"
   ```

   As you can see in the example, entity and attribute identifiers can contain wildcards (`*`) to match multiple entities or attributes at once.

   This will add the [selection rules](/concepts/plugins#select-extra) to your [`meltano.yml` project file](/concepts/project#plugin-configuration):

   ```yml
   plugins:
     extractors:
       - name: tap-gitlab
         variant: meltanolabs
         pip_url: git+https://github.com/MeltanoLabs/tap-gitlab.git
   environments:
     - name: dev
       config:
         plugins:
           extractors:
             - name: tap-gitlab
               config:
                 projects: meltano/meltano meltano/tap-gitlab
                 start_date: "2022-03-01T00:00:00Z"
               select:
                 - commits.id
                 - commits.project_id
                 - commits.created_at
                 - commits.author_name
                 - commits.message
                 - tags.*
                 - "!*.*_url"
   ```

   Note that exclusion takes precedence over inclusion. If an attribute is excluded, there is no way to include it back without removing the exclusion pattern. This information is also detailed in the CLI documentation for the [`--exclude` parameter](/reference/command-line-interface#exclude-parameter).

1. Optionally, verify that only the intended entities and attributes are now selected using [`meltano select --list`](/reference/command-line-interface#select):

   ```bash
   meltano select <plugin> --list

   # For example:
   meltano select tap-gitlab --list
   ```

### Choose How to Replicate Each Entity

If the data source you'll be pulling data from is a database, such as [PostgreSQL](https://hub.meltano.com/extractors/postgres.html) or [MongoDB](https://hub.meltano.com/extractors/mongodb.html), your extractor will likely require one final setup step: setting a [replication method](/guide/integration#replication-methods) for each [selected entity (table)](#select-entities-and-attributes-to-extract).

<div class="notification is-info">
  <p>
    Extractors for Software as a Service (SaaS) APIs typically hard-code the appropriate replication method for each supported entity, so if you're using one, you can skip this section and <a href="#add-a-loader-to-send-data-to-a-destination">move on to setting up a loader</a>.
  </p>
</div>

Most database extractors, on the other hand, support two or more of the following replication methods and require you to choose an appropriate option for each table through the `replication-method` [stream metadata](/guide/integration#setting-metadata) key:

- `LOG_BASED`: [Log-based Incremental Replication](/guide/integration#log-based-incremental-replication)

  The extractor uses the database's binary log files to identify what records were inserted, updated, and deleted from the table since the last run (if any), and extracts only these records.

  This option is not supported by all databases and database extractors.

- `INCREMENTAL`: [Key-based Incremental Replication](/guide/integration#key-based-incremental-replication)

  The extractor uses the value of a specific column on the table (the [Replication Key](/guide/integration#replication-key), such as an `updated_at` timestamp or incrementing `id` integer) to identify what records were inserted or updated (but not deleted) since the last run (if any), and extracts only those records.

- `FULL_TABLE`: [Full Table Replication](/guide/integration#full-table-replication)

  The extractor extracts all available records in the table on every run.

  _To learn more about replication methods, refer to the [Data Integration (EL) guide](/guide/integration#replication-methods)._

  1. Find out which replication methods (i.e. options for the `replication-method` [stream metadata](https://hub.meltano.com/singer/spec#metadata) key) the extractor supports by checking its documentation or the README in its repository.

  1. Set the desired `replication-method` metadata for each [selected entity](#select-entities-and-attributes-to-extract) using [`meltano config <plugin> set`](/reference/command-line-interface#config) and the extractor's [`metadata` extra](/concepts/plugins#metadata-extra):

     ```bash
     meltano config <plugin> set _metadata <entity> replication-method <LOG_BASED|INCREMENTAL|FULL_TABLE>

     # For example:
     meltano config tap-postgres set _metadata some_entity_id replication-method INCREMENTAL
     meltano config tap-postgres set _metadata other_entity replication-method FULL_TABLE

     # Set replication-method metadata for all entities
     meltano config tap-postgres set _metadata '*' replication-method INCREMENTAL

     # Set replication-method metadata for matching entities
     meltano config tap-postgres set _metadata '*_full' replication-method FULL_TABLE
     ```

     As you can see in the example, entity identifiers can contain wildcards (`*`) to match multiple entities at once.

     If you've set a table's `replication-method` to `INCREMENTAL`, also choose a [Replication Key](/guide/integration#replication-key) by setting the `replication-key` metadata:

     ```bash
     meltano config <plugin> set _metadata <entity> replication-key <column>

     # For example:
     meltano config tap-postgres set _metadata some_entity_id replication-key updated_at
     meltano config tap-postgres set _metadata some_entity_id replication-key id
     ```

     This will add the [metadata rules](/concepts/plugins#metadata-extra) to your [`meltano.yml` project file](/concepts/project#plugin-configuration):

     ```yml
     environments:
       - name: dev
         config:
           plugins:
             extractors:
               - name: tap-postgres
                 metadata:
                   some_entity_id:
                     replication-method: INCREMENTAL
                     replication-key: id
                   other_entity:
                     replication-method: FULL_TABLE
                   "*":
                     replication-method: INCREMENTAL
                   "*_full":
                     replication-method: FULL_TABLE
     ```

  1. Optionally, verify that the [stream metadata](https://hub.meltano.com/singer/spec#metadata) for each table was set correctly in the extractor's [generated catalog file](/guide/integration#extractor-catalog-generation) by dumping it using [`meltano invoke --dump=catalog <plugin>`](/reference/command-line-interface#select):

     ```bash
     meltano invoke --dump=catalog <plugin>

     # For example:
     meltano invoke --dump=catalog tap-postgres
     ```

## Add a Loader to Send Data to a Destination

Now that your Meltano project has everything it needs to pull data from your source,
it's time to tell it where that data should go!

This is where the [loader](/concepts/plugins#loaders) comes in,
which will be responsible for loading [extracted](#add-an-extractor-to-pull-data-from-a-source) data into an arbitrary data destination.

_To learn more about adding plugins to your project, refer to the [Plugin Management guide](/guide/plugin-management#adding-a-plugin-to-your-project)._

1.  Find out if a loader for your data destination is [supported out of the box](/concepts/plugins#discoverable-plugins)
by checking the [Loaders list](https://hub.meltano.com/loaders/) or using [`meltano discover`](/reference/command-line-interface#discover):

    ```bash
    meltano discover loaders
    ```

1.  Depending on the result, pick your next step:

    - If a loader is **supported out of the box**, add it to your project using [`meltano add`](/reference/command-line-interface#add):

      ```bash
      meltano add loader <plugin name>

      # For this example, we'll use the default variant:
      meltano add loader target-postgres

      # Or if you just want to use a non-default variant you can use this,
      # selected using `--variant`:
      meltano add loader target-postgres --variant=datamill-co
      ```

        <div class="notification is-info">
          <p>
            Sometimes extractors and loaders expect that certain dependencies are already installed. If you run into any issues while installing, refer to <a href="https://hub.meltano.com/">MeltanoHub</a> for more help troubleshooting or join the <a href="https://meltano.com/slack">Meltano Slack workspace</a> to ask questions.
          </p>
        </div>

      This will add the new plugin to your [`meltano.yml` project file](/concepts/project#plugins):

      ```yml
      plugins:
      loaders:
        - name: target-postgres
          variant: transferwise
          pip_url: pipelinewise-target-postgres
      ```

      You can now continue to step 4.

    - If a loader is **not yet discoverable**, find out if a Singer target for your data source already exists by checking [Singer's index of targets](https://www.singer.io/#targets) and/or doing a web search for `Singer target <data destination>`, for example, `Singer target BigQuery`.

1.  Depending on the result, pick your next step:

    - If a Singer target for your data destination is **available**, add it to your project as a [custom plugin](/concepts/plugins#custom-plugins) using [`meltano add --custom`](/reference/command-line-interface#add):

      ```bash
      meltano add --custom loader <target name>

      # For example:
      meltano add --custom loader target-bigquery

      # If you're using Docker, don't forget to mount the project directory,
      # and ensure that interactive mode is enabled so that Meltano can ask you
      # additional questions about the plugin and get your answers over STDIN:
      docker run --interactive -v $(pwd):/project -w /project meltano/meltano add --custom loader target-bigquery
      ```

      Meltano will now ask you some additional questions to learn more about the plugin.

      This will add the new plugin to your [`meltano.yml` project file](/concepts/project#plugins):

      ```yml
      plugins:
        loaders:
          - name: target-bigquery
            namespace: target_bigquery
            pip_url: target-bigquery
            executable: target-bigquery
            settings:
              - name: project_id
              - name: dataset_id
              - name: table_id
      ```

      _To learn more about adding custom plugins, refer to the [Plugin Management guide](/guide/plugin-management#custom-plugins)._

        <div class="notification is-info">
          <p>Once you've got the loader working in your project, please consider <a href="/contribute/plugins#discoverable-plugins">contributing its description</a> to the <a href="/concepts/plugins#discoverable-plugins">index of discoverable plugins</a> so that it can be supported out of the box for new users!</p>
        </div>

    - If a Singer target for your data source **doesn't yet exist**, learn how to build your own target by following [Singer's "Developing a Target" guide](https://github.com/singer-io/getting-started/blob/master/docs/RUNNING_AND_DEVELOPING.md#developing-a-target).

    Once you've got your new target project set up, you can add it to your Meltano project
    as a custom plugin by following the `meltano add --custom` instructions above.
    When asked to provide a `pip install` argument, you can provide a local directory path or Git repository URL.

1.  Optionally, verify that the loader was installed successfully and that its executable can be invoked using [`meltano invoke`](/reference/command-line-interface#invoke):

    ```bash
    meltano invoke <plugin> --help

    # For example:
    meltano invoke target-postgres --help
    ```

    If you see the loader's help message printed, the plugin was definitely installed successfully,
    but an error message related to missing configuration or an unimplemented `--help` flag
    would also confirm that Meltano can invoke the plugin's executable.

### Configure the Loader

Chances are that the loader you just added to your project will require some [configuration](/guide/configuration) before it can start loading data.

_To learn more about managing the configuration of your plugins, refer to the [Configuration guide](/guide/configuration)._

<div class="notification is-warning">
  <p><strong>What if I already have a config file for this loader?</strong></p>
  <p>If you've used this Singer target before without Meltano, you may already have a <a href="https://hub.meltano.com/singer/spec#config-files">config file</a>.</p>
  <p>If you'd like to use the same configuration with Meltano, you can skip this section and copy and paste the JSON config object into your <a href="/concepts/project#meltano-yml-project-file"><code>meltano.yml</code> project file</a> under the <a href="/concepts/project#plugin-configuration">plugin's <code>config</code> key</a>:</p>
<pre>
loaders:
- name: target-example
  config: {
    "setting": "value",
    "another_setting": true
  }
</pre>
  <p>Since YAML is a <a href="https://yaml.org/spec/1.2/spec.html#id2759572">superset of JSON</a>, the object should be indented correctly, but formatting does not need to be changed.</p>
</div>

1. Find out what settings your loader supports using [`meltano config <plugin> list`](/reference/command-line-interface#config):

   ```bash
   meltano config <plugin> list

   # For example:
   meltano config target-postgres list
   ```

1. Assuming the previous command listed at least one setting, set appropriate values using [`meltano config <plugin> set`](/reference/command-line-interface#config):

   ```bash
   meltano config <plugin> set <setting> <value>

   # For example:
   meltano config target-postgres set user meltano
   meltano config target-postgres set password meltano
   meltano config target-postgres set dbname warehouse
   meltano config target-postgres set default_target_schema public
   ```

   <div class="notification is-info">
     <p>You can turn on a local postgres docker instance with these configs using <code>docker run --name postgres -e POSTGRES_PASSWORD=meltano -e POSTGRES_USER=meltano -e POSTGRES_DB=warehouse -d -p 5432:5432 postgres</code>.</p>
   </div>

   This will add the non-sensitive configuration to your [`meltano.yml` project file](/concepts/project#plugin-configuration):

   ```yml
   plugins:
     loaders:
       - name: target-postgres
         variant: transferwise
         pip_url: pipelinewise-target-postgres
         config:
           user: meltano
           dbname: warehouse
           default_target_schema: public
   ```

   Sensitive configuration information (such as `password`) will instead be stored in your project's [`.env` file](/concepts/project#env) so that it will not be checked into version control:

   ```bash
   export TARGET_POSTGRES_PASSWORD=meltano
   ```

1. Optionally, verify that the configuration looks like what the Singer target expects according to its documentation using [`meltano config <plugin>`](/reference/command-line-interface#config):

   ```bash
   meltano config <plugin>

   # For example:
   meltano config target-postgres
   ```

   This will show the current configuration:

   ```json
   {
     "host": "localhost",
     "port": 5432,
     "user": "meltano",
     "password": "meltano",
     "dbname": "warehouse",
     "ssl": "false",
     "default_target_schema": "public",
     "batch_size_rows": 100000,
     "flush_all_streams": false,
     "parallelism": 0,
     "parallelism_max": 16,
     "add_metadata_columns": false,
     "hard_delete": false,
     "data_flattening_max_level": 0,
     "primary_key_required": true,
     "validate_records": false
   }
   ```

## Run a Data Integration (EL) Pipeline

Now that [your Meltano project](#create-your-meltano-project), [extractor](#add-an-extractor-to-pull-data-from-a-source), and [loader](#add-a-loader-to-send-data-to-a-destination) are all set up, we've reached the final chapter of this adventure, and it's time to run your first data integration (EL) pipeline!

_To learn more about data integration, refer to the [Data Integration (EL) guide](/guide/integration)._

There's just one step here: run your newly added extractor and loader in a pipeline using [`meltano elt`](/reference/command-line-interface#elt):

```bash
meltano elt <extractor> <loader> --state-id=<pipeline name>

# For example:
meltano elt tap-gitlab target-postgres --state-id=gitlab-to-postgres
```

<div class="notification is-info">
  <p>The <code>--state-id</code> must be included on each execution if you want to run incremental syncs. This argument should define a globally unique identifier which is used to store and retrieve state from the system database across executions. Its a good idea to make this a unique string based on the job being run (i.e. <code>gitlab-to-postgres</code>).</p>
</div>

If everything was configured correctly, you should now see your data flow from your source into your destination! Check your postgres instance for the tables `warehouse.schema.commits` and `warehouse.schema.tags`.

If the command failed, but it's not obvious how to resolve the issue, consider enabling [debug mode](/reference/command-line-interface#debugging) to get some more insight into what's going on behind the scenes.
If that doesn't get you closer to a solution, learn how to [get help with your issue](/the-project/community).

If you run `meltano elt` at another time with the same State ID, it will automatically pick up where the previous run left off, assuming the extractor supports [incremental replication](/guide/integration#incremental-replication-state).

<div class="notification is-info">
  <p><strong>What if I already have a state file for this extractor?</strong></p>
  <p>If you've used this Singer tap before without Meltano, you may already have a <a href="https://hub.meltano.com/singer/spec#state-files">state file</a>.</p>
  <p>If you'd like Meltano to use it instead of <a href="/guide/integration#incremental-replication-state">looking up state based on the State ID</a>, you can either use <a href="/reference/command-line-interface#elt"><code>meltano elt</code></a>'s <code>--state</code> option or set the <a href="/concepts/plugins#state-extra"><code>state</code> extractor extra</a>.</p>
  <p>If you'd like to dump the state generated by the most recent run into a file, so that you can explicitly pass it along to the next invocation, you can use <a href="/reference/command-line-interface#elt"><code>meltano elt</code></a>'s <code>--dump=state</code> option:</p>

<pre>
# Example
meltano elt tap-gitlab target-postgres --state-id=gitlab-to-postgres --dump=state > state.json
</pre>

</div>

There is also a [`meltano run`](/reference/command-line-interface#run) command which allows you to execute the same EL pipelines in a much more flexible fashion. This command allows you to chain multiple EL pipelines and add in other plugins inline, too:

```bash
meltano run <extractor> <loader> <other_plugins>

# For example:
meltano run tap-gitlab target-postgres
meltano run tap-gitlab target-postgres dbt-postgres:test dbt-postgres:run #if you already have dbt configured
```

Or directly using the `meltano invoke`, which requires more settings to be defined prior to running

## Next Steps

Now that you've successfully run your first data integration (EL) pipeline using Meltano,
you have a few possible next steps:

- [Schedule pipelines to run regularly](#schedule-pipelines-to-run-regularly)
- [Transform loaded data for analysis](#transform-loaded-data-for-analysis)
- [Containerize your project](#containerize-your-project)
- [Deploy your pipelines in production](#deploy-your-pipelines-in-production)

### Schedule Pipelines to Run Regularly

Most pipelines aren't run just once, but over and over again, to make sure additions and changes in the source eventually make their way to the destination.

To help you achieve this, Meltano supports scheduled pipelines that can be orchestrated using [Apache Airflow](https://airflow.apache.org/).

_To learn more about orchestration, refer to the [Orchestration guide](/guide/orchestration)._

1. Schedule a new [`meltano elt`](/reference/command-line-interface#elt) pipeline to be invoked on an interval using [`meltano schedule`](/reference/command-line-interface#schedule):

```bash
meltano schedule add <pipeline name> --extractor <extractor> --loader <loader> --interval <interval>

# For example:
meltano schedule add gitlab-to-postgres --extractor tap-gitlab --loader target-postgres --interval @daily
```

The `pipeline name` argument corresponds to the `--state-id` option on `meltano elt`, which identifies related EL(T) runs when storing and looking up [incremental replication state](/guide/integration#incremental-replication-state).

To have scheduled runs pick up where your [earlier manual run](#run-a-data-integration-el-pipeline) left off, ensure you use the same pipeline name.

This will add the new schedule to your [`meltano.yml` project file](/concepts/project#schedules):

```yml
schedules:
  - name: gitlab-to-postgres
    extractor: tap-gitlab
    loader: target-postgres
    transform: skip
    interval: "@daily"
```

<div class="notification is-info">
  <p>The <code>name</code> setting in schedules acts as the <code>state_id</code> so that state is preserved across scheduled executions. This should generally be a globally unique string based on the job being run (i.e. <code>gitlab-to-postgres</code> or <code>gitlab-to-postgres-prod</code> if you have multiple environemnts).</p>
</div>

1. Optionally, verify that the schedule was created successfully using [`meltano schedule list`](/reference/command-line-interface#schedule):

   ```bash
   meltano schedule list
   ```

1. Add the [Apache Airflow](https://airflow.apache.org/) orchestrator to your project using [`meltano add`](/reference/command-line-interface#add), which will be responsible for managing the schedule and executing the appropriate `meltano elt` commands:

   ```bash
   meltano add orchestrator airflow
   ```

   This will add the new plugin to your [`meltano.yml` project file](/concepts/project#plugins):

   ```yml
   plugins:
     orchestrators:
       - name: airflow
         pip_url: apache-airflow==1.10.14
   ```

   It will also automatically add a
   [`meltano elt` DAG generator](https://github.com/meltano/files-airflow/blob/main/bundle/orchestrate/dags/meltano.py)
   to your project's `orchestrate/dags` directory, where Airflow
   will be configured to look for [DAGs](https://airflow.apache.org/docs/apache-airflow/1.10.14/concepts.html#dags) by default.

1. Start the [Airflow scheduler](https://airflow.apache.org/docs/apache-airflow/1.10.14/scheduler.html) using [`meltano invoke`](/reference/command-line-interface#invoke):

   ```bash
   meltano invoke airflow scheduler

   # Add `-D` to run the scheduler in the background:
   meltano invoke airflow scheduler -D
   ```

   As long as the scheduler is running, your scheduled pipelines will run at the appropriate times.

1. Optionally, verify that a [DAG](https://airflow.apache.org/docs/apache-airflow/1.10.14/concepts.html#dags) was automatically created for each scheduled pipeline by starting the [Airflow web interface](https://airflow.apache.org/docs/apache-airflow/1.10.14/cli-ref.html#webserver):

   ```bash
   meltano invoke airflow webserver

   # Add `-D` to run the scheduler in the background:
   meltano invoke airflow webserver -D
   ```

1. Create an Admin user called `melty` for logging in.

   ```bash
   meltano invoke airflow users create --username melty \
   --firstname melty \
   --lastname meltano \
   --role Admin \
   --password melty \
   --email melty@meltano.com
   ```

   The web interface and DAG overview will be available at <http://localhost:8080>.

### Transform Loaded Data for Analysis

Once your raw data has arrived in your data warehouse, its schema will likely need to be transformed to be more appropriate for analysis.

To help you achieve this, Meltano supports transformation using [`dbt`](https://www.getdbt.com/).

To learn about data transformation, refer to the [Data Transformation (T) guide](/guide/transformation).
`dbt` plugins are adapter specific so you should install the plugin that matches your warehouse (i.e. Postgres = `dbt-postgres`, Snowflow = `dbt-snowflake`, etc.).
Refer to the [transformers page](https://hub.meltano.com/transformers/) on MeltanoHub to see all available plugins.

1. Install the dbt transformer to your project:

   ```bash
   meltano add transformer dbt-postgres
   ```

1. Configure dbt-postgres

    ```bash
    meltano config dbt-postgres list

    # For example:
    meltano config dbt-postgres set host localhost
    meltano config dbt-postgres set user meltano
    meltano config dbt-postgres set password meltano
    meltano config dbt-postgres set port 5432
    meltano config dbt-postgres set dbname warehouse
    meltano config dbt-postgres set schema analytics
    ```

1. Once dbt has been installed and configured in your Meltano project, you will see the `/transform` directory populated with dbt artifacts.

   These artifacts are installed via the [dbt file bundle](https://gitlab.com/meltano/files-dbt-postgres/).
   For more about file bundles, refer to the [Plugin File bundles](/concepts/plugins#file-bundles).

   Now all you need to do is start writing your dbt models in the `/transform/models` directory.
   This usually consists of a `source.yml` file defining the source tables you will be referencing inside your dbt models.

   For example, the `/transform/models/tap_gitlab/source.yml` below configures dbt sources from the postgres tables where our tap-gitlab ELT job output to.

   Create and navigate to the `/transform/models/tap_gitlab` directory to hold your dbt models:

   ```bash
   mkdir ./transform/models/tap_gitlab
   touch  ./transform/models/tap_gitlab/source.yml
   ```

   Add the following content to your new `source.yml` file:

   ```yaml
   config-version: 2
   version: 2
   sources:
     - name: tap_gitlab
       schema: public
       tables:
         - name: commits
         - name: tags
   ```

   The organization of your dbt project is up to you, but if you'd like to run a specific set of models as part of a Meltano ELT pipeline you can do so via `meltano elt tap target --transform=run`, which requires the model directory to match the extractor's name using snake_case (i.e. tap_gitlab) so it can automatically find your models. Running as part of a pipeline allows Meltano to simplify dbt configuration by inferring some of your settings based on the pipeline tap and target.

   See more in the [Data Transformation (T) guide - transform in your ELT pipeline](/guide/transformation#transform-in-your-elt-pipeline).

1. Then add a model file with your SQL transformation logic.
   For example the dbt model SQL below generates a table with new commits in the last 7 days `/transform/models/tap_gitlab/commits_last_7d.sql`.

   Create your model file:

   ```bash
   touch  ./transform/models/tap_gitlab/commits_last_7d.sql
   ```

   Add the following content to your new `commits_last_7d.sql` file:

   ```sql
   {% raw %}
   {{
     config(
       materialized='table'
     )
   }}

   select *
   from {{ source('tap_gitlab', 'commits') }}
   where created_at::date >= current_date - interval '7 days'
   {% endraw %}
   ```

1. Run your dbt models either using [`meltano run`](/reference/command-line-interface#run) or [`meltano invoke`](/reference/command-line-interface#invoke):

     ```bash
     meltano invoke dbt-postgres:<command>

     # For example:
     meltano invoke dbt-postgres:run
     ```

    The [`meltano run`](/reference/command-line-interface#run) command allows you to execute dbt in the same way as `invoke` but in a much more flexible fashion. This allows for inline dbt execution and more advanced reverse ETL use cases:

   ```bash
   meltano run <extractor> <loader> <other_plugins>

   # For example:
   meltano run tap-gitlab target-postgres dbt-postgres:test dbt-postgres:run tap-postgres target-gsheet
   ```

   After your transform run is complete, you should see a new table named after your model `warehouse.analytics.commits_last_7d` in your target.

   See the [transformer docs](https://hub.meltano.com/transformers/dbt#commands) from other supported dbt commands like `dbt-postgres:test`, `dbt-postgres:seed`, `dbt-postgres:snapshot` and selection criteria like `dbt-postgres:run --models tap_gitlab.*`.

### Analyze Your Data with Superset

To learn how to install and use [Superset](https://superset.apache.org/) in your project, refer to the [Analyze data](/guide/analysis) docs.

### Containerize Your Project

To learn how to containerize your project, refer to the [Containerization guide](/guide/containerization).

### Deploy Your Pipelines in Production

To learn how to deploy your pipelines in production, refer to the [Deployment in Production guide](/guide/production).<|MERGE_RESOLUTION|>--- conflicted
+++ resolved
@@ -41,12 +41,10 @@
     #For Windows (PowerShell): Open up a new powershell instance to load your new path variables 
     source ~/.bashrc 
     ```
-<<<<<<< HEAD
-=======
+    
     <div class="notification is-info">
       <p>For Windows, instead of source ~/.bashrc, you'll want to open a new PowerShell instance.</p>
     </div>
->>>>>>> fa6c148b
 
 1. Install the [`meltano` package from the Python Package Index (PyPI)](https://pypi.org/project/meltano/):
 
