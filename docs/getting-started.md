--- conflicted
+++ resolved
@@ -993,21 +993,12 @@
 
 1. Run your dbt models either using a pipeline transform:
 
-<<<<<<< HEAD
-   ```bash
-   meltano elt <extractor> <loader>  --transform=run --job_id=<pipeline name>
-
-   # For example:
-   meltano elt tap-gitlab target-postgres --transform=run --job_id=gitlab-to-postgres
-   ```
-=======
-    ```bash
-    meltano elt <extractor> <loader>  --transform=run --state-id=<pipeline name>
-
-    # For example:
-    meltano elt tap-gitlab target-postgres --transform=run --state-id=gitlab-to-postgres
-    ```
->>>>>>> fb03ada8
+   ```bash
+   meltano elt <extractor> <loader>  --transform=run --state-id=<pipeline name>
+
+   # For example:
+   meltano elt tap-gitlab target-postgres --transform=run --state-id=gitlab-to-postgres
+   ```
 
    Or alternatively you can run dbt directly using the `meltano invoke`, which requires more settings to be defined prior to running:
 
