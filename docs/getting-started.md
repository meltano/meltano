--- conflicted
+++ resolved
@@ -35,34 +35,22 @@
 
 1. Install the [pipx](https://pypa.github.io/pipx/) package manager:
 
-<<<<<<< HEAD
-   ```bash
-   python3 -m venv .venv
-   source .venv/bin/activate
-   ```
+   ```bash
+   python3 -m install --user pipx
+   python3 -m pipx ensurepath
+   #Note that the below commands are not needed in most cases
+   source ~/.bashrc
+   ```
+
+   <div class="notification is-info">
+       <p>For Windows, instead of source ~/.bashrc, you'll want to open a new PowerShell instance.</p>
+   </div>
 
 1. Install the [`meltano` package from PyPI](https://pypi.org/project/meltano/):
 
    ```bash
-   pip3 install meltano
-   ```
-=======
-    ```bash
-    python3 -m install --user pipx
-    python3 -m pipx ensurepath
-    #Note that the below commands are not needed in most cases
-    source ~/.bashrc 
-    ```
-    <div class="notification is-info">
-        <p>For Windows, instead of source ~/.bashrc, you'll want to open a new PowerShell instance.</p>
-    </div>
-
-1. Install the [`meltano` package from PyPI](https://pypi.org/project/meltano/):
-
-    ```bash
-	pipx install meltano
-    ```
->>>>>>> bcc92718
+   pipx install meltano
+   ```
 
 1. Optionally, verify that the [`meltano` CLI](/reference/command-line-interface) is now available by viewing the version:
 
