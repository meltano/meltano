---
title: Getting Started
description: If you're ready to get started with Meltano and run an EL(T) pipeline with a data source and destination of your choosing, you've come to the right place!
layout: doc
weight: 1
---

Welcome! If you're ready to get started with Meltano and [run an EL(T) pipeline](#run-a-data-integration-el-pipeline)
with a [data source](#add-an-extractor-to-pull-data-from-a-source) and [destination](#add-a-loader-to-send-data-to-a-destination) of your choosing, you've come to the right place!

<div class="notification is-warning">
    <p><strong>Short on time, or just curious what the fuss is about?</strong></p>
    <p>To get a sense of the Meltano experience in just a few minutes, follow the <a href="https://meltano.com">examples on the homepage</a> or watch the <a href="https://meltano.com/blog/speedrun-from-0-to-elt-in-90-seconds/">"from 0 to ELT in 90 seconds" speedrun</a></p>
    <p>They can be copy-pasted right into your terminal and will take you all the way through <a href="/guide/installation">installation</a>, <a href="/guide/integration">data integration (EL)</a>, <a href="/guide/transformation">data transformation (T)</a>, <a href="/guide/orchestration">orchestration</a>, and <a href="/guide/containerization">containerization</a> with the <a href="https://hub.meltano.com/extractors/gitlab.html">tap-gitlab extractor</a> and the <a href="https://hub.meltano.com/loaders/jsonl.html">target-jsonl</a> and <a href="https://hub.meltano.com/loaders/postgres.html">target-postgres</a> loaders.</p>
</div>

## Install Meltano

Before you can get started with Meltano and the [`meltano` CLI](/reference/command-line-interface), you'll need to install it onto your system.

*To learn more about the different installation methods, refer to the [Installation guide](/guide/installation).*

### Local installation

If you're running Linux, macOS, or Windows and have [Python](https://www.python.org/) 3.7, 3.8 or 3.9 installed,
we recommend installing Meltano into a dedicated [Python virtual environment](https://docs.python.org/3/glossary.html#term-virtual-environment)
inside the directory that will hold your [Meltano projects](/concepts/project).

1. Create and navigate to a directory to hold your Meltano projects:

    ```bash
    mkdir meltano-projects
    cd meltano-projects
    ```

<<<<<<< HEAD
1. Install the [pipx](https://pipxproject.github.io/pipx/) package manager:

    ```bash
    #For Windows we want python3 to run python
    #For Windows: New-Alias Python3 Python
=======
1. Install the [pipx](https://pypa.github.io/pipx/) package manager:

    ```bash
>>>>>>> 8bcd6a05
    python3 -m install --user pipx
    python3 -m pipx ensurepath
    #Note that the below commands are not needed in most cases
    source ~/.bashrc 
<<<<<<< HEAD
    #For Windows: RefreshEnv
=======
>>>>>>> 8bcd6a05
    ```
    <div class="notification is-info">
        <p>For Windows, instead of source ~/.bashrc, you'll want to open a new PowerShell instance.</p>
    </div>

1. Install the [`meltano` package from PyPI](https://pypi.org/project/meltano/):

    ```bash
	pipx install meltano
    ```

1. Optionally, verify that the [`meltano` CLI](/reference/command-line-interface) is now available by viewing the version:

    ```bash
    meltano --version
    ```

If anything's not behaving as expected, refer to the ["Local Installation" section](/guide/installation#local-installation) of the [Installation guide](/guide/installation) for more details.

### Docker installation

Alternatively, and assuming you already have [Docker](https://www.docker.com/) installed and running,
you can use the [`meltano/meltano` Docker image](https://hub.docker.com/r/meltano/meltano) which exposes the [`meltano` CLI command](/reference/command-line-interface) as its [entrypoint](https://docs.docker.com/engine/reference/builder/#entrypoint).

1. Pull or update the latest version of the Meltano Docker image:

    ```bash
    docker pull meltano/meltano:latest
    ```

    By default, this image comes with the oldest version of Python supported by Meltano, currently Python 3.8.
    If you'd like to use a newer version of Python instead, add a `-python<X.Y>` suffix to the image tag, e.g. `latest-python3.9`.

1. Optionally, verify that the [`meltano` CLI](/reference/command-line-interface) is now available through the Docker image by viewing the version:

    ```bash
    docker run meltano/meltano --version
    ```

    Now, whenever this guide or the documentation asks you to run the `meltano` command, you'll need to run it using `docker run meltano/meltano <args>` as in the example above.

    When running a `meltano` subcommand that requires access to your project (which you'll create in the next step), you'll also need to mount the project directory into the container and set it as the container's working directory:

    ```bash
    docker run -v $(pwd):/project -w /project meltano/meltano <args>
    ```

    If anything's not behaving as expected, refer to the ["Installing on Docker" section](/guide/installation#installing-on-docker) of the [Installation guide](/guide/installation) for more details.

## Create your Meltano project

Now that you have a way of running the [`meltano` CLI](/reference/command-line-interface),
it's time to create a new [Meltano project](/concepts/project) that (among other things)
will hold the [plugins](/concepts/plugins) that implement the various details of your ELT pipelines.

*To learn more about Meltano projects, refer to the [Projects concept doc](/concepts/project).*

1. Navigate to the directory that you'd like to hold your Meltano projects, if you didn't already do so earlier:

    ```bash
    mkdir meltano-projects
    cd meltano-projects
    ```

1. Initialize a new project in a directory of your choosing using [`meltano init`](/reference/command-line-interface#init):

    ```bash
    meltano init <project directory name>

    # For example:
    meltano init my-meltano-project

    # If you're using Docker, don't forget to mount the current working directory:
    docker run -v $(pwd):/projects -w /projects meltano/meltano init my-meltano-project
    ```

    This will create a new directory with, among other things, your [`meltano.yml` project file](/concepts/project#meltano-yml-project-file):

    ```yml
    version: 1
    project_id: <random UUID>
    ```

    It doesn't define any [plugins](/concepts/project#plugins), [environments](/concepts/environments), or [pipeline schedules](/concepts/project#schedules) yet.
    Note that anonymous usage stats are enabled by default, if you're curious and want to learn more about how the product benefits from them or how to change the default settings see the [settings reference](/reference/settings#send-anonymous-usage-stats) page for more details.

1. Navigate to the newly created project directory:

    ```bash
    cd <project directory>

    # For example:
    cd my-meltano-project
    ```

1. Optionally, if you'd like to version control your changes, initialize a [Git](https://git-scm.com/) repository and create an initial commit:

    ```bash
    git init
    git add --all
    git commit -m 'Initial Meltano project'
    ```

    This will allow you to use [`git diff`](https://git-scm.com/docs/git-diff)
    to easily check the impact of the [`meltano` commands](/reference/command-line-interface)
    you'll run below on your project files, most notably your [`meltano.yml` project file](/concepts/project#meltano-yml-project-file).

## View and activate your environments

As part of creating your Meltano project, we automatically added your first [environments](/concepts/environments) called `dev`, `staging` and `prod`. This allows you to define configurations specific to the environment you're running your project in.

1. List your available environments:

    ```bash
    meltano environment list
    ```

1. Activate your environment for your shell session:

    ```bash
    export MELTANO_ENVIRONMENT=dev
    ```

    Alternatively you can include the `--environment=dev` argument to each meltano command. You should now see a log message that says `Environment 'dev' is active` each time you run a meltano command.

1. [optional] Add a new environment:

    ```bash
    meltano environment add <environment name>
    ```

## Add an extractor to pull data from a source

Now that you have your very own Meltano project, it's time to add some [plugins](/concepts/plugins) to it!

The first plugin you'll want to add is an [extractor](/concepts/plugins#extractors),
which will be responsible for pulling data out of your data source.

*To learn more about adding plugins to your project, refer to the [Plugin Management guide](/guide/plugin-management#adding-a-plugin-to-your-project).*

1. Find out if an extractor for your data source is [supported out of the box](/concepts/plugins#discoverable-plugins)
by checking the [Extractors list](https://hub.meltano.com/extractors/) or using [`meltano discover`](/reference/command-line-interface#discover):

    ```bash
    meltano discover extractors
    ```

1. Depending on the result, pick your next step:

    - If an extractor is **supported out of the box**, add it to your project using [`meltano add`](/reference/command-line-interface#add):

    ```bash
    meltano add extractor <plugin name>

    # For example:
    meltano add extractor tap-gitlab

    # If you have a preference for a non-default variant, select it using `--variant`:
    meltano add extractor tap-gitlab --variant=singer-io

    # If you're using Docker, don't forget to mount the project directory:
    docker run -v $(pwd):/project -w /project meltano/meltano add extractor tap-gitlab
    ```

    This will add the new plugin to your [`meltano.yml` project file](/concepts/project#plugins):

    ```yml
    plugins:
    extractors:
    - name: tap-gitlab
      variant: meltanolabs
      pip_url: git+https://github.com/MeltanoLabs/tap-gitlab.git
    ```

    You can now continue to step 4.

    - If an extractor is **not yet discoverable**, find out if a Singer tap for your data source already exists by checking out [MeltanoHub for Singer](https://hub.meltano.com/singer/), which is the best place to find and explore existing Singer taps and targets.

1. Depending on the result, pick your next step:

    - If a Singer tap for your data source is **available**, add it to your project as a [custom plugin](/concepts/plugins#custom-plugins) using [`meltano add --custom`](/reference/command-line-interface#add):

        ```bash
        meltano add --custom extractor <tap name>

        # For example:
        meltano add --custom extractor tap-covid-19

        # If you're using Docker, don't forget to mount the project directory,
        # and ensure that interactive mode is enabled so that Meltano can ask you
        # additional questions about the plugin and get your answers over STDIN:
        docker run --interactive -v $(pwd):/project -w /project meltano/meltano add --custom extractor tap-covid-19
        ```

        Meltano will now ask you some additional questions to learn more about the plugin.

        This will add the new plugin to your [`meltano.yml` project file](/concepts/project#plugins):

        ```yml
        plugins:
          extractors:
          - name: tap-covid-19
            namespace: tap_covid_19
            pip_url: tap-covid-19
            executable: tap-covid-19
            capabilities:
            - catalog
            - discover
            - state
            settings:
            - name: api_token
            - name: user_agent
            - name: start_date
        ```

        *To learn more about adding custom plugins, refer to the [Plugin Management guide](/guide/plugin-management#custom-plugins).*

        <div class="notification is-info">
          <p>Once you've got the extractor working in your project, please consider <a href="/contribute/plugins#discoverable-plugins">contributing its description</a> to the <a href="/concepts/plugins#discoverable-plugins">index of discoverable plugins</a> so that it can be supported out of the box for new users!</p>
        </div>

    - If a Singer tap for your data source **doesn't exist yet**, learn how to build and use your own tap by following the ["Create and Use a Custom Extractor" tutorial](/tutorials/custom-extractor).

    Once you've got your new tap project set up, you can add it to your Meltano project
    as a custom plugin by following the `meltano add --custom` instructions above.
    When asked to provide a `pip install` argument, you can provide a local directory path or Git repository URL.

1. Optionally, verify that the extractor was installed successfully and that its executable can be invoked using [`meltano invoke`](/reference/command-line-interface#invoke):

    ```bash
    meltano invoke <plugin> --help

    # For example:
    meltano invoke tap-gitlab --help
    ```

    If you see the extractor's help message printed, the plugin was definitely installed successfully,
    but an error message related to missing configuration or an unimplemented `--help` flag
    would also confirm that Meltano can invoke the plugin's executable.

### Configure the extractor

Chances are that the extractor you just added to your project will require some amount of [configuration](/guide/configuration) before it can start extracting data.

*To learn more about managing the configuration of your plugins, refer to the [Configuration guide](/guide/configuration).*

<div class="notification">
  <p><strong>What if I already have a config file for this extractor?</strong></p>
  <p>If you've used this Singer tap before without Meltano, you may have a <a href="https://hub.meltano.com/singer/spec#config-files">config file</a>.</p>
  <p>If you'd like to use the same configuration with Meltano, you can skip this section and copy and paste the JSON config object into your <a href="/concepts/project#meltano-yml-project-file">`meltano.yml` project file</a> under the <a href="/concepts/project#plugin-configuration">plugin's `config` key</a>:</p>

<pre>
extractors:
- name: tap-example
  config: {
    "setting": "value",
    "another_setting": true
  }
</pre>

  <p>Since YAML is a <a href="https://yaml.org/spec/1.2/spec.html#id2759572">superset of JSON</a>, the object should be indented correctly, but formatting does not need to be changed.</p>
</div>

1. Find out what settings your extractor supports using [`meltano config <plugin> list`](/reference/command-line-interface#config):

    ```bash
    meltano config <plugin> list

    # For example:
    meltano config tap-gitlab list
    ```

1. Assuming the previous command listed at least one setting, set appropriate values using [`meltano config <plugin> set`](/reference/command-line-interface#config):


    <div class="notification is-info">
      <p>
        <strong>See <a href="https://hub.meltano.com/extractors/gitlab#private-token">MeltanoHub for details</a> on how to get a GitLab `private_token` for tap-gitlab.</strong>
      </p>
    </div>

    ```bash
    meltano config <plugin> set <setting> <value>

    # For example:
    meltano config tap-gitlab set projects "meltano/meltano meltano/tap-gitlab"
    meltano config tap-gitlab set start_date 2021-03-01T00:00:00Z
    meltano config tap-gitlab set private_token my_private_token
    ```

    This will add the non-sensitive configuration to your [`meltano.yml` project file](/concepts/project#plugin-configuration):

    ```yml
    environments:
    - name: dev
      config:
        plugins:
          extractors:
          - name: tap-gitlab
            config:
              projects: meltano/meltano meltano/tap-gitlab
              start_date: '2021-10-01T00:00:00Z'
    ```

    Sensitive configuration (like `private_token`) will instead be stored in your project's [`.env` file](/concepts/project#env) so that it will not be checked into version control:

    ```bash
    export TAP_GITLAB_PRIVATE_TOKEN=my_private_token
    ```

1. Optionally, verify that the configuration looks like what the Singer tap expects according to its documentation using [`meltano config <plugin>`](/reference/command-line-interface#config):

    ```bash
    meltano config <plugin>

    # For example:
    meltano config tap-gitlab
    ```

    This will show the current configuration:

    ```json
    {
      "api_url": "https://gitlab.com",
      "private_token": "my_private_token",
      "groups": "",
      "projects": "meltano/meltano meltano/tap-gitlab",
      "ultimate_license": false,
      "fetch_merge_request_commits": false,
      "fetch_pipelines_extended": false,
      "start_date": "2021-03-01T00:00:00Z"
    }
    ```

### Select entities and attributes to extract

Now that the extractor has been configured, it'll know where and how to find your data,
but not yet which specific entities and attributes (tables and columns) you're interested in.

By default, Meltano will instruct extractors to extract all supported entities and attributes,
but it's recommended that you [specify the specific entities and attributes you'd like to extract](/guide/integration#selecting-entities-and-attributes-for-extraction),
to improve performance and save on bandwidth and storage.

*To learn more about selecting entities and attributes for extraction, refer to the [Data Integration (EL) guide](/guide/integration#selecting-entities-and-attributes-for-extraction).*


<div class="notification is-info">
  <p><strong>What if I already have a catalog file for this extractor?</strong></p>
  <p>If you've used this Singer tap before without Meltano, you may have generated a <a href="https://hub.meltano.com/singer/spec#catalog-files">catalog file</a> already.</p>
  <p>If you'd like Meltano to use it instead of <a href="/guide/integration#extractor-catalog-generation">generating a catalog</a> based on the entity selection rules you'll be asked to specify below, you can skip this section and either set the <a href="/concepts/plugins#catalog-extra">`catalog` extractor extra</a> or use <a href="/reference/command-line-interface#elt">`meltano elt`</a>'s `--catalog` option when <a href="#run-a-data-integration-el-pipeline">running the data integration (EL) pipeline</a> later on in this guide.</p>
</div>

1. Find out whether the extractor supports entity selection, and if so, what entities and attributes are available, using [`meltano select --list --all`](/reference/command-line-interface#select):

    ```bash
    meltano select <plugin> --list --all

    # For example:
    meltano select tap-gitlab --list --all
    ```

    If this command fails with an error, this usually means that the Singer tap does not support [catalog discovery mode](https://hub.meltano.com/singer/spec#discovery-mode), and will always extract all supported entities and attributes.

1. Assuming the previous command succeeded, select the desired entities and attributes for extraction using [`meltano select`](/reference/command-line-interface#select):

    ```bash
    meltano select <plugin> <entity> <attribute>
    meltano select <plugin> --exclude <entity> <attribute>

    # For example:
    meltano select tap-gitlab commits id
    meltano select tap-gitlab commits project_id
    meltano select tap-gitlab commits created_at
    meltano select tap-gitlab commits author_name
    meltano select tap-gitlab commits message

    # Include all attributes of an entity
    meltano select tap-gitlab tags "*"

    # Exclude matching attributes of all entities
    meltano select tap-gitlab --exclude "*" "*_url"
    ```

    As you can see in the example, entity and attribute identifiers can contain wildcards (`*`) to match multiple entities or attributes at once.

    This will add the [selection rules](/concepts/plugins#select-extra) to your [`meltano.yml` project file](/concepts/project#plugin-configuration):

    ```yml
    plugins:
      extractors:
      - name: tap-gitlab
        variant: meltanolabs
        pip_url: git+https://github.com/MeltanoLabs/tap-gitlab.git
    environments:
    - name: dev
      config:
        plugins:
          extractors:
          - name: tap-gitlab
            config:
              projects: meltano/meltano meltano/tap-gitlab
              start_date: '2021-03-01T00:00:00Z'
            select:
            - commits.id
            - commits.project_id
            - commits.created_at
            - commits.author_name
            - commits.message
            - tags.*
            - '!*.*_url'
    ```

    Note that exclusion takes precedence over inclusion. If an attribute is excluded, there is no way to include it back without removing the exclusion pattern first. This is also detailed in the CLI documentation for the [`--exclude` parameter](/reference/command-line-interface#exclude-parameter).

1. Optionally, verify that only the intended entities and attributes are now selected using [`meltano select --list`](/reference/command-line-interface#select):

    ```bash
    meltano select <plugin> --list

    # For example:
    meltano select tap-gitlab --list
    ```

### Choose how to replicate each entity

If the data source you'll be pulling data from is a database, like [PostgreSQL](https://hub.meltano.com/extractors/postgres.html) or [MongoDB](https://hub.meltano.com/extractors/mongodb.html), your extractor likely requires one final setup step:
setting a [replication method](/guide/integration#replication-methods) for each [selected entity (table)](#select-entities-and-attributes-to-extract).

<div class="notification is-info">
  <p>
    Extractors for SaaS APIs typically hard-code the appropriate replication method for each supported entity, so if you're using one, you can skip this section and <a href="#add-a-loader-to-send-data-to-a-destination">move on to setting up a loader</a>.
  </p>
</div>

Most database extractors, on the other hand, support two or more of the following replication methods and require you to choose an appropriate option for each table through the `replication-method` [stream metadata](/guide/integration#setting-metadata) key:

- `LOG_BASED`: [Log-based Incremental Replication](/guide/integration#log-based-incremental-replication)

    The extractor uses the database's binary log files to identify what records were inserted, updated, and deleted from the table since the last run (if any), and extracts only these records.

    This option is not supported by all databases and database extractors.

- `INCREMENTAL`: [Key-based Incremental Replication](/guide/integration#key-based-incremental-replication)

    The extractor uses the value of a specific column on the table (the [Replication Key](/guide/integration#replication-key), e.g. an `updated_at` timestamp or incrementing `id` integer) to identify what records were inserted or updated (but not deleted) since the last run (if any), and extracts only those records.

- `FULL_TABLE`: [Full Table Replication](/guide/integration#full-table-replication)

    The extractor extracts all available records in the table on every run.

    *To learn more about replication methods, refer to the [Data Integration (EL) guide](/guide/integration#replication-methods).*

    1. Find out which replication methods (i.e. options for the `replication-method` [stream metadata](https://hub.meltano.com/singer/spec#metadata) key) the extractor supports by checking its documentation or the README in its repository.

    1. Set the desired `replication-method` metadata for each [selected entity](#select-entities-and-attributes-to-extract) using [`meltano config <plugin> set`](/reference/command-line-interface#config) and the extractor's [`metadata` extra](/concepts/plugins#metadata-extra):

        ```bash
        meltano config <plugin> set _metadata <entity> replication-method <LOG_BASED|INCREMENTAL|FULL_TABLE>

        # For example:
        meltano config tap-postgres set _metadata some_entity_id replication-method INCREMENTAL
        meltano config tap-postgres set _metadata other_entity replication-method FULL_TABLE

        # Set replication-method metadata for all entities
        meltano config tap-postgres set _metadata '*' replication-method INCREMENTAL

        # Set replication-method metadata for matching entities
        meltano config tap-postgres set _metadata '*_full' replication-method FULL_TABLE
        ```

        As you can see in the example, entity identifiers can contain wildcards (`*`) to match multiple entities at once.

        If you've set a table's `replication-method` to `INCREMENTAL`, also choose a [Replication Key](/guide/integration#replication-key) by setting the `replication-key` metadata:

        ```bash
        meltano config <plugin> set _metadata <entity> replication-key <column>

        # For example:
        meltano config tap-postgres set _metadata some_entity_id replication-key updated_at
        meltano config tap-postgres set _metadata some_entity_id replication-key id
        ```

        This will add the [metadata rules](/concepts/plugins#metadata-extra) to your [`meltano.yml` project file](/concepts/project#plugin-configuration):

        ```yml
        environments:
        - name: dev
          config:
            plugins:
              extractors:
              - name: tap-gitlab
                metadata:
                  some_entity_id:
                    replication-method: INCREMENTAL
                    replication-key: id
                  other_entity:
                    replication-method: FULL_TABLE
                  '*':
                    replication-method: INCREMENTAL
                  '*_full':
                    replication-method: FULL_TABLE
        ```

    1. Optionally, verify that the [stream metadata](https://hub.meltano.com/singer/spec#metadata) for each table was set correctly in the extractor's [generated catalog file](/guide/integration#extractor-catalog-generation) by dumping it using [`meltano invoke --dump=catalog <plugin>`](/reference/command-line-interface#select):

        ```bash
        meltano invoke --dump=catalog <plugin>

        # For example:
        meltano invoke --dump=catalog tap-postgres
        ```

## Add a loader to send data to a destination

Now that your Meltano project has everything it needs to pull data from your source,
it's time to tell it where that data should go!

This is where the [loader](/concepts/plugins#loaders) comes in,
which will be responsible for loading [extracted](#add-an-extractor-to-pull-data-from-a-source) data into an arbitrary data destination.

*To learn more about adding plugins to your project, refer to the [Plugin Management guide](/guide/plugin-management#adding-a-plugin-to-your-project).*

1. Find out if a loader for your data destination is [supported out of the box](/concepts/plugins#discoverable-plugins)
by checking the [Loaders list](https://hub.meltano.com/loaders/) or using [`meltano discover`](/reference/command-line-interface#discover):

    ```bash
    meltano discover loaders
    ```

1. Depending on the result, pick your next step:

    - If a loader is **supported out of the box**, add it to your project using [`meltano add`](/reference/command-line-interface#add):

        ```bash
        meltano add loader <plugin name>

        # For this example, we'll use the default variant:
        meltano add loader target-postgres

        # Or if you just want to use a non-default variant you can use this,
        # selected using `--variant`:
        meltano add loader target-postgres --variant=datamill-co
        ```

        <div class="notification is-info">
          <p>
            Sometimes extractors and loaders expect that certain dependencies are already installed. If you run into any issues while installing, refer to <a href="https://hub.meltano.com/">MeltanoHub</a> for more help troubleshooting or join the <a href="https://meltano.com/slack">Meltano Slack workspace</a> to ask questions.
          </p>
        </div>

        This will add the new plugin to your [`meltano.yml` project file](/concepts/project#plugins):

        ```yml
        plugins:
        loaders:
        - name: target-postgres
          variant: transferwise
          pip_url: pipelinewise-target-postgres
        ```

        You can now continue to step 4.

    - If a loader is **not yet discoverable**, find out if a Singer target for your data source already exists by checking [Singer's index of targets](https://www.singer.io/#targets) and/or doing a web search for `Singer target <data destination>`, e.g. `Singer target BigQuery`.

1. Depending on the result, pick your next step:

    - If a Singer target for your data destination is **available**, add it to your project as a [custom plugin](/concepts/plugins#custom-plugins) using [`meltano add --custom`](/reference/command-line-interface#add):

        ```bash
        meltano add --custom loader <target name>

        # For example:
        meltano add --custom loader target-bigquery

        # If you're using Docker, don't forget to mount the project directory,
        # and ensure that interactive mode is enabled so that Meltano can ask you
        # additional questions about the plugin and get your answers over STDIN:
        docker run --interactive -v $(pwd):/project -w /project meltano/meltano add --custom loader target-bigquery
        ```

        Meltano will now ask you some additional questions to learn more about the plugin.

        This will add the new plugin to your [`meltano.yml` project file](/concepts/project#plugins):

        ```yml
        plugins:
          loaders:
          - name: target-bigquery
            namespace: target_bigquery
            pip_url: target-bigquery
            executable: target-bigquery
            settings:
            - name: project_id
            - name: dataset_id
            - name: table_id
        ```

        *To learn more about adding custom plugins, refer to the [Plugin Management guide](/guide/plugin-management#custom-plugins).*


        <div class="notification is-info">
          <p>Once you've got the loader working in your project, please consider <a href="/contribute/plugins#discoverable-plugins">contributing its description</a> to the <a href="/concepts/plugins#discoverable-plugins">index of discoverable plugins</a> so that it can be supported out of the box for new users!</p>
        </div>

    - If a Singer target for your data source **doesn't exist yet**, learn how to build your own target by following [Singer's "Developing a Target" guide](https://github.com/singer-io/getting-started/blob/master/docs/RUNNING_AND_DEVELOPING.md#developing-a-target).

    Once you've got your new target project set up, you can add it to your Meltano project
    as a custom plugin by following the `meltano add --custom` instructions above.
    When asked to provide a `pip install` argument, you can provide a local directory path or Git repository URL.

1. Optionally, verify that the loader was installed successfully and that its executable can be invoked using [`meltano invoke`](/reference/command-line-interface#invoke):

    ```bash
    meltano invoke <plugin> --help

    # For example:
    meltano invoke target-postgres --help
    ```

    If you see the loader's help message printed, the plugin was definitely installed successfully,
    but an error message related to missing configuration or an unimplemented `--help` flag
    would also confirm that Meltano can invoke the plugin's executable.

### Configure the loader

Chances are that the loader you just added to your project will require some amount of [configuration](/guide/configuration) before it can start loading data.

*To learn more about managing the configuration of your plugins, refer to the [Configuration guide](/guide/configuration).*

<div class="notification is-warning">
  <p><strong>What if I already have a config file for this loader?</strong></p>
  <p>If you've used this Singer target before without Meltano, you may have a <a href="https://hub.meltano.com/singer/spec#config-files">config file</a> already.</p>
  <p>If you'd like to use the same configuration with Meltano, you can skip this section and copy and paste the JSON config object into your <a href="/concepts/project#meltano-yml-project-file"><code>meltano.yml</code> project file</a> under the <a href="/concepts/project#plugin-configuration">plugin's <code>config</code> key</a>:</p>
<pre>
loaders:
- name: target-example
  config: {
    "setting": "value",
    "another_setting": true
  }
</pre>
  <p>Since YAML is a <a href="https://yaml.org/spec/1.2/spec.html#id2759572">superset of JSON</a>, the object should be indented correctly, but formatting does not need to be changed.</p>
</div>

1. Find out what settings your loader supports using [`meltano config <plugin> list`](/reference/command-line-interface#config):

    ```bash
    meltano config <plugin> list

    # For example:
    meltano config target-postgres list
    ```

1. Assuming the previous command listed at least one setting, set appropriate values using [`meltano config <plugin> set`](/reference/command-line-interface#config):

    ```bash
    meltano config <plugin> set <setting> <value>

    # For example:
    meltano config target-postgres set host localhost
    meltano config target-postgres set port 5432
    meltano config target-postgres set user meltano
    meltano config target-postgres set password meltano
    meltano config target-postgres set dbname warehouse
    meltano config target-postgres set default_target_schema public
    ```

    <div class="notification is-info">
      <p>You can turn on a local postgres docker instance with these configs using <code>docker run --name postgres -e POSTGRES_PASSWORD=meltano -e POSTGRES_USER=meltano -e POSTGRES_DB=warehouse -d -p 5432:5432 postgres</code>.</p>
    </div>

    This will add the non-sensitive configuration to your [`meltano.yml` project file](/concepts/project#plugin-configuration):

    ```yml
    plugins:
      loaders:
      - name: target-postgres
        variant: transferwise
        pip_url: pipelinewise-target-postgres
        config:
          host: localhost
          port: 5432
          user: meltano
          dbname: warehouse
          default_target_schema: public
    ```

    Sensitive configuration (like `password`) will instead be stored in your project's [`.env` file](/concepts/project#env) so that it will not be checked into version control:

    ```bash
    export TARGET_POSTGRES_PASSWORD=meltano
    ```

1. Optionally, verify that the configuration looks like what the Singer target expects according to its documentation using [`meltano config <plugin>`](/reference/command-line-interface#config):

    ```bash
    meltano config <plugin>

    # For example:
    meltano config target-postgres
    ```

    This will show the current configuration:

    ```json
    {
      "host": "localhost",
      "port": 5432,
      "user": "meltano",
      "password": "meltano",
      "dbname": "warehouse",
      "ssl": "false",
      "default_target_schema": "public",
      "batch_size_rows": 100000,
      "flush_all_streams": false,
      "parallelism": 0,
      "parallelism_max": 16,
      "add_metadata_columns": false,
      "hard_delete": false,
      "data_flattening_max_level": 0,
      "primary_key_required": true,
      "validate_records": false
    }
    ```

## Run a data integration (EL) pipeline

Now that [your Meltano project](#create-your-meltano-project), [extractor](#add-an-extractor-to-pull-data-from-a-source), and [loader](#add-a-loader-to-send-data-to-a-destination) are all set up, we've reached the final chapter of this adventure, and it's time to run your first data integration (EL) pipeline!

*To learn more about data integration, refer to the [Data Integration (EL) guide](/guide/integration).*

There's just one step here: run your newly added extractor and loader in a pipeline using [`meltano elt`](/reference/command-line-interface#elt):

```bash
meltano elt <extractor> <loader> --job_id=<pipeline name>

# For example:
meltano elt tap-gitlab target-postgres --job_id=gitlab-to-postgres
```

<div class="notification is-info">
  <p>The <code>--job_id</code> must be included on each execution if you want to run incremental syncs. This argument should define a globally unique job identifier which is used to store and retrieve state from the system database across executions. Its a good idea to make this a unique string based on the job being run (i.e. <code>gitlab-to-postgres</code>).</p>
</div>

If everything was configured correctly, you should now see your data flow from your source into your destination! Check your postgres instance for the tables `warehouse.schema.commits` and `warehouse.schema.tags`.

If the command failed, but it's not obvious how to resolve the issue, consider enabling [debug mode](/reference/command-line-interface#debugging) to get some more insight into what's going on behind the scenes.
If that doesn't get you closer to a solution, learn how to [get help with your issue](/the-project/community).

If you run `meltano elt` another time with the same Job ID, you'll see it automatically pick up where the previous run left off, assuming the extractor supports [incremental replication](/guide/integration#incremental-replication-state).

<div class="notification is-info">
  <p><strong>What if I already have a state file for this extractor?</strong></p>
  <p>If you've used this Singer tap before without Meltano, you may have a <a href="https://hub.meltano.com/singer/spec#state-files">state file</a> already.</p>
  <p>If you'd like Meltano to use it instead of <a href="/guide/integration#incremental-replication-state">looking up state based on the Job ID</a>, you can either use <a href="/reference/command-line-interface#elt"><code>meltano elt</code></a>'s <code>--state</code> option or set the <a href="/concepts/plugins#state-extra"><code>state</code> extractor extra</a>.</p>
  <p>If you'd like to dump the state generated by the most recent run into a file, so that you can explicitly pass it along to the next invocation, you can use <a href="/reference/command-line-interface#elt"><code>meltano elt</code></a>'s <code>--dump=state</code> option:</p>

<pre>
# Example
meltano elt tap-gitlab target-postgres --job_id=gitlab-to-postgres --dump=state > state.json
</pre>

</div>

There is also a beta [`meltano run`](/reference/command-line-interface#run) command which allows you to execute the same EL pipelines in a much more flexible fashion. This command allows you to chain multiple EL pipelines and add in other plugins inline too:

```bash
meltano run <extractor> <loader> <other_plugins>

# For example:
meltano run tap-gitlab target-postgres
meltano run tap-gitlab target-postgres dbt:test dbt:run
```

Or directly using the `meltano invoke`, which requires more settings to be defined prior to running

## Next steps

Now that you've successfully run your first data integration (EL) pipeline using Meltano,
you have a few possible next steps:

- [Schedule pipelines to run regularly](#schedule-pipelines-to-run-regularly)
- [Transform loaded data for analysis](#transform-loaded-data-for-analysis)
- [Containerize your project](#containerize-your-project)
- [Deploy your pipelines in production](#deploy-your-pipelines-in-production)

### Schedule pipelines to run regularly

Most pipelines aren't run just once, but over and over again, to make sure additions and changes in the source eventually make their way to the destination.

To help you realize this, Meltano supports scheduled pipelines that can be orchestrated using [Apache Airflow](https://airflow.apache.org/).

*To learn more about orchestration, refer to the [Orchestration guide](/guide/orchestration).*

1. Schedule a new [`meltano elt`](/reference/command-line-interface#elt) pipeline to be invoked on an interval using [`meltano schedule`](/reference/command-line-interface#schedule):

```bash
meltano schedule <pipeline name> <extractor> <loader> <interval>

# For example:
meltano schedule gitlab-to-postgres tap-gitlab target-postgres @daily
```

The `pipeline name` argument corresponds to the `--job_id` option on `meltano elt`, which identifies related EL(T) runs when storing and looking up [incremental replication state](/guide/integration#incremental-replication-state).

To have scheduled runs pick up where your [earlier manual run](#run-a-data-integration-el-pipeline) left off, ensure you use the same pipeline name.

This will add the new schedule to your [`meltano.yml` project file](/concepts/project#schedules):

```yml
schedules:
- name: gitlab-to-postgres
  extractor: tap-gitlab
  loader: target-postgres
  transform: skip
  interval: '@daily'
```

<div class="notification is-info">
  <p>The <code>name</code> setting in schedules acts as the <code>job_id</code> so that state is preserved across scheduled executions. This should generally be a globally unique string based on the job being run (i.e. <code>gitlab-to-postgres</code> or <code>gitlab-to-postgres-prod</code> if you have multiple environemnts).</p>
</div>

1. Optionally, verify that the schedule was created successfully using [`meltano schedule list`](/reference/command-line-interface#schedule):

    ```bash
    meltano schedule list
    ```

1. Add the [Apache Airflow](https://airflow.apache.org/) orchestrator to your project using [`meltano add`](/reference/command-line-interface#add), which will be responsible for managing the schedule and executing the appropriate `meltano elt` commands:

      ```bash
      meltano add orchestrator airflow
      ```

    This will add the new plugin to your [`meltano.yml` project file](/concepts/project#plugins):

    ```yml
    plugins:
      orchestrators:
      - name: airflow
        pip_url: apache-airflow==1.10.14
    ```

    It will also automatically add a
    [`meltano elt` DAG generator](https://gitlab.com/meltano/files-airflow/-/blob/master/bundle/orchestrate/dags/meltano.py)
    to your project's `orchestrate/dags` directory, where Airflow
    will be configured to look for [DAGs](https://airflow.apache.org/docs/apache-airflow/1.10.14/concepts.html#dags) by default.

1. Start the [Airflow scheduler](https://airflow.apache.org/docs/apache-airflow/1.10.14/scheduler.html) using [`meltano invoke`](/reference/command-line-interface#invoke):

    ```bash
    meltano invoke airflow scheduler

    # Add `-D` to run the scheduler in the background:
    meltano invoke airflow scheduler -D
    ```

    As long as the scheduler is running, your scheduled pipelines will run at the appropriate times.

1. Optionally, verify that a [DAG](https://airflow.apache.org/docs/apache-airflow/1.10.14/concepts.html#dags) was automatically created for each scheduled pipeline by starting the [Airflow web interface](https://airflow.apache.org/docs/apache-airflow/1.10.14/cli-ref.html#webserver):

    ```bash
    meltano invoke airflow webserver

    # Add `-D` to run the scheduler in the background:
    meltano invoke airflow webserver -D
    ```

1. Create `melty` the Admin user for logging in.

    ```bash
    meltano invoke airflow users create --username melty \
    --firstname melty \
    --lastname meltano \
    --role Admin \
    --password melty \
    --email melty@meltano.com
    ```

    The web interface and DAG overview will be available at <http://localhost:8080>.

### Transform loaded data for analysis

Once your raw data has arrived in your data warehouse, its schema will likely need to be transformed to be more appropriate for analysis.

To help you realize this, Meltano supports transformation using [`dbt`](https://www.getdbt.com/).

To learn about data transformation, refer to the [Data Transformation (T) guide](/guide/transformation).

1. To install the dbt transformer to your project run:

    ```bash
    meltano add transformer dbt
    ```

1. Once dbt has been installed in your Meltano project you will see the `/transform` directory populated with dbt artifacts.

    These artifacts are installed via the [dbt file bundle](https://gitlab.com/meltano/files-dbt/).
    For more about file bundles, refer to the [Plugin File bundles](/concepts/plugins#file-bundles).

    Now all you need to do is start writing your dbt models in the `/transform/models` directory.
    This usually consists of a `source.yml` file defining the source tables you will be referencing inside your dbt models.

    For example the `/transform/models/tap_gitlab/source.yml` below configures dbt sources from the postgres tables where our tap-gitlab ELT job output to.

    Create and navigate to the `/transform/models/tap_gitlab` directory to hold your dbt models:

    ```bash
    mkdir ./transform/models/tap_gitlab
    touch  ./transform/models/tap_gitlab/source.yml
    ```

    Add the following content to your new `source.yml` file:

    ```yaml
    config-version: 2
    version: 2
    sources:
      - name: tap_gitlab
        schema: public
        tables:
          - name: commits
          - name: tags
    ```

    The organization of your dbt project is up to you but if you'd like to run a specific set of models as part of a Meltano ELT pipeline it can be done via `meltano elt tap target --transform=run` which requires the model directory to match the extractor's name using snake_case (i.e. tap_gitlab) so it can automatically find your models. Running as part of a pipeline allows Meltano to simplify dbt configuration by inferring some of your settings based on the pipeline tap and target.

    See more in the [Data Transformation (T) guide - transform in your ELT pipeline](/guide/transformation#transform-in-your-elt-pipeline).

1. Then add a model file with your SQL transformation logic.
  For example the dbt model SQL below generates a table with new commits in the last 7 days `/transform/models/tap_gitlab/commits_last_7d.sql`.

    Create your model file:

    ```bash
    touch  ./transform/models/tap_gitlab/commits_last_7d.sql
    ```

    Add the following content to your new `commits_last_7d.sql` file:


    ```sql
    {% raw %}
    {{
      config(
        materialized='table'
      )
    }}

    select *
    from {{ source('tap_gitlab', 'commits') }}
    where created_at::date >= current_date - interval '7 days'
    {% endraw %}
    ```

1. Run your dbt models either using a pipeline transform:

    ```bash
    meltano elt <extractor> <loader>  --transform=run --job_id=<pipeline name>

    # For example:
    meltano elt tap-gitlab target-postgres --transform=run --job_id=gitlab-to-postgres
    ```

    Or alternatively you can run dbt directly using the `meltano invoke`, which requires more settings to be defined prior to running:

    - First add the following configs to your dbt settings:

        ```bash
        meltano config dbt set target postgres
        meltano config dbt set source_schema public
        ```

    - Then add the following `env` config, which sets environment variables at runtime, to your dev environment in the meltano.yml file.

        ```yaml
        environments:
        - name: dev
          config:
            ...
          env:
            PG_ADDRESS: localhost
            PG_PORT: '5432'
            PG_USERNAME: meltano
            PG_DATABASE: warehouse
        ```

    - And finally add the postgres password to your `.env` file so that it doesnt get checked into git:

        ```
        PG_PASSWORD="meltano"
        ```

    - After these configurations are set you can run the dbt models using `invoke`:

        ```bash
        meltano invoke dbt:<command>

        # For example:
        meltano invoke dbt:run
        ```

    There is also a beta [`meltano run`](/reference/command-line-interface#run) command which allows you to execute dbt in the same way as `invoke` but in a much more flexible fashion. This allows for inline dbt execution and more advanced reverse ETL use cases:

    ```bash
    meltano run <extractor> <loader> <other_plugins>

    # For example:
    meltano run tap-gitlab target-postgres dbt:test dbt:run tap-postgres target-gsheet
    ```

    After your transform run is complete you should see a new table named after your model `warehouse.analytics.commits_last_7d` in your target.

    See the [transformer docs](https://hub.meltano.com/transformers/dbt#commands) from other supported dbt commands like `dbt:test`, `dbt:seed`, `dbt:snapshot` and selection criteria like `dbt:run --models tap_gitlab.*`.

### Containerize your project

To learn how to containerize your project, refer to the [Containerization guide](/guide/containerization).

### Deploy your pipelines in production

To learn how to deploy your pipelines in production, refer to the [Deployment in Production guide](/guide/production).<|MERGE_RESOLUTION|>--- conflicted
+++ resolved
@@ -33,25 +33,15 @@
     cd meltano-projects
     ```
 
-<<<<<<< HEAD
-1. Install the [pipx](https://pipxproject.github.io/pipx/) package manager:
+1. Install the [pipx](https://pypa.github.io/pipx/) package manager:
 
     ```bash
     #For Windows we want python3 to run python
     #For Windows: New-Alias Python3 Python
-=======
-1. Install the [pipx](https://pypa.github.io/pipx/) package manager:
-
-    ```bash
->>>>>>> 8bcd6a05
     python3 -m install --user pipx
     python3 -m pipx ensurepath
     #Note that the below commands are not needed in most cases
     source ~/.bashrc 
-<<<<<<< HEAD
-    #For Windows: RefreshEnv
-=======
->>>>>>> 8bcd6a05
     ```
     <div class="notification is-info">
         <p>For Windows, instead of source ~/.bashrc, you'll want to open a new PowerShell instance.</p>
