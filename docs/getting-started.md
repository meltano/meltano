--- conflicted
+++ resolved
@@ -880,17 +880,10 @@
          pip_url: apache-airflow==1.10.14
    ```
 
-<<<<<<< HEAD
    It will also automatically add a
-   [`meltano elt` DAG generator](https://gitlab.com/meltano/files-airflow/-/blob/master/bundle/orchestrate/dags/meltano.py)
+   [`meltano elt` DAG generator](https://github.com/meltano/files-airflow/blob/main/bundle/orchestrate/dags/meltano.py)
    to your project's `orchestrate/dags` directory, where Airflow
    will be configured to look for [DAGs](https://airflow.apache.org/docs/apache-airflow/1.10.14/concepts.html#dags) by default.
-=======
-    It will also automatically add a
-    [`meltano elt` DAG generator](https://github.com/meltano/files-airflow/blob/main/bundle/orchestrate/dags/meltano.py)
-    to your project's `orchestrate/dags` directory, where Airflow
-    will be configured to look for [DAGs](https://airflow.apache.org/docs/apache-airflow/1.10.14/concepts.html#dags) by default.
->>>>>>> 1f49192e
 
 1. Start the [Airflow scheduler](https://airflow.apache.org/docs/apache-airflow/1.10.14/scheduler.html) using [`meltano invoke`](/reference/command-line-interface#invoke):
 
