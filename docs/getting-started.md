---
title: Getting Started
description: If you're ready to get started with Meltano and run an EL(T) pipeline with a data source and destination of your choosing, you've come to the right place!
layout: doc
weight: 1
---

Welcome! If you're ready to get started with Meltano and [run an EL(T) pipeline](#run-a-data-integration-el-pipeline)
with a [data source](#add-an-extractor-to-pull-data-from-a-source) and [destination](#add-a-loader-to-send-data-to-a-destination) of your choosing, you've come to the right place!

<div class="notification is-warning">
    <p><strong>Short on time, or just curious what the fuss is about?</strong></p>
    <p>To get a sense of the Meltano experience in just a few minutes, watch the <a href="https://meltano.com/blog/speedrun-from-0-to-elt-in-90-seconds/">"from 0 to ELT in 90 seconds" speedrun</a> that takes you through <a href="/guide/integration">data integration (EL)</a> with the <a href="https://hub.meltano.com/extractors/gitlab.html">tap-gitlab extractor</a> and the <a href="https://hub.meltano.com/loaders/postgres.html">target-postgres loader</a>.</p>
</div>

## Install Meltano

Before you can get started with Meltano and the [`meltano` CLI](/reference/command-line-interface), you'll need to install it onto your system.

*To learn more about the different installation methods, refer to the [Installation guide](/guide/installation).*

### Local installation

If you're running Linux, macOS, or Windows and have [Python](https://www.python.org/) 3.7, 3.8 or 3.9 installed,
we recommend installing Meltano into a dedicated [Python virtual environment](https://docs.python.org/3/glossary.html#term-virtual-environment)
inside the directory that will hold your [Meltano projects](/concepts/project).

1. Create and navigate to a directory to hold your Meltano projects:

    ```bash
    mkdir meltano-projects
    cd meltano-projects
    ```

1. Install the [pipx](https://pypa.github.io/pipx/) package manager:

    ```bash
    #For Windows (PowerShell): New-Alias Python3 Python
    python3 -m install --user pipx
    python3 -m pipx ensurepath
<<<<<<< HEAD
    #For Windows (PowerShell): Open up a new powershell instance to load your new path variables 
    source ~/.bashrc 
=======
    #Note that the below commands are not needed in most cases
    source ~/.bashrc
>>>>>>> d1e06249
    ```

1. Install the [`meltano` package from PyPI](https://pypi.org/project/meltano/):

    ```bash
	pipx install meltano
    ```

1. Optionally, verify that the [`meltano` CLI](/reference/command-line-interface) is now available by viewing the version:

    ```bash
    meltano --version
    ```

If anything's not behaving as expected, refer to the ["Local Installation" section](/guide/installation#local-installation) of the [Installation guide](/guide/installation) for more details.

### Docker installation

Alternatively, and assuming you already have [Docker](https://www.docker.com/) installed and running,
you can use the [`meltano/meltano` Docker image](https://hub.docker.com/r/meltano/meltano) which exposes the [`meltano` CLI command](/reference/command-line-interface) as its [entrypoint](https://docs.docker.com/engine/reference/builder/#entrypoint).

1. Pull or update the latest version of the Meltano Docker image:

    ```bash
    docker pull meltano/meltano:latest
    ```

    By default, this image comes with the oldest version of Python supported by Meltano, currently Python 3.8.
    If you'd like to use a newer version of Python instead, add a `-python<X.Y>` suffix to the image tag, e.g. `latest-python3.9`.

1. Optionally, verify that the [`meltano` CLI](/reference/command-line-interface) is now available through the Docker image by viewing the version:

    ```bash
    docker run meltano/meltano --version
    ```

    Now, whenever this guide or the documentation asks you to run the `meltano` command, you'll need to run it using `docker run meltano/meltano <args>` as in the example above.

    When running a `meltano` subcommand that requires access to your project (which you'll create in the next step), you'll also need to mount the project directory into the container and set it as the container's working directory:

    ```bash
    docker run -v $(pwd):/project -w /project meltano/meltano <args>
    ```

    If anything's not behaving as expected, refer to the ["Installing on Docker" section](/guide/installation#installing-on-docker) of the [Installation guide](/guide/installation) for more details.

## Create your Meltano project

Now that you have a way of running the [`meltano` CLI](/reference/command-line-interface),
it's time to create a new [Meltano project](/concepts/project) that (among other things)
will hold the [plugins](/concepts/plugins) that implement the various details of your ELT pipelines.

*To learn more about Meltano projects, refer to the [Projects concept doc](/concepts/project).*

1. Navigate to the directory that you'd like to hold your Meltano projects, if you didn't already do so earlier:

    ```bash
    mkdir meltano-projects
    cd meltano-projects
    ```

1. Initialize a new project in a directory of your choosing using [`meltano init`](/reference/command-line-interface#init):

    ```bash
    meltano init <project directory name>

    # For example:
    meltano init my-meltano-project

    # If you're using Docker, don't forget to mount the current working directory:
    docker run -v $(pwd):/projects -w /projects meltano/meltano init my-meltano-project
    ```

    This will create a new directory with, among other things, your [`meltano.yml` project file](/concepts/project#meltano-yml-project-file):

    ```yml
    version: 1
    project_id: <random UUID>
    ```

    It doesn't define any [plugins](/concepts/project#plugins), [environments](/concepts/environments), or [pipeline schedules](/concepts/project#schedules) yet.
    Note that anonymous usage stats are enabled by default, if you're curious and want to learn more about how the product benefits from them or how to change the default settings see the [settings reference](/reference/settings#send-anonymous-usage-stats) page for more details.

1. Navigate to the newly created project directory:

    ```bash
    cd <project directory>

    # For example:
    cd my-meltano-project
    ```

1. Optionally, if you'd like to version control your changes, initialize a [Git](https://git-scm.com/) repository and create an initial commit:

    ```bash
    git init
    git add --all
    git commit -m 'Initial Meltano project'
    ```

    This will allow you to use [`git diff`](https://git-scm.com/docs/git-diff)
    to easily check the impact of the [`meltano` commands](/reference/command-line-interface)
    you'll run below on your project files, most notably your [`meltano.yml` project file](/concepts/project#meltano-yml-project-file).

## View and activate your environments

As part of creating your Meltano project, we automatically added your first [environments](/concepts/environments) called `dev`, `staging` and `prod`. This allows you to define configurations specific to the environment you're running your project in.

1. List your available environments:

    ```bash
    meltano environment list
    ```

1. Activate your environment for your shell session:

    ```bash
    export MELTANO_ENVIRONMENT=dev
    ```

    Alternatively you can include the `--environment=dev` argument to each meltano command. You should now see a log message that says `Environment 'dev' is active` each time you run a meltano command.

1. [optional] Add a new environment:

    ```bash
    meltano environment add <environment name>
    ```

## Add an extractor to pull data from a source

Now that you have your very own Meltano project, it's time to add some [plugins](/concepts/plugins) to it!

The first plugin you'll want to add is an [extractor](/concepts/plugins#extractors),
which will be responsible for pulling data out of your data source.

*To learn more about adding plugins to your project, refer to the [Plugin Management guide](/guide/plugin-management#adding-a-plugin-to-your-project).*

1. Find out if an extractor for your data source is [supported out of the box](/concepts/plugins#discoverable-plugins)
by checking the [Extractors list](https://hub.meltano.com/extractors/) or using [`meltano discover`](/reference/command-line-interface#discover):

    ```bash
    meltano discover extractors
    ```

1. Depending on the result, pick your next step:

    - If an extractor is **supported out of the box**, add it to your project using [`meltano add`](/reference/command-line-interface#add):

    ```bash
    meltano add extractor <plugin name>

    # For example:
    meltano add extractor tap-gitlab

    # If you have a preference for a non-default variant, select it using `--variant`:
    meltano add extractor tap-gitlab --variant=singer-io

    # If you're using Docker, don't forget to mount the project directory:
    docker run -v $(pwd):/project -w /project meltano/meltano add extractor tap-gitlab
    ```

    This will add the new plugin to your [`meltano.yml` project file](/concepts/project#plugins):

    ```yml
    plugins:
    extractors:
    - name: tap-gitlab
      variant: meltanolabs
      pip_url: git+https://github.com/MeltanoLabs/tap-gitlab.git
    ```

    You can now continue to step 4.

    - If an extractor is **not yet discoverable**, find out if a Singer tap for your data source already exists by checking out [MeltanoHub for Singer](https://hub.meltano.com/singer/), which is the best place to find and explore existing Singer taps and targets.

1. Depending on the result, pick your next step:

    - If a Singer tap for your data source is **available**, add it to your project as a [custom plugin](/concepts/plugins#custom-plugins) using [`meltano add --custom`](/reference/command-line-interface#add):

        ```bash
        meltano add --custom extractor <tap name>

        # For example:
        meltano add --custom extractor tap-covid-19

        # If you're using Docker, don't forget to mount the project directory,
        # and ensure that interactive mode is enabled so that Meltano can ask you
        # additional questions about the plugin and get your answers over STDIN:
        docker run --interactive -v $(pwd):/project -w /project meltano/meltano add --custom extractor tap-covid-19
        ```

        Meltano will now ask you some additional questions to learn more about the plugin.

        This will add the new plugin to your [`meltano.yml` project file](/concepts/project#plugins):

        ```yml
        plugins:
          extractors:
          - name: tap-covid-19
            namespace: tap_covid_19
            pip_url: tap-covid-19
            executable: tap-covid-19
            capabilities:
            - catalog
            - discover
            - state
            settings:
            - name: api_token
            - name: user_agent
            - name: start_date
        ```

        *To learn more about adding custom plugins, refer to the [Plugin Management guide](/guide/plugin-management#custom-plugins).*

        <div class="notification is-info">
          <p>Once you've got the extractor working in your project, please consider <a href="/contribute/plugins#discoverable-plugins">contributing its description</a> to the <a href="/concepts/plugins#discoverable-plugins">index of discoverable plugins</a> so that it can be supported out of the box for new users!</p>
        </div>

    - If a Singer tap for your data source **doesn't exist yet**, learn how to build and use your own tap by following the ["Create and Use a Custom Extractor" tutorial](/tutorials/custom-extractor).

    Once you've got your new tap project set up, you can add it to your Meltano project
    as a custom plugin by following the `meltano add --custom` instructions above.
    When asked to provide a `pip install` argument, you can provide a local directory path or Git repository URL.

1. Optionally, verify that the extractor was installed successfully and that its executable can be invoked using [`meltano invoke`](/reference/command-line-interface#invoke):

    ```bash
    meltano invoke <plugin> --help

    # For example:
    meltano invoke tap-gitlab --help
    ```

    If you see the extractor's help message printed, the plugin was definitely installed successfully,
    but an error message related to missing configuration or an unimplemented `--help` flag
    would also confirm that Meltano can invoke the plugin's executable.

### Configure the extractor

Chances are that the extractor you just added to your project will require some amount of [configuration](/guide/configuration) before it can start extracting data.

*To learn more about managing the configuration of your plugins, refer to the [Configuration guide](/guide/configuration).*

<div class="notification">
  <p><strong>What if I already have a config file for this extractor?</strong></p>
  <p>If you've used this Singer tap before without Meltano, you may have a <a href="https://hub.meltano.com/singer/spec#config-files">config file</a>.</p>
  <p>If you'd like to use the same configuration with Meltano, you can skip this section and copy and paste the JSON config object into your <a href="/concepts/project#meltano-yml-project-file">`meltano.yml` project file</a> under the <a href="/concepts/project#plugin-configuration">plugin's `config` key</a>:</p>

<pre>
extractors:
- name: tap-example
  config: {
    "setting": "value",
    "another_setting": true
  }
</pre>

  <p>Since YAML is a <a href="https://yaml.org/spec/1.2/spec.html#id2759572">superset of JSON</a>, the object should be indented correctly, but formatting does not need to be changed.</p>
</div>

1. Find out what settings your extractor supports using [`meltano config <plugin> list`](/reference/command-line-interface#config):

    ```bash
    meltano config <plugin> list

    # For example:
    meltano config tap-gitlab list
    ```

1. Assuming the previous command listed at least one setting, set appropriate values using [`meltano config <plugin> set`](/reference/command-line-interface#config):


    <div class="notification is-info">
      <p>
        <strong>See <a href="https://hub.meltano.com/extractors/gitlab#private-token">MeltanoHub for details</a> on how to get a GitLab `private_token` for tap-gitlab.</strong>
      </p>
    </div>

    ```bash
    meltano config <plugin> set <setting> <value>

    # For example:
    meltano config tap-gitlab set projects "meltano/meltano meltano/tap-gitlab"
    meltano config tap-gitlab set start_date 2021-03-01T00:00:00Z
    meltano config tap-gitlab set private_token my_private_token
    ```

    This will add the non-sensitive configuration to your [`meltano.yml` project file](/concepts/project#plugin-configuration):

    ```yml
    environments:
    - name: dev
      config:
        plugins:
          extractors:
          - name: tap-gitlab
            config:
              projects: meltano/meltano meltano/tap-gitlab
              start_date: '2021-10-01T00:00:00Z'
    ```

    Sensitive configuration (like `private_token`) will instead be stored in your project's [`.env` file](/concepts/project#env) so that it will not be checked into version control:

    ```bash
    export TAP_GITLAB_PRIVATE_TOKEN=my_private_token
    ```

1. Optionally, verify that the configuration looks like what the Singer tap expects according to its documentation using [`meltano config <plugin>`](/reference/command-line-interface#config):

    ```bash
    meltano config <plugin>

    # For example:
    meltano config tap-gitlab
    ```

    This will show the current configuration:

    ```json
    {
      "api_url": "https://gitlab.com",
      "private_token": "my_private_token",
      "groups": "",
      "projects": "meltano/meltano meltano/tap-gitlab",
      "ultimate_license": false,
      "fetch_merge_request_commits": false,
      "fetch_pipelines_extended": false,
      "start_date": "2021-03-01T00:00:00Z"
    }
    ```

### Select entities and attributes to extract

Now that the extractor has been configured, it'll know where and how to find your data,
but not yet which specific entities and attributes (tables and columns) you're interested in.

By default, Meltano will instruct extractors to extract all supported entities and attributes,
but it's recommended that you [specify the specific entities and attributes you'd like to extract](/guide/integration#selecting-entities-and-attributes-for-extraction),
to improve performance and save on bandwidth and storage.

*To learn more about selecting entities and attributes for extraction, refer to the [Data Integration (EL) guide](/guide/integration#selecting-entities-and-attributes-for-extraction).*


<div class="notification is-info">
  <p><strong>What if I already have a catalog file for this extractor?</strong></p>
  <p>If you've used this Singer tap before without Meltano, you may have generated a <a href="https://hub.meltano.com/singer/spec#catalog-files">catalog file</a> already.</p>
  <p>If you'd like Meltano to use it instead of <a href="/guide/integration#extractor-catalog-generation">generating a catalog</a> based on the entity selection rules you'll be asked to specify below, you can skip this section and either set the <a href="/concepts/plugins#catalog-extra">`catalog` extractor extra</a> or use <a href="/reference/command-line-interface#elt">`meltano elt`</a>'s `--catalog` option when <a href="#run-a-data-integration-el-pipeline">running the data integration (EL) pipeline</a> later on in this guide.</p>
</div>

1. Find out whether the extractor supports entity selection, and if so, what entities and attributes are available, using [`meltano select --list --all`](/reference/command-line-interface#select):

    ```bash
    meltano select <plugin> --list --all

    # For example:
    meltano select tap-gitlab --list --all
    ```

    If this command fails with an error, this usually means that the Singer tap does not support [catalog discovery mode](https://hub.meltano.com/singer/spec#discovery-mode), and will always extract all supported entities and attributes.

1. Assuming the previous command succeeded, select the desired entities and attributes for extraction using [`meltano select`](/reference/command-line-interface#select):

    ```bash
    meltano select <plugin> <entity> <attribute>
    meltano select <plugin> --exclude <entity> <attribute>

    # For example:
    meltano select tap-gitlab commits id
    meltano select tap-gitlab commits project_id
    meltano select tap-gitlab commits created_at
    meltano select tap-gitlab commits author_name
    meltano select tap-gitlab commits message

    # Include all attributes of an entity
    meltano select tap-gitlab tags "*"

    # Exclude matching attributes of all entities
    meltano select tap-gitlab --exclude "*" "*_url"
    ```

    As you can see in the example, entity and attribute identifiers can contain wildcards (`*`) to match multiple entities or attributes at once.

    This will add the [selection rules](/concepts/plugins#select-extra) to your [`meltano.yml` project file](/concepts/project#plugin-configuration):

    ```yml
    plugins:
      extractors:
      - name: tap-gitlab
        variant: meltanolabs
        pip_url: git+https://github.com/MeltanoLabs/tap-gitlab.git
    environments:
    - name: dev
      config:
        plugins:
          extractors:
          - name: tap-gitlab
            config:
              projects: meltano/meltano meltano/tap-gitlab
              start_date: '2021-03-01T00:00:00Z'
            select:
            - commits.id
            - commits.project_id
            - commits.created_at
            - commits.author_name
            - commits.message
            - tags.*
            - '!*.*_url'
    ```

    Note that exclusion takes precedence over inclusion. If an attribute is excluded, there is no way to include it back without removing the exclusion pattern first. This is also detailed in the CLI documentation for the [`--exclude` parameter](/reference/command-line-interface#exclude-parameter).

1. Optionally, verify that only the intended entities and attributes are now selected using [`meltano select --list`](/reference/command-line-interface#select):

    ```bash
    meltano select <plugin> --list

    # For example:
    meltano select tap-gitlab --list
    ```

### Choose how to replicate each entity

If the data source you'll be pulling data from is a database, like [PostgreSQL](https://hub.meltano.com/extractors/postgres.html) or [MongoDB](https://hub.meltano.com/extractors/mongodb.html), your extractor likely requires one final setup step:
setting a [replication method](/guide/integration#replication-methods) for each [selected entity (table)](#select-entities-and-attributes-to-extract).

<div class="notification is-info">
  <p>
    Extractors for SaaS APIs typically hard-code the appropriate replication method for each supported entity, so if you're using one, you can skip this section and <a href="#add-a-loader-to-send-data-to-a-destination">move on to setting up a loader</a>.
  </p>
</div>

Most database extractors, on the other hand, support two or more of the following replication methods and require you to choose an appropriate option for each table through the `replication-method` [stream metadata](/guide/integration#setting-metadata) key:

- `LOG_BASED`: [Log-based Incremental Replication](/guide/integration#log-based-incremental-replication)

    The extractor uses the database's binary log files to identify what records were inserted, updated, and deleted from the table since the last run (if any), and extracts only these records.

    This option is not supported by all databases and database extractors.

- `INCREMENTAL`: [Key-based Incremental Replication](/guide/integration#key-based-incremental-replication)

    The extractor uses the value of a specific column on the table (the [Replication Key](/guide/integration#replication-key), e.g. an `updated_at` timestamp or incrementing `id` integer) to identify what records were inserted or updated (but not deleted) since the last run (if any), and extracts only those records.

- `FULL_TABLE`: [Full Table Replication](/guide/integration#full-table-replication)

    The extractor extracts all available records in the table on every run.

    *To learn more about replication methods, refer to the [Data Integration (EL) guide](/guide/integration#replication-methods).*

    1. Find out which replication methods (i.e. options for the `replication-method` [stream metadata](https://hub.meltano.com/singer/spec#metadata) key) the extractor supports by checking its documentation or the README in its repository.

    1. Set the desired `replication-method` metadata for each [selected entity](#select-entities-and-attributes-to-extract) using [`meltano config <plugin> set`](/reference/command-line-interface#config) and the extractor's [`metadata` extra](/concepts/plugins#metadata-extra):

        ```bash
        meltano config <plugin> set _metadata <entity> replication-method <LOG_BASED|INCREMENTAL|FULL_TABLE>

        # For example:
        meltano config tap-postgres set _metadata some_entity_id replication-method INCREMENTAL
        meltano config tap-postgres set _metadata other_entity replication-method FULL_TABLE

        # Set replication-method metadata for all entities
        meltano config tap-postgres set _metadata '*' replication-method INCREMENTAL

        # Set replication-method metadata for matching entities
        meltano config tap-postgres set _metadata '*_full' replication-method FULL_TABLE
        ```

        As you can see in the example, entity identifiers can contain wildcards (`*`) to match multiple entities at once.

        If you've set a table's `replication-method` to `INCREMENTAL`, also choose a [Replication Key](/guide/integration#replication-key) by setting the `replication-key` metadata:

        ```bash
        meltano config <plugin> set _metadata <entity> replication-key <column>

        # For example:
        meltano config tap-postgres set _metadata some_entity_id replication-key updated_at
        meltano config tap-postgres set _metadata some_entity_id replication-key id
        ```

        This will add the [metadata rules](/concepts/plugins#metadata-extra) to your [`meltano.yml` project file](/concepts/project#plugin-configuration):

        ```yml
        environments:
        - name: dev
          config:
            plugins:
              extractors:
              - name: tap-gitlab
                metadata:
                  some_entity_id:
                    replication-method: INCREMENTAL
                    replication-key: id
                  other_entity:
                    replication-method: FULL_TABLE
                  '*':
                    replication-method: INCREMENTAL
                  '*_full':
                    replication-method: FULL_TABLE
        ```

    1. Optionally, verify that the [stream metadata](https://hub.meltano.com/singer/spec#metadata) for each table was set correctly in the extractor's [generated catalog file](/guide/integration#extractor-catalog-generation) by dumping it using [`meltano invoke --dump=catalog <plugin>`](/reference/command-line-interface#select):

        ```bash
        meltano invoke --dump=catalog <plugin>

        # For example:
        meltano invoke --dump=catalog tap-postgres
        ```

## Add a loader to send data to a destination

Now that your Meltano project has everything it needs to pull data from your source,
it's time to tell it where that data should go!

This is where the [loader](/concepts/plugins#loaders) comes in,
which will be responsible for loading [extracted](#add-an-extractor-to-pull-data-from-a-source) data into an arbitrary data destination.

*To learn more about adding plugins to your project, refer to the [Plugin Management guide](/guide/plugin-management#adding-a-plugin-to-your-project).*

1. Find out if a loader for your data destination is [supported out of the box](/concepts/plugins#discoverable-plugins)
by checking the [Loaders list](https://hub.meltano.com/loaders/) or using [`meltano discover`](/reference/command-line-interface#discover):

    ```bash
    meltano discover loaders
    ```

1. Depending on the result, pick your next step:

    - If a loader is **supported out of the box**, add it to your project using [`meltano add`](/reference/command-line-interface#add):

        ```bash
        meltano add loader <plugin name>

        # For this example, we'll use the default variant:
        meltano add loader target-postgres

        # Or if you just want to use a non-default variant you can use this,
        # selected using `--variant`:
        meltano add loader target-postgres --variant=datamill-co
        ```

        <div class="notification is-info">
          <p>
            Sometimes extractors and loaders expect that certain dependencies are already installed. If you run into any issues while installing, refer to <a href="https://hub.meltano.com/">MeltanoHub</a> for more help troubleshooting or join the <a href="https://meltano.com/slack">Meltano Slack workspace</a> to ask questions.
          </p>
        </div>

        This will add the new plugin to your [`meltano.yml` project file](/concepts/project#plugins):

        ```yml
        plugins:
        loaders:
        - name: target-postgres
          variant: transferwise
          pip_url: pipelinewise-target-postgres
        ```

        You can now continue to step 4.

    - If a loader is **not yet discoverable**, find out if a Singer target for your data source already exists by checking [Singer's index of targets](https://www.singer.io/#targets) and/or doing a web search for `Singer target <data destination>`, e.g. `Singer target BigQuery`.

1. Depending on the result, pick your next step:

    - If a Singer target for your data destination is **available**, add it to your project as a [custom plugin](/concepts/plugins#custom-plugins) using [`meltano add --custom`](/reference/command-line-interface#add):

        ```bash
        meltano add --custom loader <target name>

        # For example:
        meltano add --custom loader target-bigquery

        # If you're using Docker, don't forget to mount the project directory,
        # and ensure that interactive mode is enabled so that Meltano can ask you
        # additional questions about the plugin and get your answers over STDIN:
        docker run --interactive -v $(pwd):/project -w /project meltano/meltano add --custom loader target-bigquery
        ```

        Meltano will now ask you some additional questions to learn more about the plugin.

        This will add the new plugin to your [`meltano.yml` project file](/concepts/project#plugins):

        ```yml
        plugins:
          loaders:
          - name: target-bigquery
            namespace: target_bigquery
            pip_url: target-bigquery
            executable: target-bigquery
            settings:
            - name: project_id
            - name: dataset_id
            - name: table_id
        ```

        *To learn more about adding custom plugins, refer to the [Plugin Management guide](/guide/plugin-management#custom-plugins).*


        <div class="notification is-info">
          <p>Once you've got the loader working in your project, please consider <a href="/contribute/plugins#discoverable-plugins">contributing its description</a> to the <a href="/concepts/plugins#discoverable-plugins">index of discoverable plugins</a> so that it can be supported out of the box for new users!</p>
        </div>

    - If a Singer target for your data source **doesn't exist yet**, learn how to build your own target by following [Singer's "Developing a Target" guide](https://github.com/singer-io/getting-started/blob/master/docs/RUNNING_AND_DEVELOPING.md#developing-a-target).

    Once you've got your new target project set up, you can add it to your Meltano project
    as a custom plugin by following the `meltano add --custom` instructions above.
    When asked to provide a `pip install` argument, you can provide a local directory path or Git repository URL.

1. Optionally, verify that the loader was installed successfully and that its executable can be invoked using [`meltano invoke`](/reference/command-line-interface#invoke):

    ```bash
    meltano invoke <plugin> --help

    # For example:
    meltano invoke target-postgres --help
    ```

    If you see the loader's help message printed, the plugin was definitely installed successfully,
    but an error message related to missing configuration or an unimplemented `--help` flag
    would also confirm that Meltano can invoke the plugin's executable.

### Configure the loader

Chances are that the loader you just added to your project will require some amount of [configuration](/guide/configuration) before it can start loading data.

*To learn more about managing the configuration of your plugins, refer to the [Configuration guide](/guide/configuration).*

<div class="notification is-warning">
  <p><strong>What if I already have a config file for this loader?</strong></p>
  <p>If you've used this Singer target before without Meltano, you may have a <a href="https://hub.meltano.com/singer/spec#config-files">config file</a> already.</p>
  <p>If you'd like to use the same configuration with Meltano, you can skip this section and copy and paste the JSON config object into your <a href="/concepts/project#meltano-yml-project-file"><code>meltano.yml</code> project file</a> under the <a href="/concepts/project#plugin-configuration">plugin's <code>config</code> key</a>:</p>
<pre>
loaders:
- name: target-example
  config: {
    "setting": "value",
    "another_setting": true
  }
</pre>
  <p>Since YAML is a <a href="https://yaml.org/spec/1.2/spec.html#id2759572">superset of JSON</a>, the object should be indented correctly, but formatting does not need to be changed.</p>
</div>

1. Find out what settings your loader supports using [`meltano config <plugin> list`](/reference/command-line-interface#config):

    ```bash
    meltano config <plugin> list

    # For example:
    meltano config target-postgres list
    ```

1. Assuming the previous command listed at least one setting, set appropriate values using [`meltano config <plugin> set`](/reference/command-line-interface#config):

    ```bash
    meltano config <plugin> set <setting> <value>

    # For example:
    meltano config target-postgres set host localhost
    meltano config target-postgres set port 5432
    meltano config target-postgres set user meltano
    meltano config target-postgres set password meltano
    meltano config target-postgres set dbname warehouse
    meltano config target-postgres set default_target_schema public
    ```

    <div class="notification is-info">
      <p>You can turn on a local postgres docker instance with these configs using <code>docker run --name postgres -e POSTGRES_PASSWORD=meltano -e POSTGRES_USER=meltano -e POSTGRES_DB=warehouse -d -p 5432:5432 postgres</code>.</p>
    </div>

    This will add the non-sensitive configuration to your [`meltano.yml` project file](/concepts/project#plugin-configuration):

    ```yml
    plugins:
      loaders:
      - name: target-postgres
        variant: transferwise
        pip_url: pipelinewise-target-postgres
        config:
          host: localhost
          port: 5432
          user: meltano
          dbname: warehouse
          default_target_schema: public
    ```

    Sensitive configuration (like `password`) will instead be stored in your project's [`.env` file](/concepts/project#env) so that it will not be checked into version control:

    ```bash
    export TARGET_POSTGRES_PASSWORD=meltano
    ```

1. Optionally, verify that the configuration looks like what the Singer target expects according to its documentation using [`meltano config <plugin>`](/reference/command-line-interface#config):

    ```bash
    meltano config <plugin>

    # For example:
    meltano config target-postgres
    ```

    This will show the current configuration:

    ```json
    {
      "host": "localhost",
      "port": 5432,
      "user": "meltano",
      "password": "meltano",
      "dbname": "warehouse",
      "ssl": "false",
      "default_target_schema": "public",
      "batch_size_rows": 100000,
      "flush_all_streams": false,
      "parallelism": 0,
      "parallelism_max": 16,
      "add_metadata_columns": false,
      "hard_delete": false,
      "data_flattening_max_level": 0,
      "primary_key_required": true,
      "validate_records": false
    }
    ```

## Run a data integration (EL) pipeline

Now that [your Meltano project](#create-your-meltano-project), [extractor](#add-an-extractor-to-pull-data-from-a-source), and [loader](#add-a-loader-to-send-data-to-a-destination) are all set up, we've reached the final chapter of this adventure, and it's time to run your first data integration (EL) pipeline!

*To learn more about data integration, refer to the [Data Integration (EL) guide](/guide/integration).*

There's just one step here: run your newly added extractor and loader in a pipeline using [`meltano elt`](/reference/command-line-interface#elt):

```bash
meltano elt <extractor> <loader> --job_id=<pipeline name>

# For example:
meltano elt tap-gitlab target-postgres --job_id=gitlab-to-postgres
```

<div class="notification is-info">
  <p>The <code>--job_id</code> must be included on each execution if you want to run incremental syncs. This argument should define a globally unique job identifier which is used to store and retrieve state from the system database across executions. Its a good idea to make this a unique string based on the job being run (i.e. <code>gitlab-to-postgres</code>).</p>
</div>

If everything was configured correctly, you should now see your data flow from your source into your destination! Check your postgres instance for the tables `warehouse.schema.commits` and `warehouse.schema.tags`.

If the command failed, but it's not obvious how to resolve the issue, consider enabling [debug mode](/reference/command-line-interface#debugging) to get some more insight into what's going on behind the scenes.
If that doesn't get you closer to a solution, learn how to [get help with your issue](/the-project/community).

If you run `meltano elt` another time with the same Job ID, you'll see it automatically pick up where the previous run left off, assuming the extractor supports [incremental replication](/guide/integration#incremental-replication-state).

<div class="notification is-info">
  <p><strong>What if I already have a state file for this extractor?</strong></p>
  <p>If you've used this Singer tap before without Meltano, you may have a <a href="https://hub.meltano.com/singer/spec#state-files">state file</a> already.</p>
  <p>If you'd like Meltano to use it instead of <a href="/guide/integration#incremental-replication-state">looking up state based on the Job ID</a>, you can either use <a href="/reference/command-line-interface#elt"><code>meltano elt</code></a>'s <code>--state</code> option or set the <a href="/concepts/plugins#state-extra"><code>state</code> extractor extra</a>.</p>
  <p>If you'd like to dump the state generated by the most recent run into a file, so that you can explicitly pass it along to the next invocation, you can use <a href="/reference/command-line-interface#elt"><code>meltano elt</code></a>'s <code>--dump=state</code> option:</p>

<pre>
# Example
meltano elt tap-gitlab target-postgres --job_id=gitlab-to-postgres --dump=state > state.json
</pre>

</div>

There is also a beta [`meltano run`](/reference/command-line-interface#run) command which allows you to execute the same EL pipelines in a much more flexible fashion. This command allows you to chain multiple EL pipelines and add in other plugins inline too:

```bash
meltano run <extractor> <loader> <other_plugins>

# For example:
meltano run tap-gitlab target-postgres
meltano run tap-gitlab target-postgres dbt:test dbt:run
```

Or directly using the `meltano invoke`, which requires more settings to be defined prior to running

## Next steps

Now that you've successfully run your first data integration (EL) pipeline using Meltano,
you have a few possible next steps:

- [Schedule pipelines to run regularly](#schedule-pipelines-to-run-regularly)
- [Transform loaded data for analysis](#transform-loaded-data-for-analysis)
- [Containerize your project](#containerize-your-project)
- [Deploy your pipelines in production](#deploy-your-pipelines-in-production)

### Schedule pipelines to run regularly

Most pipelines aren't run just once, but over and over again, to make sure additions and changes in the source eventually make their way to the destination.

To help you realize this, Meltano supports scheduled pipelines that can be orchestrated using [Apache Airflow](https://airflow.apache.org/).

*To learn more about orchestration, refer to the [Orchestration guide](/guide/orchestration).*

1. Schedule a new [`meltano elt`](/reference/command-line-interface#elt) pipeline to be invoked on an interval using [`meltano schedule`](/reference/command-line-interface#schedule):

```bash
meltano schedule add <pipeline name> --extractor <extractor> --loader <loader> --interval <interval>

# For example:
meltano schedule add gitlab-to-postgres --extractor tap-gitlab --loader target-postgres --interval @daily
```

The `pipeline name` argument corresponds to the `--job_id` option on `meltano elt`, which identifies related EL(T) runs when storing and looking up [incremental replication state](/guide/integration#incremental-replication-state).

To have scheduled runs pick up where your [earlier manual run](#run-a-data-integration-el-pipeline) left off, ensure you use the same pipeline name.

This will add the new schedule to your [`meltano.yml` project file](/concepts/project#schedules):

```yml
schedules:
- name: gitlab-to-postgres
  extractor: tap-gitlab
  loader: target-postgres
  transform: skip
  interval: '@daily'
```

<div class="notification is-info">
  <p>The <code>name</code> setting in schedules acts as the <code>job_id</code> so that state is preserved across scheduled executions. This should generally be a globally unique string based on the job being run (i.e. <code>gitlab-to-postgres</code> or <code>gitlab-to-postgres-prod</code> if you have multiple environemnts).</p>
</div>

1. Optionally, verify that the schedule was created successfully using [`meltano schedule list`](/reference/command-line-interface#schedule):

    ```bash
    meltano schedule list
    ```

1. Add the [Apache Airflow](https://airflow.apache.org/) orchestrator to your project using [`meltano add`](/reference/command-line-interface#add), which will be responsible for managing the schedule and executing the appropriate `meltano elt` commands:

      ```bash
      meltano add orchestrator airflow
      ```

    This will add the new plugin to your [`meltano.yml` project file](/concepts/project#plugins):

    ```yml
    plugins:
      orchestrators:
      - name: airflow
        pip_url: apache-airflow==1.10.14
    ```

    It will also automatically add a
    [`meltano elt` DAG generator](https://gitlab.com/meltano/files-airflow/-/blob/master/bundle/orchestrate/dags/meltano.py)
    to your project's `orchestrate/dags` directory, where Airflow
    will be configured to look for [DAGs](https://airflow.apache.org/docs/apache-airflow/1.10.14/concepts.html#dags) by default.

1. Start the [Airflow scheduler](https://airflow.apache.org/docs/apache-airflow/1.10.14/scheduler.html) using [`meltano invoke`](/reference/command-line-interface#invoke):

    ```bash
    meltano invoke airflow scheduler

    # Add `-D` to run the scheduler in the background:
    meltano invoke airflow scheduler -D
    ```

    As long as the scheduler is running, your scheduled pipelines will run at the appropriate times.

1. Optionally, verify that a [DAG](https://airflow.apache.org/docs/apache-airflow/1.10.14/concepts.html#dags) was automatically created for each scheduled pipeline by starting the [Airflow web interface](https://airflow.apache.org/docs/apache-airflow/1.10.14/cli-ref.html#webserver):

    ```bash
    meltano invoke airflow webserver

    # Add `-D` to run the scheduler in the background:
    meltano invoke airflow webserver -D
    ```

1. Create `melty` the Admin user for logging in.

    ```bash
    meltano invoke airflow users create --username melty \
    --firstname melty \
    --lastname meltano \
    --role Admin \
    --password melty \
    --email melty@meltano.com
    ```

    The web interface and DAG overview will be available at <http://localhost:8080>.

### Transform loaded data for analysis

Once your raw data has arrived in your data warehouse, its schema will likely need to be transformed to be more appropriate for analysis.

To help you realize this, Meltano supports transformation using [`dbt`](https://www.getdbt.com/).

To learn about data transformation, refer to the [Data Transformation (T) guide](/guide/transformation).

1. To install the dbt transformer to your project run:

    ```bash
    meltano add transformer dbt
    ```

1. Once dbt has been installed in your Meltano project you will see the `/transform` directory populated with dbt artifacts.

    These artifacts are installed via the [dbt file bundle](https://gitlab.com/meltano/files-dbt/).
    For more about file bundles, refer to the [Plugin File bundles](/concepts/plugins#file-bundles).

    Now all you need to do is start writing your dbt models in the `/transform/models` directory.
    This usually consists of a `source.yml` file defining the source tables you will be referencing inside your dbt models.

    For example the `/transform/models/tap_gitlab/source.yml` below configures dbt sources from the postgres tables where our tap-gitlab ELT job output to.

    Create and navigate to the `/transform/models/tap_gitlab` directory to hold your dbt models:

    ```bash
    mkdir ./transform/models/tap_gitlab
    touch  ./transform/models/tap_gitlab/source.yml
    ```

    Add the following content to your new `source.yml` file:

    ```yaml
    config-version: 2
    version: 2
    sources:
      - name: tap_gitlab
        schema: public
        tables:
          - name: commits
          - name: tags
    ```

    The organization of your dbt project is up to you but if you'd like to run a specific set of models as part of a Meltano ELT pipeline it can be done via `meltano elt tap target --transform=run` which requires the model directory to match the extractor's name using snake_case (i.e. tap_gitlab) so it can automatically find your models. Running as part of a pipeline allows Meltano to simplify dbt configuration by inferring some of your settings based on the pipeline tap and target.

    See more in the [Data Transformation (T) guide - transform in your ELT pipeline](/guide/transformation#transform-in-your-elt-pipeline).

1. Then add a model file with your SQL transformation logic.
  For example the dbt model SQL below generates a table with new commits in the last 7 days `/transform/models/tap_gitlab/commits_last_7d.sql`.

    Create your model file:

    ```bash
    touch  ./transform/models/tap_gitlab/commits_last_7d.sql
    ```

    Add the following content to your new `commits_last_7d.sql` file:


    ```sql
    {% raw %}
    {{
      config(
        materialized='table'
      )
    }}

    select *
    from {{ source('tap_gitlab', 'commits') }}
    where created_at::date >= current_date - interval '7 days'
    {% endraw %}
    ```

1. Run your dbt models either using a pipeline transform:

    ```bash
    meltano elt <extractor> <loader>  --transform=run --job_id=<pipeline name>

    # For example:
    meltano elt tap-gitlab target-postgres --transform=run --job_id=gitlab-to-postgres
    ```

    Or alternatively you can run dbt directly using the `meltano invoke`, which requires more settings to be defined prior to running:

    - First add the following configs to your dbt settings:

        ```bash
        meltano config dbt set target postgres
        meltano config dbt set source_schema public
        ```

    - Then add the following `env` config, which sets environment variables at runtime, to your dev environment in the meltano.yml file.

        ```yaml
        environments:
        - name: dev
          config:
            ...
          env:
            PG_ADDRESS: localhost
            PG_PORT: '5432'
            PG_USERNAME: meltano
            PG_DATABASE: warehouse
        ```

    - And finally add the postgres password to your `.env` file so that it doesnt get checked into git:

        ```
        PG_PASSWORD="meltano"
        ```

    - After these configurations are set you can run the dbt models using `invoke`:

        ```bash
        meltano invoke dbt:<command>

        # For example:
        meltano invoke dbt:run
        ```

    There is also a beta [`meltano run`](/reference/command-line-interface#run) command which allows you to execute dbt in the same way as `invoke` but in a much more flexible fashion. This allows for inline dbt execution and more advanced reverse ETL use cases:

    ```bash
    meltano run <extractor> <loader> <other_plugins>

    # For example:
    meltano run tap-gitlab target-postgres dbt:test dbt:run tap-postgres target-gsheet
    ```

    After your transform run is complete you should see a new table named after your model `warehouse.analytics.commits_last_7d` in your target.

    See the [transformer docs](https://hub.meltano.com/transformers/dbt#commands) from other supported dbt commands like `dbt:test`, `dbt:seed`, `dbt:snapshot` and selection criteria like `dbt:run --models tap_gitlab.*`.

### Containerize your project

To learn how to containerize your project, refer to the [Containerization guide](/guide/containerization).

### Deploy your pipelines in production

To learn how to deploy your pipelines in production, refer to the [Deployment in Production guide](/guide/production).<|MERGE_RESOLUTION|>--- conflicted
+++ resolved
@@ -38,13 +38,8 @@
     #For Windows (PowerShell): New-Alias Python3 Python
     python3 -m install --user pipx
     python3 -m pipx ensurepath
-<<<<<<< HEAD
     #For Windows (PowerShell): Open up a new powershell instance to load your new path variables 
     source ~/.bashrc 
-=======
-    #Note that the below commands are not needed in most cases
-    source ~/.bashrc
->>>>>>> d1e06249
     ```
 
 1. Install the [`meltano` package from PyPI](https://pypi.org/project/meltano/):
