--- conflicted
+++ resolved
@@ -12,23 +12,14 @@
 
 In parts 1 & 2, we extracted data from GitHub and loaded it into a (local) PostgreSQL database.
 
-<<<<<<< HEAD
-Before diving into full-fledged transformations & dbt, we're going to do light-weight, so-called "inline transformations" to clean up some things right before storing them anywhere. We're going to import more information from GitHub, including the author details, then we use an inline transformation to remove the email addresses we from GitHub by default.
-=======
 In this part, we're going to unleash dbt [(data build tool)](https://www.getdbt.com/) onto our data to transform it into meaningful information.
->>>>>>> cada02c6
 
 <div class="notification is-success">
     <p>If you're having trouble throughout this tutorial, you can always head over to the <a href="https://meltano.com/slack">Slack channel</a> to get help.</p>
 </div>
 
-<<<<<<< HEAD
-## Select the author data from GitHub
-Just as in Part 1, you can use the [`meltano select`](/reference/command-line-interface#select) command to select additional data from the source. We're simply going to select all "commits" data:
-=======
 ## Install and configure the postgres specific dbt transformer
 Dbt uses different [adapters](https://docs.getdbt.com/docs/supported-data-platforms) depending on the database/warehouse/platform you use. Meltano transformers match this pattern; in this case our transformer is `dbt-postgres`. As usual, you can use the `meltano add` command to add it to your project.
->>>>>>> cada02c6
 
 ```bash
 meltano select tap-github commits "*"
@@ -88,7 +79,6 @@
 
 We're now going to add two mappings to this mapper.
 
-<<<<<<< HEAD
 ## Adding a emails-hidden mapping
 To add our first mapping, we're going to edit the `meltano.yml` file located inside your root project directory. Modify the block for the `transform-field` mapper as shown below:
 
@@ -106,18 +96,6 @@
             tap_stream_name: "commits"
             field_paths: ["author/email", "committer/email"]
             type: "MASK-HIDDEN"
-=======
-WITH base AS (
-
-  SELECT *
-  FROM {{ source('tap_github', 'commits') }}
-  
-) {% endraw %}
-
-SELECT 
-  DISTINCT (commit -> 'author' -> 'name') AS authors 
-FROM base
->>>>>>> cada02c6
 ```
 Let's go through this step-by-step
 
@@ -183,11 +161,7 @@
 meltano dragon
 ```
 
-<<<<<<< HEAD
 Next, head over to [Part 5, scheduling of jobs](/getting-started/part4).
-=======
-Next, head over to [Part 5, inside the Getting Started Guide](/getting-started/#next-steps).
->>>>>>> cada02c6
 
 <script src="/js/termynal.js"></script>
 <script src="/js/termy_custom.js"></script>