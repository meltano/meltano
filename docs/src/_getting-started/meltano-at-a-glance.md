---
title: Meltano at a Glance
description: If you want to know why you should use Meltano, here's a quick overview of the basics of all of it.
layout: doc
weight: 1
---

This document is intended to give you enough technical understanding of Meltano to become excited about it and wanting to use it! It's not going to teach you how to use it, we've got Tutorials & How To's for that. When you're ready to start your first Meltano project, we recommend you dive right into our Tutorial.

### What users say

_"For us it's a better day at work when we can use Meltano."_ - Nino Müller, Head of Technology at Substring


_"I love Meltano because it’s so pleasant to use with its DevOps and Everything-as-Code style. It is easy to set up, flexible, and integrates with pretty much any orchestrator as well as dbt (data build tool)"._  - Martin Morset

## Meltano at a glance
Welcome to your Open Source DataOps Infrastructure! With Meltano you can move your data with 10x the developer experience while also managing all of the data tools in your stack. With Meltano, you can collaboratively build and improve your ideal data platform like a software project; spinning up a service or tool (Singer connectors, Airflow, dbt, Great Expectations, Snowflake, etc) and easily configure, deploy, and manage it through a single control plane.


### Why companies love to build with Meltano

- **No lock-in**: It's open source and has a strong community, you'll always be free.. (derisk)
- **It's extensible from day 1**: It's super easy to add a custom connection using the SDKs/EDKs.
- **Amazing developer experience**: Developers go from start to finish on new data projects, including extraction, loading, transforming, & orchestrating data within days.
- **Small surface area**: Features like "inline transformations" remove unnecessary steps from your data pipelines, and help companies stay compliant to security & GDPR regulations.

### Key Features of Meltano, developers will love
- **Start simple**: Meltano is pip-installable and comes in a prepackaged docker container, you can have your first ELT pipeline running within minutes.
- **DataOps out-of-the-box**: Meltano provides tools that make DataOps best practices easy to use in every project.
<<<<<<< HEAD
- **Integrates with everything**: 300+ natively supported data sources & targets, as well as additional plugins like great expectations or dbt are natively available.
- **Easily customizable**: Meltano isn't just extensible, it's built to be extended! SDK & EDK are easy to use, plugins created by others are available on the Hub.
- **Mature system**: Developed since [2018](https://handbook.meltano.com/timeline), runs in production at large companies like GitLab, and currently powers over a million pipeline runs monthly.
- **First class ELT tooling built-in**: Extract data from any data source, load into any target, use inline maps to transform on data on the fly, and test the incoming data with great expectations, all in one package.
=======
- **Integrates with everything**: 300+ natively supported data sources & targets, as well as additional plugins like great expectations or dbt are natively available. 
- **Easily customizable**: Meltano isn't just extensible, it's built to be extended! The SDK for Singer Connectors & EDK for Meltano Components are easy to use. Meltano Hub helps you find all of the connectors and components created across the data community.
- **Mature system**: Developed since [2018](https://handbook.meltano.com/timeline), runs in production at large companies like GitLab, and currently powers over a million pipeline runs monthly.
- **First class ELT tooling built-in**: Extract data from any data source, load into any target, use inline maps to transform on data on the fly, and test the incoming data, all in one package. 
>>>>>>> efa1591a

### The Quick Introduction
Waiting to see how Meltano works within 90 secs? We got you covered:
<iframe width="800" height="632" src="https://www.youtube.com/embed/53WC4kTwbGU" title="From 0 to ELT in 90 seconds with Meltano, tap-gitlab, and target-postgres" frameborder="0" allow="accelerometer; autoplay; clipboard-write; encrypted-media; gyroscope; picture-in-picture" allowfullscreen></iframe>


## Core Workflow
Meltano helps you to create your end-to-end data stack within minutes.  The core workflow depends on your data stack, but it will usually involve:
1. **Extracting data** from data sources & loading them into targets.
2. **Transforming data** inside a database.
3. **Orchestrating** the extract/load/transform process.
4. Adding **additional steps** to the process like testing the data inside transformations with dbt tests, using Great Expectations, running analyses inside Jupyter notebooks, visualizing data with Superset etc.

Meltano allows you to do any combination of these steps inside your Meltano project, controlled by the Meltano CLI and supplemented with the Meltano UI.

### Extracting & Loading data
Here's a complete walk-through pulling data from AWS S3 and dumping it into a PostgreSQL database within 60 secs.
<div class="language-bash highlighter-rouge">
    <iframe width="800" height="632" src="https://www.youtube.com/embed/htbVZIR3tbs" title="How to Use Meltano in 60 Seconds" frameborder="0" allow="accelerometer; autoplay; clipboard-write; encrypted-media; gyroscope; picture-in-picture" allowfullscreen></iframe>
</div>
### Transforming data
Here's a complete walk-through extending the extract & load to include more CSVs and running a dbt-project over them to transform the data.

<iframe width="800" height="632" src="https://www.youtube.com/embed/pMZmBMeGe3U" title="How to Use Meltano in 5 Minutes" frameborder="0" allow="accelerometer; autoplay; clipboard-write; encrypted-media; gyroscope; picture-in-picture" allowfullscreen></iframe>

### Orchestrating workflows
Meltano uses Airflow as orchestrator for the pipelines. It's as simple as adding Airflow as a plugin to your project and then running

```
meltano schedule add gitlab-to-postgres --extractor tap-gitlab --loader target-postgres --interval @daily
```

to add the schedule. Meltano also provides commands to start an Airflow instance to execute on these schedules. You can find out more about it in the [Orchestrate Data Section](https://docs.meltano.com/guide/orchestration).

### Adding Additional Steps
Need to add additional steps to your data pipeline? Here's a complete setup also pulling in Superset as visualization tool.

<iframe width="800" height="632" src="https://www.youtube.com/embed/sL3RvXZOTvE" title="From 0 to DataOps - Meltano 2.0 Speedrun Demo" frameborder="0" allow="accelerometer; autoplay; clipboard-write; encrypted-media; gyroscope; picture-in-picture" allowfullscreen></iframe>

### Getting Started Resources
This was just a glance at why you should use Meltano. If you're now as excited to use Meltano as we are, we recommend you head over to the [Getting Started Tutorial](/gettingstarted).


If you cannot find an answer to your question, there's always an active [Meltano Slack Community](https://meltano.com/slack) to help you out.<|MERGE_RESOLUTION|>--- conflicted
+++ resolved
@@ -28,17 +28,10 @@
 ### Key Features of Meltano, developers will love
 - **Start simple**: Meltano is pip-installable and comes in a prepackaged docker container, you can have your first ELT pipeline running within minutes.
 - **DataOps out-of-the-box**: Meltano provides tools that make DataOps best practices easy to use in every project.
-<<<<<<< HEAD
-- **Integrates with everything**: 300+ natively supported data sources & targets, as well as additional plugins like great expectations or dbt are natively available.
-- **Easily customizable**: Meltano isn't just extensible, it's built to be extended! SDK & EDK are easy to use, plugins created by others are available on the Hub.
-- **Mature system**: Developed since [2018](https://handbook.meltano.com/timeline), runs in production at large companies like GitLab, and currently powers over a million pipeline runs monthly.
-- **First class ELT tooling built-in**: Extract data from any data source, load into any target, use inline maps to transform on data on the fly, and test the incoming data with great expectations, all in one package.
-=======
 - **Integrates with everything**: 300+ natively supported data sources & targets, as well as additional plugins like great expectations or dbt are natively available. 
 - **Easily customizable**: Meltano isn't just extensible, it's built to be extended! The SDK for Singer Connectors & EDK for Meltano Components are easy to use. Meltano Hub helps you find all of the connectors and components created across the data community.
 - **Mature system**: Developed since [2018](https://handbook.meltano.com/timeline), runs in production at large companies like GitLab, and currently powers over a million pipeline runs monthly.
 - **First class ELT tooling built-in**: Extract data from any data source, load into any target, use inline maps to transform on data on the fly, and test the incoming data, all in one package. 
->>>>>>> efa1591a
 
 ### The Quick Introduction
 Waiting to see how Meltano works within 90 secs? We got you covered:
