--- conflicted
+++ resolved
@@ -8,9 +8,10 @@
 
 Let’s learn by example.
 
-Throughout this tutorial, we’ll walk you through the creation of a end-to-end modern E(t)LT stack.
-
-We're going to take data from a "source", namely GitHub, and extract a list of projects, the authors, messages and so on.
+Throughout this tutorial, we’ll walk you through the creation of a end-to-end modern E(t)LT stack. In this part, we're going to start with the data extraction process.
+
+We're going to take data from a "source", namely GitHub, and extract a list of commits to one repository.
+  
 To test that this part works, we will dump the data into JSON files.
 In Part 2, we will then place this data into a PostgreSQL database.
 
@@ -23,11 +24,7 @@
 
 This tutorial is written using meltano >= v2.0.0.
 
-<<<<<<< HEAD
-If you don't have a GitHub account to follow along, you could either exchange the commands for a differe tap, like GitHub or PostgreSQL, or you create a free GitHub account. You will also need a [personal access token to your GitHub account](https://docs.github.com/en/authentication/keeping-your-account-and-data-secure/creating-a-personal-access-token).
-=======
-If you don't have a GitLab account to follow along, you could either exchange the commands for a different tap, like GitHub or PostgreSQL, or you create a free GitLab account. You will also need a [personal access token to your GitLab account](https://docs.gitlab.com/ee/user/profile/personal_access_tokens.html) which you can create under "Edit Profile > "Access Tokens" > .
->>>>>>> 35272c2d
+If you don't have a GitHub account to follow along, you could either exchange the commands for a differe tap, like GitLab or PostgreSQL, or you can create a free GitHub account. You will also need a [personal access token to your GitHub account](https://docs.github.com/en/authentication/keeping-your-account-and-data-secure/creating-a-personal-access-token).
 
 <div class="notification is-success">
     <p>If you're having trouble throughout this tutorial, you can always head over to the <a href="https://meltano.com/slack">Slack channel</a> to get help.</p>
@@ -89,9 +86,9 @@
 
 1. Navigate to the newly created project directory:
 
-   ```bash
-   cd my-meltano-project
-   ```
+```bash
+cd my-meltano-project
+```
 
 ## Add an Extractor to Pull Data from a Source
 
@@ -231,17 +228,7 @@
 
 By default, Meltano will instruct extractors to extract all supported entities and attributes, but we're going to [select specific ones for this tutorial](/guide/integration#selecting-entities-and-attributes-for-extraction). 
 
-<<<<<<< HEAD
 1. Find out what entities and attributes are available, using [`meltano select YOUR_TAP --list --all`](/reference/command-line-interface#select):
-=======
-1. Find out what entities and attributes are available, using [`meltano select --list --all`](/reference/command-line-interface#select):
-
-   ```bash
-   meltano select tap-gitlab --list --all
-   ```
-
-  ![Meltano Version](images/part1/gif_meltano_select_all.gif)
->>>>>>> 35272c2d
 
 ```bash
 meltano select tap-github --list --all
