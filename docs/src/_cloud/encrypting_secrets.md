---
title: "Encrypting Secrets (Deprecated)"
description: Details the Alpha process for encrypting Meltano Cloud secrets
layout: doc
weight: 8
---

<div class="notification is-warning">
  <p><strong>Meltano Cloud is currently in Beta.</strong></p>
<<<<<<< HEAD
  <p>These Alpha instructions are now obsolete but are maintained for legacy
  Alpha users.</p>
=======
  <p>While in Beta, functionality is not guaranteed and subject to change. <br> If you're interested in using Meltano Cloud please join our <a href="https://meltano.com/cloud/">waitlist</a>.</p>
>>>>>>> e463b399
</div>

This document covers information on encrypting secrets in your Meltano `secrets.yml` file.

## Components for Encryption

### Encryption Method

Use the `meltano cloud config env set --key <SECRET_NAME> --value <SECRET_VALUE>` CLI command to set configuration secrets.

Note: The value can be passed in directly or via an environment variable.
If you have an environment variable set locally called `TEST_SECRET`, the example to set it would be `meltano cloud config env set --key TEST_SECRET --value $TEST_SECRET`.

This will set secrets via the `.env` file at runtime for a job or schedule.

You can list and delete secrets configured as well.

```
meltano cloud config env list
meltano cloud config env delete <SECRET_NAME>
```

Secrets cannot be decrypted after they are set. If you need to change a secret, you can set the secret again.

### Alpha Phase Encryption Method
> The following method will be deprecated in Beta
#### Public Key

During the on-boarding process, Meltano will provide you with the Public Key of your public/private encryption key pair.
For details on the encryption algorithms and other security related information, refer to the [Security page](/security).

Save your public key somewhere for use during encryption.

#### Utility kms-ext

We have a utility extension for encrypting your secrets:
https://github.com/meltano/kms-ext

Recommended installation process:

```
pip install pipx
pipx install git+https://github.com/meltano/kms-ext.git@main
```

Once installed, you should be able to run `kms --help` to see usage, options, and commands available.

> **Note**
> Since the private key of your encryption key never leaves our AWS servers, you are not able to decrypt your secrets once you have encrypted them.
> If you need to change or confirm your values, you will need to re-encrypt your .env file.
> Each time encryption is performed, all contents in the .env file will update.

#### Example

For this example, the following statements are true:

- I am in my meltano project root directory
- Public key file is named `meltano.pub`
- Environment variable secrets are set in a file called `.env`
- I want my `secrets.yml` encrypted file in the root of my project directory

The following command will encrypt your `.env` file with the `meltano.pub` key and save the encrypted secrets to a file called `secrets.yml`.

```
kms encrypt meltano.pub --dotenv-path .env --output-path secrets.yml
```

By default, our cloud runners will look for `secrets.yml` in the root of your project.
If you would like to change the location or name of the secrets file, please inform us during your on-boarding process.

Example `.env` file:

```
THESE_ARE_MY_SECRET_VARS=secret_contents
DATABASE_CREDENTIALS=secret_database_credentials_here
```

The default output file, `secrets.yml`, will look similar to this:

```
env:
- name: THESE_ARE_MY_SECRET_VARS
  value:
    ciphertext: J+msMhK53SFZhAU6EGYyGwwFytyi4QzEG7cYSGMluBK1Kgs31YpldzwrNvygcyRzUtZ2XD2UKGVjzCl72aF63W/EizRCpZmwBviMLPn+ifp2MPWTVuJb0uD5qdy6ByUYjwyZdah9CwZcCCn2T0fZv9F6CX+srB4a0pluRovK14InoNm9Tr1ssqnrPPIWYH0sTNHjR0dGzdjrvOjSUqwXuPnROGmKRlHUQjW2LOYzn/3FbFC+M9uHiAGK6/lQRVTMOufvIJ/DwEnFJ22BcDhZYMBNkiB/pSnuhtdyAZf0IEgB/bzljqeZeRdoSnkm3vylyY148u78hLl9TWonDzxsbYO6oPYn8sxrzjbf9cwrwhRdMPjqyZLbMrXvwMReFa0/5r5soULrSy3aEECRD9vxZ2Xij4jHICDmfmPHPoZVovLw7se9Pnxyir9HASnSKa657fZQTcNFIWgIisIkJV6fE/+3EWyYeAwmTZ+Mjp2p13BwWRSmwMS2pY/lNm4TGAR73FvFdpjkHMLYqluTK53EHqZhUxlkfTNlMX8vYlmoUzQFCFeeGKKGtYLlQUAt+oYpFO3aUG1diM0QdR2Fss9W1VfZiHDA0bz0yCcV/GRZki8T3ehDMxaVqYreJyitM9r9TQIz8HWny1JSupNGGCFwPto4e7veOTSVo0AozBiG5Do=
    scheme: RSAES_OAEP_SHA_256
- name: DATABASE_CREDENTIALS
  value:
    ciphertext: 3A6IWdP4fZoiI+xjENaxGI3MSue6svKk5l3ecXCJt4+sbD5X9M2IcvN6sBooi9jjKyQf55ojhzSlC2Wzaaw/d4Y1Ulh2kH4lae1UHrpT+K5yvah3PqZ51xU+TZqV4+7pd2YGpoEpdNsw3C/ZfLg+tt2JjpK0nOXnbgVTLrcqqVQj7PpjNSXFXr2IJmULgybRgCBKmBoTJWcLasLVvhuTOqdU5ZCm0fp/RXRltlK3/pFE1YMOXrVOGbozNluoHS5b5JrdOGZuHZ+He56PmH3bh4d1pWmi970gI+BQ3GBkyLOxdYigK0d/z8mZCdsc0G93GRS35J3HSg2cHoACsXPvCxAFSwt73skBsNMKuRdplrBc0YSpld5lG9ccTISGKf1t0YtXlDYI5bT/jZH56DcU0Lyz54zBo+PjNEQN4nGOil3d/pjBSXi0UuDH3GWEIw7Tvb08N3GfYPMQd5rPVagVyQjrHwGBugMDQy1SEtlsTBXl76porBnurAcb0LCiGQv+Q1dJCMG+JM1PE+qLrj6cOANhDWj8lCsHD7Nyz5Q4wJehnznvHKobDwZ50bEde53grXCp5s4gLOmaG9JCa8pDUjlM7ppqEkZcERFjKfp2VVicJI9Skcd1NRB9yemJrtdUKlsD5OOawZER0piJCBfQewJmBBDvtU7K5lPSUWqshH8=
    scheme: RSAES_OAEP_SHA_256
```

### Reserved Variables

See the [reserved variables](/platform/#reserved-variables) docs for more details on variables that are reserved for use by Meltano Cloud.<|MERGE_RESOLUTION|>--- conflicted
+++ resolved
@@ -7,12 +7,15 @@
 
 <div class="notification is-warning">
   <p><strong>Meltano Cloud is currently in Beta.</strong></p>
-<<<<<<< HEAD
+  <p>While in Beta, functionality is not guaranteed and subject to change. <br> If you're interested in using Meltano Cloud please join our <a href="https://meltano.com/cloud/">waitlist</a>.</p>
+</div>
+<div class="notification is-warning">
+  <p><strong>Meltano Cloud is currently in Beta.</strong></p>
   <p>These Alpha instructions are now obsolete but are maintained for legacy
   Alpha users.</p>
-=======
-  <p>While in Beta, functionality is not guaranteed and subject to change. <br> If you're interested in using Meltano Cloud please join our <a href="https://meltano.com/cloud/">waitlist</a>.</p>
->>>>>>> e463b399
+</p>
+</div>
+
 </div>
 
 This document covers information on encrypting secrets in your Meltano `secrets.yml` file.
@@ -38,7 +41,9 @@
 Secrets cannot be decrypted after they are set. If you need to change a secret, you can set the secret again.
 
 ### Alpha Phase Encryption Method
+
 > The following method will be deprecated in Beta
+
 #### Public Key
 
 During the on-boarding process, Meltano will provide you with the Public Key of your public/private encryption key pair.
