---
title: Installation
description: Learn how to install Meltano locally with Linux, MacOS, Windows, or Docker.
layout: doc
weight: 1
---

If the installation instructions on the [homepage](/) or the [Getting Started guide](/getting-started#install-meltano) did not work on your environment, or if you'd like to learn more about how to manage your Meltano installation, you've come to the right place.

<div class="notification is-warning">
    <p><strong>Short on time, or just curious what the fuss is about?</strong></p>
    <p>To get a sense of the Meltano experience in just a few minutes, watch the <a href="https://meltano.com/blog/speedrun-from-0-to-elt-in-90-seconds/">"from 0 to ELT in 90 seconds" speedrun</a> that takes you through <a href="/guide/integration">data integration (EL)</a> with the <a href="https://hub.meltano.com/extractors/gitlab.html">tap-gitlab extractor</a> and the <a href="https://hub.meltano.com/loaders/postgres.html">target-postgres loader</a>.</p>
</div>

# Local Installation

In the section below, we will install Meltano locally on your system, so that you can use it [on the command line](/reference/command-line-interface) and [from your browser](/reference/ui).

## Unix-like

For MacOS (Including the M1), Linux Distributions, and more! 

### Requirements

Before you install Meltano, make sure you have the following requirements installed and up to date.

#### Python 3.7, 3.8 or 3.9

<div class="notification is-info">
  <p>You may refer to <a href="https://realpython.com/installing-python/">https://realpython.com/installing-python/</a> for platform specific installation instructions.</p>
</div>

Use the following command to check that you have the correct Python version installed:

```bash
python --version
```

#### Install pipx

`pip` is a package installer that comes automatically with Python 3+.
[pipx](https://pypa.github.io/pipx/) is a wrapper around `pip` which cleanly installs executable python tools (such as Meltano) into their own virtual environments.

```bash
# install pipx and ensure it is on the path
python3 -m pip install --user pipx
python3 -m pipx ensurepath
<<<<<<< HEAD
#Be sure pipx is available on your path
source ~/.bashrc 
=======
#Note that the below commands are not needed in most cases
source ~/.bashrc
>>>>>>> d1e06249
```

<div class="notification is-info">
  <p>Why use pipx and virtual environments?</p>
  <p>Your local environment may use a different version of Python or other dependencies that are
difficult to manage. The pipx installer automatically creates a virtual environment and provides a
"clean" isolated space without version conflicts or other compatibility issues.</p>
</div>

### Install Meltano

Now that you have [pipx](https://pypa.github.io/pipx/) installed, run the following command to install the Meltano package into its
own pipx-backed virtual environment:

```bash
pipx install meltano
```

Once the installation completes, you can check if it was successful by running:

```bash
meltano --version
```

### Next Steps

Now that you've installed Meltano and its requirements, you can continue setting up your Meltano project by following the [Getting Started guide](/getting-started#create-your-meltano-project).

## Windows

Please note that Windows is not fully supported yet so some features like the UI, and the ELT command may not work yet. 
See the [Meltano on Windows](https://gitlab.com/groups/meltano/-/epics/115) Epic for more information. 

If you'd like all of Meltano's features to work, you can install Meltano inside the [Windows Subsystem for Linux (WSL)](https://docs.microsoft.com/en-us/windows/wsl/about). 
You may also try [installing Meltano on Docker](#installing-on-docker).

### Requirements

Before you install Meltano, make sure you have the following requirements installed and up to date.

#### Python 3.7, 3.8 or 3.9

<div class="notification is-info">
  <p>You may refer to <a href="https://realpython.com/installing-python/">https://realpython.com/installing-python/</a> for platform specific installation instructions.</p>
</div>

Use the following command in PowerShell to check that you have the correct Python version installed:

```powershell
python --version
```

#### Install pipx

`pip` is a package installer that comes automatically with Python 3+.
[pipx](https://pipxproject.github.io/pipx/) is a wrapper around `pip` which cleanly installs executable python tools (such as Meltano) into their own virtual environments.


```powershell
# install pipx and ensure it is on the path
python3 -m pip install --user pipx
python3 -m pipx ensurepath
#Be sure pipx is available on your path
RefreshEnv
```

<div class="notification is-info">
  <p>Why use pipx and virtual environments?</p>
  <p>Your local environment may use a different version of Python or other dependencies that are
difficult to manage. The pipx installer automatically creates a virtual environment and provides a
"clean" isolated space without version conflicts or other compatibility issues.</p>
</div>

### Install Meltano

Now that you have [pipx](https://pipxproject.github.io/pipx) installed, run the following command to install the Meltano package into its
own pipx-backed virtual environment:

```bash
pipx install meltano
```

Once the installation completes, you can check if it was successful by running:

```bash
meltano --version
```

### Next Steps

Now that you've installed Meltano and its requirements, you can continue setting up your Meltano project by following the [Getting Started guide](/getting-started#create-your-meltano-project).

## Docker

[Docker](https://www.docker.com/) is an alternative installation option to [using a virtual environment to run Meltano](#virtual-environment). To use these instructions you will need to [install Docker](https://docs.docker.com/install/) onto your computer and have it running when you execute the commands below.

### Using Pre-built Docker Images

We maintain the [`meltano/meltano`](https://hub.docker.com/r/meltano/meltano) Docker image on DockerHub, which comes with Python and Meltano pre-installed.

To get the latest version of Meltano, pull the `latest` tag. Images for specific versions of Meltano are tagged `v<X.Y.Z>`, e.g. `v1.55.0`.

By default, these images come with a version of Python chosen for a balance of stability and compatibility, currently Python 3.8.
If you'd like to use a different version of Python instead, add a `-python<X.Y>` suffix to the image tag, e.g. `latest-python3.7` and `v1.54.0-python3.7`.

```bash
# download or update to the latest version
docker pull meltano/meltano

# Or choose a specific version of Meltano and/or Python:
# docker pull meltano/meltano:v1.55.0
# docker pull meltano/meltano:latest-python3.7
# docker pull meltano/meltano:v1.55.0-python3.8

# check the currently installed version
docker run meltano/meltano --version
```

### Initialize Your Project

Once you have Docker installed, running, and have pulled the pre-built image you can use Meltano just as you would in our [Getting Started Guide](/getting-started). However, the command line syntax is slightly different. For example, let's create a new Meltano project:

```bash
cd /your/projects/directory

docker run -v "$(pwd)":/projects \
             -w /projects \
             meltano/meltano init yourprojectname
```

Then you can `cd` into your new project:

```bash
cd yourprojectname
```

We can then start the Meltano UI. Since `ui` is the default command, we can omit it.

```bash
docker run -v "$(pwd)":/project \
             -w /project \
             -p 5000:5000 \
             meltano/meltano
```

You can now visit [http://localhost:5000](http://localhost:5000) to access the Meltano UI.

Now that you're successfully running Meltano, you can continue setting up your Meltano project by following the [Getting Started guide](/getting-started).

Note that wherever you are asked to run the `meltano` command, you will want to run it through `docker run` as in the snippet above.


# Troubleshooting Installation

<div class="notification is-info">
  <p>Are you having installation or deployment problems? We are here to help you. Check out <a href="/the-project/community">Getting Help</a> on the different ways to get in touch with us.</p>
</div>

## Upgrading Meltano Version

We release new versions of Meltano every week. To keep tabs on the latest releases, follow along on the [Meltano blog](https://meltano.com/blog/), or have a look at our [CHANGELOG](https://gitlab.com/meltano/meltano/blob/master/CHANGELOG.md).

## Using the command line

You can update Meltano to the latest version by running the following command in your terminal from inside a Meltano project:

```
meltano upgrade
```

## Using Meltano UI

When an update is available, you will be informed of this automatically through a shiny blue button in the top right corner of Meltano UI:

![Update Available Message](images/installation/update-available.png)

Clicking this button will show more information and give you the option to install the update right away:

![Update Available Popup](images/installation/update-available-popup.png)

The Meltano UI will refresh automatically once installation is complete.<|MERGE_RESOLUTION|>--- conflicted
+++ resolved
@@ -45,13 +45,8 @@
 # install pipx and ensure it is on the path
 python3 -m pip install --user pipx
 python3 -m pipx ensurepath
-<<<<<<< HEAD
 #Be sure pipx is available on your path
 source ~/.bashrc 
-=======
-#Note that the below commands are not needed in most cases
-source ~/.bashrc
->>>>>>> d1e06249
 ```
 
 <div class="notification is-info">
