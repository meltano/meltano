---
title: Installation
description: Learn how to install Meltano locally or using Docker.
layout: doc
weight: 1
---

If the installation instructions on the [homepage](/) or the [Getting Started guide](/getting-started#install-meltano) did not work on your environment, or if you'd like to learn more about how to manage your Meltano installation, you've come to the right place.

<div class="notification is-warning">
    <p><strong>Short on time, or just curious what the fuss is about?</strong></p>
    <p>To get a sense of the Meltano experience in just a few minutes, follow the <a href="https://meltano.com">examples on the homepage</a> or watch the <a href="https://meltano.com/blog/speedrun-from-0-to-elt-in-90-seconds/">"from 0 to ELT in 90 seconds" speedrun</a></p>
    <p>They can be copy-pasted right into your terminal and will take you all the way through <a href="/guide/installation">installation</a>, <a href="/guide/integration">data integration (EL)</a>, <a href="/guide/transformation">data transformation (T)</a>, <a href="/guide/orchestration">orchestration</a>, and <a href="/guide/containerization">containerization</a> with the <a href="https://hub.meltano.com/extractors/gitlab.html">tap-gitlab extractor</a> and the <a href="https://hub.meltano.com/loaders/jsonl.html">target-jsonl</a> and <a href="https://hub.meltano.com/loaders/postgres.html">target-postgres</a> loaders.</p>
</div>

# Environments

In this section, we will install Meltano locally on your system, so that you can use it [on the command line](/reference/command-line-interface) and [from your browser](/reference/ui).

## Unix Like
Recent versions of Linux and macOS are both fully supported

### Requirements

Before you install Meltano, make sure you have the following requirements installed and up to date.

#### Python 3.7, 3.8 or 3.9

<div class="notification is-info">
  <p>You may refer to <a href="https://realpython.com/installing-python/">https://realpython.com/installing-python/</a> for platform specific installation instructions.</p>
</div>

Use the following command to check that you have the correct Python version installed:

```bash
python --version
```

<<<<<<< HEAD
#### pip3 and pipx

`pip` is a package installer that comes automatically with Python 3+.
[pipx](https://pipxproject.github.io/pipx/) is a wrapper around `pip` which cleanly installs executable python tools (such as Meltano) into their own virtual environments.
=======
#### Install pipx

`pip` is a package installer that comes automatically with Python 3+.
[pipx](https://pypa.github.io/pipx/) is a wrapper around `pip` which cleanly installs executable python tools (such as Meltano) into their own virtual environments.
>>>>>>> 8bcd6a05

```bash
# install pipx and ensure it is on the path
python3 -m pip install --user pipx
python3 -m pipx ensurepath
<<<<<<< HEAD
#Be sure pipx is available on your path
source ~/.bashrc 
```

=======
#Note that the below commands are not needed in most cases
source ~/.bashrc 
```

<div class="notification is-info">
    <p>For Windows, instead of source ~/.bashrc, you'll want to open up a new PowerShell instance.</p>
</div>

>>>>>>> 8bcd6a05
<div class="notification is-info">
  <p>Why use pipx and virtual environments?</p>
  <p>Your local environment may use a different version of Python or other dependencies that are
difficult to manage. The pipx installer automatically creates a virtual environment and provides a
"clean" isolated space without version conflicts or other compatibility issues.</p>
</div>

### Install Meltano

<<<<<<< HEAD
Now that you have [pipx](https://pipxproject.github.io/pipx) installed, run the following command to install the Meltano package into its
=======
Now that you have [pipx](https://pypa.github.io/pipx/) installed, run the following command to install the Meltano package into its
>>>>>>> 8bcd6a05
own pipx-backed virtual environment:

```bash
pipx install meltano
```

Once the installation completes, you can check if it was successful by running:

```bash
meltano --version
```

### Next Steps

Now that you've installed Meltano and its requirements, you can continue setting up your Meltano project by following the [Getting Started guide](/getting-started#create-your-meltano-project).

## Docker

[Docker](https://www.docker.com/) is an alternative installation option to [using a virtual environment to run Meltano](#virtual-environment). To use these instructions you will need to [install Docker](https://docs.docker.com/install/) onto your computer and have it running when you execute the commands below.

### Using Pre-built Docker Images

We maintain the [`meltano/meltano`](https://hub.docker.com/r/meltano/meltano) Docker image on DockerHub, which comes with Python and Meltano pre-installed.

To get the latest version of Meltano, pull the `latest` tag. Images for specific versions of Meltano are tagged `v<X.Y.Z>`, e.g. `v1.55.0`.

By default, these images come with a version of Python chosen for a balance of stability and compatibility, currently Python 3.8.
If you'd like to use a different version of Python instead, add a `-python<X.Y>` suffix to the image tag, e.g. `latest-python3.7` and `v1.54.0-python3.7`.

```bash
# download or update to the latest version
docker pull meltano/meltano

# Or choose a specific version of Meltano and/or Python:
# docker pull meltano/meltano:v1.55.0
# docker pull meltano/meltano:latest-python3.7
# docker pull meltano/meltano:v1.55.0-python3.8

# check the currently installed version
docker run meltano/meltano --version
```

### Initialize Your Project

Once you have Docker installed, running, and have pulled the pre-built image you can use Meltano just as you would in our [Getting Started Guide](/getting-started). However, the command line syntax is slightly different. For example, let's create a new Meltano project:

```bash
cd /your/projects/directory

docker run -v "$(pwd)":/projects \
             -w /projects \
             meltano/meltano init yourprojectname
```

Then you can `cd` into your new project:

```bash
cd yourprojectname
```

We can then start the Meltano UI. Since `ui` is the default command, we can omit it.

```bash
docker run -v "$(pwd)":/project \
             -w /project \
             -p 5000:5000 \
             meltano/meltano
```

You can now visit [http://localhost:5000](http://localhost:5000) to access the Meltano UI.

Now that you're successfully running Meltano, you can continue setting up your Meltano project by following the [Getting Started guide](/getting-started).

Note that wherever you are asked to run the `meltano` command, you will want to run it through `docker run` as in the snippet above.

## Windows

Please note that Windows is not fully supported yet so some features like the UI, and the ELT command may not work yet. 
See the [Meltano on Windows](https://gitlab.com/groups/meltano/-/epics/115) Epic for more information. 

If you'd like all of Meltano's features to work, you can install Meltano inside the [Windows Subsystem for Linux (WSL)](https://docs.microsoft.com/en-us/windows/wsl/about). 
You may also try [installing Meltano on Docker](#installing-on-docker).

### Requirements

Before you install Meltano, make sure you have the following requirements installed and up to date.

#### Python 3.7, 3.8 or 3.9

<div class="notification is-info">
  <p>You may refer to <a href="https://realpython.com/installing-python/">https://realpython.com/installing-python/</a> for platform specific installation instructions.</p>
</div>

Use the following command in PowerShell to check that you have the correct Python version installed:

```powershell
python --version
```

#### pip3 and pipx

`pip` is a package installer that comes automatically with Python 3+.
[pipx](https://pipxproject.github.io/pipx/) is a wrapper around `pip` which cleanly installs executable python tools (such as Meltano) into their own virtual environments.


```powershell
# install pipx and ensure it is on the path
python3 -m pip install --user pipx
python3 -m pipx ensurepath
#Be sure pipx is available on your path
RefreshEnv
```

<div class="notification is-info">
  <p>Why use pipx and virtual environments?</p>
  <p>Your local environment may use a different version of Python or other dependencies that are
difficult to manage. The pipx installer automatically creates a virtual environment and provides a
"clean" isolated space without version conflicts or other compatibility issues.</p>
</div>

### Install Meltano

Now that you have [pipx](https://pipxproject.github.io/pipx) installed, run the following command to install the Meltano package into its
own pipx-backed virtual environment:

```bash
pipx install meltano
```

Once the installation completes, you can check if it was successful by running:

```bash
meltano --version
```

### Next Steps

Now that you've installed Meltano and its requirements, you can continue setting up your Meltano project by following the [Getting Started guide](/getting-started#create-your-meltano-project).

## VirtualEnv-Based Install

If not using [pipx](https://pipxproject.github.io/), we strongly suggest you create a directory
where you want your virtual environments to be saved (e.g. `.venv/`). This can be any directory in
your environment, but we recommend saving it in your Meltano project to make it easier to keep
track of.

Then create a new virtual environment inside that directory:

```bash
mkdir .venv
python -m venv .venv/meltano
```

### Activating Your Virtual Environment

Activate the virtual environment, and upgrade pip using:

```bash
source .venv/meltano/bin/activate
pip install --upgrade pip
```

If the virtual environment was activated successfully, you'll see a `(meltano)` indicator added to
your prompt.

Once a virtual environment is activated, it stays active until the current shell is closed. In a new
shell, you must re-activate the virtual environment before interacting with the `meltano` command
that will be installed in the next step.

To streamline this process, you can define a [shell alias](https://shapeshed.com/unix-alias/)
that'll be easier to remember than the entire activation invocation:

```bash
# add to `~/.bashrc`, `~/.zshrc`, etc, depending on the shell you use:
alias meltano!="source $MELTANO_PROJECT_PATH/.venv/meltano/bin/activate"
 
# use as follows, after creating a new shell:
meltano!
```

You can deactivate a virtual environment by typing `deactivate` in your shell.

### Install Meltano into VirtualEnv

Now that you have your virtual environment set up and running, run the following command to install
the Meltano package:

```bash
pip3 install meltano
```

Once the installation completes, you can check if it was successful by running:

```bash
meltano --version
```

# Troubleshooting Installation

<div class="notification is-info">
  <p>Are you having installation or deployment problems? We are here to help you. Check out <a href="/the-project/community">Getting Help</a> on the different ways to get in touch with us.</p>
</div>

# Upgrading Meltano Version

We release new versions of Meltano every week. To keep tabs on the latest releases, follow along on the [Meltano blog](https://meltano.com/blog/), or have a look at our [CHANGELOG](https://gitlab.com/meltano/meltano/blob/master/CHANGELOG.md).

## Using the command line

You can update Meltano to the latest version by running the following command in your terminal from inside a Meltano project:

```
meltano upgrade
```

## Using Meltano UI

When an update is available, you will be informed of this automatically through a shiny blue button in the top right corner of Meltano UI:

![Update Available Message](images/installation/update-available.png)

Clicking this button will show more information and give you the option to install the update right away:

![Update Available Popup](images/installation/update-available-popup.png)

The Meltano UI will refresh automatically once installation is complete.<|MERGE_RESOLUTION|>--- conflicted
+++ resolved
@@ -13,13 +13,10 @@
     <p>They can be copy-pasted right into your terminal and will take you all the way through <a href="/guide/installation">installation</a>, <a href="/guide/integration">data integration (EL)</a>, <a href="/guide/transformation">data transformation (T)</a>, <a href="/guide/orchestration">orchestration</a>, and <a href="/guide/containerization">containerization</a> with the <a href="https://hub.meltano.com/extractors/gitlab.html">tap-gitlab extractor</a> and the <a href="https://hub.meltano.com/loaders/jsonl.html">target-jsonl</a> and <a href="https://hub.meltano.com/loaders/postgres.html">target-postgres</a> loaders.</p>
 </div>
 
-# Environments
+## Local Installation
 
 In this section, we will install Meltano locally on your system, so that you can use it [on the command line](/reference/command-line-interface) and [from your browser](/reference/ui).
 
-## Unix Like
-Recent versions of Linux and macOS are both fully supported
-
 ### Requirements
 
 Before you install Meltano, make sure you have the following requirements installed and up to date.
@@ -36,37 +33,19 @@
 python --version
 ```
 
-<<<<<<< HEAD
-#### pip3 and pipx
-
-`pip` is a package installer that comes automatically with Python 3+.
-[pipx](https://pipxproject.github.io/pipx/) is a wrapper around `pip` which cleanly installs executable python tools (such as Meltano) into their own virtual environments.
-=======
 #### Install pipx
 
 `pip` is a package installer that comes automatically with Python 3+.
 [pipx](https://pypa.github.io/pipx/) is a wrapper around `pip` which cleanly installs executable python tools (such as Meltano) into their own virtual environments.
->>>>>>> 8bcd6a05
 
 ```bash
 # install pipx and ensure it is on the path
 python3 -m pip install --user pipx
 python3 -m pipx ensurepath
-<<<<<<< HEAD
 #Be sure pipx is available on your path
 source ~/.bashrc 
 ```
 
-=======
-#Note that the below commands are not needed in most cases
-source ~/.bashrc 
-```
-
-<div class="notification is-info">
-    <p>For Windows, instead of source ~/.bashrc, you'll want to open up a new PowerShell instance.</p>
-</div>
-
->>>>>>> 8bcd6a05
 <div class="notification is-info">
   <p>Why use pipx and virtual environments?</p>
   <p>Your local environment may use a different version of Python or other dependencies that are
@@ -76,11 +55,7 @@
 
 ### Install Meltano
 
-<<<<<<< HEAD
-Now that you have [pipx](https://pipxproject.github.io/pipx) installed, run the following command to install the Meltano package into its
-=======
 Now that you have [pipx](https://pypa.github.io/pipx/) installed, run the following command to install the Meltano package into its
->>>>>>> 8bcd6a05
 own pipx-backed virtual environment:
 
 ```bash
@@ -97,7 +72,7 @@
 
 Now that you've installed Meltano and its requirements, you can continue setting up your Meltano project by following the [Getting Started guide](/getting-started#create-your-meltano-project).
 
-## Docker
+## Installing on Docker
 
 [Docker](https://www.docker.com/) is an alternative installation option to [using a virtual environment to run Meltano](#virtual-environment). To use these instructions you will need to [install Docker](https://docs.docker.com/install/) onto your computer and have it running when you execute the commands below.
 
@@ -284,11 +259,11 @@
   <p>Are you having installation or deployment problems? We are here to help you. Check out <a href="/the-project/community">Getting Help</a> on the different ways to get in touch with us.</p>
 </div>
 
-# Upgrading Meltano Version
+## Upgrading Meltano Version
 
 We release new versions of Meltano every week. To keep tabs on the latest releases, follow along on the [Meltano blog](https://meltano.com/blog/), or have a look at our [CHANGELOG](https://gitlab.com/meltano/meltano/blob/master/CHANGELOG.md).
 
-## Using the command line
+### Using the command line
 
 You can update Meltano to the latest version by running the following command in your terminal from inside a Meltano project:
 
