---
title: Installation
description: Learn how to install Meltano locally with Linux, MacOS, Windows, or Docker.
layout: doc
weight: 1
---

If the installation instructions in the [Getting Started guide](/getting-started#install-meltano) did not work on your environment, or if you'd like to learn more about how to manage your Meltano installation, you've come to the right place.

<div class="notification is-warning">
    <p><strong>Short on time, or just curious what the fuss is about?</strong></p>
    <p>To get a sense of the Meltano experience in just a few minutes, watch the <a href="https://meltano.com/blog/speedrun-from-0-to-elt-in-90-seconds/">"from 0 to ELT in 90 seconds" speedrun</a> that takes you through <a href="/guide/integration">data integration (EL)</a> with the <a href="https://hub.meltano.com/extractors/gitlab.html">tap-gitlab extractor</a> and the <a href="https://hub.meltano.com/loaders/postgres.html">target-postgres loader</a>.</p>
</div>

# Local Installation

In the section below, we will install Meltano locally on your system, so that you can use it [on the command line](/reference/command-line-interface) and [from your browser](/reference/ui).

## Unix-like

For MacOS (Including the M1), Linux Distributions, and more! 

### Requirements

<<<<<<< HEAD
Before you install Meltano, make sure you have the following requirements installed and up to date.
=======
If you'd like to run Meltano on Windows, you can install it inside the [Windows Subsystem for Linux (WSL)](https://docs.microsoft.com/en-us/windows/wsl/about). You may also try [installing Meltano on Docker](#installing-on-docker).
>>>>>>> fa6c148b

#### Python 3.7, 3.8 or 3.9

<div class="notification is-info">
  <p>You may refer to <a href="https://realpython.com/installing-python/">https://realpython.com/installing-python/</a> for platform specific installation instructions.</p>
</div>

Use the following command to check that you have the correct Python version installed:

```bash
python --version
```

#### Install pipx

`pip` is a package installer that comes automatically with Python 3+.
[pipx](https://pypa.github.io/pipx/) is a wrapper around `pip` which cleanly installs executable python tools (such as Meltano) into their own virtual environments.

```bash
# install pipx and ensure it is on the path
python3 -m pip install --user pipx
python3 -m pipx ensurepath
#Be sure pipx is available on your path
source ~/.bashrc 
```

<div class="notification is-info">
  <p>Why use pipx and virtual environments?</p>
  <p>Your local environment may use a different version of Python or other dependencies that are
difficult to manage. The pipx installer automatically creates a virtual environment and provides a
"clean" isolated space without version conflicts or other compatibility issues.</p>
</div>

### Install Meltano

Now that you have [pipx](https://pypa.github.io/pipx/) installed, run the following command to install the Meltano package into its
own pipx-backed virtual environment:

```bash
pipx install meltano
```

Once the installation completes, you can check if it was successful by running:

```bash
meltano --version
```

### Next Steps

Now that you've installed Meltano and its requirements, you can continue setting up your Meltano project by following the [Getting Started guide](/getting-started#create-your-meltano-project).

## Windows

Please note that Windows is not fully supported yet so some features like the UI, and the ELT command may not work yet. 
See the [Meltano on Windows](https://gitlab.com/groups/meltano/-/epics/115) Epic for more information. 

If you'd like all of Meltano's features to work, you can install Meltano inside the [Windows Subsystem for Linux (WSL)](https://docs.microsoft.com/en-us/windows/wsl/about). 
You may also try [installing Meltano on Docker](#installing-on-docker).

### Requirements

Before you install Meltano, make sure you have the following requirements installed and up to date.

#### Python 3.7, 3.8 or 3.9

<div class="notification is-info">
  <p>You may refer to <a href="https://realpython.com/installing-python/">https://realpython.com/installing-python/</a> for platform specific installation instructions.</p>
</div>

Use the following command in PowerShell to check that you have the correct Python version installed:

```powershell
python --version
```

#### Install pipx

`pip` is a package installer that comes automatically with Python 3+.
[pipx](https://pipxproject.github.io/pipx/) is a wrapper around `pip` which cleanly installs executable python tools (such as Meltano) into their own virtual environments.


```powershell
# install pipx and ensure it is on the path
python3 -m pip install --user pipx
python3 -m pipx ensurepath
#Be sure pipx is available on your path
RefreshEnv
```

<div class="notification is-info">
  <p>Why use pipx and virtual environments?</p>
  <p>Your local environment may use a different version of Python or other dependencies that are
difficult to manage. The pipx installer automatically creates a virtual environment and provides a
"clean" isolated space without version conflicts or other compatibility issues.</p>
</div>

### Install Meltano

Now that you have [pipx](https://pipxproject.github.io/pipx) installed, run the following command to install the Meltano package into its
own pipx-backed virtual environment:

```bash
pipx install meltano
```

Once the installation completes, you can check if it was successful by running:

```bash
meltano --version
```

### Next Steps

Now that you've installed Meltano and its requirements, you can continue setting up your Meltano project by following the [Getting Started guide](/getting-started#create-your-meltano-project).

## Docker

[Docker](https://www.docker.com/) is an alternative installation option to [using a virtual environment to run Meltano](#virtual-environment). To use these instructions you will need to [install Docker](https://docs.docker.com/install/) onto your computer and have it running when you execute the commands below.

### Using Pre-built Docker Images

We maintain the [`meltano/meltano`](https://hub.docker.com/r/meltano/meltano) Docker image on DockerHub, which comes with Python and Meltano pre-installed.

To get the latest version of Meltano, pull the `latest` tag. Images for specific versions of Meltano are tagged `v<X.Y.Z>`, e.g. `v1.55.0`.

By default, these images come with a version of Python chosen for a balance of stability and compatibility, currently Python 3.8.
If you'd like to use a different version of Python instead, add a `-python<X.Y>` suffix to the image tag, e.g. `latest-python3.7` and `v1.54.0-python3.7`.

```bash
# download or update to the latest version
docker pull meltano/meltano

# Or choose a specific version of Meltano and/or Python:
# docker pull meltano/meltano:v1.55.0
# docker pull meltano/meltano:latest-python3.7
# docker pull meltano/meltano:v1.55.0-python3.8

# check the currently installed version
docker run meltano/meltano --version
```

### Initialize Your Project

Once you have Docker installed, running, and have pulled the pre-built image you can use Meltano just as you would in our [Getting Started Guide](/getting-started). However, the command line syntax is slightly different. For example, let's create a new Meltano project:

```bash
cd /your/projects/directory

docker run -v "$(pwd)":/projects \
             -w /projects \
             meltano/meltano init yourprojectname
```

Then you can `cd` into your new project:

```bash
cd yourprojectname
```

We can then start the Meltano UI. Since `ui` is the default command, we can omit it.

```bash
docker run -v "$(pwd)":/project \
             -w /project \
             -p 5000:5000 \
             meltano/meltano
```

You can now visit [http://localhost:5000](http://localhost:5000) to access the Meltano UI.

Now that you're successfully running Meltano, you can continue setting up your Meltano project by following the [Getting Started guide](/getting-started).

Note that wherever you are asked to run the `meltano` command, you will want to run it through `docker run` as in the snippet above.


# Troubleshooting Installation

<div class="notification is-info">
  <p>Are you having installation or deployment problems? We are here to help you. Check out <a href="/">Getting Help</a> on the different ways to get in touch with us.</p>
</div>

## Upgrading Meltano Version

We release new versions of Meltano every week. To keep tabs on the latest releases, follow along on the [Meltano blog](https://meltano.com/blog/), or have a look at our [CHANGELOG](https://github.com/meltano/meltano/blob/main/CHANGELOG.md).

## Using the command line

You can update Meltano to the latest version by running the following command in your terminal from inside a Meltano project:

```
meltano upgrade
```

## Using Meltano UI

When an update is available, you will be informed of this automatically through a shiny blue button in the top right corner of Meltano UI:

![Update Available Message](images/installation/update-available.png)

Clicking this button will show more information and give you the option to install the update right away:

![Update Available Popup](images/installation/update-available-popup.png)

The Meltano UI will refresh automatically once installation is complete.<|MERGE_RESOLUTION|>--- conflicted
+++ resolved
@@ -22,11 +22,7 @@
 
 ### Requirements
 
-<<<<<<< HEAD
 Before you install Meltano, make sure you have the following requirements installed and up to date.
-=======
-If you'd like to run Meltano on Windows, you can install it inside the [Windows Subsystem for Linux (WSL)](https://docs.microsoft.com/en-us/windows/wsl/about). You may also try [installing Meltano on Docker](#installing-on-docker).
->>>>>>> fa6c148b
 
 #### Python 3.7, 3.8 or 3.9
 
