--- conflicted
+++ resolved
@@ -234,9 +234,6 @@
 
 #### 2021-Q4
 
-<<<<<<< HEAD
-Our focus for Q4 will be on creating a compelling monitoring, observability, and data lineage featureset. We also aim to improve our integration with git providers, begin the conversion of MeltanoHub to a dynamic site, improve the UI of Meltano, and potentially start offering a SaaS deployment of Meltano.
-=======
 For the rest of the year, we have several key outcomes we're looking to achieve.
 We're still primarily aiming to improve the Singer ecosystem and make Meltano the best ELT platform on the market. 
 We're also building the future of Meltano as a DataOps platform by adding native environments, improving monitoring and observability with the tool, and by making deployment as easy as possible. 
@@ -258,7 +255,6 @@
 Next year will be continuing to make Meltano the best data integration tool on the market and Singer the best open source ecosystem.
 With this great foundation in place, we'll continue to invest in making Meltano the best DataOps platform on the market.
 This means focusing more on the user interface and on sell Meltano to paying customers.
->>>>>>> 2828f8a5
 
 * [Fully featured UI](https://gitlab.com/groups/meltano/-/epics/78)
 * [SaaS Deployment of Meltano](https://gitlab.com/groups/meltano/-/epics/94)
