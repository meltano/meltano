html,
body {
  /* IE 10-11 didn't like using min-height */
  height: 100%;
}

body {
  margin: 0;
  display: flex;
  flex-direction: column;
  font-family: IBM Plex Sans, -apple-system, BlinkMacSystemFont, Segoe UI,
    Roboto, Oxygen, Ubuntu, Cantarell, Fira Sans, Droid Sans, Helvetica Neue,
    sans-serif;
}

.navbar {
  background-color: #3438bf;
  border-bottom: 1px solid #eaecef;
  margin-bottom: 1rem;
  min-height: 4rem;
}

<<<<<<< HEAD
=======
.navbar-brand {
  height: 100%;
}

.navbar-brand .navbar-item {
  padding: 0.1rem 0.75rem 0.5rem;
}

.navbar-burger {
  height: auto;
}

>>>>>>> 7615afff
.navbar a {
  color: #ffffff;
}

.navbar-item img {
  max-height: none;
}

.navbar-item.has-dropdown:hover .navbar-link {
  color: #485fc7;
}

.navbar-item.has-dropdown:hover .navbar-dropdown .navbar-item {
  color: #4a4a4a;
}

.breadcrumb a {
  color: #c0c0c4;
}

.breadcrumb a:hover {
  color: #3e3c8e;
}

.content {
  flex: 1 0 auto; /* Prevent Chrome, Opera, and Safari from letting these items shrink to smaller than their content's default minimum size. */
  padding: 20px;
}

.footer {
  flex-shrink: 0; /* Prevent Chrome, Opera, and Safari from letting these items shrink to smaller than their content's default minimum size. */
  padding: 20px;
  background: #eaecef;
}

.footer a {
  color: #62626e;
}

.footer a:hover {
  color: #3438bf;
}

.footer ul {
  list-style-type: none;
  margin: 0;
  padding: 0;
}

.title {
  color: #3e3c8e;
}

.chiclet {
  display: flex;
  box-shadow: 0 4px 8px 0 rgba(0, 0, 0, 0.2), 0 6px 20px 0 rgba(0, 0, 0, 0.19);
  border-radius: 0.5rem;
  flex-direction: column;
  height: 100%;
}

/*.chiclet a:hover {
  color: #ffffff;
  background-color: var(--primary);
  border-bottom-right-radius: 0.5rem;
  border-bottom-left-radius: 0.5rem;
}*/

.chiclet-header {
  box-shadow: none;
}

.search-searchbar {
  max-width: 100%;
  margin-bottom: 15px;
}
.post-item {
  margin-bottom: 30px;
}
.post-link .ais-Highlight {
  color: #111;
  font-style: normal;
  text-decoration: underline;
}
.post-breadcrumbs {
  color: #424242;
  display: block;
}
.post-breadcrumb {
  font-size: 18px;
  color: #424242;
}
.post-breadcrumb .ais-Highlight {
  font-weight: bold;
  font-style: normal;
}
.post-snippet .ais-Highlight {
  color: #2a7ae2;
  font-style: normal;
  font-weight: bold;
}
.post-snippet img {
  display: none;
}

.menu-list a.is-active {
<<<<<<< HEAD
    background-color: #3438bf;
    color: #fff;
=======
  background-color: #3438bf;
  color: #fff;
>>>>>>> 7615afff
}<|MERGE_RESOLUTION|>--- conflicted
+++ resolved
@@ -20,8 +20,6 @@
   min-height: 4rem;
 }
 
-<<<<<<< HEAD
-=======
 .navbar-brand {
   height: 100%;
 }
@@ -34,7 +32,6 @@
   height: auto;
 }
 
->>>>>>> 7615afff
 .navbar a {
   color: #ffffff;
 }
@@ -141,11 +138,6 @@
 }
 
 .menu-list a.is-active {
-<<<<<<< HEAD
     background-color: #3438bf;
     color: #fff;
-=======
-  background-color: #3438bf;
-  color: #fff;
->>>>>>> 7615afff
 }