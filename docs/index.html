--- conflicted
+++ resolved
@@ -29,14 +29,9 @@
         <h3 class="is-size-3 has-text-centered">Reference Documentation</h3>
         <p class="has-text-centered">Dive into the core of Meltano and learn how to manage projects.</p>
         <ul>
-<<<<<<< HEAD
-          <li><a href="/reference/command-line-interface">Meltano CLI Reference</a></li>
-          <li><a href="/reference/settings">Meltano Settings</a> </li>
-=======
           <li><a href="/reference/command-line-interface">Command Line Reference</a></li>
           <li><a href="/reference/ui">GUI Reference</a></li>
           <li><a href="/reference/settings">Settings</a> </li>
->>>>>>> 9fca3835
         </ul>
     </div>
   </div>
