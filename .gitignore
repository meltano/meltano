# CI

_changelog_fragment.md

requirements.txt
*/__pycache__
*.log
logs/
*.pyc
*.DS_Store
*.idea
*.csv
tmp_log.txt
.vscode/
/build/

.DS_Store
node_modules/
/dist/
npm-debug.log*
yarn-debug.log*
yarn-error.log*
/test/unit/coverage/
/test/e2e/reports/
selenium-debug.log
api/parser

# Editor directories and files
.idea
.vscode
*.suo
*.ntvs*
*.njsproj
*.sln
.sourcery.yaml

# Byte-compiled / optimized / DLL files
__pycache__/
*.py[cod]
*$py.class

# C extensions
*.so

# Distribution / packaging
.Python
develop-eggs/
downloads/
eggs/
.eggs/
lib/
lib64/
parts/
sdist/
var/
wheels/
*.egg-info/
.installed.cfg
*.egg
MANIFEST

# PyInstaller
#  Usually these files are written by a python script from a template
#  before PyInstaller builds the exe, so as to inject date/other infos into it.
*.manifest
*.spec

# Installer logs
pip-log.txt
pip-delete-this-directory.txt

# Unit test / coverage reports
htmlcov/
.tox/
.coverage
.coverage.*
.cache
nosetests.xml
coverage.xml
*.cover
.hypothesis/
.pytest_cache/

# Translations
*.mo
*.pot

# Django stuff:
*.log
local_settings.py
db.sqlite3

# Flask stuff:
instance/
.webassets-cache

# Scrapy stuff:
.scrapy

# VuePress Docs Build
docs/public
docs/src/.vuepress/public/discovery.yml

# PyBuilder
target/

# Jupyter Notebook
.ipynb_checkpoints

# pyenv
.python-version

# celery beat schedule file
celerybeat-schedule

# SageMath parsed files
*.sage.py

# Environments
.env
.venv
env/
venv/
ENV/
env.bak/
venv.bak/
.env.dev

# Spyder project settings
.spyderproject
.spyproject

# Rope project settings
.ropeproject

# mkdocs documentation
/site

# mypy
.mypy_cache/

meltano.log.*
*.m5oc

# webapp builds
src/webapp/dist/

# packaged webapp
src/meltano/api/templates/webapp.html
src/meltano/api/templates/embed.html
src/meltano/api/static/css
src/meltano/api/static/js

# sqlite
*.db

<<<<<<< HEAD
# Poetry build artifact
setup.py
=======
# Integration test generated files
*.jsonl
**/.meltano/**
!docs/example-library/meltano-migrations/.meltano/meltano.db

# Schemas copied into `src/meltano` by the build process
src/meltano/schema/*
>>>>>>> 32c798bc
<|MERGE_RESOLUTION|>--- conflicted
+++ resolved
@@ -154,15 +154,13 @@
 # sqlite
 *.db
 
-<<<<<<< HEAD
 # Poetry build artifact
 setup.py
-=======
+
 # Integration test generated files
 *.jsonl
 **/.meltano/**
 !docs/example-library/meltano-migrations/.meltano/meltano.db
 
 # Schemas copied into `src/meltano` by the build process
-src/meltano/schema/*
->>>>>>> 32c798bc
+src/meltano/schema/*