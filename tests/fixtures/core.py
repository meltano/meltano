import datetime
import itertools
import logging
import os
<<<<<<< HEAD
from collections import namedtuple
=======
import shutil
from collections import defaultdict, namedtuple
>>>>>>> 0fc7fbf5
from copy import deepcopy
from pathlib import Path

import pytest
import yaml

from meltano.core import bundle
from meltano.core.behavior.canonical import Canonical
from meltano.core.config_service import ConfigService
from meltano.core.elt_context import ELTContextBuilder
from meltano.core.environment_service import EnvironmentService
from meltano.core.job import Job, Payload, State
from meltano.core.logging.job_logging_service import JobLoggingService
from meltano.core.plugin import PluginType
from meltano.core.plugin.settings_service import PluginSettingsService
from meltano.core.plugin_discovery_service import (
    LockedDefinitionService,
    PluginDiscoveryService,
)
from meltano.core.plugin_install_service import PluginInstallService
from meltano.core.plugin_invoker import invoker_factory
from meltano.core.project import Project
from meltano.core.project_add_service import ProjectAddService
from meltano.core.project_files import ProjectFiles
from meltano.core.project_init_service import ProjectInitService
from meltano.core.project_plugins_service import (
    PluginAlreadyAddedException,
    ProjectPluginsService,
)
from meltano.core.project_settings_service import ProjectSettingsService
from meltano.core.schedule_service import ScheduleAlreadyExistsError, ScheduleService
from meltano.core.state_service import StateService
from meltano.core.task_sets_service import TaskSetsService
from meltano.core.utils import merge


@pytest.fixture(scope="class")
def discovery():  # noqa: WPS213
    with open(bundle.root / "discovery.yml") as base:
        discovery = yaml.safe_load(base)

    discovery[PluginType.EXTRACTORS].append(
        {
            "name": "tap-mock",
            "label": "Mock",
            "namespace": "tap_mock",
            "variants": [
                {
                    "name": "meltano",
                    "pip_url": "tap-mock",
                    "executable": "tap-mock",
                    "capabilities": ["discover", "catalog", "state"],
                    "settings": [
                        {"name": "test", "value": "mock"},
                        {"name": "start_date"},
                        {"name": "protected", "protected": True},
                        {"name": "secure", "kind": "password"},
                        {"name": "port", "kind": "integer", "value": 5000},
                        {"name": "list", "kind": "array", "value": []},
                        {
                            "name": "object",
                            "aliases": ["data"],
                            "kind": "object",
                            "value": {"nested": "from_default"},
                        },
                        {"name": "hidden", "kind": "hidden", "value": 42},
                        {"name": "boolean", "kind": "boolean"},
                        {"name": "auth.username"},
                        {"name": "auth.password", "kind": "password"},
                        {
                            "name": "aliased",
                            "kind": "string",
                            "aliases": ["aliased_1", "aliased_2", "aliased_3"],
                        },
                        {"name": "stacked_env_var", "kind": "string"},
                    ],
                    "commands": {
                        "cmd": {
                            "args": "cmd meltano",
                            "description": "a description of cmd",
                        },
                        "cmd-variant": "cmd-variant meltano",
                        "test": {
                            "args": "--test",
                            "description": "Run tests",
                        },
                        "test_extra": {
                            "args": "test_extra",
                            "description": "Run extra tests",
                            "executable": "test-extra",
                        },
                    },
                },
                {
                    "name": "singer-io",
                    "original": True,
                    "deprecated": True,
                    "pip_url": "singer-tap-mock",
                },
            ],
        }
    )

    discovery[PluginType.EXTRACTORS].append(
        {
            "name": "tap-mock-noinstall",
            "label": "Mock",
            "namespace": "tap_mock_noinstall",
            "variants": [
                {
                    "name": "meltano",
                    "executable": "tap-mock-noinstall",
                    "capabilities": ["discover", "catalog", "state"],
                    "settings": [
                        {"name": "test", "value": "mock"},
                        {"name": "start_date"},
                    ],
                },
            ],
        }
    )
    discovery[PluginType.LOADERS].append(
        {
            "name": "target-mock",
            "namespace": "mock",
            "pip_url": "target-mock",
            "settings": [
                {
                    "name": "schema",
                    "env": "MOCKED_SCHEMA",
                }
            ],
        }
    )

    discovery[PluginType.TRANSFORMS].append(
        {
            "name": "tap-mock-transform",
            "namespace": "tap_mock",
            "pip_url": "tap-mock-transform",
            "package_name": "dbt_mock",
        }
    )

    discovery[PluginType.ORCHESTRATORS].append(
        {
            "name": "orchestrator-mock",
            "namespace": "pytest",
            "pip_url": "orchestrator-mock",
        }
    )

    discovery[PluginType.TRANSFORMERS].append(
        {
            "name": "transformer-mock",
            "namespace": "transformer_mock",
            "pip_url": "transformer-mock",
            "requires": {
                "files": [
                    {
                        "name": "files-transformer-mock",
                        "variant": "meltano",
                    },
                ],
            },
        }
    )

    discovery[PluginType.UTILITIES].append(
        {
            "name": "utility-mock",
            "namespace": "utility_mock",
            "pip_url": "utility-mock",
            "executable": "utility-mock",
            "commands": {
                "cmd": {
                    "args": "--option $ENV_VAR_ARG",
                    "description": "description of utility command",
                },
                "alternate-exec": {
                    "args": "--option $ENV_VAR_ARG",
                    "executable": "other-utility",
                },
                "containerized": {
                    "args": "",
                    "container_spec": {
                        "image": "mock-utils/mock",
                        "ports": {
                            "5000": "5000",
                        },
                        "volumes": ["$MELTANO_PROJECT_ROOT/example/:/usr/app/"],
                    },
                },
            },
        }
    )

    discovery[PluginType.MAPPERS].append(
        {
            "name": "mapper-mock",
            "namespace": "mapper_mock",
            "variants": [
                {
                    "name": "meltano",
                    "executable": "mapper-mock-cmd",
                    "pip_url": "mapper-mock",
                    "package_name": "mapper-mock",
                },
                {
                    "name": "alternative",
                    "executable": "mapper-mock-alt",
                    "pip_url": "mapper-mock-alt",
                    "package_name": "mapper-mock-alt",
                },
            ],
        }
    )

    return discovery


@pytest.fixture(scope="class")
def plugin_discovery_service(project, discovery):
    return PluginDiscoveryService(project, discovery=deepcopy(discovery))


@pytest.fixture(scope="class")
def locked_definition_service(project):
    return LockedDefinitionService(project)


@pytest.fixture(scope="class")
def project_init_service(request):
    return ProjectInitService(f"project_{request.node.name}")


@pytest.fixture(scope="class")
def plugin_install_service(project, project_plugins_service):
    return PluginInstallService(project, plugins_service=project_plugins_service)


@pytest.fixture(scope="class")
def project_add_service(project, project_plugins_service):
    return ProjectAddService(project, plugins_service=project_plugins_service)


@pytest.fixture(scope="class")
def plugin_settings_service_factory(project, project_plugins_service):
    def _factory(plugin, **kwargs):
        return PluginSettingsService(
            project, plugin, plugins_service=project_plugins_service, **kwargs
        )

    return _factory


@pytest.fixture(scope="class")
def plugin_invoker_factory(
    project, project_plugins_service, plugin_settings_service_factory
):
    def _factory(plugin, **kwargs):
        return invoker_factory(
            project,
            plugin,
            plugins_service=project_plugins_service,
            plugin_settings_service=plugin_settings_service_factory(plugin),
            **kwargs,
        )

    return _factory


@pytest.fixture(scope="class")
def config_service(project):
    return ConfigService(project, use_cache=False)


@pytest.fixture(scope="class")
def project_plugins_service(
    project,
    config_service,
    plugin_discovery_service,
    meltano_hub_service,
):
    return ProjectPluginsService(
        project,
        config_service=config_service,
        discovery_service=plugin_discovery_service,
        hub_service=meltano_hub_service,
        use_cache=False,
    )


@pytest.fixture(scope="class")
def tap(project_add_service):
    try:
        return project_add_service.add(
            PluginType.EXTRACTORS, "tap-mock", variant="meltano"
        )
    except PluginAlreadyAddedException as err:
        return err.plugin


@pytest.fixture(scope="class")
def alternative_tap(project_add_service, tap):
    try:
        return project_add_service.add(
            PluginType.EXTRACTORS,
            "tap-mock--singer-io",
            inherit_from=tap.name,
            variant="singer-io",
        )
    except PluginAlreadyAddedException as err:
        return err.plugin


@pytest.fixture(scope="class")
def inherited_tap(project_add_service, tap):
    try:
        return project_add_service.add(
            PluginType.EXTRACTORS,
            "tap-mock-inherited",
            inherit_from=tap.name,
            commands={
                "cmd": "cmd inherited",
                "cmd-inherited": "cmd-inherited",
            },
        )
    except PluginAlreadyAddedException as err:
        return err.plugin


@pytest.fixture(scope="class")
def nonpip_tap(project_add_service):
    try:
        return project_add_service.add(
            PluginType.EXTRACTORS,
            "tap-mock-noinstall",
            executable="tap-mock-noinstall",
        )
    except PluginAlreadyAddedException as err:
        return err.plugin


@pytest.fixture(scope="class")
def target(project_add_service):
    try:
        return project_add_service.add(PluginType.LOADERS, "target-mock")
    except PluginAlreadyAddedException as err:
        return err.plugin


@pytest.fixture(scope="class")
def alternative_target(project_add_service):
    # We don't load the `target` fixture here since this ProjectPlugin should
    # have a BasePlugin parent, not the `target` ProjectPlugin
    try:
        return project_add_service.add(
            PluginType.LOADERS, "target-mock-alternative", inherit_from="target-mock"
        )
    except PluginAlreadyAddedException as err:
        return err.plugin


@pytest.fixture(scope="class")
def dbt(project_add_service):
    try:
        return project_add_service.add(PluginType.TRANSFORMERS, "dbt")
    except PluginAlreadyAddedException as err:
        return err.plugin


@pytest.fixture(scope="class")
def transformer(project_add_service: ProjectAddService):
    try:
        return project_add_service.add(PluginType.TRANSFORMERS, "transformer-mock")
    except PluginAlreadyAddedException as err:
        return err.plugin


@pytest.fixture(scope="class")
def utility(project_add_service):
    try:
        return project_add_service.add(PluginType.UTILITIES, "utility-mock")
    except PluginAlreadyAddedException as err:
        return err.plugin


@pytest.fixture(scope="class")
def schedule_service(project, project_plugins_service):
    return ScheduleService(project, plugins_service=project_plugins_service)


@pytest.fixture(scope="class")
def task_sets_service(project):
    return TaskSetsService(project)


@pytest.fixture(scope="class")
def elt_schedule(project, tap, target, schedule_service):
    try:
        return schedule_service.add_elt(
            None,
            "elt-schedule-mock",
            extractor=tap.name,
            loader=target.name,
            transform="skip",
            interval="@once",
            start_date=datetime.datetime.now(),
        )
    except ScheduleAlreadyExistsError as err:
        return err.schedule


@pytest.fixture(scope="class")
def job_schedule(project, tap, target, schedule_service):
    try:
        return schedule_service.add(
            "job-schedule-mock",
            "mock-job",
            interval="@once",
        )
    except ScheduleAlreadyExistsError as err:
        return err.schedule


@pytest.fixture(scope="function")
def environment_service(project):
    service = EnvironmentService(project)
    try:
        yield service
    finally:
        # Remove any added Environments
        for environment in service.list_environments():
            service.remove(environment.name)


@pytest.fixture(scope="class")
def elt_context_builder(project, project_plugins_service):
    return ELTContextBuilder(project, plugins_service=project_plugins_service)


@pytest.fixture(scope="class")
def job_logging_service(project):
    return JobLoggingService(project)


@pytest.fixture(scope="class")
def project(test_dir, project_init_service):
    # Clean up whatever might be left behind. Nothing should be left, but some fixtures
    # occasionally do not clean up after themselves properly.
    shutil.rmtree(test_dir / PROJECT_NAME, ignore_errors=True)

    project = project_init_service.init(add_discovery=True)
    logging.debug(f"Created new project at {project.root}")

    # empty out the `plugins`
    with project.meltano_update() as meltano:
        meltano.plugins = Canonical()

    ProjectSettingsService(project).set("snowplow.collector_endpoints", "[]")

    # cd into the new project root
    os.chdir(project.root)

<<<<<<< HEAD
    yield project

    # clean-up
    Project.deactivate()
    os.chdir(test_dir)
    logging.debug(f"Cleaned project at {project.root}")
=======
    try:
        yield project
    finally:
        Project.deactivate()
        os.chdir(test_dir)
        shutil.rmtree(project.root)
        logging.debug(f"Cleaned project at {project.root}")
>>>>>>> 0fc7fbf5


@pytest.fixture(scope="class")
def project_files(test_dir, compatible_copy_tree):
    project_init_service = ProjectInitService("a_multifile_meltano_project_core")
    project = project_init_service.init(add_discovery=False)
    logging.debug(f"Created new project at {project.root}")

    current_dir = Path(__file__).parent
    multifile_project_root = current_dir.joinpath("multifile_project/")

    os.remove(project.meltanofile)
    compatible_copy_tree(multifile_project_root, project.root)
    # cd into the new project root
    os.chdir(project.root)

<<<<<<< HEAD
    yield ProjectFiles(root=project.root, meltano_file_path=project.meltanofile)

    # clean-up
    Project.deactivate()
    os.chdir(test_dir)
    logging.debug(f"Cleaned project at {project.root}")
=======
    try:
        yield ProjectFiles(root=project.root, meltano_file_path=project.meltanofile)
    finally:
        Project.deactivate()
        os.chdir(test_dir)
        shutil.rmtree(project.root)
        logging.debug(f"Cleaned project at {project.root}")
>>>>>>> 0fc7fbf5


@pytest.fixture(scope="class")
def mapper(project_add_service):
    try:
        return project_add_service.add(
            PluginType.MAPPERS,
            "mapper-mock",
            variant="meltano",
            mappings=[
                {
                    "name": "mock-mapping-0",
                    "config": {
                        "transformations": [
                            {
                                "field_id": "author_email",
                                "tap_stream_name": "commits",
                                "type": "MASK-HIDDEN",
                            }
                        ]
                    },
                },
                {
                    "name": "mock-mapping-1",
                    "config": {
                        "transformations": [
                            {
                                "field_id": "given_name",
                                "tap_stream_name": "users",
                                "type": "lowercase",
                            }
                        ]
                    },
                },
            ],
        )
    except PluginAlreadyAddedException as err:
        return err.plugin


def create_state_id(description: str, env: str = "dev") -> str:
    return f"{env}:tap-{description}-to-target-{description}"


@pytest.fixture
def num_params():
    return 10


@pytest.fixture
def payloads(num_params):
    mock_payloads_dict = {
        "mock_state_payloads": [
            {
                "singer_state": {
                    f"bookmark-{idx_i}": idx_i + idx_j for idx_j in range(num_params)
                }
            }
            for idx_i in range(num_params)
        ],
        "mock_error_payload": {"error": "failed"},
        "mock_empty_payload": {},
    }
    payloads = namedtuple("payloads", mock_payloads_dict)
    return payloads(**mock_payloads_dict)


@pytest.fixture
def state_ids(num_params):
    state_id_dict = {
        "single_incomplete_state_id": create_state_id("single-incomplete"),
        "single_complete_state_id": create_state_id("single-complete"),
        "multiple_incompletes_state_id": create_state_id("multiple-incompletes"),
        "multiple_completes_state_id": create_state_id("multiple-completes"),
        "single_complete_then_multiple_incompletes_state_id": create_state_id(
            "single-complete-then-multiple-incompletes"
        ),
        "single_incomplete_then_multiple_completes_state_id": create_state_id(
            "single-incomplete-then-multiple-completes"
        ),
    }
    state_ids = namedtuple("state_ids", state_id_dict)
    return state_ids(**state_id_dict)


@pytest.fixture
def mock_time():
    def _mock_time():
        for idx in itertools.count():  # noqa: WPS526
            yield datetime.datetime(1, 1, 1) + datetime.timedelta(hours=idx)

    return _mock_time()


@pytest.fixture()
def job_args():
    job_args_dict = {
        "complete_job_args": {"state": State.SUCCESS, "payload_flags": Payload.STATE},
        "incomplete_job_args": {
            "state": State.FAIL,
            "payload_flags": Payload.INCOMPLETE_STATE,
        },
    }
    job_args = namedtuple("job_args", job_args_dict)
    return job_args(**job_args_dict)


@pytest.fixture
def state_ids_with_jobs(state_ids, job_args, payloads, mock_time):
    jobs = {
        state_ids.single_incomplete_state_id: [
            Job(
                job_id=state_ids.single_incomplete_state_id,
                **job_args.incomplete_job_args,
                payload=payloads.mock_state_payloads[0],
            )
        ],
        state_ids.single_complete_state_id: [
            Job(
                job_id=state_ids.single_complete_state_id,
                payload=payloads.mock_state_payloads[0],
                **job_args.complete_job_args,
            )
        ],
        state_ids.multiple_incompletes_state_id: [
            Job(
                job_id=state_ids.multiple_incompletes_state_id,
                **job_args.incomplete_job_args,
                payload=payload,
            )
            for payload in payloads.mock_state_payloads
        ],
        state_ids.multiple_completes_state_id: [
            Job(
                job_id=state_ids.multiple_completes_state_id,
                payload=payload,
                **job_args.complete_job_args,
            )
            for payload in payloads.mock_state_payloads
        ],
        state_ids.single_complete_then_multiple_incompletes_state_id: [
            Job(
                job_id=state_ids.single_complete_then_multiple_incompletes_state_id,
                payload=payloads.mock_state_payloads[0],
                **job_args.complete_job_args,
            )
        ]
        + [
            Job(
                job_id=state_ids.single_complete_then_multiple_incompletes_state_id,
                payload=payload,
                **job_args.incomplete_job_args,
            )
            for payload in payloads.mock_state_payloads[1:]
        ],
        state_ids.single_incomplete_then_multiple_completes_state_id: [
            Job(
                job_id=state_ids.single_incomplete_then_multiple_completes_state_id,
                payload=payloads.mock_state_payloads[0],
                **job_args.incomplete_job_args,
            )
        ]
        + [
            Job(
                job_id=state_ids.single_incomplete_then_multiple_completes_state_id,
                payload=payload,
                **job_args.complete_job_args,
            )
            for payload in payloads.mock_state_payloads[1:]
        ],
    }
    for job_list in jobs.values():
        for job in job_list:
            job.started_at = next(mock_time)
            job.ended_at = next(mock_time)
    return jobs


@pytest.fixture
def jobs(state_ids_with_jobs):
    return [job for job_list in state_ids_with_jobs.values() for job in job_list]


@pytest.fixture
def state_ids_with_expected_states(  # noqa: WPS210
    state_ids, payloads, state_ids_with_jobs
):
    final_state = {}
    for state in payloads.mock_state_payloads:
        merge(state, final_state)
    expectations = {
        state_ids.single_complete_state_id: payloads.mock_state_payloads[0],
        state_ids.single_incomplete_state_id: payloads.mock_empty_payload,
    }

    for state_id, job_list in state_ids_with_jobs.items():
        expectations[state_id] = {}
        jobs = defaultdict(list)
        # Get latest complete non-dummy job.
        for job in job_list:
            if job.state == State.STATE_EDIT:
                jobs["dummy"].append(job)
            elif job.payload_flags == Payload.STATE:
                jobs["complete"].append(job)
            elif job.payload_flags == Payload.INCOMPLETE_STATE:
                jobs["incomplete"].append(job)
        latest_job = {
            kind: (
                max(jobs[kind], key=lambda _job: _job.ended_at) if jobs[kind] else None
            )
            for kind in ("complete", "incomplete")
        }
        if latest_job["complete"]:
            expectations[state_id] = merge(
                expectations[state_id], latest_job["complete"].payload
            )

        for job in jobs["incomplete"]:
            if (not latest_job["complete"]) or (
                job.ended_at > latest_job["complete"].ended_at
            ):
                expectations[state_id] = merge(expectations[state_id], job.payload)
        # Get all dummy jobs since latest non-dummy job.
        for job in jobs["dummy"]:
            if (
                not latest_job["complete"]
                or (job.ended_at > latest_job["complete"].ended_at)
            ) and (
                (not latest_job["incomplete"])
                or (job.ended_at > latest_job["incomplete"].ended_at)
            ):
                expectations[state_id] = merge(expectations[state_id], job.payload)
    return [
        (test_state_id, expected_state)
        for test_state_id, expected_state in expectations.items()
    ]


@pytest.fixture
def job_history_session(jobs, session):
    for job in jobs:
        job.save(session)
    yield session


@pytest.fixture
def state_service(job_history_session):
    return StateService(session=job_history_session)


@pytest.fixture
def project_with_environment(project: Project) -> Project:
    project.activate_environment("dev")
    project.active_environment.env[
        "ENVIRONMENT_ENV_VAR"
    ] = "${MELTANO_PROJECT_ROOT}/file.txt"
    try:
        yield project
    finally:
        project.active_environment = None<|MERGE_RESOLUTION|>--- conflicted
+++ resolved
@@ -2,12 +2,7 @@
 import itertools
 import logging
 import os
-<<<<<<< HEAD
-from collections import namedtuple
-=======
-import shutil
 from collections import defaultdict, namedtuple
->>>>>>> 0fc7fbf5
 from copy import deepcopy
 from pathlib import Path
 
@@ -457,10 +452,6 @@
 
 @pytest.fixture(scope="class")
 def project(test_dir, project_init_service):
-    # Clean up whatever might be left behind. Nothing should be left, but some fixtures
-    # occasionally do not clean up after themselves properly.
-    shutil.rmtree(test_dir / PROJECT_NAME, ignore_errors=True)
-
     project = project_init_service.init(add_discovery=True)
     logging.debug(f"Created new project at {project.root}")
 
@@ -473,22 +464,12 @@
     # cd into the new project root
     os.chdir(project.root)
 
-<<<<<<< HEAD
-    yield project
-
-    # clean-up
-    Project.deactivate()
-    os.chdir(test_dir)
-    logging.debug(f"Cleaned project at {project.root}")
-=======
     try:
         yield project
     finally:
         Project.deactivate()
         os.chdir(test_dir)
-        shutil.rmtree(project.root)
         logging.debug(f"Cleaned project at {project.root}")
->>>>>>> 0fc7fbf5
 
 
 @pytest.fixture(scope="class")
@@ -505,22 +486,12 @@
     # cd into the new project root
     os.chdir(project.root)
 
-<<<<<<< HEAD
-    yield ProjectFiles(root=project.root, meltano_file_path=project.meltanofile)
-
-    # clean-up
-    Project.deactivate()
-    os.chdir(test_dir)
-    logging.debug(f"Cleaned project at {project.root}")
-=======
     try:
         yield ProjectFiles(root=project.root, meltano_file_path=project.meltanofile)
     finally:
         Project.deactivate()
         os.chdir(test_dir)
-        shutil.rmtree(project.root)
         logging.debug(f"Cleaned project at {project.root}")
->>>>>>> 0fc7fbf5
 
 
 @pytest.fixture(scope="class")
