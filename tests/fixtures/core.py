--- conflicted
+++ resolved
@@ -143,25 +143,6 @@
         }
     )
 
-<<<<<<< HEAD
-    discovery[PluginType.MODELS].append(
-        {
-            "name": "model-gitlab",
-            "namespace": "tap_gitlab",
-            "pip_url": "git+https://gitlab.com/meltano/model-gitlab.git",
-        }
-    )
-
-    discovery[PluginType.DASHBOARDS].append(
-        {
-            "name": "dashboard-mock",
-            "namespace": "tap_mock",
-            "pip_url": "git+https://gitlab.com/meltano/dashboard-mock.git",
-        }
-    )
-
-=======
->>>>>>> 6f8009fb
     discovery[PluginType.ORCHESTRATORS].append(
         {
             "name": "orchestrator-mock",
