--- conflicted
+++ resolved
@@ -48,23 +48,4 @@
 
         return popd
 
-<<<<<<< HEAD
-    return _pushd
-=======
-    return _pushd
-
-
-@pytest.mark.meta()
-def test_pushd(tmp_path, pushd) -> None:
-    os.makedirs(tmp_path / "a")
-    os.makedirs(tmp_path / "a" / "b")
-
-    pushd(tmp_path / "a")
-    assert os.getcwd() == str(tmp_path / "a")
-
-    popd = pushd("b")
-    assert os.getcwd() == str(tmp_path / "a" / "b")
-
-    popd()
-    assert os.getcwd() == str(tmp_path / "a")
->>>>>>> b2121276
+    return _pushd