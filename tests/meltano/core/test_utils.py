from __future__ import annotations

from collections import OrderedDict

import pytest  # noqa: F401

from meltano.core.utils import (
    EnvVarMissingBehavior,
    expand_env_vars,
    flatten,
    nest,
    pop_at_path,
    set_at_path,
)


def test_nest():
    subject = {}

    one_deep = nest(subject, "a.b")
    one_deep["val"] = 1
    assert one_deep == {"val": 1}

    two_deep = nest(subject, "a.b.c")
    two_deep["val"] = 2
    assert one_deep == {"val": 1, "c": {"val": 2}}

    arr = nest(subject, "a.list", value=[])

    start_value = {"value": 1}
    val = nest(subject, "a.value", value=start_value)

    assert subject["a"]["b"] is one_deep
    assert subject["a"]["b"]["c"] is two_deep
    assert isinstance(arr, list)
    # make sure it is a copy
    assert val == start_value and val is not start_value

    new_b = nest(subject, "a.b", "not_a_dict", force=True)
    assert new_b == "not_a_dict"
    assert subject == {"a": {"b": "not_a_dict", "list": [], "value": {"value": 1}}}

    # make sure existing values aren't cleared when `value=None` and `force=True`
    _ = nest(subject, "a.b", OrderedDict({"d": "d_value"}), force=True)  # noqa: WPS122
    assert subject == {
        "a": {"b": OrderedDict({"d": "d_value"}), "list": [], "value": {"value": 1}}
    }
    similar_b = nest(subject, "a.b", force=True)
    assert similar_b == OrderedDict({"d": "d_value"})
    assert subject == {
        "a": {"b": OrderedDict({"d": "d_value"}), "list": [], "value": {"value": 1}}
    }


def test_pop_at_path():
    subject = {}
    pop_at_path(subject, "a.b.c")
    assert not subject

    subject = {"a": {"b": {"c": "value"}}}
    pop_at_path(subject, "a.b.c")
    assert not subject

    subject = {"a": {"b.c": "value"}}
    pop_at_path(subject, ["a", "b.c"])
    assert not subject

    subject = {"a": {"b": {"c": "value", "d": "value"}, "e": "value"}}
    pop_at_path(subject, "a.b.c")
    assert subject == {"a": {"b": {"d": "value"}, "e": "value"}}

    pop_at_path(subject, "a.b.d")
    assert subject == {"a": {"e": "value"}}

    pop_at_path(subject, "a.e")
    assert not subject


def test_set_at_path():
    subject = {}

    set_at_path(subject, "a.b.c", "value")
    assert subject == {"a": {"b": {"c": "value"}}}

    set_at_path(subject, "a.b.d", "value")
    assert subject == {"a": {"b": {"c": "value", "d": "value"}}}

    set_at_path(subject, "a.b", "value")
    assert subject == {"a": {"b": "value"}}

    set_at_path(subject, "a.b", "newvalue")
    assert subject == {"a": {"b": "newvalue"}}

    set_at_path(subject, "a.b.c", "value")
    assert subject == {"a": {"b": {"c": "value"}}}

    set_at_path(subject, ["a", "d.e"], "value")
    assert subject == {"a": {"b": {"c": "value"}, "d.e": "value"}}


def test_flatten():
    example_config = {"_update": {"orchestrate/dags/meltano.py": False}}
    expected_flat = {"_update.orchestrate/dags/meltano.py": False}
    result = flatten(example_config, "dot")
    assert result == expected_flat


def test_expand_env_vars():
    env = {"ENV_VAR": "substituted"}
    assert expand_env_vars("${ENV_VAR}_suffix", env) == "substituted_suffix"
    assert expand_env_vars("prefix_${ENV_VAR}", env) == "prefix_substituted"
<<<<<<< HEAD
    assert (
        expand_env_vars("prefix_${ENV_VAR}_suffix", env) == "prefix_substituted_suffix"
    )
    assert expand_env_vars("${ENV_VAR}", env) == "substituted"
    assert expand_env_vars("$ENV_VAR", env) == "substituted"

    with pytest.raises(ValueError):
        expand_env_vars("", {}, raise_if_missing=True, ignore_if_missing=True)

    assert expand_env_vars("$ENV_VAR", {}) == ""
    assert expand_env_vars("$ENV_VAR", {}, ignore_if_missing=True) == "${ENV_VAR}"
    assert expand_env_vars("${ENV_VAR}", {}, ignore_if_missing=True) == "${ENV_VAR}"
    assert (
        expand_env_vars("prefix-${ENV_VAR}-suffix", {}, ignore_if_missing=True)
=======
    assert (
        expand_env_vars("prefix_${ENV_VAR}_suffix", env) == "prefix_substituted_suffix"
    )
    assert expand_env_vars("${ENV_VAR}", env) == "substituted"
    assert expand_env_vars("$ENV_VAR", env) == "substituted"

    assert expand_env_vars("$ENV_VAR", {}) == ""
    assert (
        expand_env_vars("$ENV_VAR", {}, if_missing=EnvVarMissingBehavior.ignore)
        == "${ENV_VAR}"
    )
    assert (
        expand_env_vars("${ENV_VAR}", {}, if_missing=EnvVarMissingBehavior.ignore)
        == "${ENV_VAR}"
    )
    assert (
        expand_env_vars(
            "prefix-${ENV_VAR}-suffix", {}, if_missing=EnvVarMissingBehavior.ignore
        )
>>>>>>> 8f67d0f0
        == "prefix-${ENV_VAR}-suffix"
    )


def test_expand_env_vars_nested():
    input_dict = {
        "some_key": 12,
        "some_var": "${ENV_VAR_1}",
        "nested": {
            "${THIS_DOES_NOT_EXPAND}": "another_val",
            "another_layer": {"nested_var": "${ENV_VAR_2}"},
        },
        "another_top_level_var": "${ENV_VAR_2}",
    }
    env = {"ENV_VAR_1": "substituted_1", "ENV_VAR_2": "substituted_2"}

    expected_output = {
        "some_key": 12,
        "some_var": "substituted_1",
        "nested": {
            "${THIS_DOES_NOT_EXPAND}": "another_val",
            "another_layer": {"nested_var": "substituted_2"},
        },
        "another_top_level_var": "substituted_2",
    }

    assert expand_env_vars(input_dict, env) == expected_output<|MERGE_RESOLUTION|>--- conflicted
+++ resolved
@@ -109,22 +109,6 @@
     env = {"ENV_VAR": "substituted"}
     assert expand_env_vars("${ENV_VAR}_suffix", env) == "substituted_suffix"
     assert expand_env_vars("prefix_${ENV_VAR}", env) == "prefix_substituted"
-<<<<<<< HEAD
-    assert (
-        expand_env_vars("prefix_${ENV_VAR}_suffix", env) == "prefix_substituted_suffix"
-    )
-    assert expand_env_vars("${ENV_VAR}", env) == "substituted"
-    assert expand_env_vars("$ENV_VAR", env) == "substituted"
-
-    with pytest.raises(ValueError):
-        expand_env_vars("", {}, raise_if_missing=True, ignore_if_missing=True)
-
-    assert expand_env_vars("$ENV_VAR", {}) == ""
-    assert expand_env_vars("$ENV_VAR", {}, ignore_if_missing=True) == "${ENV_VAR}"
-    assert expand_env_vars("${ENV_VAR}", {}, ignore_if_missing=True) == "${ENV_VAR}"
-    assert (
-        expand_env_vars("prefix-${ENV_VAR}-suffix", {}, ignore_if_missing=True)
-=======
     assert (
         expand_env_vars("prefix_${ENV_VAR}_suffix", env) == "prefix_substituted_suffix"
     )
@@ -144,7 +128,6 @@
         expand_env_vars(
             "prefix-${ENV_VAR}-suffix", {}, if_missing=EnvVarMissingBehavior.ignore
         )
->>>>>>> 8f67d0f0
         == "prefix-${ENV_VAR}-suffix"
     )
 
