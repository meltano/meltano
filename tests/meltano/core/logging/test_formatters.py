from __future__ import annotations

import logging
import re
import typing as t
from pathlib import Path
from types import TracebackType

import pytest

from meltano.core.logging.formatters import console_log_formatter

ANSI_RE = re.compile(r"\033\[[;?0-9]*[a-zA-Z]")


class FakeCode:
    """A fake code object that can be used to test log formatters."""

    def __init__(self, co_filename, co_name):
        self.co_filename = co_filename
        self.co_name = co_name


class FakeFrame:
    """A fake traceback frame that can be used to test log formatters."""

    def __init__(self, f_code, f_globals, f_locals=None):
        self.f_code = f_code
        self.f_globals = f_globals
        self.f_locals = f_locals or {}


class FakeTraceback:  # pragma: no cover
    """A fake traceback that can be used to test log formatters."""

    def __init__(self, frames, line_nums):
        if len(frames) != len(line_nums):
            raise ValueError("Ya messed up!")
        self._frames = frames
        self._line_nums = line_nums
        self.tb_frame = frames[0]
        self.tb_lineno = line_nums[0]

    @property
    def tb_next(self):
        if len(self._frames) > 1:
            return FakeTraceback(self._frames[1:], self._line_nums[1:])


class TestLogFormatters:
    @pytest.fixture()
    def record(self):
        return logging.LogRecord(
            name="test",
            level=logging.INFO,
            pathname="test",
            lineno=1,
            msg="test",
            args=None,
            exc_info=None,
        )

<<<<<<< HEAD
    def test_console_log_formatter_colors(self, record, monkeypatch):
        with monkeypatch.context() as m:
            m.delenv("NO_COLOR", raising=False)
            formatter = console_log_formatter(colors=True)
            assert ANSI_RE.match(formatter.format(record))

    def test_console_log_formatter_no_colors(self, record, monkeypatch):
        with monkeypatch.context() as m:
            m.delenv("NO_COLOR", raising=False)
            formatter = console_log_formatter(colors=False)
            assert not ANSI_RE.match(formatter.format(record))

    def test_console_log_formatter_no_colors_env_override(self, record, monkeypatch):
        with monkeypatch.context() as m:
            m.setenv("NO_COLOR", "1")
            formatter = console_log_formatter(colors=True)
            assert not ANSI_RE.match(formatter.format(record))
=======
    @pytest.fixture()
    def record_with_exception(self, tmp_path: Path):
        path = tmp_path / "my_module.py"
        path.write_text("cause_an_error()\n")

        tb = t.cast(
            TracebackType,
            FakeTraceback(
                [
                    FakeFrame(
                        FakeCode(str(path), "test"),
                        {"__name__": "__main__"},
                        {"my_var": "my_value"},
                    ),
                ],
                [1],
            ),
        )

        return logging.LogRecord(
            name="test",
            level=logging.DEBUG,
            pathname="test",
            lineno=1,
            msg="test",
            args=None,
            exc_info=(
                Exception,
                Exception("test"),
                tb,
            ),
        )

    def test_console_log_formatter_colors(self, record):
        formatter = console_log_formatter(colors=True)
        assert ANSI_RE.match(formatter.format(record))

    def test_console_log_formatter_no_colors(self, record):
        formatter = console_log_formatter(colors=False)
        assert not ANSI_RE.match(formatter.format(record))

    def test_console_log_formatter_no_locals(self, record_with_exception):
        formatter = console_log_formatter(show_locals=False)
        output = formatter.format(record_with_exception)
        assert "locals" not in output
        assert "my_var = 'my_value'" not in output

    def test_console_log_formatter_show_locals(self, record_with_exception):
        formatter = console_log_formatter(show_locals=True)
        output = formatter.format(record_with_exception)
        assert "locals" in output
        assert "my_var = 'my_value'" in output
>>>>>>> 0e3a4e17
<|MERGE_RESOLUTION|>--- conflicted
+++ resolved
@@ -60,25 +60,6 @@
             exc_info=None,
         )
 
-<<<<<<< HEAD
-    def test_console_log_formatter_colors(self, record, monkeypatch):
-        with monkeypatch.context() as m:
-            m.delenv("NO_COLOR", raising=False)
-            formatter = console_log_formatter(colors=True)
-            assert ANSI_RE.match(formatter.format(record))
-
-    def test_console_log_formatter_no_colors(self, record, monkeypatch):
-        with monkeypatch.context() as m:
-            m.delenv("NO_COLOR", raising=False)
-            formatter = console_log_formatter(colors=False)
-            assert not ANSI_RE.match(formatter.format(record))
-
-    def test_console_log_formatter_no_colors_env_override(self, record, monkeypatch):
-        with monkeypatch.context() as m:
-            m.setenv("NO_COLOR", "1")
-            formatter = console_log_formatter(colors=True)
-            assert not ANSI_RE.match(formatter.format(record))
-=======
     @pytest.fixture()
     def record_with_exception(self, tmp_path: Path):
         path = tmp_path / "my_module.py"
@@ -112,13 +93,23 @@
             ),
         )
 
-    def test_console_log_formatter_colors(self, record):
-        formatter = console_log_formatter(colors=True)
-        assert ANSI_RE.match(formatter.format(record))
+    def test_console_log_formatter_colors(self, record, monkeypatch):
+        with monkeypatch.context() as m:
+            m.delenv("NO_COLOR", raising=False)
+            formatter = console_log_formatter(colors=True)
+            assert ANSI_RE.match(formatter.format(record))
 
-    def test_console_log_formatter_no_colors(self, record):
-        formatter = console_log_formatter(colors=False)
-        assert not ANSI_RE.match(formatter.format(record))
+    def test_console_log_formatter_no_colors(self, record, monkeypatch):
+        with monkeypatch.context() as m:
+            m.delenv("NO_COLOR", raising=False)
+            formatter = console_log_formatter(colors=False)
+            assert not ANSI_RE.match(formatter.format(record))
+
+    def test_console_log_formatter_no_colors_env_override(self, record, monkeypatch):
+        with monkeypatch.context() as m:
+            m.setenv("NO_COLOR", "1")
+            formatter = console_log_formatter(colors=True)
+            assert not ANSI_RE.match(formatter.format(record))
 
     def test_console_log_formatter_no_locals(self, record_with_exception):
         formatter = console_log_formatter(show_locals=False)
@@ -130,5 +121,4 @@
         formatter = console_log_formatter(show_locals=True)
         output = formatter.format(record_with_exception)
         assert "locals" in output
-        assert "my_var = 'my_value'" in output
->>>>>>> 0e3a4e17
+        assert "my_var = 'my_value'" in output