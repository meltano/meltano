from __future__ import annotations

import json
<<<<<<< HEAD
from signal import SIGTERM
=======
import typing as t
>>>>>>> 6e684f23

import pytest
from mock import AsyncMock, Mock, patch

from meltano.core.plugin.error import PluginNotSupportedError
from meltano.core.plugin_test_service import (
    ExtractorTestService,
    PluginTestServiceFactory,
)

if t.TYPE_CHECKING:
    from meltano.core.plugin.project_plugin import ProjectPlugin

MOCK_STATE_MESSAGE = json.dumps({"type": "STATE"})
MOCK_RECORD_MESSAGE = json.dumps({"type": "RECORD"})


class TestPluginTestServiceFactory:
    @pytest.fixture(autouse=True)
    @patch("meltano.core.plugin_invoker.PluginInvoker")
    def setup(self, mock_invoker):
        self.mock_invoker = mock_invoker

    def test_extractor_plugin(self, tap: ProjectPlugin):
        self.mock_invoker.plugin = tap

        test_service = PluginTestServiceFactory(self.mock_invoker).get_test_service()
        assert isinstance(test_service, ExtractorTestService)

    def test_loader_plugin(self, target: ProjectPlugin):
        self.mock_invoker.plugin = target

        with pytest.raises(
            PluginNotSupportedError,
            match=(
                f"Operation not supported for {target.type.descriptor} {target.name!r}"
            ),
        ):
            PluginTestServiceFactory(self.mock_invoker).get_test_service()


class TestExtractorTestService:
    @pytest.fixture(autouse=True)
    @patch("meltano.core.plugin_invoker.PluginInvoker")
    def setup(self, mock_invoker):
        self.mock_invoke = Mock()
        self.mock_invoke.name = "utility-mock"
        self.mock_invoke.wait = AsyncMock(return_value=-SIGTERM)
        self.mock_invoke.returncode = -SIGTERM
        self.mock_invoker = mock_invoker
        self.mock_invoker.invoke_async = AsyncMock(return_value=self.mock_invoke)

    @pytest.mark.asyncio()
    async def test_validate_success(self):
        self.mock_invoke.sterr.at_eof.side_effect = True
        self.mock_invoke.stdout.at_eof.side_effect = (False, True)
        self.mock_invoke.stdout.readline = AsyncMock(
            return_value=b"%b" % MOCK_RECORD_MESSAGE.encode(),
        )

        is_valid, detail = await ExtractorTestService(self.mock_invoker).validate()

        assert is_valid
        assert detail == MOCK_RECORD_MESSAGE

    @pytest.mark.asyncio()
    async def test_validate_success_ignore_non_json(self):
        self.mock_invoke.sterr.at_eof.side_effect = True
        self.mock_invoke.stdout.at_eof.side_effect = (False, False, True)
        self.mock_invoke.stdout.readline = AsyncMock(
            side_effect=(b"Not JSON", b"%b" % MOCK_RECORD_MESSAGE.encode()),
        )

        is_valid, detail = await ExtractorTestService(self.mock_invoker).validate()

        assert is_valid
        assert detail == MOCK_RECORD_MESSAGE

    @pytest.mark.asyncio()
    async def test_validate_success_ignore_non_record_msg(self):
        self.mock_invoke.sterr.at_eof.side_effect = True
        self.mock_invoke.stdout.at_eof.side_effect = (False, False, True)
        self.mock_invoke.stdout.readline = AsyncMock(
            side_effect=(
                b"%b" % json.dumps({"key": "value"}).encode(),
                b"%b" % MOCK_RECORD_MESSAGE.encode(),
            ),
        )

        is_valid, detail = await ExtractorTestService(self.mock_invoker).validate()

        assert is_valid
        assert detail == MOCK_RECORD_MESSAGE

    @pytest.mark.asyncio()
    async def test_validate_success_stop_after_record_msg(self):
        self.mock_invoke.sterr.at_eof.side_effect = True
        self.mock_invoke.stdout.at_eof.side_effect = (False, False, False, True)
        self.mock_invoke.stdout.readline = AsyncMock(
            side_effect=(
                b"%b" % MOCK_STATE_MESSAGE.encode(),
                b"%b" % MOCK_RECORD_MESSAGE.encode(),
                b"%b" % MOCK_RECORD_MESSAGE.encode(),
            ),
        )

        is_valid, detail = await ExtractorTestService(self.mock_invoker).validate()

        assert is_valid
        assert detail == MOCK_RECORD_MESSAGE

        assert self.mock_invoke.stdout.readline.call_count == 2

    @pytest.mark.asyncio()
    async def test_validate_failure_no_record_msg(self):
        self.mock_invoke.sterr.at_eof.side_effect = True
        self.mock_invoke.stdout.at_eof.side_effect = (False, True)
        self.mock_invoke.stdout.readline = AsyncMock(
            return_value=(b"%b" % MOCK_STATE_MESSAGE.encode()),
        )

        self.mock_invoke.wait = AsyncMock(return_value=0)
        self.mock_invoke.returncode = 0

        is_valid, detail = await ExtractorTestService(self.mock_invoker).validate()

        assert not is_valid
        assert "No RECORD message received" in detail

    @pytest.mark.asyncio()
    async def test_validate_failure_subprocess_err(self):
        self.mock_invoke.sterr.at_eof.side_effect = True
        self.mock_invoke.stdout.at_eof.side_effect = (False, False, True)
        self.mock_invoke.stdout.readline = AsyncMock(
            side_effect=(
                b"%b" % MOCK_STATE_MESSAGE.encode(),
                b"A subprocess error occurred",
            ),
        )

        self.mock_invoke.wait = AsyncMock(return_value=1)
        self.mock_invoke.returncode = 1

        is_valid, detail = await ExtractorTestService(self.mock_invoker).validate()

        assert not is_valid
        assert "A subprocess error occurred" in detail

    @pytest.mark.asyncio()
    async def test_validate_failure_plugin_invoke_exception(self):
        mock_exception = Exception("An exception occurred on plugin invocation")
        self.mock_invoker.invoke_async.side_effect = mock_exception

        is_valid, detail = await ExtractorTestService(self.mock_invoker).validate()

        assert not is_valid
        assert str(mock_exception) in detail<|MERGE_RESOLUTION|>--- conflicted
+++ resolved
@@ -1,11 +1,8 @@
 from __future__ import annotations
 
 import json
-<<<<<<< HEAD
+import typing as t
 from signal import SIGTERM
-=======
-import typing as t
->>>>>>> 6e684f23
 
 import pytest
 from mock import AsyncMock, Mock, patch
