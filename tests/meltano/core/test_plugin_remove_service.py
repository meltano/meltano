from __future__ import annotations

import errno
import os
from typing import NoReturn  # noqa: ICN003

import mock
import pytest
import yaml
from sqlalchemy.exc import OperationalError

from meltano.core.plugin_remove_service import PluginRemoveService


class TestPluginRemoveService:
    @pytest.fixture()
    def subject(self, project):
        return PluginRemoveService(project)

    @pytest.fixture()
<<<<<<< HEAD
    def add(self, subject: PluginRemoveService):
        with subject.project.meltanofile.open("w") as meltano_yml:
=======
    def add(self, subject: PluginRemoveService) -> None:
        with open(subject.project.meltanofile, "w") as meltano_yml:
>>>>>>> b2121276
            meltano_yml.write(
                yaml.dump(
                    {
                        "plugins": {
                            "extractors": [
                                {
                                    "name": "tap-gitlab",
                                    "pip_url": "git+https://gitlab.com/meltano/tap-gitlab.git",
                                },
                            ],
                            "loaders": [
                                {
                                    "name": "target-csv",
                                    "pip_url": "git+https://gitlab.com/meltano/target-csv.git",
                                },
                            ],
                        },
                    },
                ),
            )

    @pytest.fixture()
    def install(self, subject: PluginRemoveService) -> None:
        tap_gitlab_installation = subject.project.meltano_dir().joinpath(
            "extractors",
            "tap-gitlab",
        )
        target_csv_installation = subject.project.meltano_dir().joinpath(
            "loaders",
            "target-csv",
        )
        tap_gitlab_installation.mkdir(parents=True, exist_ok=True)
        target_csv_installation.mkdir(parents=True, exist_ok=True)

    @pytest.fixture()
    def lock(self, subject: PluginRemoveService) -> None:
        tap_gitlab_lockfile = subject.project.plugin_lock_path(
            "extractors",
            "tap-gitlab",
            variant_name="meltanolabs",
        )
        target_csv_lockfile = subject.project.plugin_lock_path(
            "loaders",
            "target-csv",
            variant_name="hotgluexyz",
        )
        tap_gitlab_lockfile.touch()
        target_csv_lockfile.touch()

    def test_default_init_should_not_fail(self, subject) -> None:
        assert subject

    @pytest.mark.usefixtures("add", "install", "lock")
    def test_remove(self, subject: PluginRemoveService) -> None:
        plugins = list(subject.project.plugins.plugins())
        removed_plugins, total_plugins = subject.remove_plugins(plugins)

        assert removed_plugins == total_plugins

        for plugin in plugins:
            # check removed from meltano.yml
            with subject.project.meltanofile.open() as meltanofile:
                meltano_yml = yaml.safe_load(meltanofile)

                with pytest.raises(KeyError):
                    meltano_yml[plugin.type, plugin.name]

            # check removed installation
            path = subject.project.meltano_dir().joinpath(plugin.type, plugin.name)
            assert not path.exists()

            # check removed lock files
            lock_file_paths = list(
                subject.project.root_plugins_dir(plugin.type).glob(
                    f"{plugin.name}*.lock",
                ),
            )
            assert all(not path.exists() for path in lock_file_paths)

    def test_remove_not_added_or_installed(self, subject: PluginRemoveService) -> None:
        plugins = list(subject.project.plugins.plugins())
        removed_plugins, total_plugins = subject.remove_plugins(plugins)

        assert removed_plugins == 0

    @pytest.mark.usefixtures("add", "install", "lock")
    def test_remove_db_error(self, subject: PluginRemoveService) -> None:
        plugins = list(subject.project.plugins.plugins())

        with mock.patch(
            "meltano.core.plugin_location_remove.PluginSettingsService.reset",
        ) as reset:
            reset.side_effect = OperationalError(
                "DELETE FROM plugin_settings WHERE plugin_settings.namespace = ?",
                ("extractors.tap-csv.default"),
                "attempt to write a readonly database",
            )
            removed_plugins, _ = subject.remove_plugins(plugins)

        assert removed_plugins == 0

    @pytest.mark.usefixtures("add", "install", "lock")
    def test_remove_meltano_yml_error(self, subject: PluginRemoveService) -> None:
        def raise_permissionerror(filename) -> NoReturn:
            raise OSError(errno.EACCES, os.strerror(errno.ENOENT), filename)

        plugins = list(subject.project.plugins.plugins())
        with mock.patch.object(
            subject.project.plugins,
            "remove_from_file",
            side_effect=raise_permissionerror,
        ):
            removed_plugins, total_plugins = subject.remove_plugins(plugins)

        assert removed_plugins == 0

    @pytest.mark.usefixtures("add", "install", "lock")
    def test_remove_installation_error(self, subject: PluginRemoveService) -> None:
        def raise_permissionerror(filename) -> NoReturn:
            raise OSError(errno.EACCES, os.strerror(errno.ENOENT), filename)

        plugins = list(subject.project.plugins.plugins())

        with mock.patch("meltano.core.plugin_location_remove.shutil.rmtree") as rmtree:
            rmtree.side_effect = raise_permissionerror
            removed_plugins, total_plugins = subject.remove_plugins(plugins)

        assert removed_plugins == 0

    @pytest.mark.usefixtures("add", "install")
    def test_remove_lockfile_not_found(self, subject: PluginRemoveService) -> None:
        plugins = list(subject.project.plugins.plugins())
        removed_plugins, _ = subject.remove_plugins(plugins)

        assert removed_plugins == 0<|MERGE_RESOLUTION|>--- conflicted
+++ resolved
@@ -18,13 +18,8 @@
         return PluginRemoveService(project)
 
     @pytest.fixture()
-<<<<<<< HEAD
-    def add(self, subject: PluginRemoveService):
+    def add(self, subject: PluginRemoveService) -> None:
         with subject.project.meltanofile.open("w") as meltano_yml:
-=======
-    def add(self, subject: PluginRemoveService) -> None:
-        with open(subject.project.meltanofile, "w") as meltano_yml:
->>>>>>> b2121276
             meltano_yml.write(
                 yaml.dump(
                     {
