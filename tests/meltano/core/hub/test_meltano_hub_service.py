--- conflicted
+++ resolved
@@ -135,11 +135,7 @@
 
         with mock.patch("click.get_current_context") as get_context:
             get_context.return_value = None
-<<<<<<< HEAD
             request = project.hub_service._build_request("GET", "https://example.com")
-            assert "X-Meltano-Command" not in request.headers
-=======
-            request = subject._build_request("GET", "https://example.com")
             assert "X-Meltano-Command" not in request.headers
 
     def test_custom_ca(self, project, monkeypatch):
@@ -161,5 +157,4 @@
 
         monkeypatch.setenv("REQUESTS_CA_BUNDLE", "/path/to/ca.pem")
         hub._get(mock_url)
-        assert send_kwargs["verify"] == "/path/to/ca.pem"
->>>>>>> dc04f5eb
+        assert send_kwargs["verify"] == "/path/to/ca.pem"