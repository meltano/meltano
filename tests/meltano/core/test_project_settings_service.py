import pytest

from meltano.core.project_settings_service import (
    ProjectSettingsService,
    SettingValueStore,
)
from meltano.core.settings_service import (
    EXPERIMENTAL,
    FEATURE_FLAG_PREFIX,
    FeatureNotAllowedException,
)


@pytest.fixture
def config_override():
    try:
        ProjectSettingsService.config_override["project_id"] = "from_config_override"

        yield
    finally:
        ProjectSettingsService.config_override.pop("project_id")


@pytest.fixture
def subject(project):
    return ProjectSettingsService(project)


class TestProjectSettingsService:
    def test_get_with_source(self, subject, monkeypatch):
        def assert_value_source(value, source):
            assert subject.get_with_source("project_id") == (value, source)

        assert_value_source(None, SettingValueStore.DEFAULT)

        subject.set(
            "project_id", "from_meltano_yml", store=SettingValueStore.MELTANO_YML
        )

        assert_value_source("from_meltano_yml", SettingValueStore.MELTANO_YML)

        subject.set("project_id", "from_dotenv", store=SettingValueStore.DOTENV)

        assert_value_source("from_dotenv", SettingValueStore.DOTENV)

<<<<<<< HEAD
        with monkeypatch.context() as mky:
            env_key = subject.setting_env(subject.find_setting("project_id"))
            mky.setenv(env_key, "from_env")
=======
        with monkeypatch.context() as ctx:
            env_key = subject.setting_env(subject.find_setting("project_id"))
            ctx.setenv(env_key, "from_env")
>>>>>>> 5e49ade8

            assert_value_source("from_env", SettingValueStore.ENV)

    def test_get_with_source_config_override(self, config_override, subject):
        assert subject.get_with_source("project_id") == (
            "from_config_override",
            SettingValueStore.CONFIG_OVERRIDE,
        )

    def test_get_with_source_ui_cfg(self, project, subject, monkeypatch):
        def assert_value_source(value, source):
            assert subject.get_with_source("ui.server_name") == (value, source)

        assert_value_source(None, SettingValueStore.DEFAULT)

        project.root_dir("ui.cfg").write_text("SERVER_NAME = None")

        assert_value_source(None, SettingValueStore.DEFAULT)

        project.root_dir("ui.cfg").write_text("SERVER_NAME = 'from_ui_cfg'")

        assert_value_source("from_ui_cfg", SettingValueStore.ENV)

<<<<<<< HEAD
        with monkeypatch.context() as mky:
            mky.setenv(
=======
        with monkeypatch.context() as ctx:
            ctx.setenv(
>>>>>>> 5e49ade8
                subject.setting_env(subject.find_setting("ui.server_name")), "from_env"
            )

            assert_value_source("from_env", SettingValueStore.ENV)

    def test_experimental_on(self, subject, monkeypatch):
        changed = []
        monkeypatch.setenv("MELTANO_EXPERIMENTAL", "true")
        with subject.feature_flag(EXPERIMENTAL):
            changed.append(True)
        assert changed

    def test_experimental_off_by_default(self, subject, monkeypatch):
        changed = []
        with pytest.raises(FeatureNotAllowedException):
            with subject.feature_flag(EXPERIMENTAL):
                changed.append(True)

    def test_feature_flag_allowed(self, subject):
        changed = []
        subject.set([FEATURE_FLAG_PREFIX, "allowed"], True)

        @subject.feature_flag("allowed")
        def should_run():
            changed.append(True)

        should_run()
        assert changed

    def test_feature_flag_disallowed(self, subject):
        changed = []
        subject.set([FEATURE_FLAG_PREFIX, "disallowed"], False)

        @subject.feature_flag("disallowed")
        def should_not_run():
            changed.append(True)

        with pytest.raises(FeatureNotAllowedException):
            should_not_run()<|MERGE_RESOLUTION|>--- conflicted
+++ resolved
@@ -43,15 +43,9 @@
 
         assert_value_source("from_dotenv", SettingValueStore.DOTENV)
 
-<<<<<<< HEAD
-        with monkeypatch.context() as mky:
-            env_key = subject.setting_env(subject.find_setting("project_id"))
-            mky.setenv(env_key, "from_env")
-=======
         with monkeypatch.context() as ctx:
             env_key = subject.setting_env(subject.find_setting("project_id"))
             ctx.setenv(env_key, "from_env")
->>>>>>> 5e49ade8
 
             assert_value_source("from_env", SettingValueStore.ENV)
 
@@ -75,13 +69,8 @@
 
         assert_value_source("from_ui_cfg", SettingValueStore.ENV)
 
-<<<<<<< HEAD
-        with monkeypatch.context() as mky:
-            mky.setenv(
-=======
         with monkeypatch.context() as ctx:
             ctx.setenv(
->>>>>>> 5e49ade8
                 subject.setting_env(subject.find_setting("ui.server_name")), "from_env"
             )
 
