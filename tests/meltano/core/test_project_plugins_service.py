from __future__ import annotations

import json
import shutil
from copy import deepcopy

import pytest

from meltano.core import utils
from meltano.core.plugin import BasePlugin, PluginType
from meltano.core.plugin.error import PluginNotFoundError, PluginParentNotFoundError
from meltano.core.plugin.project_plugin import ProjectPlugin
from meltano.core.plugin_discovery_service import LockedDefinitionService
from meltano.core.project import Project
from meltano.core.project_plugins_service import (
    DefinitionSource,
    PluginDefinitionNotFoundError,
)
from meltano.core.settings_service import FeatureFlags


@pytest.fixture()
def modified_lockfile(project: Project):
    lockfile_path = project.plugin_lock_path(
        PluginType.EXTRACTORS,
        "tap-mock",
        variant_name="meltano",
    )
    with lockfile_path.open() as lockfile:
        original_contents = json.load(lockfile)

    new_contents = deepcopy(original_contents)
    new_contents["settings"].append({"name": "foo"})

    with lockfile_path.open("w") as lockfile:
        json.dump(new_contents, lockfile)

    yield

    with lockfile_path.open("w") as lockfile:
        json.dump(original_contents, lockfile)


class TestProjectPluginsService:
    @pytest.fixture(autouse=True, scope="function")
    def setup(self, project: Project, tap):
        project.plugins.lock_service.save(tap, exists_ok=True)
        project.plugins._prefer_source = DefinitionSource.ANY

    @pytest.mark.order(0)
    def test_plugins(self, project):
        assert all(
            isinstance(plugin.parent, BasePlugin)
            for plugin in project.plugins.plugins()
        )

    def test_get_plugin(
        self,
<<<<<<< HEAD
        project: Project,
=======
        project,
>>>>>>> dd3883be
        tap,
        alternative_tap,
        inherited_tap,
        alternative_target,
    ):
        # name="tap-mock", variant="meltano"
        plugin = project.plugins.get_plugin(tap)
        assert plugin.type == PluginType.EXTRACTORS
        assert plugin.name == "tap-mock"
        assert plugin.variant == "meltano"
        assert plugin.parent

        # name="tap-mock--singer-io", inherit_from="tap-mock", variant="singer-io"
        alternative_plugin = project.plugins.get_plugin(alternative_tap)
        assert alternative_plugin.type == PluginType.EXTRACTORS
        assert alternative_plugin.name == "tap-mock--singer-io"
        assert alternative_plugin.inherit_from == "tap-mock"
        assert alternative_plugin.variant == "singer-io"
        assert plugin.parent

        # name="tap-mock-inherited", inherit_from="tap-mock"
        inherited_plugin = project.plugins.get_plugin(inherited_tap)
        assert inherited_plugin.type == PluginType.EXTRACTORS
        assert inherited_plugin.name == "tap-mock-inherited"
        assert inherited_plugin.inherit_from == "tap-mock"
        assert plugin.parent

        # name="target-mock-alternative", inherit_from="target-mock"
        alternative_plugin = project.plugins.get_plugin(alternative_target)
        assert alternative_plugin.type == PluginType.LOADERS
        assert alternative_plugin.name == "target-mock-alternative"
        assert alternative_plugin.inherit_from == "target-mock"
        assert plugin.parent

        # Results are cached
        assert project.plugins.get_plugin(tap) is plugin

        project.refresh()
        assert project.plugins.get_plugin(tap) is not plugin

    @pytest.mark.order(2)
    @pytest.mark.usefixtures("modified_lockfile")
    def test_get_parent_from_lockfile(
        self,
        project: Project,
        tap: ProjectPlugin,
        locked_definition_service: LockedDefinitionService,
    ):
        expected = locked_definition_service.find_base_plugin(
            plugin_type=PluginType.EXTRACTORS,
            plugin_name="tap-mock",
            variant="meltano",
        )

        result, source = project.plugins.find_parent(tap)
        assert source == DefinitionSource.LOCKFILE
        assert result == expected
        assert result.settings == expected.settings
        assert result.settings[-1].name == "foo"

    @pytest.mark.order(2)
    def test_get_parent_no_source_enabled(
        self,
        project: Project,
        tap: ProjectPlugin,
    ):
        with project.plugins.use_preferred_source(DefinitionSource.NONE):
            with pytest.raises(PluginDefinitionNotFoundError):
                project.plugins.get_parent(tap)

    def test_ff_plugins_lock_required(
        self,
        project: Project,
        tap: ProjectPlugin,
        monkeypatch,
    ):
        assert project.plugins._prefer_source == DefinitionSource.ANY

        monkeypatch.setenv(
            utils.to_env_var(
                "meltano",
                FeatureFlags.PLUGIN_LOCKS_REQUIRED.setting_name,
            ),
            "1",
        )
        project.refresh()
        assert project.plugins._prefer_source == DefinitionSource.LOCAL

    def test_get_parent_no_lockfiles(
        self,
        project: Project,
        tap,
        alternative_tap,
        inherited_tap,
        alternative_target,
        plugin_discovery_service,
    ):
        # The behavior being tested here assumes that no lockfiles exist.
        shutil.rmtree(project.plugins.project.root_dir("plugins"), ignore_errors=True)
        # name="tap-mock", variant="meltano"
        # Shadows base plugin with correct variant
        parent = project.plugins.get_parent(tap)
        base = plugin_discovery_service.find_base_plugin(
            plugin_type=PluginType.EXTRACTORS,
            plugin_name="tap-mock",
            variant="meltano",
        )
        assert base.name == parent.name
        assert base.type == parent.type

        # name="tap-mock-inherited", inherit_from="tap-mock"
        # Inherits from project plugin
        assert project.plugins.get_parent(inherited_tap) == tap

        # name="tap-mock--singer-io", inherit_from="tap-mock", variant="singer-io"
        # Inherits from base plugin with correct variant
        parent = project.plugins.get_parent(alternative_tap)
        base = plugin_discovery_service.find_base_plugin(
            plugin_type=PluginType.EXTRACTORS,
            plugin_name="tap-mock",
            variant="singer-io",
        )
        assert base.name == parent.name
        assert base.type == parent.type

        # name="target-mock-alternative", inherit_from="target-mock"
        # Inherits from base plugin because no plugin shadowing the base plugin exists
        base = plugin_discovery_service.find_base_plugin(
            plugin_type=PluginType.LOADERS,
            plugin_name="target-mock",
        )
        parent = project.plugins.get_parent(alternative_target)
        assert base.name == parent.name
        assert base.type == parent.type

        nonexistent_parent = ProjectPlugin(
            PluginType.EXTRACTORS,
            name="tap-foo",
            inherit_from="tap-bar",
        )
        with pytest.raises(PluginDefinitionNotFoundError) as excinfo:
            assert project.plugins.get_parent(nonexistent_parent)

        assert isinstance(excinfo.value.__cause__, PluginParentNotFoundError)

    def test_update_plugin(self, project: Project, tap):
        # update a tap with a random value
        tap.config["test"] = 42
        outdated = project.plugins.update_plugin(tap)
        assert (
            project.plugins.get_plugin(tap).config["test"]
            == 42  # noqa: WPS432 (OK magic number)
        )

        # revert back
        project.plugins.update_plugin(outdated)
        assert (
            project.plugins.get_plugin(tap).config
            == {}  # noqa: WPS520 (OK compare with falsy)
        )

    def test_find_plugins_by_mapping_name(self, project: Project, mapper):
        assert project.plugins.find_plugins_by_mapping_name("mock-mapping-1") == [
            mapper,
        ]
        assert project.plugins.find_plugins_by_mapping_name("mock-mapping-0") == [
            mapper,
        ]
        with pytest.raises(PluginNotFoundError):
            project.plugins.find_plugins_by_mapping_name("non-existent-mapping")<|MERGE_RESOLUTION|>--- conflicted
+++ resolved
@@ -42,7 +42,7 @@
 
 
 class TestProjectPluginsService:
-    @pytest.fixture(autouse=True, scope="function")
+    @pytest.fixture(autouse=True)
     def setup(self, project: Project, tap):
         project.plugins.lock_service.save(tap, exists_ok=True)
         project.plugins._prefer_source = DefinitionSource.ANY
@@ -56,11 +56,7 @@
 
     def test_get_plugin(
         self,
-<<<<<<< HEAD
-        project: Project,
-=======
         project,
->>>>>>> dd3883be
         tap,
         alternative_tap,
         inherited_tap,
@@ -127,14 +123,14 @@
         project: Project,
         tap: ProjectPlugin,
     ):
-        with project.plugins.use_preferred_source(DefinitionSource.NONE):
-            with pytest.raises(PluginDefinitionNotFoundError):
-                project.plugins.get_parent(tap)
+        with project.plugins.use_preferred_source(DefinitionSource.NONE), pytest.raises(
+            PluginDefinitionNotFoundError,
+        ):
+            project.plugins.get_parent(tap)
 
     def test_ff_plugins_lock_required(
         self,
         project: Project,
-        tap: ProjectPlugin,
         monkeypatch,
     ):
         assert project.plugins._prefer_source == DefinitionSource.ANY
