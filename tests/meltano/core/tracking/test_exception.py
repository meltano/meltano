--- conflicted
+++ resolved
@@ -30,24 +30,6 @@
 
 class CustomException(Exception):
     """A custom exception type to be used in `test_complex_exception_context`."""
-<<<<<<< HEAD
-
-
-class AnyInt:
-    """A class whoses instances are equal to any int."""
-
-    def __eq__(self, other: Any) -> bool:
-        """Check if `other` is an int.
-
-        Parameters:
-            other: Any object.
-
-        Returns:
-            Whether the object is an int.
-        """
-        return isinstance(other, int)
-=======
->>>>>>> 0fc7fbf5
 
 
 def is_valid_exception_context(instance: dict[str, Any]) -> bool:
