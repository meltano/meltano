from __future__ import annotations

import json
import os
import subprocess
import uuid
from contextlib import contextmanager
<<<<<<< HEAD
from typing import TYPE_CHECKING, Any
from unittest import mock
=======
from typing import Any
>>>>>>> 0fc7fbf5

import mock
import pytest

from meltano.core.project import Project
from meltano.core.project_settings_service import ProjectSettingsService
from meltano.core.tracking.tracker import TelemetrySettings, Tracker
from meltano.core.utils import hash_sha256

if TYPE_CHECKING:
    from fixtures.docker import SnowplowMicro


def load_analytics_json(project: Project) -> dict[str, Any]:
    with open(project.meltano_dir() / "analytics.json") as analytics_json_file:
        return json.load(analytics_json_file)


def check_analytics_json(project: Project) -> None:
    analytics_json = load_analytics_json(project)

    for key in ("client_id", "project_id"):
        value = analytics_json[key]
        assert isinstance(value, str)
        uuid.UUID(value)

    assert isinstance(analytics_json["send_anonymous_usage_stats"], bool)


@contextmanager
def delete_analytics_json(project: Project) -> None:
    (project.meltano_dir() / "analytics.json").unlink()
    try:
        yield
    finally:
        # Recreate `analytics.json`, to avoid causing issues for other tests within the same class
        # that expect it. Note that `project` is class-scoped.
        Tracker(project)


def clear_telemetry_settings(project):
    ProjectSettingsService.config_override.pop("send_anonymous_usage_stats", None)
    os.environ.pop("MELTANO_SEND_ANONYMOUS_USAGE_STATS", None)
    setting_service = ProjectSettingsService(project)
    config = setting_service.meltano_yml_config
    config.pop("send_anonymous_usage_stats", None)
    setting_service.update_meltano_yml_config(config)


class TestTracker:
    def test_telemetry_state_change_check(self, project: Project):
        with mock.patch.object(Tracker, "save_telemetry_settings") as mocked:
            Tracker(project)
            assert mocked.call_count == 1

    def test_update_analytics_json(self, project: Project):
        tracker = Tracker(project)
        inital_send_anonymous_usage_stats = tracker.send_anonymous_usage_stats

        # Check the inital value of `send_anonymous_usage_stats`
        analytics_json_pre = load_analytics_json(project)
        assert (
            inital_send_anonymous_usage_stats
            == analytics_json_pre["send_anonymous_usage_stats"]
        )

        # Flip the value of `send_anonymous_usage_stats`
        tracker.send_anonymous_usage_stats = not inital_send_anonymous_usage_stats
        tracker.telemetry_state_change_check(
            TelemetrySettings(
                analytics_json_pre["client_id"],
                analytics_json_pre["project_id"],
                analytics_json_pre["send_anonymous_usage_stats"],
            )
        )

        # Ensure `send_anonymous_usage_stats` has been flipped on disk
        analytics_json_post = load_analytics_json(project)
        assert (
            inital_send_anonymous_usage_stats
            != analytics_json_post["send_anonymous_usage_stats"]
        )

    def test_restore_project_id_from_analytics_json(self, project: Project):
        Tracker(project)  # Ensure `analytics.json` exists and is valid

        setting_service = ProjectSettingsService(project)
        original_project_id = setting_service.get("project_id")

        # Delete the project ID from `meltano.yml`, but leave it unchanged in `analytics.json`
        config = setting_service.meltano_yml_config
        del config["project_id"]
        setting_service.update_meltano_yml_config(config)

        assert setting_service.get("project_id") is None

        # Create a new `ProjectSettingsService` because it is what restores the project ID
        restored_project_id = ProjectSettingsService(project).get("project_id")

        assert original_project_id == restored_project_id

    def test_no_project_id_state_change_if_tracking_disabled(self, project: Project):
        clear_telemetry_settings(project)
        setting_service = ProjectSettingsService(project)
        method_name = "track_telemetry_state_change_event"

        setting_service.set("send_anonymous_usage_stats", True)
        setting_service.set("project_id", str(uuid.uuid4()))
        Tracker(project).save_telemetry_settings()

        setting_service.set("send_anonymous_usage_stats", False)
        with mock.patch.object(Tracker, method_name) as mocked:
            Tracker(project).save_telemetry_settings()
            assert mocked.call_count == 1

        setting_service.set("project_id", str(uuid.uuid4()))
        with mock.patch.object(Tracker, method_name) as mocked:
            Tracker(project).save_telemetry_settings()
            assert mocked.call_count == 0

    def test_no_state_change_event_without_analytics_json(self, project: Project):
        setting_service = ProjectSettingsService(project)
        method_name = "track_telemetry_state_change_event"

        setting_service.set("send_anonymous_usage_stats", True)
        setting_service.set("project_id", str(uuid.uuid4()))
        Tracker(project).save_telemetry_settings()

        with delete_analytics_json(project):
            setting_service.set("project_id", str(uuid.uuid4()))
            with mock.patch.object(Tracker, method_name) as mocked:
                Tracker(project)
                assert mocked.call_count == 0

    def test_analytics_json_is_created(self, project: Project):
        check_analytics_json(project)
        with delete_analytics_json(project):
            Tracker(project)
            check_analytics_json(project)

    @pytest.mark.parametrize(
        "analytics_json_content",
        [
            f'{{"clientId":"{str(uuid.uuid4())}","project_id":"{str(uuid.uuid4())}","send_anonymous_usage_stats":true}}',  # noqa: E501
            f'{{"client_id":"{str(uuid.uuid4())}","projectId":"{str(uuid.uuid4())}","send_anonymous_usage_stats":true}}',  # noqa: E501
            f'{{"client_id":"{str(uuid.uuid4())}","project_id":"{str(uuid.uuid4())}","send_anon_usage_stats":true}}',  # noqa: E501
            f'["{str(uuid.uuid4())}","{str(uuid.uuid4())}", true]',
            f'client_id":"{str(uuid.uuid4())}","project_id":"{str(uuid.uuid4())}","send_anonymous_usage_stats":true}}',  # noqa: E501
        ],
        ids=lambda param: hash_sha256(param)[:8],
    )
    def test_invalid_analytics_json_is_overwritten(
        self, project: Project, analytics_json_content: str
    ):
        with delete_analytics_json(project):
            # Use `delete_analytics_json` to ensure `analytics.json` is restored after
            analytics_json_path = project.meltano_dir() / "analytics.json"
            with open(analytics_json_path, "w") as analytics_json_file:
                analytics_json_file.write(analytics_json_content)

            with pytest.raises(Exception):
                check_analytics_json(project)

            Tracker(project)

            check_analytics_json(project)

    def test_restore_project_id_and_telemetry_state_change(self, project: Project):
        """
        Test that `project_id` is restored from `analytics.json`, and a telemetry state
        change event is fired because `send_anonymous_usage_stats` is negated.
        """  # noqa: D205, D400
        Tracker(project)  # Ensure `analytics.json` exists and is valid

        setting_service = ProjectSettingsService(project)
        original_project_id = setting_service.get("project_id")

        # Delete project ID from `meltano.yml`; leave it unchanged in `analytics.json`
        config = setting_service.meltano_yml_config.copy()
        del config["project_id"]
        config["send_anonymous_usage_stats"] = not load_analytics_json(project)[
            "send_anonymous_usage_stats"
        ]
        setting_service.update_meltano_yml_config(config)

        assert setting_service.get("project_id") is None

        # Create a new `ProjectSettingsService` because it restores the project ID
        restored_project_id = ProjectSettingsService(project).get("project_id")

        assert original_project_id == restored_project_id

        with mock.patch.object(Tracker, "track_telemetry_state_change_event") as mocked:
            original_config_override = ProjectSettingsService.config_override
            try:
                ProjectSettingsService.config_override.pop(
                    "send_anonymous_usage_stats", None
                )
                Tracker(project)
                assert mocked.call_count == 1
            finally:
                ProjectSettingsService.config_override = original_config_override

    @pytest.mark.parametrize(
        "snowplow_endpoints,send_stats,expected",
        (
            (["https://example.com"], True, True),
            (["https://example.com"], False, False),
            ([], True, False),
            ([], False, False),
        ),
    )
    def test_can_track(
        self,
        project: Project,
        snowplow_endpoints: list[str],
        send_stats: bool,
        expected: bool,
    ):
        setting_service = ProjectSettingsService(project)
        setting_service.set("snowplow.collector_endpoints", snowplow_endpoints)
        setting_service.set("send_anonymous_usage_stats", send_stats)
        assert Tracker(project).can_track() is expected

    def test_send_anonymous_usage_stats(self, project: Project):
        clear_telemetry_settings(project)

        os.environ["MELTANO_SEND_ANONYMOUS_USAGE_STATS"] = "True"
        assert Tracker(project).send_anonymous_usage_stats is True

        # Ensure the env var takes priority
        ProjectSettingsService(project).set("send_anonymous_usage_stats", False)
        assert Tracker(project).send_anonymous_usage_stats is True

        os.environ["MELTANO_SEND_ANONYMOUS_USAGE_STATS"] = "False"
        assert Tracker(project).send_anonymous_usage_stats is False

        # Ensure the env var takes priority
        ProjectSettingsService(project).set("send_anonymous_usage_stats", True)
        assert Tracker(project).send_anonymous_usage_stats is False

        clear_telemetry_settings(project)
        ProjectSettingsService(project).set("send_anonymous_usage_stats", False)
        assert Tracker(project).send_anonymous_usage_stats is False

        clear_telemetry_settings(project)
        ProjectSettingsService(project).set("send_anonymous_usage_stats", True)
        assert Tracker(project).send_anonymous_usage_stats is True

    def test_default_send_anonymous_usage_stats(self, project: Project):
        clear_telemetry_settings(project)
        assert Tracker(project).send_anonymous_usage_stats

    def test_exit_event_is_fired(self, project: Project, snowplow: SnowplowMicro):
        subprocess.run(("meltano", "invoke", "alpha-beta-fox"))

        event_summary = snowplow.all()
        assert event_summary["good"] > 0
        assert event_summary["bad"] == 0

        exit_event = snowplow.good()[0]["event"]
        assert exit_event["event_name"] == "exit_event"
        assert exit_event["unstruct_event"]["data"]["data"]["exit_code"] == 1

    @pytest.mark.parametrize("send_anonymous_usage_stats", (True, False))
    def test_context_with_telemetry_state_change_event(
        self, project: Project, send_anonymous_usage_stats: bool
    ):
        tracker = Tracker(project)
        tracker.send_anonymous_usage_stats = send_anonymous_usage_stats

        passed = False

        class MockSnowplowTracker:
            def track_unstruct_event(self, _, contexts):
                # Can't put asserts in here because this method is executed
                # withing a try-except block that catches all exceptions.
                nonlocal passed
                if send_anonymous_usage_stats:
                    passed = contexts is not None
                else:
                    passed = contexts is None

        tracker.snowplow_tracker = MockSnowplowTracker()

        tracker.track_telemetry_state_change_event(
            "project_id", uuid.uuid4(), uuid.uuid4()
        )
        assert passed

        tracker.track_telemetry_state_change_event(
            "send_anonymous_usage_stats", True, False
        )
        assert passed

        tracker.track_telemetry_state_change_event(
            "send_anonymous_usage_stats", False, True
        )
        assert passed<|MERGE_RESOLUTION|>--- conflicted
+++ resolved
@@ -5,12 +5,7 @@
 import subprocess
 import uuid
 from contextlib import contextmanager
-<<<<<<< HEAD
 from typing import TYPE_CHECKING, Any
-from unittest import mock
-=======
-from typing import Any
->>>>>>> 0fc7fbf5
 
 import mock
 import pytest
