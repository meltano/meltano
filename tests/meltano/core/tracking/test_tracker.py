--- conflicted
+++ resolved
@@ -257,7 +257,6 @@
         clear_telemetry_settings(project)
         assert Tracker(project).send_anonymous_usage_stats
 
-<<<<<<< HEAD
     def test_exit_event_is_fired(self, project: Project, snowplow: SnowplowMicro):
         subprocess.run(("meltano", "invoke", "alpha-beta-fox"))
 
@@ -268,7 +267,7 @@
         exit_event = snowplow.good()[0]["event"]
         assert exit_event["event_name"] == "exit_event"
         assert exit_event["unstruct_event"]["data"]["data"]["exit_code"] == 1
-=======
+
     @pytest.mark.parametrize("send_anonymous_usage_stats", (True, False))
     def test_context_with_telemetry_state_change_event(
         self, project: Project, send_anonymous_usage_stats: bool
@@ -303,5 +302,4 @@
         tracker.track_telemetry_state_change_event(
             "send_anonymous_usage_stats", False, True
         )
-        assert passed
->>>>>>> c1792b42
+        assert passed