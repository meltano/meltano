--- conflicted
+++ resolved
@@ -447,21 +447,6 @@
             # Remove the seemingly valid emitters to prevent a logging error on exit.
             tracker.snowplow_tracker.emitters = []
 
-<<<<<<< HEAD
-
-class TestEnvironmentContext:
-    def test_get_environment_context_from_env_var(self, monkeypatch: MonkeyPatch):
-        monkeypatch.setenv("MELTANO_CONTEXT_UUID", "invalid-context-uuid")
-        with pytest.warns(
-            RuntimeWarning, match="Invalid telemetry environment context UUID"
-        ):
-            # Ensure it generated a random UUID
-            uuid.UUID(EnvironmentContext().data["context_uuid"])
-
-        ctx_id = str(uuid.uuid4())
-        monkeypatch.setenv("MELTANO_CONTEXT_UUID", ctx_id)
-        assert EnvironmentContext().data["context_uuid"] == ctx_id
-=======
     def test_client_id_from_env_var(self, project: Project, monkeypatch: MonkeyPatch):
         with delete_analytics_json(project):
             monkeypatch.setenv("MELTANO_CLIENT_ID", "invalid-context-uuid")
@@ -485,5 +470,4 @@
 
             monkeypatch.delenv("MELTANO_CLIENT_ID")
             # Ensure the new client ID overwrites the old one in `analytics.json`
-            assert Tracker(project).client_id == ctx_id_2
->>>>>>> b3186769
+            assert Tracker(project).client_id == ctx_id_2