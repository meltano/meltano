<<<<<<< HEAD
import imp
import platform
=======
import sys
from importlib.util import module_from_spec, spec_from_file_location
from pathlib import Path
from types import ModuleType
>>>>>>> 0fc7fbf5

import pytest
from mock import AsyncMock, mock

from meltano.core.plugin import PluginType
from meltano.core.plugin.superset import SupersetInvoker
from meltano.core.plugin_install_service import PluginInstallService
from meltano.core.plugin_invoker import asyncio


def load_module_from_path(name: str, path: Path) -> ModuleType:
    """Load a module given its name and filesystem path.

    Replacement for the deprecated `imp.load_source`.

    Parameters:
        name: The name of the module as it would be in `sys.modules`.
        path: The path of the `.py` file.

    Returns:
        The imported module.
    """
    spec = spec_from_file_location(name, path)
    module = module_from_spec(spec)
    sys.modules[name] = module
    spec.loader.exec_module(module)
    return module


class TestSuperset:
    @pytest.fixture(scope="class")
    def subject(self, project_add_service):
        with mock.patch.object(PluginInstallService, "install_plugin"):
            return project_add_service.add(PluginType.UTILITIES, "superset")

    @pytest.mark.asyncio  # noqa:  WPS210
    async def test_hooks(  # noqa:  WPS210
        self, subject, project, session, plugin_invoker_factory, monkeypatch
    ):
        if platform.system() == "Windows":
            pytest.xfail(
                "Doesn't pass on windows, this is currently being tracked here https://github.com/meltano/meltano/issues/3444"
            )
        run_dir = project.run_dir("superset")
        config_path = run_dir.joinpath("superset_config.py")

        handle_mock = mock.Mock()
        handle_mock.name = subject.name
        handle_mock.wait = AsyncMock(return_value=0)
        handle_mock.returncode = 0

        original_exec = asyncio.create_subprocess_exec

        def popen_mock(cmd, *popen_args, **kwargs):
            assert kwargs["env"]["SUPERSET_HOME"] == str(run_dir)
            assert kwargs["env"]["SUPERSET_CONFIG_PATH"] == str(config_path)

            # first time, it creates the `superset.db`
            if {"db", "upgrade"}.issubset(popen_args):
                project.plugin_dir(subject, "superset.db").touch()
            # second time, it inits
            elif "init" in popen_args:
                return handle_mock
            # third time, it runs the requested command
            elif "--version" in popen_args:
                return handle_mock
            else:
                return original_exec(cmd, *popen_args, **kwargs)
            return handle_mock

        with mock.patch.object(
            asyncio, "create_subprocess_exec", side_effect=popen_mock
        ) as popen, mock.patch(
            "meltano.core.plugin_invoker.PluginConfigService.configure"
        ):
            invoker: SupersetInvoker = plugin_invoker_factory(subject)
            # This ends up calling the hooks
            async with invoker.prepared(session):
                await invoker.invoke_async("--version")

                commands = [
                    popen_args
                    for _, popen_args, kwargs in popen.mock_calls
                    if popen_args and isinstance(popen_args, tuple)
                ]
                assert commands[0][1] == "db"
                assert commands[0][2] == "upgrade"
                assert commands[1][1] == "init"
                assert commands[2][1] == "--version"

                assert config_path.exists()
                assert project.plugin_dir(subject, "superset.db").exists()

                config_module = load_module_from_path("superset_config", config_path)

                config_keys = dir(config_module)  # noqa: WPS421
                assert "SQLALCHEMY_DATABASE_URI" in config_keys
                assert (
                    config_module.SQLALCHEMY_DATABASE_URI
                    == f'sqlite:///{project.plugin_dir(subject, "superset.db")}'
                )
                assert "SECRET_KEY" in config_keys

            # Test custom setting
            invoker.settings_service.set("SUPERSET_WEBSERVER_PORT", 5000)

            # Test config_path extra
            custom_config_filename = "custom_superset_config.py"
            custom_config_path = project.root.joinpath(custom_config_filename)
            custom_config_path.write_text('FOO_FAKE_SETTING = "fake_value"')
            monkeypatch.setitem(
                invoker.settings_service.config_override,
                "_config_path",
                custom_config_filename,
            )

            async with invoker.prepared(session):
                await invoker.invoke_async("--version")

                config_module = load_module_from_path("superset_config", config_path)

                config_keys = dir(config_module)  # noqa: WPS421
                # Verify default Meltano-managed settings are here
                assert "SQLALCHEMY_DATABASE_URI" in config_keys
                assert "SECRET_KEY" in config_keys
                # Verify custom Meltano-managed settings are here
                assert "SUPERSET_WEBSERVER_PORT" in config_keys
                assert config_module.SUPERSET_WEBSERVER_PORT == 5000
                # Verify settings from the custom config path are here
                assert "FOO_FAKE_SETTING" in config_keys
                assert config_module.FOO_FAKE_SETTING == "fake_value"

            assert not run_dir.joinpath("superset_config.py").exists()

    @pytest.mark.asyncio
    async def test_before_cleanup(self, subject, plugin_invoker_factory):
        invoker: SupersetInvoker = plugin_invoker_factory(subject)

        assert not invoker.files["config"].exists()

        # No exception should be raised even though the file doesn't exist
        await invoker.cleanup()<|MERGE_RESOLUTION|>--- conflicted
+++ resolved
@@ -1,12 +1,8 @@
-<<<<<<< HEAD
-import imp
 import platform
-=======
 import sys
 from importlib.util import module_from_spec, spec_from_file_location
 from pathlib import Path
 from types import ModuleType
->>>>>>> 0fc7fbf5
 
 import pytest
 from mock import AsyncMock, mock
