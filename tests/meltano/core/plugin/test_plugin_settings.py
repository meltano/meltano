--- conflicted
+++ resolved
@@ -11,16 +11,12 @@
 from meltano.core.project import Project
 from meltano.core.project_plugins_service import PluginAlreadyAddedException
 from meltano.core.setting import Setting
-<<<<<<< HEAD
-from meltano.core.settings_service import FEATURE_FLAG_PREFIX, FeatureFlags
-=======
 from meltano.core.settings_service import (
     FEATURE_FLAG_PREFIX,
     REDACTED_VALUE,
     FeatureFlags,
     SettingValueStore,
 )
->>>>>>> eabfb728
 from meltano.core.settings_store import (
     ConflictingSettingValueException,
     MultipleEnvVarsSetException,
