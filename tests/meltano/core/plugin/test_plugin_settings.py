--- conflicted
+++ resolved
@@ -357,7 +357,6 @@
         dotenv.set_key(project.dotenv, "TARGET_MOCK_SCHEMA", "name_prefix")
         assert_env_value("name_prefix", "TARGET_MOCK_SCHEMA")
 
-<<<<<<< HEAD
         # Custom `env`
         dotenv.unset_key(project.dotenv, "TARGET_MOCK_SCHEMA")
         dotenv.set_key(project.dotenv, "MOCKED_SCHEMA", "custom_env")
@@ -367,13 +366,6 @@
         subject.reset(store=SettingValueStore.DOTENV)
 
         assert config["MOCK_SCHEMA"] == "custom_env"  # Namespace prefix
-=======
-        config = subject.as_env(session=session)
-        subject.reset(store=SettingValueStore.DOTENV)
-
-        assert config["TARGET_MOCK_SCHEMA"] == "name_prefix"  # Name prefix
-        assert config["MOCK_SCHEMA"] == "name_prefix"  # Namespace prefix
->>>>>>> adf0a4e1
         assert (
             config["MELTANO_LOAD_SCHEMA"] == "name_prefix"
         )  # Generic prefix, read-only
