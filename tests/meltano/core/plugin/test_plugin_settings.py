--- conflicted
+++ resolved
@@ -164,8 +164,6 @@
             SettingValueStore.DEFAULT,
         )
 
-<<<<<<< HEAD
-=======
         # Negated alias
         monkeypatch.setenv("TAP_MOCK_DISABLED", "true")
 
@@ -182,7 +180,6 @@
             SettingValueStore.ENV,
         )
 
->>>>>>> f564cf24
         # Preferred env var
         monkeypatch.delenv("TAP_MOCK_ENABLED")
         monkeypatch.setenv(env_var(subject, "boolean"), "0")
@@ -473,15 +470,12 @@
             SettingValueStore.DOTENV,
         )
 
-<<<<<<< HEAD
-=======
         dotenv.set_key(project.dotenv, "TAP_MOCK_DISABLED", "true")
         assert subject.get_with_source("boolean") == (False, SettingValueStore.DOTENV)
         dotenv.unset_key(project.dotenv, "TAP_MOCK_DISABLED")
         dotenv.set_key(project.dotenv, "TAP_MOCK_ENABLED", "false")
         assert subject.get_with_source("boolean") == (False, SettingValueStore.DOTENV)
 
->>>>>>> f564cf24
         subject.set("boolean", True, store=store)
 
         dotenv_contents = dotenv.dotenv_values(project.dotenv)
