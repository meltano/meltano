--- conflicted
+++ resolved
@@ -11,16 +11,14 @@
 
 import pytest
 from click.testing import CliRunner
-
 from meltano.cloud.cli import cloud as cli
 from meltano.cloud.cli.project import _remove_private_project_attributes  # noqa: WPS450
 
 if t.TYPE_CHECKING:
+    from meltano.cloud.api.config import MeltanoCloudConfig
+    from meltano.cloud.api.types import CloudProject
     from pytest_httpserver import HTTPServer
     from requests_mock import Mocker as RequestsMocker
-
-    from meltano.cloud.api.config import MeltanoCloudConfig
-    from meltano.cloud.api.types import CloudProject
 
 
 class TestProjectCommand:
@@ -408,31 +406,21 @@
         assert result.exit_code == 2
         assert "The '--name' and '--id' options are mutually exclusive" in result.output
 
-<<<<<<< HEAD
     @pytest.mark.parametrize("prepared_request", ({"method": "POST"},), indirect=True)
-=======
->>>>>>> 7431f5e8
     def test_project_create(
         self,
         projects: list[CloudProject],
         httpserver: HTTPServer,
         config: MeltanoCloudConfig,
-<<<<<<< HEAD
         prepared_request,
         requests_mock: RequestsMocker,
-=======
->>>>>>> 7431f5e8
     ):
         for project in projects[:3]:
             httpserver.expect_oneshot_request(
                 f"/projects/v1/{project['tenant_resource_key']}",
                 method="POST",
-<<<<<<< HEAD
             ).respond_with_json(prepared_request)
             requests_mock.post(prepared_request["url"], json=project)  # noqa: S113
-=======
-            ).respond_with_json(project)
->>>>>>> 7431f5e8
             result = CliRunner().invoke(
                 cli,
                 (
@@ -440,34 +428,19 @@
                     config.config_path,
                     "project",
                     "create",
-<<<<<<< HEAD
                     "--name",
                     project["project_name"],
                     "--repo-url",
                     project["git_repository"],
                     "--root-path",
-=======
-                    "--project-name",
-                    project["project_name"],
-                    "--git-repository",
-                    project["git_repository"],
-                    "--project-root-path",
->>>>>>> 7431f5e8
                     project["project_root_path"],
                 ),
             )
             assert result.exit_code == 0, result.output
-<<<<<<< HEAD
             assert (
                 "Creating project - this may take several minutes..." in result.output
             )
             assert (
                 f"Project {project['project_name']!r} created successfully.\n"
                 in result.output
-=======
-            assert result.output == (
-                f"Project {project['project_name']} created successfully.\n"
-                + json.dumps(project)
-                + "\n"
->>>>>>> 7431f5e8
             )