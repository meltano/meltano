--- conflicted
+++ resolved
@@ -408,7 +408,6 @@
         assert result.exit_code == 2
         assert "The '--name' and '--id' options are mutually exclusive" in result.output
 
-<<<<<<< HEAD
     @pytest.mark.parametrize("prepared_request", ({"method": "POST"},), indirect=True)
     def test_project_create(
         self,
@@ -447,7 +446,7 @@
                 f"Project {project['project_name']!r} created successfully.\n"
                 in result.output
             )
-=======
+
     def test_project_invalid_ulid(self, config: MeltanoCloudConfig):
         result = CliRunner().invoke(
             cli,
@@ -466,4 +465,3 @@
             "Try 'cloud project use --help' for help.\n\n"
             "Error: Invalid value for '--id': Invalid ULID value: not-a-valid-ulid\n"
         )
->>>>>>> b8f3b18d
