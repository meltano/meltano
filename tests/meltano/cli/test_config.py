from __future__ import annotations

import json
import platform

import pytest
from mock import AsyncMock, mock

from asserts import assert_cli_runner
from meltano.cli import cli


class TestCliConfig:
    def test_config(self, project, cli_runner, tap, project_plugins_service):
        with mock.patch(
            "meltano.cli.config.ProjectPluginsService",
            return_value=project_plugins_service,
        ):
            if platform.system() == "Windows":
                pytest.xfail(
                    "Doesn't pass on windows, this is currently being tracked here https://github.com/meltano/meltano/issues/3444"
                )
            result = cli_runner.invoke(cli, ["config", tap.name])
            assert_cli_runner(result)

            json_config = json.loads(result.stdout)
            assert json_config["test"] == "mock"

    def test_config_extras(self, project, cli_runner, tap, project_plugins_service):
        with mock.patch(
            "meltano.cli.config.ProjectPluginsService",
            return_value=project_plugins_service,
        ):
            result = cli_runner.invoke(cli, ["config", "--extras", tap.name])
            assert_cli_runner(result)

            json_config = json.loads(result.stdout)
            assert "_select" in json_config

    def test_config_env(self, project, cli_runner, tap, project_plugins_service):
        with mock.patch(
            "meltano.cli.config.ProjectPluginsService",
            return_value=project_plugins_service,
        ):
            if platform.system() == "Windows":
                pytest.xfail(
                    "Doesn't pass on windows, this is currently being tracked here https://github.com/meltano/meltano/issues/3444"
                )
            result = cli_runner.invoke(cli, ["config", "--format=env", tap.name])
            assert_cli_runner(result)

            assert "TAP_MOCK_TEST='mock'" in result.stdout

    def test_config_meltano(
        self, project, cli_runner, engine_uri, project_plugins_service
    ):
        with mock.patch(
            "meltano.cli.config.ProjectPluginsService",
            return_value=project_plugins_service,
        ):
            result = cli_runner.invoke(cli, ["config", "meltano"])
            assert_cli_runner(result)

            json_config = json.loads(result.stdout)
            assert json_config["send_anonymous_usage_stats"] is True
            assert json_config["database_uri"] == engine_uri
            assert json_config["cli"]["log_level"] == "info"

    def test_config_test(self, project, cli_runner, tap, project_plugins_service):

        mock_invoke = mock.Mock()
        mock_invoke.sterr.at_eof.side_effect = True
        mock_invoke.stdout.at_eof.side_effect = (False, True)
        mock_invoke.wait = AsyncMock(return_value=0)
        mock_invoke.returncode = 0
        payload = json.dumps({"type": "RECORD"}).encode()
        mock_invoke.stdout.readline = AsyncMock(return_value=b"%b" % payload)

        with mock.patch(
            "meltano.core.plugin_test_service.PluginInvoker.invoke_async",
            return_value=mock_invoke,
        ) as mocked_invoke:
            with mock.patch(
                "meltano.cli.config.ProjectPluginsService",
                return_value=project_plugins_service,
            ):
                result = cli_runner.invoke(cli, ["config", tap.name, "test"])
                assert mocked_invoke.assert_called_once
                assert_cli_runner(result)

                assert "Plugin configuration is valid" in result.stdout

    def test_config_meltano_test(self, project, cli_runner):
        result = cli_runner.invoke(cli, ["config", "meltano", "test"])

        assert result.exit_code == 1
        assert (
            str(result.exception)
            == "Testing of the Meltano project configuration is not supported"
        )


class TestCliConfigSet:
<<<<<<< HEAD
    def test_set_environment_default(
=======
    def test_environments_order_of_precedence(
>>>>>>> 8e8e4a9a
        self, project, cli_runner, tap, project_plugins_service
    ):
        with mock.patch(
            "meltano.cli.config.ProjectPluginsService",
            return_value=project_plugins_service,
        ):
<<<<<<< HEAD
            result = cli_runner.invoke(
                cli,
                ["--no-environment", "config", "tap-mock", "set", "test", "not-mock"],
            )
            assert_cli_runner(result)

            # value 'mock' is the default
            result = cli_runner.invoke(
                cli, ["--environment=dev", "config", "tap-mock", "set", "test", "mock"]
            )
            assert_cli_runner(result)

            # test if default was set for environment
            result = cli_runner.invoke(cli, ["--environment=dev", "config", "tap-mock"])
            assert_cli_runner(result)
            json_config = json.loads(result.stdout)
            assert json_config["test"] == "mock"

            # test if base config was left unchanged
            result = cli_runner.invoke(cli, ["--no-environment", "config", "tap-mock"])
            assert_cli_runner(result)
            json_config = json.loads(result.stdout)
            assert json_config["test"] == "not-mock"
=======
            # set base config in `meltano.yml`
            result = cli_runner.invoke(
                cli,
                ["--no-environment", "config", "tap-mock", "set", "test", "base-mock"],
            )
            assert_cli_runner(result)
            base_tap_config = next(
                (
                    tap
                    for tap in project.meltano["plugins"]["extractors"]
                    if tap["name"] == "tap-mock"
                ),
                {},
            )
            assert base_tap_config["config"]["test"] == "base-mock"

            # set dev environment config in `meltano.yml`
            result = cli_runner.invoke(
                cli,
                ["--environment=dev", "config", "tap-mock", "set", "test", "dev-mock"],
            )
            assert_cli_runner(result)
            dev_env = next(
                (
                    env
                    for env in project.meltano["environments"]
                    if env["name"] == "dev"
                ),
                {},
            )
            tap_config = next(
                (
                    tap
                    for tap in dev_env["config"]["plugins"]["extractors"]
                    if tap["name"] == "tap-mock"
                ),
                {},
            )
            assert tap_config["config"]["test"] == "dev-mock"
>>>>>>> 8e8e4a9a
<|MERGE_RESOLUTION|>--- conflicted
+++ resolved
@@ -101,42 +101,13 @@
 
 
 class TestCliConfigSet:
-<<<<<<< HEAD
-    def test_set_environment_default(
-=======
     def test_environments_order_of_precedence(
->>>>>>> 8e8e4a9a
         self, project, cli_runner, tap, project_plugins_service
     ):
         with mock.patch(
             "meltano.cli.config.ProjectPluginsService",
             return_value=project_plugins_service,
         ):
-<<<<<<< HEAD
-            result = cli_runner.invoke(
-                cli,
-                ["--no-environment", "config", "tap-mock", "set", "test", "not-mock"],
-            )
-            assert_cli_runner(result)
-
-            # value 'mock' is the default
-            result = cli_runner.invoke(
-                cli, ["--environment=dev", "config", "tap-mock", "set", "test", "mock"]
-            )
-            assert_cli_runner(result)
-
-            # test if default was set for environment
-            result = cli_runner.invoke(cli, ["--environment=dev", "config", "tap-mock"])
-            assert_cli_runner(result)
-            json_config = json.loads(result.stdout)
-            assert json_config["test"] == "mock"
-
-            # test if base config was left unchanged
-            result = cli_runner.invoke(cli, ["--no-environment", "config", "tap-mock"])
-            assert_cli_runner(result)
-            json_config = json.loads(result.stdout)
-            assert json_config["test"] == "not-mock"
-=======
             # set base config in `meltano.yml`
             result = cli_runner.invoke(
                 cli,
@@ -175,5 +146,4 @@
                 ),
                 {},
             )
-            assert tap_config["config"]["test"] == "dev-mock"
->>>>>>> 8e8e4a9a
+            assert tap_config["config"]["test"] == "dev-mock"