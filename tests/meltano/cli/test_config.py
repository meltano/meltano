import json
import platform

<<<<<<< HEAD
import pytest
from asynctest import CoroutineMock, mock
=======
from mock import AsyncMock, mock
>>>>>>> 0fc7fbf5

from asserts import assert_cli_runner
from meltano.cli import cli


class TestCliConfig:
    def test_config(self, project, cli_runner, tap, project_plugins_service):
        with mock.patch(
            "meltano.cli.config.ProjectPluginsService",
            return_value=project_plugins_service,
        ):
            if platform.system() == "Windows":
                pytest.xfail(
                    "Doesn't pass on windows, this is currently being tracked here https://github.com/meltano/meltano/issues/3444"
                )
            result = cli_runner.invoke(cli, ["config", tap.name])
            assert_cli_runner(result)

            json_config = json.loads(result.stdout)
            assert json_config["test"] == "mock"

    def test_config_extras(self, project, cli_runner, tap, project_plugins_service):
        with mock.patch(
            "meltano.cli.config.ProjectPluginsService",
            return_value=project_plugins_service,
        ):
            result = cli_runner.invoke(cli, ["config", "--extras", tap.name])
            assert_cli_runner(result)

            json_config = json.loads(result.stdout)
            assert "_select" in json_config

    def test_config_env(self, project, cli_runner, tap, project_plugins_service):
        with mock.patch(
            "meltano.cli.config.ProjectPluginsService",
            return_value=project_plugins_service,
        ):
            if platform.system() == "Windows":
                pytest.xfail(
                    "Doesn't pass on windows, this is currently being tracked here https://github.com/meltano/meltano/issues/3444"
                )
            result = cli_runner.invoke(cli, ["config", "--format=env", tap.name])
            assert_cli_runner(result)

            assert "TAP_MOCK_TEST='mock'" in result.stdout

    def test_config_meltano(
        self, project, cli_runner, engine_uri, project_plugins_service
    ):
        with mock.patch(
            "meltano.cli.config.ProjectPluginsService",
            return_value=project_plugins_service,
        ):
            result = cli_runner.invoke(cli, ["config", "meltano"])
            assert_cli_runner(result)

            json_config = json.loads(result.stdout)
            assert json_config["send_anonymous_usage_stats"] is True
            assert json_config["database_uri"] == engine_uri
            assert json_config["cli"]["log_level"] == "info"

    def test_config_test(self, project, cli_runner, tap, project_plugins_service):

        mock_invoke = mock.Mock()
        mock_invoke.sterr.at_eof.side_effect = True
        mock_invoke.stdout.at_eof.side_effect = (False, True)
        mock_invoke.wait = AsyncMock(return_value=0)
        mock_invoke.returncode = 0
        payload = json.dumps({"type": "RECORD"}).encode()
        mock_invoke.stdout.readline = AsyncMock(return_value=b"%b" % payload)

        with mock.patch(
            "meltano.core.plugin_test_service.PluginInvoker.invoke_async",
            return_value=mock_invoke,
        ) as mocked_invoke:
            with mock.patch(
                "meltano.cli.config.ProjectPluginsService",
                return_value=project_plugins_service,
            ):
                result = cli_runner.invoke(cli, ["config", tap.name, "test"])
                assert mocked_invoke.assert_called_once
                assert_cli_runner(result)

                assert "Plugin configuration is valid" in result.stdout

    def test_config_meltano_test(self, project, cli_runner):
        result = cli_runner.invoke(cli, ["config", "meltano", "test"])

        assert result.exit_code == 1
        assert (
            str(result.exception)
            == "Testing of the Meltano project configuration is not supported"
        )<|MERGE_RESOLUTION|>--- conflicted
+++ resolved
@@ -1,12 +1,8 @@
 import json
 import platform
 
-<<<<<<< HEAD
 import pytest
-from asynctest import CoroutineMock, mock
-=======
 from mock import AsyncMock, mock
->>>>>>> 0fc7fbf5
 
 from asserts import assert_cli_runner
 from meltano.cli import cli
