from __future__ import annotations

import asyncio
import json
import re

import pytest
from mock import AsyncMock, mock

from meltano.cli import cli
from meltano.core.block.ioblock import IOBlock
from meltano.core.logging.job_logging_service import JobLoggingService
from meltano.core.logging.utils import default_config
from meltano.core.plugin import PluginType
from meltano.core.plugin.singer import SingerTap
from meltano.core.plugin_invoker import PluginInvoker
from meltano.core.project import Project
from meltano.core.project_plugins_service import PluginAlreadyAddedException


class MockIOBlock(IOBlock):
    string_id = "mock-io-block"


@pytest.fixture(scope="class")
def tap_mock_transform(project_add_service):
    try:
        return project_add_service.add(PluginType.TRANSFORMS, "tap-mock-transform")
    except PluginAlreadyAddedException as err:
        return err.plugin


@pytest.fixture()
def process_mock_factory():
    def _factory(name):
        process_mock = mock.Mock()
        process_mock.name = name
        process_mock.wait = AsyncMock(return_value=0)
        process_mock.returncode = 0
        process_mock.stdin.wait_closed = AsyncMock(return_value=True)
        return process_mock

    return _factory


@pytest.fixture()
def tap_process(process_mock_factory, tap):
    tap = process_mock_factory(tap)
    tap.stdout.at_eof.side_effect = (False, False, False, True)
    tap.stdout.readline = AsyncMock(side_effect=(b"SCHEMA\n", b"RECORD\n", b"STATE\n"))
    tap.stderr.at_eof.side_effect = (False, False, False, True)
    tap.stderr.readline = AsyncMock(
        side_effect=(b"tap starting\n", b"tap running\n", b"tap done\n"),
    )
    return tap


@pytest.fixture()
def target_process(process_mock_factory, target):
    target = process_mock_factory(target)

    # Have `target.wait` take 2s to make sure the tap always finishes before the target
    async def wait_mock():
        await asyncio.sleep(2)
        return target.wait.return_value

    target.wait.side_effect = wait_mock

    target.stdout.at_eof.side_effect = (False, False, False, True)
    target.stdout.readline = AsyncMock(
        side_effect=(b'{"line": 1}\n', b'{"line": 2}\n', b'{"line": 3}\n'),
    )
    target.stderr.at_eof.side_effect = (False, False, False, True)
    target.stderr.readline = AsyncMock(
        side_effect=(b"target starting\n", b"target running\n", b"target done\n"),
    )
    return target


@pytest.fixture()
def mapper_process(process_mock_factory, mapper):
    mapper = process_mock_factory(mapper)

    # Have `mapper.wait` take 1s to make sure the mapper always finishes after
    # the tap but before the target
    async def wait_mock():
        await asyncio.sleep(1)
        return mapper.wait.return_value

    mapper.wait.side_effect = wait_mock

    mapper.stdout.at_eof.side_effect = (False, False, False, True)
    mapper.stdout.readline = AsyncMock(
        side_effect=(b"SCHEMA\n", b"RECORD\n", b"STATE\n"),
    )
    mapper.stderr.at_eof.side_effect = (False, False, False, True)
    mapper.stderr.readline = AsyncMock(
        side_effect=(b"mapper starting\n", b"mapper running\n", b"mapper done\n"),
    )
    return mapper


@pytest.fixture()
def dbt_process(process_mock_factory, dbt):
    dbt = process_mock_factory(dbt)

    async def wait_mock():
        await asyncio.sleep(1)
        return dbt.wait.return_value

    dbt.wait.side_effect = wait_mock

    dbt.stdout.at_eof.side_effect = (False, True)
    dbt.stdout.readline = AsyncMock(side_effect=(b"Testoutput"))
    dbt.stderr.at_eof.side_effect = (False, False, False, True)
    dbt.stderr.readline = AsyncMock(
        side_effect=(b"dbt starting\n", b"dbt running\n", b"dbt done\n"),
    )
    return dbt


class EventMatcher:
    def __init__(self, result_output: str):
        """Build a matcher for the result output of a command."""
        self.seen_events: list[dict] = []
        self.seen_raw: list[str] = []

        for line in result_output.splitlines():
            try:
                parsed_line = json.loads(line)
            except json.JSONDecodeError:
                self.seen_raw.append(line)
                continue
            self.seen_events.append(parsed_line)

    def event_matches(self, event: str) -> bool:
        """Search result output for an event, that matches the given event.

        Args:
            event: the event to search for.

        Returns:
            True if the event was found, False otherwise.
        """
        for line in self.seen_events:
            matches = line["event"] == event
            if matches:
                return True

    def find_by_event(self, event: str) -> list[dict] | None:
        """Return the first matching event, that matches the given event.

        Args:
            event: the event to search for.

        Returns:
            A list of matching events.
        """
        matches = []
        for line in self.seen_events:
            match = line["event"] == event
            if match:
                matches.append(line)
        return matches


class TestCliRunScratchpadOne:
    @pytest.mark.backend("sqlite")
    @pytest.mark.usefixtures("use_test_log_config", "project", "job_logging_service")
    def test_run_parsing_failures(
        self,
        cli_runner,
        tap,
        target,
        tap_process,
        target_process,
    ):
        result = cli_runner.invoke(cli, ["run"])
        assert result.exit_code == 0

        assert EventMatcher(result.stderr).event_matches("No valid blocks found.")

        args = ["run", tap.name]

        # exit cleanly when everything is fine
        create_subprocess_exec = AsyncMock(side_effect=(tap_process, target_process))

        # check that the various ELB validation checks actually run and fail as expected
        with mock.patch.object(SingerTap, "discover_catalog"), mock.patch.object(
            SingerTap,
            "apply_catalog_rules",
        ), mock.patch("meltano.core.plugin_invoker.asyncio") as asyncio_mock:
            asyncio_mock.create_subprocess_exec = create_subprocess_exec
            with pytest.raises(Exception, match="Found no end in block set!"):
                cli_runner.invoke(cli, args, catch_exceptions=False)

        args = ["run", tap.name, tap.name, target.name]
        with mock.patch.object(SingerTap, "discover_catalog"), mock.patch.object(
            SingerTap,
            "apply_catalog_rules",
        ), mock.patch("meltano.core.plugin_invoker.asyncio") as asyncio_mock2:
            asyncio_mock2.create_subprocess_exec = create_subprocess_exec
            with pytest.raises(
                Exception,
                match=(
                    "Unknown command type or bad block sequence at index 1, "
                    "starting block 'tap-mock'"
                ),
            ):
                cli_runner.invoke(cli, args, catch_exceptions=False)

        args = ["run", tap.name, target.name, target.name]
        with mock.patch.object(SingerTap, "discover_catalog"), mock.patch.object(
            SingerTap,
            "apply_catalog_rules",
        ), mock.patch("meltano.core.plugin_invoker.asyncio") as asyncio_mock3:
            asyncio_mock3.create_subprocess_exec = create_subprocess_exec
            with pytest.raises(
                Exception,
                match=(
                    "Unknown command type or bad block sequence at index 3, "
                    "starting block 'target-mock'"
                ),
            ):
                cli_runner.invoke(cli, args, catch_exceptions=False)

        # Verify that a vanilla ELB run works
        args = ["run", tap.name, target.name]
        with mock.patch.object(SingerTap, "discover_catalog"), mock.patch.object(
            SingerTap,
            "apply_catalog_rules",
        ), mock.patch("meltano.core.plugin_invoker.asyncio") as asyncio_mock4:
            asyncio_mock4.create_subprocess_exec = create_subprocess_exec
            result = cli_runner.invoke(cli, args, catch_exceptions=False)
            assert result.exit_code == 0

            matcher = EventMatcher(result.stderr)

            assert matcher.event_matches(
                "All ExtractLoadBlocks validated, starting execution.",
            )
            assert matcher.find_by_event("Block run completed.")[0]["success"]

    @pytest.mark.backend("sqlite")
    @pytest.mark.usefixtures(
        "use_test_log_config",
        "project",
        "mapper",
        "dbt",
        "job_logging_service",
    )
    def test_run_basic_invocations(
        self,
        cli_runner,
        tap,
        target,
        tap_process,
        target_process,
        mapper_process,
        dbt_process,
    ):
        # exit cleanly when everything is fine
        create_subprocess_exec = AsyncMock(
            side_effect=(tap_process, mapper_process, target_process),
        )

        # Verify that a vanilla ELB run works
        args = ["run", tap.name, "mock-mapping-0", target.name]
        with mock.patch.object(SingerTap, "discover_catalog"), mock.patch.object(
            SingerTap,
            "apply_catalog_rules",
        ), mock.patch("meltano.core.plugin_invoker.asyncio") as asyncio_mock:
            asyncio_mock.create_subprocess_exec = create_subprocess_exec
            result = cli_runner.invoke(cli, args, catch_exceptions=True)
            assert result.exit_code == 0

            matcher = EventMatcher(result.stderr)

            assert matcher.event_matches(
                "All ExtractLoadBlocks validated, starting execution.",
            )
            target_stop_event = matcher.find_by_event("target done")
            assert len(target_stop_event) == 1
            assert target_stop_event[0]["name"] == target.name
            assert target_stop_event[0]["cmd_type"] == "elb"
            assert target_stop_event[0]["stdio"] == "stderr"
            assert matcher.find_by_event("Block run completed.")[0]["success"]

        # Verify that a vanilla command plugin (dbt:run) run works
        invoke_async = AsyncMock(side_effect=(dbt_process,))  # dbt run
        args = ["run", "dbt:run"]
        with mock.patch.object(PluginInvoker, "invoke_async", new=invoke_async):
            result = cli_runner.invoke(cli, args, catch_exceptions=False)
            assert result.exit_code == 0

            matcher = EventMatcher(result.stderr)
            assert (
                matcher.find_by_event("found plugin in cli invocation")[0].get(
                    "plugin_name",
                )
                == "dbt"
            )
            dbt_start_event = matcher.find_by_event("dbt done")
            assert len(dbt_start_event) == 1
            assert dbt_start_event[0]["name"] == "dbt"
            assert dbt_start_event[0]["cmd_type"] == "command"
            assert dbt_start_event[0]["stdio"] == "stderr"
            assert matcher.find_by_event("Block run completed.")[0]["success"]

    @pytest.mark.backend("sqlite")
    @pytest.mark.usefixtures("use_test_log_config", "project")
    def test_run_custom_suffix_command_option(
        self,
        cli_runner,
        tap,
        target,
        tap_process,
        target_process,
        job_logging_service: JobLoggingService,
    ):
        # exit cleanly when everything is fine
        create_subprocess_exec = AsyncMock(side_effect=(tap_process, target_process))

        # Verify that a state ID with custom suffix from command option is
        # generated for an ELB run
        args = ["run", tap.name, target.name, "--state-id-suffix", "test-suffix"]

        with mock.patch.object(SingerTap, "discover_catalog"), mock.patch.object(
            SingerTap,
            "apply_catalog_rules",
        ), mock.patch("meltano.core.plugin_invoker.asyncio") as asyncio_mock:
            asyncio_mock.create_subprocess_exec = create_subprocess_exec
            result = cli_runner.invoke(cli, args, catch_exceptions=True)
            assert result.exit_code == 0

            matcher = EventMatcher(result.stderr)
            assert matcher.find_by_event("Block run completed.")[0]["success"]

            job_logging_service.get_latest_log(
                f"dev:{tap.name}-to-{target.name}:test-suffix",
            )

    @pytest.mark.backend("sqlite")
    @pytest.mark.usefixtures("use_test_log_config")
    @pytest.mark.parametrize(
        "suffix_args",
        (
            (
                "test-suffix",
                "test-suffix",
                [],
            ),
            (
                "${TEST_SUFFIX}",
                "test-suffix-single-env",
                [
                    ("TEST_SUFFIX", "test-suffix-single-env"),
                ],
            ),
            (
                "test-suffix-${TEST_SUFFIX_0}-${TEST_SUFFIX_1}",
                "test-suffix-multiple-env",
                [
                    ("TEST_SUFFIX_0", "multiple"),
                    ("TEST_SUFFIX_1", "env"),
                ],
            ),
        ),
        ids=[
            "static",
            "dynamic (single env)",
            "dynamic (multiple env)",
        ],
    )
    def test_run_custom_suffix_active_environment(
        self,
        suffix_args,
        cli_runner,
        project: Project,
        tap,
        target,
        tap_process,
        target_process,
        job_logging_service: JobLoggingService,
    ):
        state_id_suffix, expected_suffix, suffix_env = suffix_args

        # exit cleanly when everything is fine
        create_subprocess_exec = AsyncMock(side_effect=(tap_process, target_process))

        # Verify that a state ID with custom suffix from active environment is
        # generated for an ELB run
        project.activate_environment("dev")
        project.environment.state_id_suffix = state_id_suffix

        args = ["run", tap.name, target.name]

        with mock.patch.object(SingerTap, "discover_catalog"), mock.patch.object(
            SingerTap,
            "apply_catalog_rules",
        ), mock.patch(
            "meltano.core.plugin_invoker.asyncio",
        ) as asyncio_mock, pytest.MonkeyPatch().context() as mp:
            asyncio_mock.create_subprocess_exec = create_subprocess_exec

            for env in suffix_env:
                mp.setenv(*env)

            result = cli_runner.invoke(cli, args, catch_exceptions=True)
            assert result.exit_code == 0

            matcher = EventMatcher(result.stderr)
            assert matcher.find_by_event("Block run completed.")[0]["success"]

            job_logging_service.get_latest_log(
                f"dev:{tap.name}-to-{target.name}:${expected_suffix}",
            )

    @pytest.mark.backend("sqlite")
    @pytest.mark.usefixtures(
        "use_test_log_config",
        "project",
        "dbt",
        "job_logging_service",
    )
    def test_run_multiple_commands(self, cli_runner, dbt_process):
        # Verify that requesting the same command plugin multiple time with
        # different args works
        invoke_async = AsyncMock(
            side_effect=(
                dbt_process,
                dbt_process,
            ),
        )
        args = ["run", "dbt:test", "dbt:run"]
        with mock.patch.object(PluginInvoker, "invoke_async", new=invoke_async):
            result = cli_runner.invoke(cli, args, catch_exceptions=False)
            assert result.exit_code == 0

            matcher = EventMatcher(result.stderr)
            assert (
                matcher.find_by_event("found plugin in cli invocation")[0].get(
                    "plugin_name",
                )
                == "dbt"
            )

            command_add_events = matcher.find_by_event(
                "plugin command added for execution",
            )

            assert len(command_add_events) == 2
            assert invoke_async.call_count == 2

            assert command_add_events[0]["command_name"] == "test"
            assert invoke_async.mock_calls[0][2]["command"] == "test"

            assert command_add_events[1]["command_name"] == "run"
            assert invoke_async.mock_calls[1][2]["command"] == "run"

            assert matcher.find_by_event("Block run completed.")[0]["success"]
            assert matcher.find_by_event("Block run completed.")[1]["success"]

    @pytest.mark.backend("sqlite")
    @pytest.mark.usefixtures(
        "use_test_log_config",
        "project",
        "mapper",
        "dbt",
        "job_logging_service",
    )
    def test_run_complex_invocations(
        self,
        cli_runner,
        tap,
        target,
        tap_process,
        target_process,
        mapper_process,
        dbt_process,
    ):
        invoke_async = AsyncMock(
            side_effect=(tap_process, mapper_process, target_process, dbt_process),
        )
        args = ["run", tap.name, "mock-mapping-0", target.name, "dbt:run"]
        with mock.patch.object(PluginInvoker, "invoke_async", new=invoke_async):
            result = cli_runner.invoke(cli, args, catch_exceptions=False)
            assert result.exit_code == 0

            matcher = EventMatcher(result.stderr)
            assert matcher.event_matches(
                "found ExtractLoadBlocks set",
            )  # tap/target pair

            # make sure mapper was found and at its expected positions
            for ev in matcher.find_by_event("found block"):
                if ev["block_type"] == "mappers":
                    assert ev["index"] == 1

            assert (
                matcher.find_by_event("found PluginCommand")[0]["plugin_type"]
                == "transformers"
            )  # dbt

            completed_events = matcher.find_by_event("Block run completed.")
            assert len(completed_events) == 2
            for event in completed_events:
                assert event["success"]

            tap_stop_event = matcher.find_by_event("tap done")
            assert len(tap_stop_event) == 1
            assert tap_stop_event[0]["name"] == tap.name
            assert tap_stop_event[0]["cmd_type"] == "elb"
            assert tap_stop_event[0]["stdio"] == "stderr"

            target_stop_event = matcher.find_by_event("target done")
            assert len(target_stop_event) == 1
            assert target_stop_event[0]["name"] == target.name
            assert target_stop_event[0]["cmd_type"] == "elb"
            assert target_stop_event[0]["stdio"] == "stderr"

            dbt_done_event = matcher.find_by_event("dbt done")
            assert len(dbt_done_event) == 1
            assert dbt_done_event[0]["name"] == "dbt"
            assert dbt_done_event[0]["cmd_type"] == "command"
            assert dbt_done_event[0]["stdio"] == "stderr"

    @pytest.mark.backend("sqlite")
    @pytest.mark.usefixtures(
        "use_test_log_config",
        "project",
        "dbt",
        "job_logging_service",
    )
    def test_run_plugin_command_failure(
        self,
        cli_runner,
        tap,
        target,
        tap_process,
        target_process,
        dbt_process,
    ):
        args = ["run", tap.name, target.name, "dbt:run"]

        dbt_process.wait.return_value = 1
        dbt_process.returncode = 1
        dbt_process.stderr.readline.side_effect = (
            b"dbt starting\n",
            b"dbt running\n",
            b"dbt failure\n",
        )

        invoke_async = AsyncMock(side_effect=(tap_process, target_process, dbt_process))

        with mock.patch.object(PluginInvoker, "invoke_async", new=invoke_async):
            result = cli_runner.invoke(cli, args)
            assert result.exit_code == 1
            assert "`dbt run` failed" in str(result.exception)

            matcher = EventMatcher(result.stderr)
            assert matcher.event_matches(
                "found ExtractLoadBlocks set",
            )  # tap/target pair
            assert (
                matcher.find_by_event("found PluginCommand")[0]["plugin_type"]
                == "transformers"
            )  # dbt

            completed_events = matcher.find_by_event("Block run completed.")
            assert len(completed_events) == 2
            for event in completed_events:
                if event["block_type"] == "ExtractLoadBlocks":
                    assert event["success"]
                elif event["block_type"] == "InvokerCommand":
                    assert event["success"] is False

            tap_stop_event = matcher.find_by_event("tap done")
            assert len(tap_stop_event) == 1
            assert tap_stop_event[0]["name"] == tap.name
            assert tap_stop_event[0]["cmd_type"] == "elb"
            assert tap_stop_event[0]["stdio"] == "stderr"

            target_stop_event = matcher.find_by_event("target done")
            assert len(target_stop_event) == 1
            assert target_stop_event[0]["name"] == target.name
            assert target_stop_event[0]["cmd_type"] == "elb"
            assert target_stop_event[0]["stdio"] == "stderr"

            assert not matcher.event_matches("dbt done")
            assert matcher.event_matches("dbt starting")
            assert matcher.event_matches("dbt running")
            assert matcher.event_matches("dbt failure")

    @pytest.mark.backend("sqlite")
    @pytest.mark.usefixtures(
        "use_test_log_config",
        "project",
        "dbt",
        "job_logging_service",
    )
    def test_run_elb_tap_failure(
        self,
        cli_runner,
        tap,
        target,
        tap_process,
        target_process,
        dbt_process,
    ):
        # In this scenario, the tap fails on the third read. Target should still
        # complete, but dbt should not.
        args = ["run", tap.name, target.name, "dbt:run"]

        tap_process.wait.return_value = 1
        tap_process.returncode = 1
        tap_process.stderr.readline.side_effect = (
            b"tap starting\n",
            b"tap running\n",
            b"tap failure\n",
        )

        invoke_async = AsyncMock(side_effect=(tap_process, target_process, dbt_process))

        with mock.patch.object(PluginInvoker, "invoke_async", new=invoke_async):
            result = cli_runner.invoke(cli, args)

            assert (
                "Run invocation could not be completed as block failed: "
                "Extractor failed"
            ) in str(result.exception)
            assert result.exit_code == 1

            matcher = EventMatcher(result.stderr)
            assert matcher.event_matches("found ExtractLoadBlocks set")
            assert (
                matcher.find_by_event("found PluginCommand")[0]["plugin_type"]
                == "transformers"
            )

            completed_events = matcher.find_by_event("Block run completed.")
            assert len(completed_events) == 1
            assert completed_events[0]["success"] is False

            assert completed_events[0]["err"] == "RunnerError('Extractor failed')"
            assert completed_events[0]["exit_codes"]["extractors"] == 1

            tap_stop_event = matcher.find_by_event("tap failure")
            assert len(tap_stop_event) == 1
            assert tap_stop_event[0]["name"] == tap.name
            assert tap_stop_event[0]["cmd_type"] == "elb"
            assert tap_stop_event[0]["stdio"] == "stderr"

            target_stop_event = matcher.find_by_event("target done")
            assert len(target_stop_event) == 1
            assert target_stop_event[0]["name"] == target.name
            assert target_stop_event[0]["cmd_type"] == "elb"
            assert target_stop_event[0]["stdio"] == "stderr"

            # dbt should not have run at all
            assert not matcher.event_matches("dbt starting")
            assert not matcher.event_matches("dbt running")
            assert not matcher.event_matches("dbt done")

    @pytest.mark.backend("sqlite")
    @pytest.mark.usefixtures(
        "use_test_log_config",
        "project",
        "dbt",
        "job_logging_service",
    )
    def test_run_elb_target_failure_before_tap_finished(  # noqa: WPS118
        self,
        cli_runner,
        tap,
        target,
        tap_process,
        target_process,
        dbt_process,
    ):
        args = ["run", tap.name, target.name, "dbt:run"]

        # Have `tap_process.wait` take 2s to make sure the target can fail
        # before tap finishes
        async def tap_wait_mock():
            await asyncio.sleep(2)
            return tap_process.wait.return_value

        tap_process.wait.side_effect = tap_wait_mock

        # Writing to target stdin will fail because (we'll pretend) it has already died
        target_process.stdin = mock.Mock(spec=asyncio.StreamWriter)
        # capture_subprocess_output writer will return and close the pipe when
        # either BrokenPipeError or ConnectionResetError is enccountered it
        # does not itself reraise the exception - so you shouldn't expect to see these.
        target_process.stdin.write.side_effect = BrokenPipeError
        target_process.stdin.drain = AsyncMock(side_effect=ConnectionResetError)
        target_process.stdin.wait_closed = AsyncMock(return_value=True)

        # Have `target_process.wait` take 1s to make sure the
        # `stdin.write`/`drain` exceptions can be raised
        async def target_wait_mock():
            await asyncio.sleep(1)
            return 1

        target_process.wait.side_effect = target_wait_mock

        target_process.wait.return_value = 1
        target_process.returncode = 1
        target_process.stderr.readline.side_effect = (
            b"target starting\n",
            b"target running\n",
            b"target failure\n",
        )

        invoke_async = AsyncMock(side_effect=(tap_process, target_process, dbt_process))

        with mock.patch.object(PluginInvoker, "invoke_async", new=invoke_async):
            result = cli_runner.invoke(cli, args)

            assert (
                "Run invocation could not be completed as block failed: Loader failed"
                in str(result.exception)
            )
            assert result.exit_code == 1

            matcher = EventMatcher(result.stderr)
            assert matcher.event_matches(
                "found ExtractLoadBlocks set",
            )  # tap/target pair
            assert (
                matcher.find_by_event("found PluginCommand")[0]["plugin_type"]
                == "transformers"
            )  # dbt

            completed_events = matcher.find_by_event("Block run completed.")
            # there should only be one completed event
            assert len(completed_events) == 1
            assert completed_events[0]["success"] is False

            assert completed_events[0]["err"] == "RunnerError('Loader failed')"
            assert completed_events[0]["exit_codes"]["loaders"] == 1

            # The tap should NOT have finished, we'll have a write of the
            # SCHEMA message and then nothing further:
            assert matcher.event_matches("SCHEMA")
            assert not matcher.event_matches("RECORD")
            assert not matcher.event_matches("STATE")

            target_stop_event = matcher.find_by_event("target failure")
            assert len(target_stop_event) == 1
            assert target_stop_event[0]["name"] == target.name
            assert target_stop_event[0]["cmd_type"] == "elb"
            assert target_stop_event[0]["stdio"] == "stderr"

            # dbt should not have run at all
            assert not matcher.event_matches("dbt starting")
            assert not matcher.event_matches("dbt running")
            assert not matcher.event_matches("dbt done")

    @pytest.mark.backend("sqlite")
    @pytest.mark.usefixtures(
        "use_test_log_config",
        "project",
        "dbt",
        "job_logging_service",
    )
    def test_run_elb_target_failure_after_tap_finished(  # noqa: WPS118
        self,
        cli_runner,
        tap,
        target,
        tap_process,
        target_process,
        dbt_process,
    ):
        args = ["run", tap.name, target.name, "dbt:run"]

        target_process.wait.return_value = 1
        target_process.returncode = 1
        target_process.stderr.readline.side_effect = (
            b"target starting\n",
            b"target running\n",
            b"target failure\n",
        )

        invoke_async = AsyncMock(side_effect=(tap_process, target_process, dbt_process))

        with mock.patch.object(PluginInvoker, "invoke_async", new=invoke_async):
            result = cli_runner.invoke(cli, args)

            assert (
                "Run invocation could not be completed as block failed: Loader failed"
                in str(result.exception)
            )
            assert result.exit_code == 1

            matcher = EventMatcher(result.stderr)
            assert matcher.event_matches(
                "found ExtractLoadBlocks set",
            )  # tap/target pair
            assert (
                matcher.find_by_event("found PluginCommand")[0]["plugin_type"]
                == "transformers"
            )  # dbt

            completed_events = matcher.find_by_event("Block run completed.")
            # there should only be one completed event
            assert len(completed_events) == 1
            assert completed_events[0]["success"] is False
            assert completed_events[0]["err"] == "RunnerError('Loader failed')"
            assert completed_events[0]["exit_codes"]["loaders"] == 1

            tap_stop_event = matcher.find_by_event("tap done")
            assert len(tap_stop_event) == 1
            assert tap_stop_event[0]["name"] == tap.name
            assert tap_stop_event[0]["cmd_type"] == "elb"
            assert tap_stop_event[0]["stdio"] == "stderr"

            target_stop_event = matcher.find_by_event("target failure")
            assert len(target_stop_event) == 1
            assert target_stop_event[0]["name"] == target.name
            assert target_stop_event[0]["cmd_type"] == "elb"
            assert target_stop_event[0]["stdio"] == "stderr"

            # dbt should not have run at all
            assert not matcher.event_matches("dbt starting")
            assert not matcher.event_matches("dbt running")
            assert not matcher.event_matches("dbt done")

    @pytest.mark.backend("sqlite")
    @pytest.mark.usefixtures(
        "use_test_log_config",
        "project",
        "dbt",
        "job_logging_service",
    )
    def test_run_elb_tap_and_target_failed(
        self,
        cli_runner,
        tap,
        target,
        tap_process,
        target_process,
        dbt_process,
    ):
        args = ["run", tap.name, target.name, "dbt:run"]

        tap_process.wait.return_value = 1
        tap_process.returncode = 1
        tap_process.stderr.readline.side_effect = (
            b"tap starting\n",
            b"tap running\n",
            b"tap failure\n",
        )

        target_process.wait.return_value = 1
        target_process.returncode = 1
        target_process.stderr.readline.side_effect = (
            b"target starting\n",
            b"target running\n",
            b"target failure\n",
        )

        invoke_async = AsyncMock(side_effect=(tap_process, target_process, dbt_process))

        with mock.patch.object(PluginInvoker, "invoke_async", new=invoke_async):
            result = cli_runner.invoke(cli, args)

            assert (
                "Run invocation could not be completed as block failed: "
                "Extractor and loader failed"
            ) in str(result.exception)
            assert result.exit_code == 1

            matcher = EventMatcher(result.stderr)
            assert matcher.event_matches("found ExtractLoadBlocks set")
            assert (
                matcher.find_by_event("found PluginCommand")[0]["plugin_type"]
                == "transformers"
            )

            completed_events = matcher.find_by_event("Block run completed.")
            assert len(completed_events) == 1
            assert completed_events[0]["success"] is False

            assert (
                completed_events[0]["err"]
                == "RunnerError('Extractor and loader failed')"
            )
            assert completed_events[0]["exit_codes"]["loaders"] == 1

            tap_stop_event = matcher.find_by_event("tap failure")
            assert len(tap_stop_event) == 1
            assert tap_stop_event[0]["name"] == tap.name
            assert tap_stop_event[0]["cmd_type"] == "elb"
            assert tap_stop_event[0]["stdio"] == "stderr"

            target_stop_event = matcher.find_by_event("target failure")
            assert len(target_stop_event) == 1
            assert target_stop_event[0]["name"] == target.name
            assert target_stop_event[0]["cmd_type"] == "elb"
            assert target_stop_event[0]["stdio"] == "stderr"

            # dbt should not have run at all
            assert not matcher.event_matches("dbt starting")
            assert not matcher.event_matches("dbt running")
            assert not matcher.event_matches("dbt done")

    @pytest.mark.backend("sqlite")
    @pytest.mark.usefixtures(
        "use_test_log_config",
        "project",
        "dbt",
        "dbt_process",
        "job_logging_service",
    )
    def test_run_elb_tap_line_length_limit_error(
        self,
        cli_runner,
        tap,
        target,
        tap_process,
        target_process,
    ):
        args = ["run", tap.name, target.name]

        # Raise a `ValueError` wrapping a `LimitOverrunError`, like
        # `StreamReader.readline` does:
        # https://github.com/python/cpython/blob/v3.8.7/Lib/asyncio/streams.py#L549
        try:  # noqa: WPS328
            raise asyncio.LimitOverrunError(
                "Separator is not found, and chunk exceed the limit",
                0,
            )
        except asyncio.LimitOverrunError as err:
            try:  # noqa: WPS328, WPS505
                # `ValueError` needs to be raised from inside the except block
                # for `LimitOverrunError` so that `__context__` is set.
                raise ValueError(str(err))
            except ValueError as wrapper_err:
                tap_process.stdout.readline.side_effect = wrapper_err

        # Have `tap_process.wait` take 1s to make sure the `LimitOverrunError`
        # exception can be raised before tap finishes
        async def wait_mock():
            await asyncio.sleep(1)
            return tap_process.wait.return_value

        tap_process.wait.side_effect = wait_mock

        invoke_async = AsyncMock(side_effect=(tap_process, target_process))
        with mock.patch.object(PluginInvoker, "invoke_async", new=invoke_async):
            result = cli_runner.invoke(cli, args)

            assert (
                "Run invocation could not be completed as block failed: "
                "Output line length limit exceeded"
            ) in str(result.exception)
            assert result.exit_code == 1

            matcher = EventMatcher(result.stderr)

            # tap/target pair
            assert matcher.event_matches("found ExtractLoadBlocks set")

            completed_events = matcher.find_by_event("Block run completed.")

            # there should only be one completed event
            assert len(completed_events) == 1
            assert completed_events[0]["success"] is False

            assert (
                completed_events[0]["err"]
                == "RunnerError('Output line length limit exceeded')"
            )

    @pytest.mark.backend("sqlite")
    @pytest.mark.usefixtures(
        "use_test_log_config",
        "project",
        "dbt",
        "dbt_process",
        "job_logging_service",
    )
    def test_run_mapper_config(
        self,
        cli_runner,
        tap,
        target,
        mapper,
        tap_process,
        target_process,
        mapper_process,
        project_add_service,
    ):
        # exit cleanly when everything is fine
        create_subprocess_exec = AsyncMock(
            side_effect=(tap_process, mapper_process, target_process),
        )

        # no mapper should be found
        args = ["run", tap.name, "not-a-valid-mapping-name", target.name]
        with mock.patch.object(SingerTap, "discover_catalog"), mock.patch.object(
            SingerTap,
            "apply_catalog_rules",
        ), mock.patch("meltano.core.plugin_invoker.asyncio") as asyncio_mock:
            asyncio_mock.create_subprocess_exec = create_subprocess_exec

            result = cli_runner.invoke(cli, args, catch_exceptions=True)
            assert result.exit_code == 1
            assert "Error: Block not-a-valid-mapping-name not found" in result.stderr

        # test mapper/mapping name collision detection - mapper plugin name no mappings
        project_add_service.add(
            PluginType.MAPPERS,
            "mapper-collision-01",
            inherit_from=mapper.name,
        )
        args = ["run", tap.name, "mapper-collision-01", target.name]
        with mock.patch.object(SingerTap, "discover_catalog"), mock.patch.object(
            SingerTap,
            "apply_catalog_rules",
        ), mock.patch("meltano.core.plugin_invoker.asyncio") as asyncio_mock2:
            asyncio_mock2.create_subprocess_exec = create_subprocess_exec
            with pytest.raises(
                Exception,
                match=(
                    "block violates set requirements: Expected unique mappings "
                    "name not the mapper plugin name: mapper-collision-01"
                ),
            ):
                cli_runner.invoke(cli, args, catch_exceptions=False)

        # Test mapper/mapping name collision detection - mappings name same a
        # mapper plugin name
        project_add_service.add(
            PluginType.MAPPERS,
            "mapper-collision-02",
            inherit_from=mapper.name,
            mappings=[
                {
                    "name": "mapper-collision-02",
                    "config": {
                        "transformations": [
                            {
                                "field_id": "author_email1",
                                "tap_stream_name": "commits1",
                                "type": "MASK-HIDDEN",
                            },
                        ],
                    },
                },
            ],
        )
        args = ["run", tap.name, "mapper-collision-02", target.name]
        with mock.patch.object(SingerTap, "discover_catalog"), mock.patch.object(
            SingerTap,
            "apply_catalog_rules",
        ), mock.patch("meltano.core.plugin_invoker.asyncio") as asyncio_mock2:
            asyncio_mock2.create_subprocess_exec = create_subprocess_exec
            with pytest.raises(
                Exception,
                match=(
                    "block violates set requirements: Expected unique mappings "
                    "name not the mapper plugin name: mapper-collision-02"
                ),
            ):
                cli_runner.invoke(cli, args, catch_exceptions=False)

        # create duplicate mapping name - should also fail
        project_add_service.add(
            PluginType.MAPPERS,
            "mapper-dupe1",
            inherit_from=mapper.name,
            mappings=[
                {
                    "name": "mock-mapping-dupe",
                    "config": {
                        "transformations": [
                            {
                                "field_id": "author_email1",
                                "tap_stream_name": "commits1",
                                "type": "MASK-HIDDEN",
                            },
                        ],
                    },
                },
            ],
        )
        project_add_service.add(
            PluginType.MAPPERS,
            "mapper-dupe2",
            inherit_from=mapper.name,
            mappings=[
                {
                    "name": "mock-mapping-dupe",
                    "config": {
                        "transformations": [
                            {
                                "field_id": "author_email1",
                                "tap_stream_name": "commits1",
                                "type": "MASK-HIDDEN",
                            },
                        ],
                    },
                },
            ],
        )

        args = ["run", tap.name, "mock-mapping-dupe", target.name]
        with mock.patch.object(SingerTap, "discover_catalog"), mock.patch.object(
            SingerTap,
            "apply_catalog_rules",
        ), mock.patch("meltano.core.plugin_invoker.asyncio") as asyncio_mock2:
            asyncio_mock2.create_subprocess_exec = create_subprocess_exec

            result = cli_runner.invoke(cli, args, catch_exceptions=True)
            assert result.exit_code == 1
            assert (
                "Error: Ambiguous mapping name mock-mapping-dupe, "
                "found multiple matches."
            ) in result.stderr

    @pytest.mark.backend("sqlite")
    @pytest.mark.usefixtures(
        "use_test_log_config",
        "project",
        "dbt",
        "job_logging_service",
    )
    def test_run_elb_mapper_failure(
        self,
        cli_runner,
        tap,
        target,
        mapper,
        tap_process,
        target_process,
        mapper_process,
        dbt_process,
    ):
        # In this scenario, the map fails on the second read. Target should
        # still complete, but dbt should not.
        args = ["run", tap.name, "mock-mapping-0", target.name, "dbt:run"]

        mapper_process.wait.return_value = 1
        mapper_process.returncode = 1
        mapper_process.stderr.readline.side_effect = (
            b"mapper starting\n",
            b"mapper running\n",
            b"mapper failure\n",
        )

        invoke_async = AsyncMock(
            side_effect=(tap_process, mapper_process, target_process, dbt_process),
        )

        with mock.patch.object(PluginInvoker, "invoke_async", new=invoke_async):
            result = cli_runner.invoke(cli, args, catch_exceptions=True)

            assert "Mappers failed" in str(result.exception)
            assert result.exit_code == 1

            matcher = EventMatcher(result.stderr)
            assert matcher.event_matches("found ExtractLoadBlocks set")
            assert (
                matcher.find_by_event("found PluginCommand")[0]["plugin_type"]
                == "transformers"
            )

            completed_events = matcher.find_by_event("Block run completed.")
            assert len(completed_events) == 1
            assert completed_events[0]["success"] is False

            # the tap should have completed successfully
            matcher.event_matches("tap done")

            # We should see a debug line for from the run manager indicating a
            # intermediate block failed
            matcher.event_matches("Intermediate block in sequence failed.")

            # the failed block should have been the mapper
            mapper_stop_event = matcher.find_by_event("mapper failure")
            assert len(mapper_stop_event) == 1
            assert mapper_stop_event[0]["name"] == mapper.name
            assert mapper_stop_event[0]["cmd_type"] == "elb"
            assert mapper_stop_event[0]["stdio"] == "stderr"

            # target should have attempted to complete
            target_stop_event = matcher.find_by_event("target done")
            assert len(target_stop_event) == 1
            assert target_stop_event[0]["name"] == target.name
            assert target_stop_event[0]["cmd_type"] == "elb"
            assert target_stop_event[0]["stdio"] == "stderr"

            # dbt should not have run at all
            assert not matcher.event_matches("dbt starting")
            assert not matcher.event_matches("dbt running")
            assert not matcher.event_matches("dbt done")

    @pytest.mark.backend("sqlite")
    @pytest.mark.usefixtures(
        "use_test_log_config",
        "project",
        "mapper",
        "dbt",
        "dbt_process",
        "job_logging_service",
    )
    def test_run_dry_run(
        self,
        cli_runner,
        tap,
        target,
        tap_process,
        target_process,
        mapper_process,
    ):
        # exit cleanly when everything is fine
        create_subprocess_exec = AsyncMock(
            side_effect=(tap_process, mapper_process, target_process),
        )

        args = ["run", "--dry-run", tap.name, "mock-mapping-0", target.name]
        with mock.patch.object(SingerTap, "discover_catalog"), mock.patch.object(
            SingerTap,
            "apply_catalog_rules",
        ), mock.patch("meltano.core.plugin_invoker.asyncio") as asyncio_mock:
            asyncio_mock.create_subprocess_exec = create_subprocess_exec
            result = cli_runner.invoke(cli, args, catch_exceptions=True)
            assert result.exit_code == 0

            matcher = EventMatcher(result.stderr)

            assert matcher.event_matches(
                "All ExtractLoadBlocks validated, starting execution.",
            )

            # We should have seen the --dry-run specific log line
            assert matcher.event_matches("Dry run, but would have run block 1/1.")

            # We should NOT see any mock done events, and definitely no block
            # completion log lines
            assert not matcher.find_by_event("tap done")
            assert not matcher.find_by_event("target done")
            assert not matcher.find_by_event("Block run completed.")
            assert create_subprocess_exec.call_count == 0
            assert asyncio_mock.call_count == 0

    @pytest.mark.backend("sqlite")
    @pytest.mark.usefixtures("project")
    @pytest.mark.parametrize("colors", (True, False))
    def test_color_console_exception_handler(
        self,
        colors,
        cli_runner,
        tap,
        target,
        tap_process,
        target_process,
        monkeypatch: pytest.MonkeyPatch,
    ):
        monkeypatch.delenv("FORCE_COLOR", raising=False)
        # toggle color in logging configuration
        logging_config = default_config(log_level="info")
        if not colors:
            logging_config["formatters"]["colored"] = {
                "()": "meltano.core.logging.console_log_formatter",
                "colors": colors,
            }

        # In this scenario, the tap fails on the third read. Target should
        # still complete.
        args = ["run", tap.name, target.name]

        tap_process.wait.return_value = 1
        tap_process.returncode = 1
        tap_process.stderr.readline.side_effect = (
            b"tap starting\n",
            b"tap running\n",
            b"tap failure\n",
        )

        invoke_async = AsyncMock(side_effect=(tap_process, target_process))

        with mock.patch(
<<<<<<< HEAD
            "meltano.core.logging.utils.default_config", return_value=logging_config
        ), mock.patch.object(
            PluginInvoker, "invoke_async", new=invoke_async
        ), mock.patch(
            "meltano.core.block.parser.ProjectPluginsService",
            return_value=project_plugins_service,
        ), mock.patch(
            "meltano.core.transform_add_service.ProjectPluginsService",
            return_value=project_plugins_service,
        ):
            result = cli_runner.invoke(cli, args, env={"NO_COLOR": "false"})

=======
            "meltano.core.logging.utils.default_config",
            return_value=logging_config,
        ), mock.patch.object(PluginInvoker, "invoke_async", new=invoke_async):
            result = cli_runner.invoke(cli, args)
>>>>>>> 0e3a4e17
            ansi_color_escape = re.compile(r"\x1b\[[0-9;]+m")
            match = ansi_color_escape.search(result.stderr)
            if colors:
                assert match
            else:
                assert not match<|MERGE_RESOLUTION|>--- conflicted
+++ resolved
@@ -1285,25 +1285,10 @@
         invoke_async = AsyncMock(side_effect=(tap_process, target_process))
 
         with mock.patch(
-<<<<<<< HEAD
-            "meltano.core.logging.utils.default_config", return_value=logging_config
-        ), mock.patch.object(
-            PluginInvoker, "invoke_async", new=invoke_async
-        ), mock.patch(
-            "meltano.core.block.parser.ProjectPluginsService",
-            return_value=project_plugins_service,
-        ), mock.patch(
-            "meltano.core.transform_add_service.ProjectPluginsService",
-            return_value=project_plugins_service,
-        ):
-            result = cli_runner.invoke(cli, args, env={"NO_COLOR": "false"})
-
-=======
             "meltano.core.logging.utils.default_config",
             return_value=logging_config,
         ), mock.patch.object(PluginInvoker, "invoke_async", new=invoke_async):
-            result = cli_runner.invoke(cli, args)
->>>>>>> 0e3a4e17
+            result = cli_runner.invoke(cli, args, env={"NO_COLOR": "false"})
             ansi_color_escape = re.compile(r"\x1b\[[0-9;]+m")
             match = ansi_color_escape.search(result.stderr)
             if colors:
