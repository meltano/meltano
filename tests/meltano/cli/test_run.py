from __future__ import annotations

import asyncio
import json
import re
import typing as t

import pytest
from mock import AsyncMock, mock

from meltano.cli import cli
from meltano.core.block.ioblock import IOBlock
from meltano.core.logging.job_logging_service import MissingJobLogException
from meltano.core.logging.utils import default_config
from meltano.core.plugin import PluginType
from meltano.core.plugin.singer import SingerTap
from meltano.core.plugin_invoker import PluginInvoker
from meltano.core.project_plugins_service import (
    AmbiguousMappingName,
    PluginAlreadyAddedException,
)

if t.TYPE_CHECKING:
    from meltano.core.logging.job_logging_service import JobLoggingService
    from meltano.core.project import Project


class MockIOBlock(IOBlock):
    string_id = "mock-io-block"


@pytest.fixture(scope="class")
def tap_mock_transform(project_add_service):
    try:
        return project_add_service.add(PluginType.TRANSFORMS, "tap-mock-transform")
    except PluginAlreadyAddedException as err:
        return err.plugin


@pytest.fixture()
def process_mock_factory():
    def _factory(name):
        process_mock = mock.Mock()
        process_mock.name = name
        process_mock.wait = AsyncMock(return_value=0)
        process_mock.returncode = 0
        process_mock.stdin.wait_closed = AsyncMock(return_value=True)
        return process_mock

    return _factory


@pytest.fixture()
def tap_process(process_mock_factory, tap):
    tap = process_mock_factory(tap)
    tap.stdout.at_eof.side_effect = (False, False, False, True)
    tap.stdout.readline = AsyncMock(side_effect=(b"SCHEMA\n", b"RECORD\n", b"STATE\n"))
    tap.stderr.at_eof.side_effect = (False, False, False, True)
    tap.stderr.readline = AsyncMock(
        side_effect=(b"tap starting\n", b"tap running\n", b"tap done\n"),
    )
    return tap


@pytest.fixture()
def target_process(process_mock_factory, target):
    target = process_mock_factory(target)

    # Have `target.wait` take 2s to make sure the tap always finishes before the target
    async def wait_mock():
        await asyncio.sleep(2)
        return target.wait.return_value

    target.wait.side_effect = wait_mock

    target.stdout.at_eof.side_effect = (False, False, False, True)
    target.stdout.readline = AsyncMock(
        side_effect=(b'{"line": 1}\n', b'{"line": 2}\n', b'{"line": 3}\n'),
    )
    target.stderr.at_eof.side_effect = (False, False, False, True)
    target.stderr.readline = AsyncMock(
        side_effect=(b"target starting\n", b"target running\n", b"target done\n"),
    )
    return target


@pytest.fixture()
def mapper_process(process_mock_factory, mapper):
    mapper = process_mock_factory(mapper)

    # Have `mapper.wait` take 1s to make sure the mapper always finishes after
    # the tap but before the target
    async def wait_mock():
        await asyncio.sleep(1)
        return mapper.wait.return_value

    mapper.wait.side_effect = wait_mock

    mapper.stdout.at_eof.side_effect = (False, False, False, True)
    mapper.stdout.readline = AsyncMock(
        side_effect=(b"SCHEMA\n", b"RECORD\n", b"STATE\n"),
    )
    mapper.stderr.at_eof.side_effect = (False, False, False, True)
    mapper.stderr.readline = AsyncMock(
        side_effect=(b"mapper starting\n", b"mapper running\n", b"mapper done\n"),
    )
    return mapper


@pytest.fixture()
def dbt_process(process_mock_factory, dbt):
    dbt = process_mock_factory(dbt)

    async def wait_mock():
        await asyncio.sleep(1)
        return dbt.wait.return_value

    dbt.wait.side_effect = wait_mock

    dbt.stdout.at_eof.side_effect = (False, True)
    dbt.stdout.readline = AsyncMock(side_effect=(b"Testoutput"))
    dbt.stderr.at_eof.side_effect = (False, False, False, True)
    dbt.stderr.readline = AsyncMock(
        side_effect=(b"dbt starting\n", b"dbt running\n", b"dbt done\n"),
    )
    return dbt


class EventMatcher:
    def __init__(self, result_output: str):
        """Build a matcher for the result output of a command."""
        self.seen_events: list[dict] = []
        self.seen_raw: list[str] = []

        for line in result_output.splitlines():
            try:
                parsed_line = json.loads(line)
            except json.JSONDecodeError:
                self.seen_raw.append(line)
                continue
            self.seen_events.append(parsed_line)

    def event_matches(self, event: str) -> bool:
        """Search result output for an event, that matches the given event.

        Args:
            event: the event to search for.

        Returns:
            True if the event was found, False otherwise.
        """
        for line in self.seen_events:  # noqa: RET503
            matches = line["event"] == event
            if matches:
                return True

    def find_by_event(self, event: str) -> list[dict] | None:
        """Return the first matching event, that matches the given event.

        Args:
            event: the event to search for.

        Returns:
            A list of matching events.
        """
        matches = []
        for line in self.seen_events:
            match = line["event"] == event
            if match:
                matches.append(line)
        return matches


class TestCliRunScratchpadOne:
    @pytest.mark.backend("sqlite")
    @pytest.mark.usefixtures("use_test_log_config", "project", "job_logging_service")
    def test_run_parsing_failures(
        self,
        cli_runner,
        tap,
        target,
        tap_process,
        target_process,
    ) -> None:
        result = cli_runner.invoke(cli, ["run"])
        assert result.exit_code == 0

        assert EventMatcher(result.stderr).event_matches("No valid blocks found.")

        args = ["run", tap.name]

        # exit cleanly when everything is fine
        create_subprocess_exec = AsyncMock(side_effect=(tap_process, target_process))

        # check that the various ELB validation checks actually run and fail as expected
        with mock.patch.object(SingerTap, "discover_catalog"), mock.patch.object(
            SingerTap,
            "apply_catalog_rules",
        ), mock.patch("meltano.core.plugin_invoker.asyncio") as asyncio_mock:
            asyncio_mock.create_subprocess_exec = create_subprocess_exec
            with pytest.raises(Exception, match="Found no end in block set!"):
                cli_runner.invoke(cli, args, catch_exceptions=False)

        args = ["run", tap.name, tap.name, target.name]
        with mock.patch.object(SingerTap, "discover_catalog"), mock.patch.object(
            SingerTap,
            "apply_catalog_rules",
        ), mock.patch("meltano.core.plugin_invoker.asyncio") as asyncio_mock2:
            asyncio_mock2.create_subprocess_exec = create_subprocess_exec
            with pytest.raises(
                Exception,
                match=(
                    "Unknown command type or bad block sequence at index 1, "
                    "starting block 'tap-mock'"
                ),
            ):
                cli_runner.invoke(cli, args, catch_exceptions=False)

        args = ["run", tap.name, target.name, target.name]
        with mock.patch.object(SingerTap, "discover_catalog"), mock.patch.object(
            SingerTap,
            "apply_catalog_rules",
        ), mock.patch("meltano.core.plugin_invoker.asyncio") as asyncio_mock3:
            asyncio_mock3.create_subprocess_exec = create_subprocess_exec
            with pytest.raises(
                Exception,
                match=(
                    "Unknown command type or bad block sequence at index 3, "
                    "starting block 'target-mock'"
                ),
            ):
                cli_runner.invoke(cli, args, catch_exceptions=False)

        # Verify that a vanilla ELB run works
        args = ["run", tap.name, target.name]
        with mock.patch.object(SingerTap, "discover_catalog"), mock.patch.object(
            SingerTap,
            "apply_catalog_rules",
        ), mock.patch("meltano.core.plugin_invoker.asyncio") as asyncio_mock4:
            asyncio_mock4.create_subprocess_exec = create_subprocess_exec
            result = cli_runner.invoke(cli, args, catch_exceptions=False)
            assert result.exit_code == 0

            matcher = EventMatcher(result.stderr)

            assert matcher.event_matches(
                "All ExtractLoadBlocks validated, starting execution.",
            )
            assert matcher.find_by_event("Block run completed.")[0]["success"]

    @pytest.mark.backend("sqlite")
    @pytest.mark.usefixtures(
        "use_test_log_config",
        "project",
        "mapper",
        "dbt",
        "job_logging_service",
    )
    def test_run_basic_invocations(
        self,
        cli_runner,
        tap,
        target,
        tap_process,
        target_process,
        mapper_process,
        dbt_process,
    ) -> None:
        # exit cleanly when everything is fine
        create_subprocess_exec = AsyncMock(
            side_effect=(tap_process, mapper_process, target_process),
        )

        # Verify that a vanilla ELB run works
        args = ["run", tap.name, "mock-mapping-0", target.name]
        with mock.patch.object(SingerTap, "discover_catalog"), mock.patch.object(
            SingerTap,
            "apply_catalog_rules",
        ), mock.patch("meltano.core.plugin_invoker.asyncio") as asyncio_mock:
            asyncio_mock.create_subprocess_exec = create_subprocess_exec
            result = cli_runner.invoke(cli, args, catch_exceptions=True)
            assert result.exit_code == 0

            matcher = EventMatcher(result.stderr)

            assert matcher.event_matches(
                "All ExtractLoadBlocks validated, starting execution.",
            )
            target_stop_event = matcher.find_by_event("target done")
            assert len(target_stop_event) == 1
            assert target_stop_event[0]["name"] == target.name
            assert target_stop_event[0]["cmd_type"] == "elb"
            assert target_stop_event[0]["stdio"] == "stderr"
            assert matcher.find_by_event("Block run completed.")[0]["success"]

        # Verify that a vanilla command plugin (dbt:run) run works
        invoke_async = AsyncMock(side_effect=(dbt_process,))  # dbt run
        args = ["run", "dbt:run"]
        with mock.patch.object(PluginInvoker, "invoke_async", new=invoke_async):
            result = cli_runner.invoke(cli, args, catch_exceptions=False)
            assert result.exit_code == 0

            matcher = EventMatcher(result.stderr)
            assert (
                matcher.find_by_event("found plugin in cli invocation")[0].get(
                    "plugin_name",
                )
                == "dbt"
            )
            dbt_start_event = matcher.find_by_event("dbt done")
            assert len(dbt_start_event) == 1
            assert dbt_start_event[0]["name"] == "dbt"
            assert dbt_start_event[0]["cmd_type"] == "command"
            assert dbt_start_event[0]["stdio"] == "stderr"
            assert matcher.find_by_event("Block run completed.")[0]["success"]

    @pytest.mark.backend("sqlite")
    @pytest.mark.usefixtures("use_test_log_config", "project")
    def test_run_custom_suffix_command_option(
        self,
        cli_runner,
        tap,
        target,
        tap_process,
        target_process,
        job_logging_service: JobLoggingService,
    ) -> None:
        # exit cleanly when everything is fine
        create_subprocess_exec = AsyncMock(side_effect=(tap_process, target_process))

        # Verify that a state ID with custom suffix from command option is
        # generated for an ELB run
        args = ["run", tap.name, target.name, "--state-id-suffix", "test-suffix"]

        with mock.patch.object(SingerTap, "discover_catalog"), mock.patch.object(
            SingerTap,
            "apply_catalog_rules",
        ), mock.patch("meltano.core.plugin_invoker.asyncio") as asyncio_mock:
            asyncio_mock.create_subprocess_exec = create_subprocess_exec
            result = cli_runner.invoke(cli, args, catch_exceptions=True)
            assert result.exit_code == 0

            matcher = EventMatcher(result.stderr)
            assert matcher.find_by_event("Block run completed.")[0]["success"]

            job_logging_service.get_latest_log(
                f"dev:{tap.name}-to-{target.name}:test-suffix",
            )

    @pytest.mark.backend("sqlite")
    @pytest.mark.usefixtures("use_test_log_config")
    @pytest.mark.parametrize(
        "suffix_args",
        (
            (
                "test-suffix",
                "test-suffix",
                [],
            ),
            (
                "${TEST_SUFFIX}",
                "test-suffix-single-env",
                [
                    ("TEST_SUFFIX", "test-suffix-single-env"),
                ],
            ),
            (
                "test-suffix-${TEST_SUFFIX_0}-${TEST_SUFFIX_1}",
                "test-suffix-multiple-env",
                [
                    ("TEST_SUFFIX_0", "multiple"),
                    ("TEST_SUFFIX_1", "env"),
                ],
            ),
        ),
        ids=[
            "static",
            "dynamic (single env)",
            "dynamic (multiple env)",
        ],
    )
    def test_run_custom_suffix_active_environment(
        self,
        suffix_args,
        cli_runner,
        project: Project,
        tap,
        target,
        tap_process,
        target_process,
        job_logging_service: JobLoggingService,
    ) -> None:
        state_id_suffix, expected_suffix, suffix_env = suffix_args

        # exit cleanly when everything is fine
        create_subprocess_exec = AsyncMock(side_effect=(tap_process, target_process))

        # Verify that a state ID with custom suffix from active environment is
        # generated for an ELB run
        project.activate_environment("dev")
        project.environment.state_id_suffix = state_id_suffix

        args = ["run", tap.name, target.name]

        with mock.patch.object(SingerTap, "discover_catalog"), mock.patch.object(
            SingerTap,
            "apply_catalog_rules",
        ), mock.patch(
            "meltano.core.plugin_invoker.asyncio",
        ) as asyncio_mock, pytest.MonkeyPatch().context() as mp:
            asyncio_mock.create_subprocess_exec = create_subprocess_exec

            for env in suffix_env:
                mp.setenv(*env)

            result = cli_runner.invoke(cli, args, catch_exceptions=True)
            assert result.exit_code == 0

            matcher = EventMatcher(result.stderr)
            assert matcher.find_by_event("Block run completed.")[0]["success"]

            job_logging_service.get_latest_log(
                f"dev:{tap.name}-to-{target.name}:${expected_suffix}",
            )

    @pytest.mark.backend("sqlite")
    @pytest.mark.usefixtures("use_test_log_config")
    def test_run_no_state_update(
        self,
        cli_runner,
        tap,
        target,
        tap_process,
        target_process,
        job_logging_service: JobLoggingService,
        worker_id: str,
    ):
        # exit cleanly when everything is fine
        create_subprocess_exec = AsyncMock(side_effect=(tap_process, target_process))

        # Verify that no logs are created when `--no-state-update` is passed
        args = [
            "run",
            tap.name,
            target.name,
            "--no-state-update",
            "--state-id-suffix",
            worker_id,
        ]
        state_id = f"dev:{tap.name}-to-{target.name}:{worker_id}"

        with mock.patch.object(SingerTap, "discover_catalog"), mock.patch.object(
            SingerTap,
            "apply_catalog_rules",
        ), mock.patch("meltano.core.plugin_invoker.asyncio") as asyncio_mock:
            asyncio_mock.create_subprocess_exec = create_subprocess_exec
            result = cli_runner.invoke(cli, args, catch_exceptions=True)
            assert result.exit_code == 0

            matcher = EventMatcher(result.stderr)
            assert matcher.find_by_event("Block run completed.")[0]["success"]

            with pytest.raises(MissingJobLogException):
                job_logging_service.get_latest_log(state_id)

    @pytest.mark.backend("sqlite")
    @pytest.mark.usefixtures(
        "use_test_log_config",
        "project",
        "dbt",
        "job_logging_service",
    )
    def test_run_multiple_commands(self, cli_runner, dbt_process) -> None:
        # Verify that requesting the same command plugin multiple time with
        # different args works
        invoke_async = AsyncMock(
            side_effect=(
                dbt_process,
                dbt_process,
            ),
        )
        args = ["run", "dbt:test", "dbt:run"]
        with mock.patch.object(PluginInvoker, "invoke_async", new=invoke_async):
            result = cli_runner.invoke(cli, args, catch_exceptions=False)
            assert result.exit_code == 0

            matcher = EventMatcher(result.stderr)
            assert (
                matcher.find_by_event("found plugin in cli invocation")[0].get(
                    "plugin_name",
                )
                == "dbt"
            )

            command_add_events = matcher.find_by_event(
                "plugin command added for execution",
            )

            assert len(command_add_events) == 2
            assert invoke_async.call_count == 2

            assert command_add_events[0]["command_name"] == "test"
            assert invoke_async.mock_calls[0][2]["command"] == "test"

            assert command_add_events[1]["command_name"] == "run"
            assert invoke_async.mock_calls[1][2]["command"] == "run"

            assert matcher.find_by_event("Block run completed.")[0]["success"]
            assert matcher.find_by_event("Block run completed.")[1]["success"]

    @pytest.mark.backend("sqlite")
    @pytest.mark.usefixtures(
        "use_test_log_config",
        "project",
        "mapper",
        "dbt",
        "job_logging_service",
    )
    def test_run_complex_invocations(
        self,
        cli_runner,
        tap,
        target,
        tap_process,
        target_process,
        mapper_process,
        dbt_process,
    ) -> None:
        invoke_async = AsyncMock(
            side_effect=(tap_process, mapper_process, target_process, dbt_process),
        )
        args = ["run", tap.name, "mock-mapping-0", target.name, "dbt:run"]
        with mock.patch.object(PluginInvoker, "invoke_async", new=invoke_async):
            result = cli_runner.invoke(cli, args, catch_exceptions=False)
            assert result.exit_code == 0

            matcher = EventMatcher(result.stderr)
            assert matcher.event_matches(
                "found ExtractLoadBlocks set",
            )  # tap/target pair

            # make sure mapper was found and at its expected positions
            for ev in matcher.find_by_event("found block"):
                if ev["block_type"] == "mappers":
                    assert ev["index"] == 1

            assert (
                matcher.find_by_event("found PluginCommand")[0]["plugin_type"]
                == "transformers"
            )  # dbt

            completed_events = matcher.find_by_event("Block run completed.")
            assert len(completed_events) == 2
            for event in completed_events:
                assert event["success"]

            tap_stop_event = matcher.find_by_event("tap done")
            assert len(tap_stop_event) == 1
            assert tap_stop_event[0]["name"] == tap.name
            assert tap_stop_event[0]["cmd_type"] == "elb"
            assert tap_stop_event[0]["stdio"] == "stderr"

            target_stop_event = matcher.find_by_event("target done")
            assert len(target_stop_event) == 1
            assert target_stop_event[0]["name"] == target.name
            assert target_stop_event[0]["cmd_type"] == "elb"
            assert target_stop_event[0]["stdio"] == "stderr"

            dbt_done_event = matcher.find_by_event("dbt done")
            assert len(dbt_done_event) == 1
            assert dbt_done_event[0]["name"] == "dbt"
            assert dbt_done_event[0]["cmd_type"] == "command"
            assert dbt_done_event[0]["stdio"] == "stderr"

    @pytest.mark.backend("sqlite")
    @pytest.mark.usefixtures(
        "use_test_log_config",
        "project",
        "dbt",
        "job_logging_service",
    )
    def test_run_plugin_command_failure(
        self,
        cli_runner,
        tap,
        target,
        tap_process,
        target_process,
        dbt_process,
    ) -> None:
        args = ["run", tap.name, target.name, "dbt:run"]

        dbt_process.wait.return_value = 1
        dbt_process.returncode = 1
        dbt_process.stderr.readline.side_effect = (
            b"dbt starting\n",
            b"dbt running\n",
            b"dbt failure\n",
        )

        invoke_async = AsyncMock(side_effect=(tap_process, target_process, dbt_process))

        with mock.patch.object(PluginInvoker, "invoke_async", new=invoke_async):
            result = cli_runner.invoke(cli, args)
            assert result.exit_code == 1
            assert "`dbt run` failed" in str(result.exception)

            matcher = EventMatcher(result.stderr)
            assert matcher.event_matches(
                "found ExtractLoadBlocks set",
            )  # tap/target pair
            assert (
                matcher.find_by_event("found PluginCommand")[0]["plugin_type"]
                == "transformers"
            )  # dbt

            completed_events = matcher.find_by_event("Block run completed.")
            assert len(completed_events) == 2
            for event in completed_events:
                if event["block_type"] == "ExtractLoadBlocks":
                    assert event["success"]
                elif event["block_type"] == "InvokerCommand":
                    assert event["success"] is False

            tap_stop_event = matcher.find_by_event("tap done")
            assert len(tap_stop_event) == 1
            assert tap_stop_event[0]["name"] == tap.name
            assert tap_stop_event[0]["cmd_type"] == "elb"
            assert tap_stop_event[0]["stdio"] == "stderr"

            target_stop_event = matcher.find_by_event("target done")
            assert len(target_stop_event) == 1
            assert target_stop_event[0]["name"] == target.name
            assert target_stop_event[0]["cmd_type"] == "elb"
            assert target_stop_event[0]["stdio"] == "stderr"

            assert not matcher.event_matches("dbt done")
            assert matcher.event_matches("dbt starting")
            assert matcher.event_matches("dbt running")
            assert matcher.event_matches("dbt failure")

    @pytest.mark.backend("sqlite")
    @pytest.mark.usefixtures(
        "use_test_log_config",
        "project",
        "dbt",
        "job_logging_service",
    )
    def test_run_elb_tap_failure(
        self,
        cli_runner,
        tap,
        target,
        tap_process,
        target_process,
        dbt_process,
    ) -> None:
        # In this scenario, the tap fails on the third read. Target should still
        # complete, but dbt should not.
        args = ["run", tap.name, target.name, "dbt:run"]

        tap_process.wait.return_value = 1
        tap_process.returncode = 1
        tap_process.stderr.readline.side_effect = (
            b"tap starting\n",
            b"tap running\n",
            b"tap failure\n",
        )

        invoke_async = AsyncMock(side_effect=(tap_process, target_process, dbt_process))

        with mock.patch.object(PluginInvoker, "invoke_async", new=invoke_async):
            result = cli_runner.invoke(cli, args)

            assert (
                "Run invocation could not be completed as block failed: "
                "Extractor failed"
            ) in str(result.exception)
            assert result.exit_code == 1

            matcher = EventMatcher(result.stderr)
            assert matcher.event_matches("found ExtractLoadBlocks set")
            assert (
                matcher.find_by_event("found PluginCommand")[0]["plugin_type"]
                == "transformers"
            )

            completed_events = matcher.find_by_event("Block run completed.")
            assert len(completed_events) == 1
            assert completed_events[0]["success"] is False

            assert completed_events[0]["err"] == "RunnerError('Extractor failed')"
            assert completed_events[0]["exit_codes"]["extractors"] == 1

            tap_stop_event = matcher.find_by_event("tap failure")
            assert len(tap_stop_event) == 1
            assert tap_stop_event[0]["name"] == tap.name
            assert tap_stop_event[0]["cmd_type"] == "elb"
            assert tap_stop_event[0]["stdio"] == "stderr"

            target_stop_event = matcher.find_by_event("target done")
            assert len(target_stop_event) == 1
            assert target_stop_event[0]["name"] == target.name
            assert target_stop_event[0]["cmd_type"] == "elb"
            assert target_stop_event[0]["stdio"] == "stderr"

            # dbt should not have run at all
            assert not matcher.event_matches("dbt starting")
            assert not matcher.event_matches("dbt running")
            assert not matcher.event_matches("dbt done")

    @pytest.mark.backend("sqlite")
    @pytest.mark.usefixtures(
        "use_test_log_config",
        "project",
        "dbt",
        "job_logging_service",
    )
    def test_run_elb_target_failure_before_tap_finished(
        self,
        cli_runner,
        tap,
        target,
        tap_process,
        target_process,
        dbt_process,
    ) -> None:
        args = ["run", tap.name, target.name, "dbt:run"]

        # Have `tap_process.wait` take 2s to make sure the target can fail
        # before tap finishes
        async def tap_wait_mock():
            await asyncio.sleep(2)
            return tap_process.wait.return_value

        tap_process.wait.side_effect = tap_wait_mock

        # Writing to target stdin will fail because (we'll pretend) it has already died
        target_process.stdin = mock.Mock(spec=asyncio.StreamWriter)
        # capture_subprocess_output writer will return and close the pipe when
        # either BrokenPipeError or ConnectionResetError is enccountered it
        # does not itself reraise the exception - so you shouldn't expect to see these.
        target_process.stdin.write.side_effect = BrokenPipeError
        target_process.stdin.drain = AsyncMock(side_effect=ConnectionResetError)
        target_process.stdin.wait_closed = AsyncMock(return_value=True)

        # Have `target_process.wait` take 1s to make sure the
        # `stdin.write`/`drain` exceptions can be raised
        async def target_wait_mock() -> int:
            await asyncio.sleep(1)
            return 1

        target_process.wait.side_effect = target_wait_mock

        target_process.wait.return_value = 1
        target_process.returncode = 1
        target_process.stderr.readline.side_effect = (
            b"target starting\n",
            b"target running\n",
            b"target failure\n",
        )

        invoke_async = AsyncMock(side_effect=(tap_process, target_process, dbt_process))

        with mock.patch.object(PluginInvoker, "invoke_async", new=invoke_async):
            result = cli_runner.invoke(cli, args)

            assert (
                "Run invocation could not be completed as block failed: Loader failed"
                in str(result.exception)
            )
            assert result.exit_code == 1

            matcher = EventMatcher(result.stderr)
            assert matcher.event_matches(
                "found ExtractLoadBlocks set",
            )  # tap/target pair
            assert (
                matcher.find_by_event("found PluginCommand")[0]["plugin_type"]
                == "transformers"
            )  # dbt

            completed_events = matcher.find_by_event("Block run completed.")
            # there should only be one completed event
            assert len(completed_events) == 1
            assert completed_events[0]["success"] is False

            assert completed_events[0]["err"] == "RunnerError('Loader failed')"
            assert completed_events[0]["exit_codes"]["loaders"] == 1

            # The tap should NOT have finished, we'll have a write of the
            # SCHEMA message and then nothing further:
            assert matcher.event_matches("SCHEMA")
            assert not matcher.event_matches("RECORD")
            assert not matcher.event_matches("STATE")

            target_stop_event = matcher.find_by_event("target failure")
            assert len(target_stop_event) == 1
            assert target_stop_event[0]["name"] == target.name
            assert target_stop_event[0]["cmd_type"] == "elb"
            assert target_stop_event[0]["stdio"] == "stderr"

            # dbt should not have run at all
            assert not matcher.event_matches("dbt starting")
            assert not matcher.event_matches("dbt running")
            assert not matcher.event_matches("dbt done")

    @pytest.mark.backend("sqlite")
    @pytest.mark.usefixtures(
        "use_test_log_config",
        "project",
        "dbt",
        "job_logging_service",
    )
    def test_run_elb_target_failure_after_tap_finished(
        self,
        cli_runner,
        tap,
        target,
        tap_process,
        target_process,
        dbt_process,
    ) -> None:
        args = ["run", tap.name, target.name, "dbt:run"]

        target_process.wait.return_value = 1
        target_process.returncode = 1
        target_process.stderr.readline.side_effect = (
            b"target starting\n",
            b"target running\n",
            b"target failure\n",
        )

        invoke_async = AsyncMock(side_effect=(tap_process, target_process, dbt_process))

        with mock.patch.object(PluginInvoker, "invoke_async", new=invoke_async):
            result = cli_runner.invoke(cli, args)

            assert (
                "Run invocation could not be completed as block failed: Loader failed"
                in str(result.exception)
            )
            assert result.exit_code == 1

            matcher = EventMatcher(result.stderr)
            assert matcher.event_matches(
                "found ExtractLoadBlocks set",
            )  # tap/target pair
            assert (
                matcher.find_by_event("found PluginCommand")[0]["plugin_type"]
                == "transformers"
            )  # dbt

            completed_events = matcher.find_by_event("Block run completed.")
            # there should only be one completed event
            assert len(completed_events) == 1
            assert completed_events[0]["success"] is False
            assert completed_events[0]["err"] == "RunnerError('Loader failed')"
            assert completed_events[0]["exit_codes"]["loaders"] == 1

            tap_stop_event = matcher.find_by_event("tap done")
            assert len(tap_stop_event) == 1
            assert tap_stop_event[0]["name"] == tap.name
            assert tap_stop_event[0]["cmd_type"] == "elb"
            assert tap_stop_event[0]["stdio"] == "stderr"

            target_stop_event = matcher.find_by_event("target failure")
            assert len(target_stop_event) == 1
            assert target_stop_event[0]["name"] == target.name
            assert target_stop_event[0]["cmd_type"] == "elb"
            assert target_stop_event[0]["stdio"] == "stderr"

            # dbt should not have run at all
            assert not matcher.event_matches("dbt starting")
            assert not matcher.event_matches("dbt running")
            assert not matcher.event_matches("dbt done")

    @pytest.mark.backend("sqlite")
    @pytest.mark.usefixtures(
        "use_test_log_config",
        "project",
        "dbt",
        "job_logging_service",
    )
    def test_run_elb_tap_and_target_failed(
        self,
        cli_runner,
        tap,
        target,
        tap_process,
        target_process,
        dbt_process,
    ) -> None:
        args = ["run", tap.name, target.name, "dbt:run"]

        tap_process.wait.return_value = 1
        tap_process.returncode = 1
        tap_process.stderr.readline.side_effect = (
            b"tap starting\n",
            b"tap running\n",
            b"tap failure\n",
        )

        target_process.wait.return_value = 1
        target_process.returncode = 1
        target_process.stderr.readline.side_effect = (
            b"target starting\n",
            b"target running\n",
            b"target failure\n",
        )

        invoke_async = AsyncMock(side_effect=(tap_process, target_process, dbt_process))

        with mock.patch.object(PluginInvoker, "invoke_async", new=invoke_async):
            result = cli_runner.invoke(cli, args)

            assert (
                "Run invocation could not be completed as block failed: "
                "Extractor and loader failed"
            ) in str(result.exception)
            assert result.exit_code == 1

            matcher = EventMatcher(result.stderr)
            assert matcher.event_matches("found ExtractLoadBlocks set")
            assert (
                matcher.find_by_event("found PluginCommand")[0]["plugin_type"]
                == "transformers"
            )

            completed_events = matcher.find_by_event("Block run completed.")
            assert len(completed_events) == 1
            assert completed_events[0]["success"] is False

            assert (
                completed_events[0]["err"]
                == "RunnerError('Extractor and loader failed')"
            )
            assert completed_events[0]["exit_codes"]["loaders"] == 1

            tap_stop_event = matcher.find_by_event("tap failure")
            assert len(tap_stop_event) == 1
            assert tap_stop_event[0]["name"] == tap.name
            assert tap_stop_event[0]["cmd_type"] == "elb"
            assert tap_stop_event[0]["stdio"] == "stderr"

            target_stop_event = matcher.find_by_event("target failure")
            assert len(target_stop_event) == 1
            assert target_stop_event[0]["name"] == target.name
            assert target_stop_event[0]["cmd_type"] == "elb"
            assert target_stop_event[0]["stdio"] == "stderr"

            # dbt should not have run at all
            assert not matcher.event_matches("dbt starting")
            assert not matcher.event_matches("dbt running")
            assert not matcher.event_matches("dbt done")

    @pytest.mark.backend("sqlite")
    @pytest.mark.usefixtures(
        "use_test_log_config",
        "project",
        "dbt",
        "dbt_process",
        "job_logging_service",
    )
    def test_run_elb_tap_line_length_limit_error(
        self,
        cli_runner,
        tap,
        target,
        tap_process,
        target_process,
    ) -> None:
        args = ["run", tap.name, target.name]

        # Raise a `ValueError` wrapping a `LimitOverrunError`, like
        # `StreamReader.readline` does:
        # https://github.com/python/cpython/blob/v3.8.7/Lib/asyncio/streams.py#L549
        try:
            raise asyncio.LimitOverrunError(
                "Separator is not found, and chunk exceed the limit",  # noqa: EM101
                0,
            )
        except asyncio.LimitOverrunError as err:
            try:
                # `ValueError` needs to be raised from inside the except block
                # for `LimitOverrunError` so that `__context__` is set.
                raise ValueError(str(err))
            except ValueError as wrapper_err:
                tap_process.stdout.readline.side_effect = wrapper_err

        # Have `tap_process.wait` take 1s to make sure the `LimitOverrunError`
        # exception can be raised before tap finishes
        async def wait_mock():
            await asyncio.sleep(1)
            return tap_process.wait.return_value

        tap_process.wait.side_effect = wait_mock

        invoke_async = AsyncMock(side_effect=(tap_process, target_process))
        with mock.patch.object(PluginInvoker, "invoke_async", new=invoke_async):
            result = cli_runner.invoke(cli, args)

            assert (
                "Run invocation could not be completed as block failed: "
                "Output line length limit exceeded"
            ) in str(result.exception)
            assert result.exit_code == 1

            matcher = EventMatcher(result.stderr)

            # tap/target pair
            assert matcher.event_matches("found ExtractLoadBlocks set")

            completed_events = matcher.find_by_event("Block run completed.")

            # there should only be one completed event
            assert len(completed_events) == 1
            assert completed_events[0]["success"] is False

            assert (
                completed_events[0]["err"]
                == "RunnerError('Output line length limit exceeded')"
            )

    @pytest.mark.backend("sqlite")
    @pytest.mark.usefixtures(
        "use_test_log_config",
        "project",
        "dbt",
        "dbt_process",
        "job_logging_service",
    )
    def test_run_mapper_config(
        self,
        cli_runner,
        tap,
        target,
        mapper,
        tap_process,
        target_process,
        mapper_process,
        project_add_service,
    ) -> None:
        # exit cleanly when everything is fine
        create_subprocess_exec = AsyncMock(
            side_effect=(tap_process, mapper_process, target_process),
        )

        # no mapper should be found
        args = ["run", tap.name, "not-a-valid-mapping-name", target.name]
        with mock.patch.object(SingerTap, "discover_catalog"), mock.patch.object(
            SingerTap,
            "apply_catalog_rules",
        ), mock.patch("meltano.core.plugin_invoker.asyncio") as asyncio_mock:
            asyncio_mock.create_subprocess_exec = create_subprocess_exec

            result = cli_runner.invoke(cli, args, catch_exceptions=True)
            assert result.exit_code == 1
            assert "Error: Block not-a-valid-mapping-name not found" in result.stderr

        # test mapper/mapping name collision detection - mapper plugin name no mappings
        project_add_service.add(
            PluginType.MAPPERS,
            "mapper-collision-01",
            inherit_from=mapper.name,
        )
        args = ["run", tap.name, "mapper-collision-01", target.name]
        with mock.patch.object(SingerTap, "discover_catalog"), mock.patch.object(
            SingerTap,
            "apply_catalog_rules",
        ), mock.patch("meltano.core.plugin_invoker.asyncio") as asyncio_mock2:
            asyncio_mock2.create_subprocess_exec = create_subprocess_exec
            with pytest.raises(
                Exception,
                match=(
                    "block violates set requirements: Expected unique mappings "
                    "name not the mapper plugin name: mapper-collision-01"
                ),
            ):
                cli_runner.invoke(cli, args, catch_exceptions=False)

        # Test mapper/mapping name collision detection - mappings name same a
        # mapper plugin name
        project_add_service.add(
            PluginType.MAPPERS,
            "mapper-collision-02",
            inherit_from=mapper.name,
            mappings=[
                {
                    "name": "mapper-collision-02",
                    "config": {
                        "transformations": [
                            {
                                "field_id": "author_email1",
                                "tap_stream_name": "commits1",
                                "type": "MASK-HIDDEN",
                            },
                        ],
                    },
                },
            ],
        )
        args = ["run", tap.name, "mapper-collision-02", target.name]
        with mock.patch.object(SingerTap, "discover_catalog"), mock.patch.object(
            SingerTap,
            "apply_catalog_rules",
        ), mock.patch("meltano.core.plugin_invoker.asyncio") as asyncio_mock2:
            asyncio_mock2.create_subprocess_exec = create_subprocess_exec
            with pytest.raises(
                Exception,
                match=(
                    "block violates set requirements: Expected unique mappings "
                    "name not the mapper plugin name: mapper-collision-02"
                ),
            ):
                cli_runner.invoke(cli, args, catch_exceptions=False)

        # create duplicate mapping name - should also fail
        project_add_service.add(
            PluginType.MAPPERS,
            "mapper-dupe1",
            inherit_from=mapper.name,
            mappings=[
                {
                    "name": "mock-mapping-dupe",
                    "config": {
                        "transformations": [
                            {
                                "field_id": "author_email1",
                                "tap_stream_name": "commits1",
                                "type": "MASK-HIDDEN",
                            },
                        ],
                    },
                },
            ],
        )
        project_add_service.add(
            PluginType.MAPPERS,
            "mapper-dupe2",
            inherit_from=mapper.name,
            mappings=[
                {
                    "name": "mock-mapping-dupe",
                    "config": {
                        "transformations": [
                            {
                                "field_id": "author_email1",
                                "tap_stream_name": "commits1",
                                "type": "MASK-HIDDEN",
                            },
                        ],
                    },
                },
            ],
        )

        args = ["run", tap.name, "mock-mapping-dupe", target.name]
        with mock.patch.object(SingerTap, "discover_catalog"), mock.patch.object(
            SingerTap,
            "apply_catalog_rules",
        ), mock.patch("meltano.core.plugin_invoker.asyncio") as asyncio_mock2:
            asyncio_mock2.create_subprocess_exec = create_subprocess_exec
            with pytest.raises(
                AmbiguousMappingName,
                match=(
                    "Ambiguous mapping name mock-mapping-dupe, found multiple matches."
                ),
            ):
                cli_runner.invoke(cli, args, catch_exceptions=False)

    @pytest.mark.backend("sqlite")
    @pytest.mark.usefixtures(
        "use_test_log_config",
        "project",
        "dbt",
        "job_logging_service",
    )
    def test_run_elb_mapper_failure(
        self,
        cli_runner,
        tap,
        target,
        mapper,
        tap_process,
        target_process,
        mapper_process,
        dbt_process,
    ) -> None:
        # In this scenario, the map fails on the second read. Target should
        # still complete, but dbt should not.
        args = ["run", tap.name, "mock-mapping-0", target.name, "dbt:run"]

        mapper_process.wait.return_value = 1
        mapper_process.returncode = 1
        mapper_process.stderr.readline.side_effect = (
            b"mapper starting\n",
            b"mapper running\n",
            b"mapper failure\n",
        )

        invoke_async = AsyncMock(
            side_effect=(tap_process, mapper_process, target_process, dbt_process),
        )

        with mock.patch.object(PluginInvoker, "invoke_async", new=invoke_async):
            result = cli_runner.invoke(cli, args, catch_exceptions=True)

            assert "Mappers failed" in str(result.exception)
            assert result.exit_code == 1

            matcher = EventMatcher(result.stderr)
            assert matcher.event_matches("found ExtractLoadBlocks set")
            assert (
                matcher.find_by_event("found PluginCommand")[0]["plugin_type"]
                == "transformers"
            )

            completed_events = matcher.find_by_event("Block run completed.")
            assert len(completed_events) == 1
            assert completed_events[0]["success"] is False

            # the tap should have completed successfully
            matcher.event_matches("tap done")

            # We should see a debug line for from the run manager indicating a
            # intermediate block failed
            matcher.event_matches("Intermediate block in sequence failed.")

            # the failed block should have been the mapper
            mapper_stop_event = matcher.find_by_event("mapper failure")
            assert len(mapper_stop_event) == 1
            assert mapper_stop_event[0]["name"] == mapper.name
            assert mapper_stop_event[0]["cmd_type"] == "elb"
            assert mapper_stop_event[0]["stdio"] == "stderr"

            # target should have attempted to complete
            target_stop_event = matcher.find_by_event("target done")
            assert len(target_stop_event) == 1
            assert target_stop_event[0]["name"] == target.name
            assert target_stop_event[0]["cmd_type"] == "elb"
            assert target_stop_event[0]["stdio"] == "stderr"

            # dbt should not have run at all
            assert not matcher.event_matches("dbt starting")
            assert not matcher.event_matches("dbt running")
            assert not matcher.event_matches("dbt done")

    @pytest.mark.backend("sqlite")
    @pytest.mark.usefixtures(
        "use_test_log_config",
        "project",
        "mapper",
        "dbt",
        "dbt_process",
        "job_logging_service",
    )
    def test_run_dry_run(
        self,
        cli_runner,
        tap,
        target,
        tap_process,
        target_process,
        mapper_process,
    ) -> None:
        # exit cleanly when everything is fine
        create_subprocess_exec = AsyncMock(
            side_effect=(tap_process, mapper_process, target_process),
        )

        args = ["run", "--dry-run", tap.name, "mock-mapping-0", target.name]
        with mock.patch.object(SingerTap, "discover_catalog"), mock.patch.object(
            SingerTap,
            "apply_catalog_rules",
        ), mock.patch("meltano.core.plugin_invoker.asyncio") as asyncio_mock:
            asyncio_mock.create_subprocess_exec = create_subprocess_exec
            result = cli_runner.invoke(cli, args, catch_exceptions=True)
            assert result.exit_code == 0

            matcher = EventMatcher(result.stderr)

            assert matcher.event_matches(
                "All ExtractLoadBlocks validated, starting execution.",
            )

            # We should have seen the --dry-run specific log line
            assert matcher.event_matches("Dry run, but would have run block 1/1.")

            # We should NOT see any mock done events, and definitely no block
            # completion log lines
            assert not matcher.find_by_event("tap done")
            assert not matcher.find_by_event("target done")
            assert not matcher.find_by_event("Block run completed.")
            assert create_subprocess_exec.call_count == 0
            assert asyncio_mock.call_count == 0

    @pytest.mark.backend("sqlite")
    @pytest.mark.usefixtures("project")
    @pytest.mark.parametrize("colors", (True, False))
    def test_color_console_exception_handler(
        self,
        colors,
        cli_runner,
        tap,
        target,
        tap_process,
        target_process,
        monkeypatch: pytest.MonkeyPatch,
    ) -> None:
        monkeypatch.delenv("FORCE_COLOR", raising=False)
        # toggle color in logging configuration
        logging_config = default_config(log_level="info")
        if not colors:
            logging_config["formatters"]["colored"] = {
                "()": "meltano.core.logging.console_log_formatter",
                "colors": colors,
            }

        # In this scenario, the tap fails on the third read. Target should
        # still complete.
        args = ["run", tap.name, target.name]

        tap_process.wait.return_value = 1
        tap_process.returncode = 1
        tap_process.stderr.readline.side_effect = (
            b"tap starting\n",
            b"tap running\n",
            b"tap failure\n",
        )

        invoke_async = AsyncMock(side_effect=(tap_process, target_process))

        with mock.patch(
            "meltano.core.logging.utils.default_config",
            return_value=logging_config,
        ), mock.patch.object(PluginInvoker, "invoke_async", new=invoke_async):
            result = cli_runner.invoke(cli, args)
            ansi_color_escape = re.compile(r"\x1b\[[0-9;]+m")
            match = ansi_color_escape.search(result.stderr)
            if colors:
                assert match
            else:
<<<<<<< HEAD
                assert not match
=======
                assert not match


class TestUUIDParamType:
    @pytest.mark.parametrize(
        "value",
        (
            pytest.param("123e4567-e89b-12d3-a456-426614174000", id="with hyphens"),
            pytest.param("123e4567e89b12d3a456426614174000", id="without hyphens"),
        ),
    )
    def test_valid_uuid(self, value: str) -> None:
        param = UUIDParamType()
        assert param.convert(value, None, None) == uuid.UUID(value)

    def test_invalid_uuid(self) -> None:
        param = UUIDParamType()
        value = "zzz"
        with pytest.raises(click.BadParameter, match="is not a valid UUID"):
            param.convert(value, None, None)
>>>>>>> 055d2e02
<|MERGE_RESOLUTION|>--- conflicted
+++ resolved
@@ -1341,27 +1341,4 @@
             if colors:
                 assert match
             else:
-<<<<<<< HEAD
-                assert not match
-=======
-                assert not match
-
-
-class TestUUIDParamType:
-    @pytest.mark.parametrize(
-        "value",
-        (
-            pytest.param("123e4567-e89b-12d3-a456-426614174000", id="with hyphens"),
-            pytest.param("123e4567e89b12d3a456426614174000", id="without hyphens"),
-        ),
-    )
-    def test_valid_uuid(self, value: str) -> None:
-        param = UUIDParamType()
-        assert param.convert(value, None, None) == uuid.UUID(value)
-
-    def test_invalid_uuid(self) -> None:
-        param = UUIDParamType()
-        value = "zzz"
-        with pytest.raises(click.BadParameter, match="is not a valid UUID"):
-            param.convert(value, None, None)
->>>>>>> 055d2e02
+                assert not match