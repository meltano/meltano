from __future__ import annotations

import json
import os
import platform
import shutil
import typing as t
from pathlib import Path

import mock
import pytest
import yaml

from asserts import assert_cli_runner
from fixtures.cli import plugins_dir
from meltano.cli import cli
from meltano.cli.utils import CliError
from meltano.core.plugin import PluginRef, PluginType, Variant
from meltano.core.plugin.error import InvalidPluginDefinitionError, PluginNotFoundError
from meltano.core.plugin_install_service import PluginInstallReason

if t.TYPE_CHECKING:
    from click.testing import CliRunner

    from meltano.core.plugin.project_plugin import ProjectPlugin
    from meltano.core.project import Project

plugin_ref = plugins_dir / "extractors" / "tap-custom" / "test.yml"
fails_on_windows = pytest.mark.xfail(
    platform.system() == "Windows",
    reason="Fails on Windows: https://github.com/meltano/meltano/issues/3444",
)


class TestCliAdd:
    @pytest.mark.order(0)
    @pytest.mark.parametrize(
        ("plugin_type", "plugin_name", "default_variant", "required_plugin_refs"),
        (
            (PluginType.EXTRACTORS, "tap-carbon-intensity", "meltano", []),
            (PluginType.LOADERS, "target-sqlite", "meltanolabs", []),
            (PluginType.TRANSFORMS, "tap-carbon-intensity", "meltano", []),
            (
                PluginType.ORCHESTRATORS,
                "airflow",
                Variant.ORIGINAL_NAME,
                [PluginRef(PluginType.FILES, "airflow")],
            ),
        ),
        ids=[
            "single-extractor",
            "single-loader",
            "transform-and-related",
            "orchestrator-and-required",
        ],
    )
    def test_add(
        self,
        plugin_type,
        plugin_name,
        default_variant,
        required_plugin_refs,
        project: Project,
        cli_runner,
    ) -> None:
        # ensure the plugin is not present
        with pytest.raises(PluginNotFoundError):
            project.plugins.find_plugin(plugin_name, plugin_type=plugin_type)

        with mock.patch("meltano.cli.params.install_plugins") as install_plugin_mock:
            install_plugin_mock.return_value = True
            res = cli_runner.invoke(cli, ["add", plugin_type.singular, plugin_name])

            if plugin_type is PluginType.TRANSFORMS:
                assert res.exit_code == 1, res.stdout
                assert isinstance(res.exception, CliError)
                assert "Dependencies not met:" in str(res.exception)
            else:
                assert res.exit_code == 0, res.stdout
                assert f"Added {plugin_type.descriptor} '{plugin_name}'" in res.stdout

                plugin = project.plugins.find_plugin(plugin_name, plugin_type)
                assert plugin
                assert plugin.variant == default_variant

                plugins = [plugin]

                for required_plugin_ref in required_plugin_refs:
                    if (required_plugin_ref._type) == PluginType.FILES and (
                        required_plugin_ref.name == "dbt"
                    ):
                        # File bundles with no managed files are added but
                        # do not appear in meltano.yml
                        assert (
                            f"Adding required file bundle '{required_plugin_ref.name}'"
                            in res.stdout
                        )
                    else:
                        plugin = project.plugins.get_plugin(required_plugin_ref)
                        assert plugin

                        assert (
                            f"Added required {plugin.type.descriptor} '{plugin.name}'"
                            in res.stdout
                        )

                        plugins.append(plugin)

                install_plugin_mock.assert_called()

    @pytest.mark.order(1)
    def test_add_multiple(self, project: Project, cli_runner) -> None:
        with mock.patch("meltano.cli.params.install_plugins") as install_plugin_mock:
            install_plugin_mock.return_value = True
            cli_runner.invoke(cli, ["add", "extractors", "tap-gitlab"])

        with mock.patch("meltano.cli.params.install_plugins") as install_plugin_mock:
            res = cli_runner.invoke(
                cli,
                ["add", "extractors", "tap-gitlab", "tap-adwords", "tap-facebook"],
            )

            assert res.exit_code == 0, res.stdout
            assert (
                "Extractor 'tap-gitlab' already exists in your Meltano project"
                in res.stderr
            )
            assert "Added extractor 'tap-adwords'" in res.stdout
            assert "Added extractor 'tap-facebook'" in res.stdout

            tap_gitlab = project.plugins.find_plugin(
                "tap-gitlab",
                PluginType.EXTRACTORS,
            )
            assert tap_gitlab
            tap_adwords = project.plugins.find_plugin(
                "tap-adwords",
                PluginType.EXTRACTORS,
            )
            assert tap_adwords
            tap_facebook = project.plugins.find_plugin(
                "tap-facebook",
                PluginType.EXTRACTORS,
            )
            assert tap_facebook

            install_plugin_mock.assert_called_once_with(
                project,
                [tap_gitlab, tap_adwords, tap_facebook],
                reason=PluginInstallReason.ADD,
                force=False,
            )

    @pytest.mark.order(1)
    def test_add_different_variant(self, cli_runner) -> None:
        with mock.patch("meltano.cli.params.install_plugins") as install_plugin_mock:
            install_plugin_mock.return_value = True
            res = cli_runner.invoke(cli, ["add", "extractor", "tap-mock"])
            assert res.exit_code == 0, res.stdout
            assert "Added extractor 'tap-mock" in res.stdout

            res = cli_runner.invoke(
                cli,
                ["add", "extractor", "tap-mock", "--variant", "singer-io"],
            )
            assert res.exit_code == 0, res.stdout
            assert (
                "Extractor 'tap-mock' already exists in your Meltano project"
                in res.stderr
            )
            assert "To switch from the current" in res.stdout
            assert "name: tap-mock" in res.stdout
            assert "variant: singer-io" in res.stdout

    @pytest.mark.order(2)
    def test_add_transform(self, project: Project, cli_runner) -> None:
        # adding Transforms requires the legacy 'dbt' Transformer
        cli_runner.invoke(cli, ["add", "transformer", "dbt"])
        cli_runner.invoke(cli, ["install", "transformer", "dbt"])

        res = cli_runner.invoke(cli, ["add", "transform", "tap-google-analytics"])
        assert_cli_runner(res)

        with project.root_dir("transform/packages.yml").open() as packages_file:
            packages_yaml = yaml.safe_load(packages_file)

        with project.root_dir("transform/dbt_project.yml").open() as project_file:
            project_yaml = yaml.safe_load(project_file)

        assert {
            "git": "https://gitlab.com/meltano/dbt-tap-google-analytics.git",
            "revision": "config-version-2",
        } in packages_yaml["packages"]

        assert "tap_google_analytics" in project_yaml["models"]
        assert project_yaml["vars"]["tap_google_analytics"] == {
            "schema": "{{ env_var('DBT_SOURCE_SCHEMA', 'tap_google_analytics') }}",
        }

    @fails_on_windows
    def test_add_files_with_updates(
        self,
        project: Project,
        cli_runner,
        plugin_settings_service_factory,
    ) -> None:
        # if plugin is locked, we actually wouldn't expect it to update.
        # So we must remove lockfile
        shutil.rmtree("plugins/files", ignore_errors=True)

        result = cli_runner.invoke(cli, ["add", "files", "airflow"])
        output = result.stdout + result.stderr
        assert_cli_runner(result)

        # Plugin has been added to meltano.yml
        plugin = project.plugins.find_plugin("airflow", PluginType.FILES)
        assert plugin

        # Automatic updating is enabled
        plugin_settings_service = plugin_settings_service_factory(plugin)
        update_config = plugin_settings_service.get("_update")
        assert update_config["orchestrate/dags/meltano.py"] is True

        # File has been created
        assert "Created orchestrate/dags/meltano.py" in output

        file_path = project.root_dir("orchestrate/dags/meltano.py")
        assert file_path.is_file()

        # File has "managed" header
        assert (
            "This file is managed by the 'airflow' file bundle" in file_path.read_text()
        )

    def test_add_files_without_updates(self, project: Project, cli_runner) -> None:
        result = cli_runner.invoke(cli, ["add", "files", "docker-compose"])
        output = result.stdout + result.stderr
        assert_cli_runner(result)

        # Plugin has not been added to meltano.yml
        with pytest.raises(PluginNotFoundError):
            project.plugins.find_plugin("docker-compose", PluginType.FILES)

        # File has been created
        assert "Created docker-compose.yml" in output

        file_path = project.root_dir("docker-compose.yml")
        assert file_path.is_file()

        # File does not have "managed" header
        assert "This file is managed" not in file_path.read_text()

    @fails_on_windows
    def test_add_files_that_already_exists(self, project: Project, cli_runner) -> None:
        # dbt lockfile was created in an upstream test. Need to remove.
        shutil.rmtree(project.root_dir("plugins/files"), ignore_errors=True)
        project.root_dir("transform/dbt_project.yml").write_text("Exists!")
        result = cli_runner.invoke(cli, ["add", "files", "dbt"])
        output = result.stdout + result.stderr
        assert_cli_runner(result)

        assert (
            "File 'transform/dbt_project.yml' already exists, keeping both versions"
            in output
        )
        assert "Created transform/dbt_project (dbt).yml" in output
        assert project.root_dir("transform/dbt_project (dbt).yml").is_file()

    def test_add_missing(self, project: Project, cli_runner) -> None:
        res = cli_runner.invoke(cli, ["add", "extractor", "tap-unknown"])

        assert res.exit_code == 1
        assert res.exception
        assert str(res.exception) == (
            "Extractor 'tap-unknown' is not known to Meltano. "
            "Check https://hub.meltano.com/ for available plugins."
        )

        # ensure the plugin is not present
        with pytest.raises(PluginNotFoundError):
            project.plugins.find_plugin("tap-unknown", PluginType.EXTRACTORS)

    @pytest.mark.xfail(reason="Uninstall not implemented yet.")
    def test_add_fails(self, project: Project, cli_runner) -> None:
        result = cli_runner.invoke(cli, ["add", "extractor", "tap-mock"])
        output = result.stdout + result.stderr

        assert result.exit_code == 1, result.stdout
        assert "Failed to install plugin 'tap-mock'" in output
        assert result.stderr

        # ensure the plugin is not present
        with pytest.raises(PluginNotFoundError):
            project.plugins.find_plugin("tap-mock", PluginType.EXTRACTORS)

    def test_add_variant(self, project: Project, cli_runner) -> None:
        with mock.patch("meltano.cli.params.install_plugins") as install_plugin_mock:
            install_plugin_mock.return_value = True
            res = cli_runner.invoke(
                cli,
                [
                    "add",
                    "mapper",
                    "mapper-mock",
                    "--variant",
                    "alternative",
                ],
            )
            assert_cli_runner(res)

            plugin = project.plugins.find_plugin(
                plugin_type=PluginType.MAPPERS,
                plugin_name="mapper-mock",
            )
            assert plugin.variant == "alternative"

    def test_add_inherited(
        self,
        project: Project,
        tap,
        cli_runner,
    ) -> None:
        # Make sure tap-mock is not in the project as a project plugin
        project.plugins.remove_from_file(tap)

        with mock.patch("meltano.cli.params.install_plugins") as install_plugin_mock:
            install_plugin_mock.return_value = True

            # Inheriting from a BasePlugin using --as
            res = cli_runner.invoke(
                cli,
                [
                    "add",
                    "extractor",
                    "tap-mock",
                    "--as",
                    "tap-mock-inherited",
                ],
            )
            assert_cli_runner(res)
            assert "Inherit from:\ttap-mock, variant meltano (default)\n" in res.stdout

            inherited = project.plugins.find_plugin(
                plugin_type=PluginType.EXTRACTORS,
                plugin_name="tap-mock-inherited",
            )
            assert inherited.inherit_from == "tap-mock"
            assert inherited.variant == "meltano"
            assert inherited.parent == project.hub_service.find_base_plugin(
                plugin_type=PluginType.EXTRACTORS,
                plugin_name="tap-mock",
                variant="meltano",
            )

            # Inheriting from a BasePlugin using --inherit-from and --variant
            res = cli_runner.invoke(
                cli,
                [
                    "add",
                    "extractor",
                    "tap-mock--singer-io",
                    "--inherit-from",
                    "tap-mock",
                    "--variant",
                    "singer-io",
                ],
            )
            assert_cli_runner(res)
            assert (
                "Inherit from:\ttap-mock, variant singer-io (deprecated)\n"
                in res.stdout
            )

            inherited_variant = project.plugins.find_plugin(
                plugin_type=PluginType.EXTRACTORS,
                plugin_name="tap-mock--singer-io",
            )
            assert inherited_variant.inherit_from == "tap-mock"
            assert inherited_variant.variant == "singer-io"
            assert inherited_variant.parent == project.hub_service.find_base_plugin(
                plugin_type=PluginType.EXTRACTORS,
                plugin_name="tap-mock",
                variant="singer-io",
            )

            # Inheriting from a ProjectPlugin using --inherit-from
            res = cli_runner.invoke(
                cli,
                [
                    "add",
                    "extractor",
                    "tap-mock-inception",
                    "--inherit-from",
                    "tap-mock-inherited",
                ],
            )
            assert_cli_runner(res)
            assert "Inherit from:\ttap-mock-inherited\n" in res.stdout

            inception = project.plugins.find_plugin(
                plugin_type=PluginType.EXTRACTORS,
                plugin_name="tap-mock-inception",
            )
            assert inception.inherit_from == "tap-mock-inherited"
            assert inception.parent == inherited

            # Inheriting from a nonexistent plugin
            res = cli_runner.invoke(
                cli,
                [
                    "add",
                    "extractor",
                    "tap-foo",
                    "--inherit-from",
                    "tap-bar",
                ],
            )
            assert res.exit_code == 1
            assert (
                "Could not find parent plugin for extractor 'tap-foo': "
                "Extractor 'tap-bar' is not known to Meltano"
            ) in str(res.exception)

    @pytest.mark.usefixtures("reset_project_context")
    def test_add_custom(self, project: Project, cli_runner) -> None:
        pip_url = "-e path/to/tap-custom"
        executable = "tap-custom-bin"
        stdin = os.linesep.join(
            # namespace, pip_url, executable, capabilities, settings
            ["tap_custom", pip_url, executable, "foo,bar", "baz,qux"],
        )

        with mock.patch("meltano.cli.params.install_plugins") as install_plugin_mock:
            install_plugin_mock.return_value = True
            res = cli_runner.invoke(
                cli,
                ["add", "--custom", "extractor", "tap-custom"],
                input=stdin,
            )
            assert_cli_runner(res)

            plugin = project.plugins.find_plugin(
                plugin_type=PluginType.EXTRACTORS,
                plugin_name="tap-custom",
            )
            assert plugin.name == "tap-custom"
            assert plugin.pip_url == pip_url

            plugin_def = plugin.custom_definition
            plugin_variant = plugin.custom_definition.variants[0]

            assert plugin_def.type == plugin.type
            assert plugin_def.name == plugin.name == "tap-custom"
            assert plugin_def.namespace == plugin.namespace == "tap_custom"

            assert plugin_variant.name is None

            assert plugin.pip_url == plugin_variant.pip_url == pip_url
            assert plugin.executable == plugin_variant.executable == executable
            assert plugin.capabilities == plugin_variant.capabilities == ["foo", "bar"]

            assert [stg.name for stg in plugin_variant.settings] == ["baz", "qux"]
            assert plugin.settings == plugin_variant.settings

            install_plugin_mock.assert_called_once_with(
                project,
                [plugin],
                reason=PluginInstallReason.ADD,
                force=False,
            )

    def test_add_custom_no_install(self, project: Project, cli_runner) -> None:
        executable = "tap-custom-noinstall"
        stdin = os.linesep.join(
            # namespace, pip_url, executable, capabilities, settings
            [
                "tap_custom_noinstall",
                "n",
                executable,
                "foo,bar",
                "baz,qux",
            ],
        )

        with mock.patch("meltano.cli.params.install_plugins") as install_plugin_mock:
            install_plugin_mock.return_value = True
            res = cli_runner.invoke(
                cli,
                ["add", "--custom", "extractor", executable],
                input=stdin,
            )
            assert_cli_runner(res)

            plugin: ProjectPlugin = project.plugins.find_plugin(
                plugin_type=PluginType.EXTRACTORS,
                plugin_name=executable,
            )
            assert plugin.name == executable
            assert plugin.is_installable() is False
            assert plugin.is_invokable() is True
            assert plugin.pip_url is None

            plugin_def = plugin.custom_definition
            plugin_variant = plugin.custom_definition.variants[0]

            assert plugin_def.type == plugin.type
            assert plugin_def.name == plugin.name == executable

            assert plugin_variant.name is None

            assert plugin.pip_url is None
            assert plugin_variant.pip_url is None
            assert plugin.executable == plugin_variant.executable == executable

            install_plugin_mock.assert_called_once_with(
                project,
                [plugin],
                reason=PluginInstallReason.ADD,
                force=False,
            )

    def test_add_custom_variant(self, project: Project, cli_runner) -> None:
        with mock.patch("meltano.cli.params.install_plugins") as install_plugin_mock:
            install_plugin_mock.return_value = True
            res = cli_runner.invoke(
                cli,
                [
                    "add",
                    "--custom",
                    "extractor",
                    "tap-custom-variant",
                    "--variant",
                    "personal",
                ],
            )
            assert_cli_runner(res)

            plugin = project.plugins.find_plugin(
                plugin_type=PluginType.EXTRACTORS,
                plugin_name="tap-custom-variant",
            )
            plugin_def = plugin.custom_definition
            plugin_variant = plugin_def.variants[0]

            assert plugin.variant == plugin_variant.name == "personal"

    @pytest.mark.parametrize(
        ("plugin_type", "plugin_name", "default_variant", "required_plugin_refs"),
        (
            (PluginType.EXTRACTORS, "tap-carbon-intensity", "meltano", []),
            (PluginType.LOADERS, "target-sqlite", "meltanolabs", []),
            (PluginType.TRANSFORMS, "tap-carbon-intensity", "meltano", []),
            (
                PluginType.ORCHESTRATORS,
                "airflow",
                Variant.ORIGINAL_NAME,
                [PluginRef(PluginType.FILES, "airflow")],
            ),
        ),
        ids=[
            "single-extractor",
            "single-loader",
            "transform-and-related",
            "orchestrator-and-required",
        ],
    )
    @pytest.mark.usefixtures("reset_project_context")
    def test_add_no_install(
        self,
        plugin_type,
        plugin_name,
        default_variant,
        required_plugin_refs,
        project: Project,
        cli_runner,
    ) -> None:
        # ensure the plugin is not present
        with pytest.raises(PluginNotFoundError):
            project.plugins.find_plugin(plugin_name, plugin_type=plugin_type)

        with mock.patch("meltano.cli.params.install_plugins") as install_plugin_mock:
            install_plugin_mock.return_value = True
            res = cli_runner.invoke(
                cli,
                ["add", plugin_type.singular, plugin_name, "--no-install"],
            )

            if plugin_type is PluginType.TRANSFORMS:
                assert res.exit_code == 1, res.stdout
                assert isinstance(res.exception, CliError)
                assert "Dependencies not met:" in str(res.exception)
            else:
                assert res.exit_code == 0, res.stdout
                assert f"Added {plugin_type.descriptor} '{plugin_name}'" in res.stdout

                plugin = project.plugins.find_plugin(plugin_name, plugin_type)
                assert plugin
                assert plugin.variant == default_variant

                # check plugin lock file is added
                plugins_dir = project.root_dir("plugins")
                assert plugins_dir.joinpath(
                    f"{plugin_type}/{plugin_name}--{default_variant}.lock",
                ).exists()

                for required_plugin_ref in required_plugin_refs:
                    if (required_plugin_ref._type) == PluginType.FILES and (
                        required_plugin_ref.name == "dbt"
                    ):
                        # File bundles with no managed files are added but do
                        # not appear in meltano.yml
                        assert (
                            f"Adding required file bundle '{required_plugin_ref.name}'"
                            in res.stdout
                        )
                    else:
                        plugin = project.plugins.get_plugin(required_plugin_ref)
                        assert plugin

                        assert (
                            f"Added required {plugin.type.descriptor} '{plugin.name}'"
                            in res.stdout
                        )

                    # check required plugin lock files are added
                    assert list(
                        plugins_dir.glob(
                            f"{required_plugin_ref._type}/"
                            f"{required_plugin_ref.name}--*.lock",
                        ),
                    )

                install_plugin_mock.assert_not_called()

    @pytest.mark.parametrize(
        "ref",
        (
            plugin_ref,
            (
                "https://raw.githubusercontent.com/meltano/hub/main/_data/meltano/"
                f"{plugin_ref.relative_to(plugins_dir)}"
            ),
        ),
        ids=(
            "local",
            "remote",
        ),
    )
    @pytest.mark.usefixtures("reset_project_context")
    @mock.patch("meltano.cli.params.install_plugins")
    @mock.patch("meltano.cli.add.requests.get")
    def test_add_from_ref(
        self,
        ref_request_mock,
        install_plugin_mock,
        ref,
        project,
        cli_runner,
    ) -> None:
        ref_request_mock.return_value.status_code = 200
        ref_request_mock.return_value.text = plugin_ref.read_text()

        install_plugin_mock.return_value = True

        plugin_name = plugin_ref.parent.name
        plugin_type = PluginType(plugin_ref.parents[1].name)

        res = cli_runner.invoke(
            cli,
            ["add", plugin_type.singular, plugin_name, "--from-ref", ref],
        )
        assert_cli_runner(res)

        assert f"Added {plugin_type.singular} '{plugin_name}'" in res.output

        plugin = project.plugins.find_plugin(plugin_name, plugin_type)
        assert plugin.name == plugin_name
        assert plugin.variant == "test"

    @pytest.mark.usefixtures("reset_project_context")
    @pytest.mark.parametrize(
        (
            "ref",
            "invalid_reason",
        ),
        (
            (
                plugin_ref.name,
                "No such file or directory: '{ref}'",
            ),
            pytest.param(
                plugin_ref.parent,
                "Is a directory: '{ref}'",
                marks=fails_on_windows,
            ),
            (
                "https://:",
                "Invalid URL '{ref}'",
            ),
        ),
        ids=(
            "does not exist",
            "is directory",
            "invalid url",
        ),
    )
    def test_add_from_ref_invalid_ref(
        self,
        ref,
        invalid_reason,
        cli_runner,
    ) -> None:
        res = cli_runner.invoke(
            cli,
            ["add", "extractor", "tap-custom", "--from-ref", ref],
        )

        assert res.exit_code == 2
        assert invalid_reason.format(ref=ref) in res.stderr

    @pytest.mark.parametrize(
        (
            "definition",
            "invalid_reason",
        ),
        (
            (
                "test",
                "incorrect format",
            ),
            (
                {},
                "missing properties (name, namespace)",
            ),
            (
                {"test-key": "test-value"},
                "missing properties (name, namespace)",
            ),
            (
                {"name": "tap-custom"},
                "missing properties (namespace)",
            ),
        ),
        ids=(
            "incorrect format",
            "empty",
            "no required properties",
            "some required properties",
        ),
    )
    def test_add_from_ref_invalid_definiton(
        self,
        definition,
        invalid_reason,
        cli_runner,
<<<<<<< HEAD
    ):
        with open("test.yml", "w") as f:  # noqa: PTH123
=======
    ) -> None:
        with open("test.yml", "w") as f:
>>>>>>> b2121276
            yaml.dump(definition, f)

        res = cli_runner.invoke(
            cli,
            ["add", "extractor", "tap-custom", "--from-ref", f.name],
        )

        assert res.exit_code == 1
        assert isinstance(res.exception, InvalidPluginDefinitionError)
        assert res.exception.reason == invalid_reason

    def test_add_with_python_version(self, cli_runner: CliRunner) -> None:
        with mock.patch(
            "meltano.core.venv_service._resolve_python_path",
        ) as venv_mock, mock.patch("meltano.core.venv_service.VenvService.install"):
            python = "python3.X"
            assert_cli_runner(
                cli_runner.invoke(
                    cli,
                    (
                        "add",
                        "extractor",
                        "tap-that-needs-custom-python",
                        "--python",
                        python,
                    ),
                ),
            )
            venv_mock.assert_called_with(python)

    def test_add_with_force_flag(self, project: Project, cli_runner: CliRunner) -> None:
        with mock.patch("meltano.cli.params.install_plugins") as install_plugin_mock:
            install_plugin_mock.return_value = True
            res = cli_runner.invoke(
                cli,
                ["add", "extractor", "tap-gitlab", "--force-install"],
            )
            tap_gitlab = project.plugins.find_plugin(
                "tap-gitlab",
                PluginType.EXTRACTORS,
            )

        assert_cli_runner(res)
        assert tap_gitlab
        install_plugin_mock.assert_called_once_with(
            project,
            [tap_gitlab],
            reason=PluginInstallReason.ADD,
            force=True,
        )

    @pytest.mark.usefixtures("reset_project_context")
    def test_add_update(self, cli_runner) -> None:
        with mock.patch("meltano.cli.params.install_plugins") as install_plugin_mock:
            install_plugin_mock.return_value = True
            res = cli_runner.invoke(cli, ["add", "extractor", "tap-mock"])
            assert res.exit_code == 0, res.stdout
            assert "Added extractor 'tap-mock" in res.stdout

            res = cli_runner.invoke(
                cli,
                ["add", "extractor", "tap-mock", "--update"],
            )
            assert res.exit_code == 0, res.stdout
            assert "Updated extractor 'tap-mock" in res.stdout

    @pytest.mark.usefixtures("reset_project_context")
    def test_add_update_not_in_project(self, cli_runner) -> None:
        res = cli_runner.invoke(cli, ["add", "extractor", "tap-mock", "--update"])

        assert res.exit_code == 1
        assert res.exception
        assert str(res.exception) == "Extractor 'tap-mock' is not known to Meltano"

    def test_lockfile_exists(self, cli_runner) -> None:
        plugins_dir = Path("plugins/utilities")
        plugins_dir.mkdir(parents=True, exist_ok=True)
        lockfile = plugins_dir / "utility-mock--original.lock"
        lockfile.write_text(
            json.dumps(
                {
                    "plugin_type": "utilities",
                    "name": "utility-mock",
                    "namespace": "utility_mock",
                },
            ),
        )
        lockfile.touch()

        with mock.patch("meltano.cli.params.install_plugins") as install_plugin_mock:
            install_plugin_mock.return_value = True
            res = cli_runner.invoke(cli, ["add", "utility", "utility-mock"])
            assert res.exit_code == 0, res.stdout
            assert "Plugin definition is already locked at" in res.stdout
            assert "You can remove the file manually" in res.stdout<|MERGE_RESOLUTION|>--- conflicted
+++ resolved
@@ -753,13 +753,8 @@
         definition,
         invalid_reason,
         cli_runner,
-<<<<<<< HEAD
-    ):
+    ) -> None:
         with open("test.yml", "w") as f:  # noqa: PTH123
-=======
-    ) -> None:
-        with open("test.yml", "w") as f:
->>>>>>> b2121276
             yaml.dump(definition, f)
 
         res = cli_runner.invoke(
