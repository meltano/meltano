--- conflicted
+++ resolved
@@ -798,7 +798,6 @@
             venv_mock.assert_called_once_with(python)
 
     def test_add_with_force_flag(self, project: Project, cli_runner: CliRunner):
-<<<<<<< HEAD
             with mock.patch("meltano.cli.add.install_plugins") as install_plugin_mock:
                 install_plugin_mock.return_value = True
                 res = cli_runner.invoke(
@@ -810,26 +809,6 @@
                     PluginType.EXTRACTORS,
                 )
 
-                assert_cli_runner(res)
-                assert tap_gitlab
-                install_plugin_mock.assert_called_once_with(
-                    project,
-                    [tap_gitlab],
-                    reason=PluginInstallReason.ADD,
-                    force=True,
-                )
-=======
-        with mock.patch("meltano.cli.add.install_plugins") as install_plugin_mock:
-            install_plugin_mock.return_value = True
-            res = cli_runner.invoke(
-                cli,
-                ["add", "extractor", "tap-gitlab", "--force"],
-            )
-            tap_gitlab = project.plugins.find_plugin(
-                "tap-gitlab",
-                PluginType.EXTRACTORS,
-            )
-
             assert_cli_runner(res)
             assert tap_gitlab
             install_plugin_mock.assert_called_once_with(
@@ -837,5 +816,4 @@
                 [tap_gitlab],
                 reason=PluginInstallReason.ADD,
                 force=True,
-            )
->>>>>>> 7ce55633
+            )