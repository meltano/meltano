{
  "annotations": {
    "airflow": {
      "key3": true,
      "key4": {
        "key5": {},
        "key6": [
          "list",
          "values"
        ]
      },
      "key7": [
        {
          "key8": {}
        },
        null
      ]
    },
    "meltano.cloud": {
      "key1": "value1",
      "key2": "value2"
    }
  },
  "default_environment": "userdev",
  "env": {
    "HUB_METRICS_S3_PATH": "s3://prod-meltano-bucket-01/hub_metrics/staging/",
    "MELTANO_CLI_LOG_CONFIG": "logging.yaml",
    "MELTANO_CLI_LOG_LEVEL": "info",
    "MELTANO_DATABASE_MAX_RETRIES": "3",
    "MELTANO_DATABASE_RETRY_TIMEOUT": "5",
    "MELTANO_DATABASE_URI": "sqlite:///${MELTANO_PROJECT_ROOT}/.meltano/meltano.db",
    "MELTANO_DEFAULT_ENVIRONMENT": "userdev",
    "MELTANO_ELT_BUFFER_SIZE": "10485760",
    "MELTANO_EXPERIMENTAL": "false",
    "MELTANO_FF_PLUGIN_LOCKS_REQUIRED": "false",
    "MELTANO_FF_STRICT_ENV_VAR_MODE": "false",
    "MELTANO_HUB_URL": "https://hub.meltano.com",
    "MELTANO_PROJECT_ID": "20f9e32a-be7a-41c7-9847-da9712f40d23",
    "MELTANO_PROJECT_READONLY": "false",
    "MELTANO_SEND_ANONYMOUS_USAGE_STATS": "false",
    "MELTANO_SNOWPLOW_COLLECTOR_ENDPOINTS": "[\"https://sp.meltano.com\"]",
    "MELTANO_STATE_BACKEND_LOCK_RETRY_SECONDS": "1",
    "MELTANO_STATE_BACKEND_LOCK_TIMEOUT_SECONDS": "10",
    "MELTANO_STATE_BACKEND_URI": "systemdb"
  },
  "jobs": [
    {
      "name": "slack_notifications",
      "tasks": [
        "dbt-snowflake:run_slack_notifications",
        "tap-snowflake-singer-activity target-apprise"
      ]
    },
    {
      "name": "dbt_docs",
      "tasks": [
        "dbt-snowflake:docs-generate",
        "dbt-snowflake:docs-serve"
      ]
    },
    {
      "name": "meltanohub_el",
      "tasks": [
        "tap-meltanohub target-snowflake",
        "dbt-snowflake:test_source_meltanohub",
        "dbt-snowflake:run_snapshot_meltanohub",
        "dbt-snowflake:run_staging_meltanohub",
        "dbt-snowflake:test_staging_meltanohub"
      ]
    },
    {
      "name": "spreadsheets_anywhere_el",
      "tasks": [
        "tap-spreadsheets-anywhere coalesce-gcp-ips target-snowflake",
        "dbt-snowflake:test_source_spreadsheets_anywhere",
        "dbt-snowflake:run_snapshot_spreadsheets_anywhere"
      ]
    },
    {
      "name": "snowplow_el",
      "tasks": [
        "dbt-snowflake:run_staging_snowplow",
        "dbt-snowflake:test_staging_snowplow"
      ]
    },
    {
      "name": "github_search_el",
      "tasks": [
        "tap-github-search target-snowflake",
        "dbt-snowflake:run_staging_github_search",
        "dbt-snowflake:test_staging_github_search"
      ]
    },
    {
      "name": "github_meltano_el",
      "tasks": [
        "tap-github-meltano target-snowflake",
        "dbt-snowflake:run_staging_github_meltano",
        "dbt-snowflake:test_staging_github_meltano"
      ]
    },
    {
      "name": "gitlab_el",
      "tasks": [
        "tap-gitlab target-snowflake",
        "dbt-snowflake:run_staging_gitlab",
        "dbt-snowflake:test_staging_gitlab"
      ]
    },
    {
      "name": "slack_el",
      "tasks": [
        "tap-slack target-snowflake",
        "tap-slack-public target-snowflake",
        "dbt-snowflake:run_staging_slack",
        "dbt-snowflake:test_staging_slack"
      ]
    },
    {
      "name": "google_analytics_el",
      "tasks": [
        "tap-google-analytics target-snowflake",
        "dbt-snowflake:run_staging_google_analytics",
        "dbt-snowflake:test_staging_google_analytics"
      ]
    },
    {
      "name": "hub_metrics_publish",
      "tasks": [
        "dbt-snowflake:run_hub_metrics",
        "dbt-snowflake:test_hub_metrics",
        "tap-snowflake-metrics target-yaml-metrics awscli:s3_copy_metrics",
        "tap-snowflake-audit target-yaml-audit awscli:s3_copy_audit"
      ]
    },
    {
      "name": "marts_refresh",
      "tasks": [
        "dbt-snowflake:run_marts",
        "dbt-snowflake:test_marts"
      ]
    },
    {
      "name": "cloudwatch_el",
      "tasks": [
        "tap-cloudwatch target-snowflake",
        "dbt-snowflake:run_staging_cloudwatch",
        "dbt-snowflake:test_staging_cloudwatch"
      ]
    }
  ],
  "plugins": {
    "extractors": [
      {
        "capabilities": [
          "about",
          "batch",
          "catalog",
          "discover",
          "schema-flattening",
          "state",
          "stream-maps"
        ],
        "config": {
          "aws_region_name": "us-west-2",
          "log_group_name": "API-Gateway-Execution-Logs_i32s35df22/prod",
          "query": "fields @timestamp, @message",
          "start_date": "2022-12-08"
        },
        "description": "AWS Application and Infrastructure Monitoring",
        "docs": "https://hub.meltano.com/extractors/tap-cloudwatch--meltanolabs",
        "env": {
          "MELTANO_EXTRACT_AWS_REGION_NAME": "us-west-2",
          "MELTANO_EXTRACT_BATCH_INCREMENT_S": "3600",
          "MELTANO_EXTRACT_LOG_GROUP_NAME": "API-Gateway-Execution-Logs_i32s35df22/prod",
          "MELTANO_EXTRACT_QUERY": "fields @timestamp, @message",
          "MELTANO_EXTRACT_START_DATE": "2022-12-08",
          "MELTANO_EXTRACT__LOAD_SCHEMA": "tap_cloudwatch",
          "MELTANO_EXTRACT__METADATA": "{}",
          "MELTANO_EXTRACT__SCHEMA": "{}",
          "MELTANO_EXTRACT__SELECT": "[\"*.*\"]",
          "MELTANO_EXTRACT__SELECT_FILTER": "[]",
          "TAP_CLOUDWATCH_AWS_REGION_NAME": "us-west-2",
          "TAP_CLOUDWATCH_BATCH_INCREMENT_S": "3600",
          "TAP_CLOUDWATCH_LOG_GROUP_NAME": "API-Gateway-Execution-Logs_i32s35df22/prod",
          "TAP_CLOUDWATCH_QUERY": "fields @timestamp, @message",
          "TAP_CLOUDWATCH_START_DATE": "2022-12-08",
          "TAP_CLOUDWATCH__LOAD_SCHEMA": "tap_cloudwatch",
          "TAP_CLOUDWATCH__METADATA": "{}",
          "TAP_CLOUDWATCH__SCHEMA": "{}",
          "TAP_CLOUDWATCH__SELECT": "[\"*.*\"]",
          "TAP_CLOUDWATCH__SELECT_FILTER": "[]"
        },
        "executable": "tap-cloudwatch",
        "label": "Cloudwatch",
        "logo_url": "https://hub.meltano.com/assets/logos/extractors/cloudwatch.png",
        "name": "tap-cloudwatch",
        "namespace": "tap_cloudwatch",
        "pip_url": "git+https://github.com/meltanolabs/tap-cloudwatch.git",
        "plugin_type": "extractors",
        "repo": "https://github.com/meltanolabs/tap-cloudwatch",
        "settings": [
          {
            "description": "The access key for your AWS account.",
<<<<<<< HEAD
            "label": "Aws Access Key Id",
            "name": "aws_access_key_id",
            "sensitive": true
=======
            "kind": "password",
            "label": "AWS Access Key ID",
            "name": "aws_access_key_id"
>>>>>>> 5d055091
          },
          {
            "description": "The complete URL to use for the constructed client.",
            "kind": "string",
            "label": "AWS Endpoint URL",
            "name": "aws_endpoint_url"
          },
          {
            "description": "The AWS credentials profile name to use. The profile must be configured and accessible.",
            "kind": "string",
            "label": "AWS Profile",
            "name": "aws_profile"
          },
          {
            "description": "The AWS region name (e.g. us-east-1) ",
            "kind": "string",
            "label": "AWS Region Name",
            "name": "aws_region_name"
          },
          {
            "description": "The secret key for your AWS account.",
<<<<<<< HEAD
            "label": "Aws Secret Access Key",
            "name": "aws_secret_access_key",
            "sensitive": true
          },
          {
            "description": "The session key for your AWS account. This is only needed when you are using temporary credentials.",
            "label": "Aws Session Token",
            "name": "aws_session_token",
            "sensitive": true
=======
            "kind": "password",
            "label": "AWS Secret Access Key",
            "name": "aws_secret_access_key"
          },
          {
            "description": "The session key for your AWS account. This is only needed when you are using temporary credentials.",
            "kind": "password",
            "label": "AWS Session Token",
            "name": "aws_session_token"
>>>>>>> 5d055091
          },
          {
            "description": "Compression format to use for batch files.",
            "kind": "options",
            "label": "Batch Config Encoding Compression",
            "name": "batch_config.encoding.compression",
            "options": [
              {
                "label": "Gzip",
                "value": "gzip"
              },
              {
                "label": "None",
                "value": "none"
              }
            ]
          },
          {
            "description": "Format to use for batch files.",
            "kind": "options",
            "label": "Batch Config Encoding Format",
            "name": "batch_config.encoding.format",
            "options": [
              {
                "label": "Jsonl",
                "value": "jsonl"
              }
            ]
          },
          {
            "description": "Prefix to use when writing batch files.",
            "kind": "string",
            "label": "Batch Config Storage Prefix",
            "name": "batch_config.storage.prefix"
          },
          {
            "description": "Root path to use when writing batch files.",
            "kind": "string",
            "label": "Batch Config Storage Root",
            "name": "batch_config.storage.root"
          },
          {
            "description": "The size of the time window to query by, default 3,600 seconds (i.e. 1 hour). If the result set for a batch is greater than the max limit of 10,000 records then the tap will query the same window again where >= the most recent record received. This means that the same data is potentially being scanned >1 times but < 2 times, depending on the amount the results set went over the 10k max. For example a batch window with 15k records would scan the 15k once, receiving 10k results, then scan ~5k again to get the rest. The net result is the same data was scanned ~1.5 times for that batch. To avoid this you should set the batch window to avoid exceeding the 10k limit.",
            "kind": "integer",
            "label": "Batch Increment S",
            "name": "batch_increment_s",
            "value": 3600
          },
          {
            "description": "The last record date to sync. This tap uses a 5 minute buffer to allow Cloudwatch logs to arrive in full. If you request data from current time it will automatically adjust your end_date to now - 5 mins.",
            "kind": "date_iso8601",
            "label": "End Date",
            "name": "end_date"
          },
          {
            "description": "'True' to enable schema flattening and automatically expand nested properties.",
            "kind": "boolean",
            "label": "Flattening Enabled",
            "name": "flattening_enabled"
          },
          {
            "description": "The max depth to flatten schemas.",
            "kind": "integer",
            "label": "Flattening Max Depth",
            "name": "flattening_max_depth"
          },
          {
            "description": "The log group on which to perform the query.",
            "kind": "string",
            "label": "Log Group Name",
            "name": "log_group_name"
          },
          {
            "description": "The query string to use. For more information, see [CloudWatch Logs Insights Query Syntax](https://docs.aws.amazon.com/AmazonCloudWatch/latest/logs/CWL_QuerySyntax.html).",
            "kind": "string",
            "label": "Query",
            "name": "query"
          },
          {
            "description": "The earliest record date to sync",
            "kind": "date_iso8601",
            "label": "Start Date",
            "name": "start_date"
          },
          {
            "description": "User-defined config values to be used within map expressions.",
            "kind": "object",
            "label": "Stream Map Config",
            "name": "stream_map_config"
          },
          {
            "description": "Config object for stream maps capability. For more information check out [Stream Maps](https://sdk.meltano.com/en/latest/stream_maps.html).",
            "kind": "object",
            "label": "Stream Maps",
            "name": "stream_maps"
          }
        ],
        "settings_group_validation": [
          [
            "log_group_name",
            "query",
            "start_date"
          ]
        ],
        "variant": "meltanolabs"
      },
      {
        "capabilities": [
          "catalog",
          "state",
          "discover",
          "about",
          "stream-maps",
          "schema-flattening"
        ],
        "docs": "https://hub.meltano.com/extractors/tap-meltanohub--autoidm",
        "env": {
          "MELTANO_EXTRACT__LOAD_SCHEMA": "tap_meltanohub",
          "MELTANO_EXTRACT__METADATA": "{}",
          "MELTANO_EXTRACT__SCHEMA": "{}",
          "MELTANO_EXTRACT__SELECT": "[\"plugins.*\"]",
          "MELTANO_EXTRACT__SELECT_FILTER": "[]",
          "TAP_MELTANOHUB__LOAD_SCHEMA": "tap_meltanohub",
          "TAP_MELTANOHUB__METADATA": "{}",
          "TAP_MELTANOHUB__SCHEMA": "{}",
          "TAP_MELTANOHUB__SELECT": "[\"plugins.*\"]",
          "TAP_MELTANOHUB__SELECT_FILTER": "[]"
        },
        "label": "Meltanohub",
        "logo_url": "https://hub.meltano.com/assets/logos/extractors/meltanohub.png",
        "name": "tap-meltanohub",
        "namespace": "tap_meltanohub",
        "pip_url": "git+https://github.com/AutoIDM/tap-meltanohub.git",
        "plugin_type": "extractors",
        "repo": "https://github.com/AutoIDM/tap-meltanohub",
        "select": [
          "plugins.*"
        ],
        "settings": [
          {
            "description": "The url for the API service",
            "label": "Api Url",
            "name": "api_url"
          },
          {
            "description": "Config object for stream maps capability.",
            "kind": "object",
            "label": "Stream Maps",
            "name": "stream_maps"
          },
          {
            "description": "User-defined config values to be used within map expressions.",
            "kind": "object",
            "label": "Stream Map Config",
            "name": "stream_map_config"
          },
          {
            "description": "'True' to enable schema flattening and automatically expand nested properties.",
            "kind": "boolean",
            "label": "Flattening Enabled",
            "name": "flattening_enabled"
          },
          {
            "description": "The max depth to flatten schemas.",
            "kind": "integer",
            "label": "Flattening Max Depth",
            "name": "flattening_max_depth"
          }
        ],
        "settings_group_validation": [
          []
        ],
        "variant": "autoidm"
      },
      {
        "capabilities": [
          "catalog",
          "discover",
          "state"
        ],
        "config": {
          "tables": [
            {
              "format": "json",
              "json_path": "prefixes",
              "key_properties": [
                "ip_prefix"
              ],
              "name": "aws_ips",
              "path": "https://ip-ranges.amazonaws.com",
              "pattern": "ip-ranges.json",
              "start_date": "2020-01-01T00:00:00Z"
            },
            {
              "format": "json",
              "json_path": "prefixes",
              "key_properties": [
                "id"
              ],
              "name": "gcp_ips",
              "path": "https://www.gstatic.com/ipranges",
              "pattern": "cloud.json",
              "start_date": "2020-01-01T00:00:00Z"
            },
            {
              "format": "json",
              "json_path": "values",
              "key_properties": [
                "id"
              ],
              "name": "azure_ips",
              "path": "https://download.microsoft.com/download/7/1/D/71D86715-5596-4529-9B13-DA13A5DE5B63",
              "pattern": "ServiceTags_Public_20230116.json",
              "start_date": "2020-01-01T00:00:00Z"
            }
          ]
        },
        "description": "Data extractor for CSV and Excel files from any smart_open supported transport (S3, SFTP, localhost, etc...)",
        "docs": "https://hub.meltano.com/extractors/tap-spreadsheets-anywhere--ets",
        "env": {
          "MELTANO_EXTRACT_TABLES": "[{\"path\": \"https://ip-ranges.amazonaws.com\", \"format\": \"json\", \"start_date\": \"2020-01-01T00:00:00Z\", \"key_properties\": [\"ip_prefix\"], \"name\": \"aws_ips\", \"pattern\": \"ip-ranges.json\", \"json_path\": \"prefixes\"}, {\"path\": \"https://www.gstatic.com/ipranges\", \"format\": \"json\", \"start_date\": \"2020-01-01T00:00:00Z\", \"key_properties\": [\"id\"], \"name\": \"gcp_ips\", \"pattern\": \"cloud.json\", \"json_path\": \"prefixes\"}, {\"path\": \"https://download.microsoft.com/download/7/1/D/71D86715-5596-4529-9B13-DA13A5DE5B63\", \"format\": \"json\", \"start_date\": \"2020-01-01T00:00:00Z\", \"key_properties\": [\"id\"], \"name\": \"azure_ips\", \"pattern\": \"ServiceTags_Public_20230116.json\", \"json_path\": \"values\"}]",
          "MELTANO_EXTRACT__LOAD_SCHEMA": "tap_spreadsheets_anywhere",
          "MELTANO_EXTRACT__METADATA": "{}",
          "MELTANO_EXTRACT__SCHEMA": "{}",
          "MELTANO_EXTRACT__SELECT": "[\"*.*\"]",
          "MELTANO_EXTRACT__SELECT_FILTER": "[]",
          "TAP_SPREADSHEETS_ANYWHERE_TABLES": "[{\"path\": \"https://ip-ranges.amazonaws.com\", \"format\": \"json\", \"start_date\": \"2020-01-01T00:00:00Z\", \"key_properties\": [\"ip_prefix\"], \"name\": \"aws_ips\", \"pattern\": \"ip-ranges.json\", \"json_path\": \"prefixes\"}, {\"path\": \"https://www.gstatic.com/ipranges\", \"format\": \"json\", \"start_date\": \"2020-01-01T00:00:00Z\", \"key_properties\": [\"id\"], \"name\": \"gcp_ips\", \"pattern\": \"cloud.json\", \"json_path\": \"prefixes\"}, {\"path\": \"https://download.microsoft.com/download/7/1/D/71D86715-5596-4529-9B13-DA13A5DE5B63\", \"format\": \"json\", \"start_date\": \"2020-01-01T00:00:00Z\", \"key_properties\": [\"id\"], \"name\": \"azure_ips\", \"pattern\": \"ServiceTags_Public_20230116.json\", \"json_path\": \"values\"}]",
          "TAP_SPREADSHEETS_ANYWHERE__LOAD_SCHEMA": "tap_spreadsheets_anywhere",
          "TAP_SPREADSHEETS_ANYWHERE__METADATA": "{}",
          "TAP_SPREADSHEETS_ANYWHERE__SCHEMA": "{}",
          "TAP_SPREADSHEETS_ANYWHERE__SELECT": "[\"*.*\"]",
          "TAP_SPREADSHEETS_ANYWHERE__SELECT_FILTER": "[]"
        },
        "label": "Spreadsheets Anywhere",
        "logo_url": "https://hub.meltano.com/assets/logos/extractors/spreadsheets-anywhere.png",
        "name": "tap-spreadsheets-anywhere",
        "namespace": "tap_spreadsheets_anywhere",
        "pip_url": "git+https://github.com/ets/tap-spreadsheets-anywhere.git",
        "plugin_type": "extractors",
        "repo": "https://github.com/ets/tap-spreadsheets-anywhere",
        "settings": [
          {
            "description": "An array holding json objects that each describe a set of targeted source files.\n\nEach object in the 'tables' array describes one or more CSV or Excel spreadsheet files that adhere to the same schema and are meant to be tapped as the source for a Singer-based data flow.\nThe available keys are:\n\n- path: A string describing the transport and bucket/root directory holding the targeted source files.\n- name: A string describing the \"table\" (aka Singer stream) into which the source data should be loaded.\n- search_prefix: (optional) This is an optional prefix to apply after the bucket that will be used to filter files in the listing request from the targeted system. This prefix potentially reduces the number of files returned from the listing request.\n- pattern: This is an escaped regular expression that the tap will use to filter the listing result set returned from the listing request. This pattern potentially reduces the number of listed files that are considered as sources for the declared table. It's a bit strange, since this is an escaped string inside of an escaped string, any backslashes in the RegEx will need to be double-escaped.\n- start_date: This is the datetime that the tap will use to filter files, based on the modified timestamp of the file.\n- key_properties: These are the \"primary keys\" of the CSV files, to be used by the target for deduplication and primary key definitions downstream in the destination.\n- format: Must be either 'csv', 'json', 'excel', or 'detect'. Note that csv can be further customized with delimiter and quotechar variables below.\n- invalid_format_action: (optional) By default, the tap will raise an exception if a source file can not be read . Set this key to \"ignore\" to skip such source files and continue the run.\n- field_names: (optional) An array holding the names of the columns in the targeted files. If not supplied, the first row of each file must hold the desired values.\n- universal_newlines: (optional) Should the source file parsers honor universal newlines). Setting this to false will instruct the parser to only consider '\\n' as a valid newline identifier.\n- sample_rate: (optional) The sampling rate to apply when reading a source file for sampling in discovery mode. A sampling rate of 1 will sample every line. A sampling rate of 10 (the default) will sample every 10th line.\n- max_sampling_read: (optional) How many lines of the source file should be sampled when in discovery mode attempting to infer a schema. The default is 1000 samples.\n- max_sampled_files: (optional) The maximum number of files in the targeted set that will be sampled. The default is 5.\n- max_records_per_run: (optional) The maximum number of records that should be written to this stream in a single sync run. The default is unlimited.\n- prefer_number_vs_integer: (optional) If the discovery mode sampling process sees only integer values for a field, should number be used anyway so that floats are not considered errors? The default is false but true can help in situations where floats only appear rarely in sources and may not be detected through discovery sampling.\n- selected: (optional) Should this table be synced. Defaults to true. Setting to false will skip this table on a sync run.\n- worksheet_name: (optional) the worksheet name to pull from in the targeted xls file(s). Only required when format is excel\n- delimiter: (optional) the delimiter to use when format is 'csv'. Defaults to a comma ',' but you can set delimiter to 'detect' to leverage the csv \"Sniffer\" for auto-detecting delimiter.\n- quotechar: (optional) the character used to surround values that may contain delimiters - defaults to a double quote '\"'\n- json_path: (optional) the JSON key under which the list of objets to use is located. Defaults to None, corresponding to an array at the top level of the JSON tree.\n\nFor example:\n\n```yaml\nconfig:\n  tables:\n  - path: s3://my-s3-bucket\n    name: target_table_name\n    pattern: subfolder/common_prefix.*\n    start_date: 2017-05-01T00:00:00Z\n    key_properties: []\n    format: csv\n    delimiter: \"|\"\n    quotechar: '\"'\n    universal_newlines: false\n    sample_rate: 10\n    max_sampling_read: 2000\n    max_sampled_files: 3\n    prefer_number_vs_integer: true\n    selected: true\n```\n\nSee the `Common Config Examples` section below for more examples or see the [repo README](https://github.com/ets/tap-spreadsheets-anywhere) for more details.\n",
            "kind": "array",
            "label": "Tables",
            "name": "tables"
          }
        ],
        "settings_group_validation": [
          [
            "tables"
          ]
        ],
        "variant": "ets"
      },
      {
        "capabilities": [
          "about",
          "batch",
          "catalog",
          "discover",
          "schema-flattening",
          "state",
          "stream-maps"
        ],
        "config": {
          "auto_join_channels": false,
          "channel_types": [
            "private_channel"
          ],
          "selected_channels": [
            "C01SK13R9NJ"
          ],
          "start_date": "2021-01-01"
        },
        "description": "Team communication tool",
        "docs": "https://hub.meltano.com/extractors/tap-slack--meltanolabs",
        "env": {
          "MELTANO_EXTRACT_AUTO_JOIN_CHANNELS": "false",
          "MELTANO_EXTRACT_CHANNEL_TYPES": "[\"private_channel\"]",
          "MELTANO_EXTRACT_SELECTED_CHANNELS": "[\"C01SK13R9NJ\"]",
          "MELTANO_EXTRACT_START_DATE": "2021-01-01",
          "MELTANO_EXTRACT_THREAD_LOOKBACK_DAYS": "1",
          "MELTANO_EXTRACT__LOAD_SCHEMA": "tap_slack",
          "MELTANO_EXTRACT__METADATA": "{}",
          "MELTANO_EXTRACT__SCHEMA": "{}",
          "MELTANO_EXTRACT__SELECT": "[\"users.*\", \"channels.*\", \"messages.*\"]",
          "MELTANO_EXTRACT__SELECT_FILTER": "[]",
          "TAP_SLACK_AUTO_JOIN_CHANNELS": "false",
          "TAP_SLACK_CHANNEL_TYPES": "[\"private_channel\"]",
          "TAP_SLACK_SELECTED_CHANNELS": "[\"C01SK13R9NJ\"]",
          "TAP_SLACK_START_DATE": "2021-01-01",
          "TAP_SLACK_THREAD_LOOKBACK_DAYS": "1",
          "TAP_SLACK__LOAD_SCHEMA": "tap_slack",
          "TAP_SLACK__METADATA": "{}",
          "TAP_SLACK__SCHEMA": "{}",
          "TAP_SLACK__SELECT": "[\"users.*\", \"channels.*\", \"messages.*\"]",
          "TAP_SLACK__SELECT_FILTER": "[]"
        },
        "label": "Slack",
        "logo_url": "https://hub.meltano.com/assets/logos/extractors/slack.png",
        "name": "tap-slack",
        "namespace": "tap_slack",
        "pip_url": "git+https://github.com/MeltanoLabs/tap-slack.git",
        "plugin_type": "extractors",
        "repo": "https://github.com/MeltanoLabs/tap-slack",
        "select": [
          "users.*",
          "channels.*",
          "messages.*"
        ],
        "settings": [
          {
<<<<<<< HEAD
=======
            "description": "The token to authenticate against the Slack API service",
            "kind": "password",
>>>>>>> 5d055091
            "label": "API Key",
            "name": "api_key",
            "sensitive": true
          },
          {
            "description": "Whether the bot user should attempt to join channels that it has not yet joined. The bot user must be a member of the channel to retrieve messages.",
            "kind": "boolean",
            "label": "Auto Join Channels",
            "name": "auto_join_channels"
          },
          {
            "description": "Compression format to use for batch files.",
            "kind": "options",
            "label": "Batch Config Encoding Compression",
            "name": "batch_config.encoding.compression",
            "options": [
              {
                "label": "Gzip",
                "value": "gzip"
              },
              {
                "label": "None",
                "value": "none"
              }
            ]
          },
          {
            "description": "Format to use for batch files.",
            "kind": "options",
            "label": "Batch Config Encoding Format",
            "name": "batch_config.encoding.format",
            "options": [
              {
                "label": "Jsonl",
                "value": "jsonl"
              }
            ]
          },
          {
            "description": "Prefix to use when writing batch files.",
            "kind": "string",
            "label": "Batch Config Storage Prefix",
            "name": "batch_config.storage.prefix"
          },
          {
            "description": "Root path to use when writing batch files.",
            "kind": "string",
            "label": "Batch Config Storage Root",
            "name": "batch_config.storage.root"
          },
          {
            "description": "The types of conversations the tap will attempt to extract data from. Must be one of 'public_channel', 'mpim', 'private_channel', or 'im'. Note that the Slack app must have the appropriate privileges and be a member of the conversations to sync messages.",
            "kind": "array",
            "label": "Channel Types",
            "name": "channel_types",
            "value": [
              "public_channel"
            ]
          },
          {
            "description": "A list of channel IDs that should not be retrieved. Excluding overrides a selected setting, so if a channel is included in both selected and excluded, it will be excluded.",
            "kind": "array",
            "label": "Excluded Channels",
            "name": "excluded_channels"
          },
          {
            "description": "'True' to enable schema flattening and automatically expand nested properties.",
            "kind": "boolean",
            "label": "Flattening Enabled",
            "name": "flattening_enabled"
          },
          {
            "description": "The max depth to flatten schemas.",
            "kind": "integer",
            "label": "Flattening Max Depth",
            "name": "flattening_max_depth"
          },
          {
            "description": "Whether to include streams that require admin privileges or not. If the user does not have the proper scopes then the tap will throw and exception.",
            "kind": "boolean",
            "label": "Include Admin Streams",
            "name": "include_admin_streams"
          },
          {
            "description": "A list of channel IDs that should be retrieved. If not defined then all are selected.",
            "kind": "array",
            "label": "Selected Channels",
            "name": "selected_channels"
          },
          {
            "description": "The earliest record date to sync",
            "kind": "date_iso8601",
            "label": "Start Date",
            "name": "start_date"
          },
          {
            "description": "User-defined config values to be used within map expressions.",
            "kind": "object",
            "label": "Stream Map Config",
            "name": "stream_map_config"
          },
          {
            "description": "Config object for stream maps capability. For more information check out [Stream Maps](https://sdk.meltano.com/en/latest/stream_maps.html).",
            "kind": "object",
            "label": "Stream Maps",
            "name": "stream_maps"
          },
          {
            "description": "The number of days to look in the past for new thread replies to existing messages",
            "kind": "integer",
            "label": "Thread Lookback Days",
            "name": "thread_lookback_days",
            "value": 1
          }
        ],
        "settings_group_validation": [
          [
            "api_key"
          ]
        ],
        "variant": "meltanolabs"
      },
      {
        "config": {
          "auto_join_channels": false,
          "channel_types": [
            "public_channel"
          ],
          "selected_channels": [],
          "start_date": "2021-01-01",
          "thread_lookback_days": 7
        },
        "env": {
          "MELTANO_EXTRACT_AUTO_JOIN_CHANNELS": "false",
          "MELTANO_EXTRACT_CHANNEL_TYPES": "[\"public_channel\"]",
          "MELTANO_EXTRACT_SELECTED_CHANNELS": "[]",
          "MELTANO_EXTRACT_START_DATE": "2021-01-01",
          "MELTANO_EXTRACT_THREAD_LOOKBACK_DAYS": "7",
          "MELTANO_EXTRACT__LOAD_SCHEMA": "tap_slack_public",
          "MELTANO_EXTRACT__METADATA": "{}",
          "MELTANO_EXTRACT__SCHEMA": "{}",
          "MELTANO_EXTRACT__SELECT": "[\"channels.*\", \"messages.*\", \"threads.*\"]",
          "MELTANO_EXTRACT__SELECT_FILTER": "[]",
          "TAP_SLACK_AUTO_JOIN_CHANNELS": "false",
          "TAP_SLACK_CHANNEL_TYPES": "[\"public_channel\"]",
          "TAP_SLACK_PUBLIC_AUTO_JOIN_CHANNELS": "false",
          "TAP_SLACK_PUBLIC_CHANNEL_TYPES": "[\"public_channel\"]",
          "TAP_SLACK_PUBLIC_SELECTED_CHANNELS": "[]",
          "TAP_SLACK_PUBLIC_START_DATE": "2021-01-01",
          "TAP_SLACK_PUBLIC_THREAD_LOOKBACK_DAYS": "7",
          "TAP_SLACK_PUBLIC__LOAD_SCHEMA": "tap_slack_public",
          "TAP_SLACK_PUBLIC__METADATA": "{}",
          "TAP_SLACK_PUBLIC__SCHEMA": "{}",
          "TAP_SLACK_PUBLIC__SELECT": "[\"channels.*\", \"messages.*\", \"threads.*\"]",
          "TAP_SLACK_PUBLIC__SELECT_FILTER": "[]",
          "TAP_SLACK_SELECTED_CHANNELS": "[]",
          "TAP_SLACK_START_DATE": "2021-01-01",
          "TAP_SLACK_THREAD_LOOKBACK_DAYS": "7",
          "TAP_SLACK__LOAD_SCHEMA": "tap_slack_public",
          "TAP_SLACK__METADATA": "{}",
          "TAP_SLACK__SCHEMA": "{}",
          "TAP_SLACK__SELECT": "[\"channels.*\", \"messages.*\", \"threads.*\"]",
          "TAP_SLACK__SELECT_FILTER": "[]"
        },
        "inherit_from": "tap-slack",
        "name": "tap-slack-public",
        "select": [
          "channels.*",
          "messages.*",
          "threads.*"
        ]
      },
      {
        "capabilities": [
          "about",
          "catalog",
          "discover",
          "schema-flattening",
          "state",
          "stream-maps"
        ],
        "config": {
          "reports": "./extract/ga_reports/cli_events_report_definition.json",
          "start_date": "2022-02-20",
          "view_id": "188392047"
        },
        "description": "App and website analytics platform hosted by Google",
        "docs": "https://hub.meltano.com/extractors/tap-google-analytics--meltanolabs",
        "env": {
          "MELTANO_EXTRACT_REPORTS": "./extract/ga_reports/cli_events_report_definition.json",
          "MELTANO_EXTRACT_START_DATE": "2022-02-20",
          "MELTANO_EXTRACT_VIEW_ID": "188392047",
          "MELTANO_EXTRACT__LOAD_SCHEMA": "tap_google_analytics",
          "MELTANO_EXTRACT__METADATA": "{}",
          "MELTANO_EXTRACT__SCHEMA": "{}",
          "MELTANO_EXTRACT__SELECT": "[\"*.*\"]",
          "MELTANO_EXTRACT__SELECT_FILTER": "[]",
          "TAP_GOOGLE_ANALYTICS_REPORTS": "./extract/ga_reports/cli_events_report_definition.json",
          "TAP_GOOGLE_ANALYTICS_START_DATE": "2022-02-20",
          "TAP_GOOGLE_ANALYTICS_VIEW_ID": "188392047",
          "TAP_GOOGLE_ANALYTICS__LOAD_SCHEMA": "tap_google_analytics",
          "TAP_GOOGLE_ANALYTICS__METADATA": "{}",
          "TAP_GOOGLE_ANALYTICS__SCHEMA": "{}",
          "TAP_GOOGLE_ANALYTICS__SELECT": "[\"*.*\"]",
          "TAP_GOOGLE_ANALYTICS__SELECT_FILTER": "[]"
        },
        "label": "Google Analytics (Universal Analytics API - Deprecated)",
        "logo_url": "https://hub.meltano.com/assets/logos/extractors/google-analytics.png",
        "name": "tap-google-analytics",
        "namespace": "tap_google_analytics",
        "pip_url": "git+https://github.com/MeltanoLabs/tap-google-analytics.git@main_deprecated_ua",
        "plugin_type": "extractors",
        "repo": "https://github.com/MeltanoLabs/tap-google-analytics",
        "settings": [
          {
            "description": "Follow the above steps for [Key File Location](#key-file-location) but instead of providing a path you can provide the serialized json directly. This can be useful for ephemeral runtime environments where its easier to provide an environment variable instead of a file.\n",
            "kind": "object",
            "label": "Client Secrets",
            "name": "client_secrets",
            "placeholder": "Ex. client_secrets.json"
          },
          {
<<<<<<< HEAD
            "description": "See <https://developers.google.com/analytics/devguides/reporting/core/v4/authorization#OAuth2Authorizing>.\n\nTakes precedence over [Key File Location](#key-file-location) if both are specified.\n",
            "label": "OAuth Client ID",
            "name": "oauth_credentials.client_id",
            "sensitive": true
          },
          {
            "description": "See https://developers.google.com/analytics/devguides/reporting/core/v4/authorization#OAuth2Authorizing.",
            "label": "OAuth Client Secret",
            "name": "oauth_credentials.client_secret",
            "sensitive": true
          },
          {
            "description": "See https://developers.google.com/analytics/devguides/reporting/core/v4/authorization#OAuth2Authorizing.",
            "label": "OAuth Access Token",
            "name": "oauth_credentials.access_token",
            "sensitive": true
          },
          {
            "description": "See https://developers.google.com/analytics/devguides/reporting/core/v4/authorization#OAuth2Authorizing.",
            "label": "OAuth Refresh Token",
            "name": "oauth_credentials.refresh_token",
            "sensitive": true
=======
            "description": "Date up to when historical data will be extracted.",
            "kind": "date_iso8601",
            "label": "End Date",
            "name": "end_date"
          },
          {
            "description": "'True' to enable schema flattening and automatically expand nested properties.",
            "kind": "boolean",
            "label": "Flattening Enabled",
            "name": "flattening_enabled"
          },
          {
            "description": "The max depth to flatten schemas.",
            "kind": "integer",
            "label": "Flattening Max Depth",
            "name": "flattening_max_depth"
          },
          {
            "description": "#### How to get\n\nFollow the steps below if you don't already have a valid `client_secrets.json` to upload. The process below can take over 10 minutes, but it's a one-time setup that's well worth it.\n\nThis extractor supports service account based authorization, where an administrator manually creates a service account with the appropriate permissions to view the account, property, and view you wish to fetch data from.\n\nTo access your Google Analytics data, the \"Analytics Reporting API\" and \"Analytics API\" both need to be enabled. These need to be enabled for a project inside the same organization as your Google Analytics account.\n\n##### Step 1: Creating Service Account Credentials\n\nAs a first step, you need to create a new project in Google Cloud Platform or use an existing one:\n\n1. Sign in to the Google Account you are using for managing Google Analytics (you must have Manage Users permission at the account, property, or view level).\n\n2. Open the [Service accounts page](https://console.developers.google.com/iam-admin/serviceaccounts). If prompted, select a project or create a new one to use for accessing Google Analytics.\n\n  ![Screenshot of Google Service Accounts page](/assets/images/tap-google-analytics/02-ga-service-account-configuration-create-new-account.png)\n\n3. Click \"Create service account\"\n\n  In the Create service account window, type a name for the service account, and click `Create`.\n\n  We do not need to provide any additional permissions for this account, so click `Continue` in the `Service account permissions` configuration page.\n\n  We also do not need to grant access to any users for this service account, as we only need the key.\n\n  ![Screenshot of Google Service Account Configuration for new Account](/assets/images/tap-google-analytics/02-ga-service-account-configuration-new-account.png)\n\n  Click `Create Key`, select `JSON` as the key type and create a new private key. Then click `Save` and store it locally as `client_secrets.json`.\n\nMeltano will use the private key in this `client_secrets.json` file to connect with the Google Analytics API.\n\n##### Step 2: Linking Credentials to Google Analytics\n\nThe newly created service account will have an email address that looks similar to:\n\n```\nservice-account-name@PROJECT-ID.iam.gserviceaccount.com\n```\n\nTo grant this service account access to your Google Analytics data, add the email address as a [new user](https://support.google.com/analytics/answer/1009702) to your Google Analytics account, property or view through the \"Admin > User Management\" page.\n\nOnly the [Read & Analyze permissions](https://support.google.com/analytics/answer/2884495) are needed as Meltano only extracts data to generate reports.\n\n![Screenshot of Google Analytics Add User](/assets/images/tap-google-analytics/03-ga-add-user.png)\n\n##### Step 3: Enabling the APIs\n\n1. Visit the [Google Analytics Reporting API](https://console.developers.google.com/apis/api/analyticsreporting.googleapis.com/overview) dashboard and make sure that the project you used in the previous step is selected.\n\n  Now enable the API using the button at the top, so that the button will say \"Disable API\" instead:\n\n  ![Screenshot of Google Analytics Reporting API](/assets/images/tap-google-analytics/04-ga-reporting-api.png)\n\n2. Next, visit the [Google Analytics API](https://console.developers.google.com/apis/api/analytics.googleapis.com/overview) dashboard, make sure that the project you used in the previous step is selected, and enable this API as well.\n\n  ![Screenshot of Google Analytics API](/assets/images/tap-google-analytics/05-ga-api.png)\n",
            "kind": "password",
            "label": "Key File Location",
            "name": "key_file_location",
            "placeholder": "Ex. $MELTANO_PROJECT_ROOT/client_secrets.json"
          },
          {
            "description": "Google Analytics Access Token. See https://developers.google.com/analytics/devguides/reporting/core/v4/authorization#OAuth2Authorizing.",
            "kind": "password",
            "label": "OAuth Credentials Access Token",
            "name": "oauth_credentials.access_token"
          },
          {
            "description": "See <https://developers.google.com/analytics/devguides/reporting/core/v4/authorization#OAuth2Authorizing>.\n\nTakes precedence over [Key File Location](#key-file-location) if both are specified.\n",
            "kind": "password",
            "label": "OAuth Credentials Client ID",
            "name": "oauth_credentials.client_id"
>>>>>>> 5d055091
          },
          {
            "description": "Google Analytics Client Secret. See https://developers.google.com/analytics/devguides/reporting/core/v4/authorization#OAuth2Authorizing.",
            "kind": "password",
            "label": "OAuth Credentials Client Secret",
            "name": "oauth_credentials.client_secret"
          },
          {
            "description": "Google Analytics Refresh Token. See https://developers.google.com/analytics/devguides/reporting/core/v4/authorization#OAuth2Authorizing.",
            "kind": "password",
            "label": "OAuth Credentials Refresh Token",
            "name": "oauth_credentials.refresh_token"
          },
          {
            "description": "Project-relative path to JSON file with the definition of the reports to be generated.\n\nSee <https://ga-dev-tools.appspot.com/dimensions-metrics-explorer/> for valid dimensions and metrics.\n\nThe JSON structure expected is as follows:\n\n```json\n[\n  { \"name\" : \"name of stream to be used\",\n    \"dimensions\" :\n    [\n      \"Google Analytics Dimension\",\n      \"Another Google Analytics Dimension\",\n      // ... up to 7 dimensions per stream ...\n    ],\n    \"metrics\" :\n    [\n      \"Google Analytics Metric\",\n      \"Another Google Analytics Metric\",\n      // ... up to 10 metrics per stream ...\n    ]\n  },\n  // ... as many streams / reports as the user wants ...\n]\n```\n\nFor example, if you want to extract user stats per day in a `users_per_day` stream and session stats per day and country in a `sessions_per_country_day` stream:\n\n```json\n[\n  { \"name\" : \"users_per_day\",\n    \"dimensions\" :\n    [\n      \"ga:date\"\n    ],\n    \"metrics\" :\n    [\n      \"ga:users\",\n      \"ga:newUsers\"\n    ]\n  },\n  { \"name\" : \"sessions_per_country_day\",\n    \"dimensions\" :\n    [\n      \"ga:date\",\n      \"ga:country\"\n    ],\n    \"metrics\" :\n    [\n      \"ga:sessions\",\n      \"ga:sessionsPerUser\",\n      \"ga:avgSessionDuration\"\n    ]\n  }\n]\n```\n",
            "kind": "string",
            "label": "Reports",
            "name": "reports",
            "placeholder": "Ex. my_report_definition.json"
          },
          {
            "description": "This property determines how much historical data will be extracted.Please be aware that the larger the time period and amount of data, the longer the initial extraction can be expected to take.",
            "kind": "date_iso8601",
            "label": "Start Date",
            "name": "start_date"
          },
          {
            "description": "User-defined config values to be used within map expressions.",
            "kind": "object",
            "label": "Stream Map Config",
            "name": "stream_map_config"
          },
          {
            "description": "Config object for stream maps capability. For more information check out [Stream Maps](https://sdk.meltano.com/en/latest/stream_maps.html).",
            "kind": "object",
            "label": "Stream Maps",
            "name": "stream_maps"
          },
          {
            "description": "The ID for the view to fetch data from.\n\n#### How to get\n\nTo get your View ID:\n\n1. Visit Google Analytics: <https://analytics.google.com/>\n2. Log in if you haven't already.\n3. Open the account/property/view selector in the top left corner\n\n![Screenshot of closed account selector](/assets/images/tap-google-analytics/account-selector-closed.png)\n\n3. Select the account, property, and view that you would like to connect with Meltano\n\n![Screenshot of open account selector](/assets/images/tap-google-analytics/account-selector-open.png)\n\n4. You will see the View ID displayed inside the selector below the name of the view (e.g. \"All Web Site Data\"): `188274549`\n",
            "kind": "password",
            "label": "View ID",
            "name": "view_id",
            "placeholder": "Ex. 198343027"
          }
        ],
        "settings_group_validation": [
          [
            "key_file_location",
            "start_date",
            "view_id"
          ],
          [
            "client_secrets",
            "start_date",
            "view_id"
          ],
          [
            "oauth_credentials.access_token",
            "oauth_credentials.client_id",
            "oauth_credentials.client_secret",
            "oauth_credentials.refresh_token",
            "start_date",
            "view_id"
          ]
        ],
        "variant": "meltanolabs"
      },
      {
        "capabilities": [
          "catalog",
          "discover",
          "state"
        ],
        "config": {
          "groups": "meltano",
          "start_date": "2020-01-01T00:00:00Z"
        },
        "description": "Single application for the entire DevOps lifecycle",
        "docs": "https://hub.meltano.com/extractors/tap-gitlab--meltanolabs",
        "env": {
          "MELTANO_EXTRACT_API_URL": "https://gitlab.com",
          "MELTANO_EXTRACT_FETCH_MERGE_REQUEST_COMMITS": "false",
          "MELTANO_EXTRACT_FETCH_PIPELINES_EXTENDED": "false",
          "MELTANO_EXTRACT_GROUPS": "meltano",
          "MELTANO_EXTRACT_PRIVATE_TOKEN": "",
          "MELTANO_EXTRACT_PROJECTS": "",
          "MELTANO_EXTRACT_START_DATE": "2020-01-01T00:00:00Z",
          "MELTANO_EXTRACT_ULTIMATE_LICENSE": "false",
          "MELTANO_EXTRACT__LOAD_SCHEMA": "tap_gitlab",
          "MELTANO_EXTRACT__METADATA": "{}",
          "MELTANO_EXTRACT__SCHEMA": "{}",
          "MELTANO_EXTRACT__SELECT": "[\"projects.*\", \"merge_requests.*\", \"issues.*\", \"!issues.description\", \"!issues.title\", \"!merge_requests.description\", \"!merge_requests.title\"]",
          "MELTANO_EXTRACT__SELECT_FILTER": "[]",
          "TAP_GITLAB_API_URL": "https://gitlab.com",
          "TAP_GITLAB_FETCH_MERGE_REQUEST_COMMITS": "false",
          "TAP_GITLAB_FETCH_PIPELINES_EXTENDED": "false",
          "TAP_GITLAB_GROUPS": "meltano",
          "TAP_GITLAB_PRIVATE_TOKEN": "",
          "TAP_GITLAB_PROJECTS": "",
          "TAP_GITLAB_START_DATE": "2020-01-01T00:00:00Z",
          "TAP_GITLAB_ULTIMATE_LICENSE": "false",
          "TAP_GITLAB__LOAD_SCHEMA": "tap_gitlab",
          "TAP_GITLAB__METADATA": "{}",
          "TAP_GITLAB__SCHEMA": "{}",
          "TAP_GITLAB__SELECT": "[\"projects.*\", \"merge_requests.*\", \"issues.*\", \"!issues.description\", \"!issues.title\", \"!merge_requests.description\", \"!merge_requests.title\"]",
          "TAP_GITLAB__SELECT_FILTER": "[]"
        },
        "label": "GitLab",
        "logo_url": "https://hub.meltano.com/assets/logos/extractors/gitlab.png",
        "name": "tap-gitlab",
        "namespace": "tap_gitlab",
        "pip_url": "git+https://github.com/MeltanoLabs/tap-gitlab.git",
        "plugin_type": "extractors",
        "repo": "https://github.com/MeltanoLabs/tap-gitlab",
        "select": [
          "projects.*",
          "merge_requests.*",
          "issues.*",
          "!issues.description",
          "!issues.title",
          "!merge_requests.description",
          "!merge_requests.title"
        ],
        "settings": [
          {
            "description": "GitLab API/instance URL. When an API path is omitted, `/api/v4/` is assumed.",
            "label": "GitLab Instance",
            "name": "api_url",
            "value": "https://gitlab.com"
          },
          {
            "description": "GitLab personal access token or other API token.\n\n#### How to get\n\nThe process for getting the private token or personal access token is very simple:\n\n<video controls style=\"max-width: 100%\">\n  <source src=\"/assets/videos/tap-gitlab/personal-access-token.mov\">\n</video>\n\n1. Navigate to your [profile's access tokens](https://gitlab.com/-/profile/personal_access_tokens).\n\n2. Fill out the personal access token form with the following properties:\n\n- **Name:** meltano-gitlab-tutorial\n- **Expires:** _leave blank unless you have a specific reason to expire the token_\n- **Scopes:**\n  - api\n\n3. Click on `Create personal access token` to submit your request.\n\n4. You should see your token appear at the top of your screen. It should look something like this: `I8vxHsiVAaDnAX3hA`\n",
            "label": "Access Token",
            "name": "private_token",
            "placeholder": "Ex. *****************",
            "sensitive": true,
            "value": ""
          },
          {
            "description": "This property allows you to scope data that the extractor fetches to only the desired group. The group name can generally be found at the root of a repository's URL. If this is left blank, you have to at least provide a [project](#projects).\n\nLeave empty if you'd like to pull data from a project in a personal user namespace.\n\nFor example, `https://github.com/MeltanoLabs/tap-gitlab` has a group of `meltano`.\n\nMultiple group names can be separated using space characters.\n",
            "label": "Groups",
            "name": "groups",
            "placeholder": "Ex. my-organization",
            "value": ""
          },
          {
            "description": "This property allows you to scope the project(s) that the extractor fetches.\n\nLeave empty if you've specified one or more [groups](#groups) and would like to pull data from all projects inside these groups.\n\nThe format for it is `namespace/project`, where namespace can be a username or group name. Here are a couple examples:\n\n- `meltano/meltano` - The core [Meltano project](https://gitlab.com/meltano/meltano)\n- `meltano/sdk` - The project for the [Meltano SDK for Singer Taps and Targets ](https://gitlab.com/meltano/sdk)\n\nMultiple group paths can be separated using space characters.\n",
            "label": "Project",
            "name": "projects",
            "placeholder": "Ex. my-organization/project-1",
            "value": ""
          },
          {
            "description": "Enable to pull in extra data (like Epics, Epic Issues and other entities)\nonly available to GitLab Ultimate and GitLab.com Gold accounts.\n\nThe `epics` and `epic_issues` entities cannot be [selected](https://docs.meltano.com/guide/integration#selecting-entities-and-attributes-for-extraction) unless this setting is enabled.\n",
            "kind": "boolean",
            "label": "Ultimate License",
            "name": "ultimate_license",
            "value": false
          },
          {
            "description": "For each Merge Request, also fetch the MR's commits and create the join table `merge_request_commits` with the Merge Request and related Commit IDs.\n\nThis can slow down extraction considerably because of the many API calls required.\n\nThe `merge_request_commits` entity cannot be [selected](https://docs.meltano.com/guide/integration#selecting-entities-and-attributes-for-extraction) unless this setting is enabled.\n",
            "kind": "boolean",
            "label": "Fetch Merge Request Commits",
            "name": "fetch_merge_request_commits",
            "value": false
          },
          {
            "description": "For every Pipeline, also fetch extended details of each of these pipelines.\n\nThis  can slow down extraction considerably because of the many API calls required.\n\nThe `pipelines_extended` entity cannot be [selected](https://docs.meltano.com/guide/integration#selecting-entities-and-attributes-for-extraction) unless this setting is enabled.\n",
            "kind": "boolean",
            "label": "Fetch Pipelines Extended",
            "name": "fetch_pipelines_extended",
            "value": false
          },
          {
            "description": "Determines how much historical data will be extracted. Please be aware that the larger the time period and amount of data, the longer the initial extraction can be expected to take.",
            "kind": "date_iso8601",
            "label": "Start Date",
            "name": "start_date"
          }
        ],
        "settings_group_validation": [
          [
            "api_url",
            "groups",
            "start_date"
          ],
          [
            "api_url",
            "projects",
            "start_date"
          ]
        ],
        "variant": "meltanolabs"
      },
      {
        "capabilities": [
          "about",
          "catalog",
          "discover",
          "schema-flattening",
          "state",
          "stream-maps"
        ],
        "config": {
          "start_date": "2020-01-01"
        },
        "description": "Code hosting platform",
        "docs": "https://hub.meltano.com/extractors/tap-github--meltanolabs",
        "env": {
          "MELTANO_EXTRACT_START_DATE": "2020-01-01",
          "MELTANO_EXTRACT__LOAD_SCHEMA": "tap_github",
          "MELTANO_EXTRACT__METADATA": "{}",
          "MELTANO_EXTRACT__SCHEMA": "{}",
          "MELTANO_EXTRACT__SELECT": "[\"*.*\", \"!traffic_*.*\"]",
          "MELTANO_EXTRACT__SELECT_FILTER": "[]",
          "TAP_GITHUB_START_DATE": "2020-01-01",
          "TAP_GITHUB__LOAD_SCHEMA": "tap_github",
          "TAP_GITHUB__METADATA": "{}",
          "TAP_GITHUB__SCHEMA": "{}",
          "TAP_GITHUB__SELECT": "[\"*.*\", \"!traffic_*.*\"]",
          "TAP_GITHUB__SELECT_FILTER": "[]"
        },
        "label": "GitHub",
        "logo_url": "https://hub.meltano.com/assets/logos/extractors/github.png",
        "name": "tap-github",
        "namespace": "tap_github",
        "pip_url": "git+https://github.com/MeltanoLabs/tap-github.git",
        "plugin_type": "extractors",
        "repo": "https://github.com/MeltanoLabs/tap-github",
        "select": [
          "*.*",
          "!traffic_*.*"
        ],
        "settings": [
          {
            "description": "List of GitHub tokens to authenticate with. Streams will loop through them when hitting rate limits.",
            "kind": "array",
            "label": "Additional Auth Tokens",
            "name": "additional_auth_tokens"
          },
          {
            "description": "GitHub token to authenticate with.",
            "label": "Auth Token",
            "name": "auth_token",
            "sensitive": true
          },
          {
            "description": "'True' to enable schema flattening and automatically expand nested properties.",
            "kind": "boolean",
            "label": "Flattening Enabled",
            "name": "flattening_enabled"
          },
          {
            "description": "The max depth to flatten schemas.",
            "kind": "integer",
            "label": "Flattening Max Depth",
            "name": "flattening_max_depth"
          },
          {
            "description": "The log level of the API response metrics.",
            "kind": "string",
            "label": "Metrics Log Level",
            "name": "metrics_log_level"
          },
          {
            "description": "An array of strings containing the github organizations to be included",
            "kind": "array",
            "label": "Organizations",
            "name": "organizations"
          },
          {
            "description": "Add a buffer to avoid consuming all query points for the token at hand. Defaults to 1000.",
            "kind": "integer",
            "label": "Rate Limit Buffer",
            "name": "rate_limit_buffer"
          },
          {
            "description": "An array of strings containing the github repos to be included",
            "kind": "array",
            "label": "Repositories",
            "name": "repositories"
          },
          {
            "description": "An array of search descriptor objects with the following properties. \"name\" - a human readable name for the search query. \"query\" -  a github search string (generally the same as would come after ?q= in the URL)",
            "kind": "array",
            "label": "Searches",
            "name": "searches"
          },
          {
            "description": "Set to true to skip API calls for the parent streams (such as repositories) if it is not selected but children are",
            "kind": "boolean",
            "label": "Skip Parent Streams",
            "name": "skip_parent_streams"
          },
          {
            "kind": "date_iso8601",
            "label": "Start Date",
            "name": "start_date"
          },
          {
            "kind": "object",
            "label": "Stream Map Config",
            "name": "stream_map_config"
          },
          {
            "kind": "object",
            "label": "Stream Maps",
            "name": "stream_maps"
          },
          {
            "kind": "string",
            "label": "User Agent",
            "name": "user_agent"
          },
          {
            "description": "A list of GitHub user ids.",
            "kind": "array",
            "label": "User IDs",
            "name": "user_ids"
          },
          {
            "description": "A list of GithHub usernames.",
            "kind": "array",
            "label": "User Usernames",
            "name": "user_usernames"
          }
        ],
        "settings_group_validation": [
          [
            "repositories"
          ],
          [
            "organizations"
          ],
          [
            "searches"
          ],
          [
            "user_usernames"
          ],
          [
            "user_ids"
          ]
        ],
        "variant": "meltanolabs"
      },
      {
        "config": {
          "organizations": [
            "MeltanoLabs",
            "meltano"
          ],
          "stream_maps": {
            "issues": {
              "__filter__": "record['type'] = 'issue'"
            }
          }
        },
        "env": {
          "MELTANO_EXTRACT_ORGANIZATIONS": "[\"MeltanoLabs\", \"meltano\"]",
          "MELTANO_EXTRACT_START_DATE": "2020-01-01",
          "MELTANO_EXTRACT_STREAM_MAPS": "{\"issues.__filter__\": \"record['type'] = 'issue'\"}",
          "MELTANO_EXTRACT_STREAM_MAPS_ISSUES___FILTER__": "record['type'] = 'issue'",
          "MELTANO_EXTRACT__LOAD_SCHEMA": "tap_github_meltano",
          "MELTANO_EXTRACT__METADATA": "{}",
          "MELTANO_EXTRACT__SCHEMA": "{}",
          "MELTANO_EXTRACT__SELECT": "[\"repositories.*\", \"pull_requests.*\", \"issues.*\", \"!issues.body\", \"!issues.title\", \"!pull_requests.body\", \"!pull_requests.title\"]",
          "MELTANO_EXTRACT__SELECT_FILTER": "[]",
          "TAP_GITHUB_MELTANO_ORGANIZATIONS": "[\"MeltanoLabs\", \"meltano\"]",
          "TAP_GITHUB_MELTANO_START_DATE": "2020-01-01",
          "TAP_GITHUB_MELTANO_STREAM_MAPS": "{\"issues.__filter__\": \"record['type'] = 'issue'\"}",
          "TAP_GITHUB_MELTANO_STREAM_MAPS_ISSUES___FILTER__": "record['type'] = 'issue'",
          "TAP_GITHUB_MELTANO__LOAD_SCHEMA": "tap_github_meltano",
          "TAP_GITHUB_MELTANO__METADATA": "{}",
          "TAP_GITHUB_MELTANO__SCHEMA": "{}",
          "TAP_GITHUB_MELTANO__SELECT": "[\"repositories.*\", \"pull_requests.*\", \"issues.*\", \"!issues.body\", \"!issues.title\", \"!pull_requests.body\", \"!pull_requests.title\"]",
          "TAP_GITHUB_MELTANO__SELECT_FILTER": "[]",
          "TAP_GITHUB_ORGANIZATIONS": "[\"MeltanoLabs\", \"meltano\"]",
          "TAP_GITHUB_START_DATE": "2020-01-01",
          "TAP_GITHUB_STREAM_MAPS": "{\"issues.__filter__\": \"record['type'] = 'issue'\"}",
          "TAP_GITHUB_STREAM_MAPS_ISSUES___FILTER__": "record['type'] = 'issue'",
          "TAP_GITHUB__LOAD_SCHEMA": "tap_github_meltano",
          "TAP_GITHUB__METADATA": "{}",
          "TAP_GITHUB__SCHEMA": "{}",
          "TAP_GITHUB__SELECT": "[\"repositories.*\", \"pull_requests.*\", \"issues.*\", \"!issues.body\", \"!issues.title\", \"!pull_requests.body\", \"!pull_requests.title\"]",
          "TAP_GITHUB__SELECT_FILTER": "[]"
        },
        "inherit_from": "tap-github",
        "name": "tap-github-meltano",
        "select": [
          "repositories.*",
          "pull_requests.*",
          "issues.*",
          "!issues.body",
          "!issues.title",
          "!pull_requests.body",
          "!pull_requests.title"
        ]
      },
      {
        "config": {
          "metrics_log_level": "DEBUG",
          "searches": [
            {
              "name": "tap non-forks",
              "query": "tap- fork:false language:Python singer in:readme"
            },
            {
              "name": "target non-forks",
              "query": "target- fork:false language:Python singer in:readme"
            }
          ],
          "start_date": "2022-02-13",
          "stream_maps": {
            "issues": {
              "__filter__": "record['type'] = 'issue'"
            },
            "repositories": {
              "__filter__": "('tap-' in name or 'target-' in full_name) and name != 'singer-tap-template' and name != 'singer-target-template'\n"
            }
          }
        },
        "env": {
          "MELTANO_EXTRACT_METRICS_LOG_LEVEL": "DEBUG",
          "MELTANO_EXTRACT_SEARCHES": "[{\"name\": \"tap non-forks\", \"query\": \"tap- fork:false language:Python singer in:readme\"}, {\"name\": \"target non-forks\", \"query\": \"target- fork:false language:Python singer in:readme\"}]",
          "MELTANO_EXTRACT_START_DATE": "2022-02-13",
          "MELTANO_EXTRACT_STREAM_MAPS": "{\"repositories.__filter__\": \"('tap-' in name or 'target-' in full_name) and name != 'singer-tap-template' and name != 'singer-target-template'\\n\", \"issues.__filter__\": \"record['type'] = 'issue'\"}",
          "MELTANO_EXTRACT_STREAM_MAPS_ISSUES___FILTER__": "record['type'] = 'issue'",
          "MELTANO_EXTRACT_STREAM_MAPS_REPOSITORIES___FILTER__": "('tap-' in name or 'target-' in full_name) and name != 'singer-tap-template' and name != 'singer-target-template'\n",
          "MELTANO_EXTRACT__LOAD_SCHEMA": "tap_github_search",
          "MELTANO_EXTRACT__METADATA": "{}",
          "MELTANO_EXTRACT__SCHEMA": "{}",
          "MELTANO_EXTRACT__SELECT": "[\"repositories.*\", \"readme.*\", \"issues.*\", \"pull_requests.*\"]",
          "MELTANO_EXTRACT__SELECT_FILTER": "[]",
          "TAP_GITHUB_METRICS_LOG_LEVEL": "DEBUG",
          "TAP_GITHUB_SEARCHES": "[{\"name\": \"tap non-forks\", \"query\": \"tap- fork:false language:Python singer in:readme\"}, {\"name\": \"target non-forks\", \"query\": \"target- fork:false language:Python singer in:readme\"}]",
          "TAP_GITHUB_SEARCH_METRICS_LOG_LEVEL": "DEBUG",
          "TAP_GITHUB_SEARCH_SEARCHES": "[{\"name\": \"tap non-forks\", \"query\": \"tap- fork:false language:Python singer in:readme\"}, {\"name\": \"target non-forks\", \"query\": \"target- fork:false language:Python singer in:readme\"}]",
          "TAP_GITHUB_SEARCH_START_DATE": "2022-02-13",
          "TAP_GITHUB_SEARCH_STREAM_MAPS": "{\"repositories.__filter__\": \"('tap-' in name or 'target-' in full_name) and name != 'singer-tap-template' and name != 'singer-target-template'\\n\", \"issues.__filter__\": \"record['type'] = 'issue'\"}",
          "TAP_GITHUB_SEARCH_STREAM_MAPS_ISSUES___FILTER__": "record['type'] = 'issue'",
          "TAP_GITHUB_SEARCH_STREAM_MAPS_REPOSITORIES___FILTER__": "('tap-' in name or 'target-' in full_name) and name != 'singer-tap-template' and name != 'singer-target-template'\n",
          "TAP_GITHUB_SEARCH__LOAD_SCHEMA": "tap_github_search",
          "TAP_GITHUB_SEARCH__METADATA": "{}",
          "TAP_GITHUB_SEARCH__SCHEMA": "{}",
          "TAP_GITHUB_SEARCH__SELECT": "[\"repositories.*\", \"readme.*\", \"issues.*\", \"pull_requests.*\"]",
          "TAP_GITHUB_SEARCH__SELECT_FILTER": "[]",
          "TAP_GITHUB_START_DATE": "2022-02-13",
          "TAP_GITHUB_STREAM_MAPS": "{\"repositories.__filter__\": \"('tap-' in name or 'target-' in full_name) and name != 'singer-tap-template' and name != 'singer-target-template'\\n\", \"issues.__filter__\": \"record['type'] = 'issue'\"}",
          "TAP_GITHUB_STREAM_MAPS_ISSUES___FILTER__": "record['type'] = 'issue'",
          "TAP_GITHUB_STREAM_MAPS_REPOSITORIES___FILTER__": "('tap-' in name or 'target-' in full_name) and name != 'singer-tap-template' and name != 'singer-target-template'\n",
          "TAP_GITHUB__LOAD_SCHEMA": "tap_github_search",
          "TAP_GITHUB__METADATA": "{}",
          "TAP_GITHUB__SCHEMA": "{}",
          "TAP_GITHUB__SELECT": "[\"repositories.*\", \"readme.*\", \"issues.*\", \"pull_requests.*\"]",
          "TAP_GITHUB__SELECT_FILTER": "[]"
        },
        "inherit_from": "tap-github",
        "name": "tap-github-search",
        "select": [
          "repositories.*",
          "readme.*",
          "issues.*",
          "pull_requests.*"
        ]
      },
      {
        "capabilities": [
          "catalog",
          "discover",
          "state"
        ],
        "config": {
          "account": "epa06486",
          "dbname": "STAGING_PROD",
          "password": "${SNOWFLAKE_PASSWORD}",
          "role": "STAGING",
          "user": "STAGING",
          "warehouse": "STAGING"
        },
        "description": "For extracting data from Snowflake",
        "docs": "https://hub.meltano.com/extractors/tap-snowflake--transferwise",
        "env": {
          "MELTANO_EXTRACT_ACCOUNT": "epa06486",
          "MELTANO_EXTRACT_DBNAME": "STAGING_PROD",
          "MELTANO_EXTRACT_INSECURE_MODE": "False",
          "MELTANO_EXTRACT_ROLE": "STAGING",
          "MELTANO_EXTRACT_USER": "STAGING",
          "MELTANO_EXTRACT_WAREHOUSE": "STAGING",
          "MELTANO_EXTRACT__LOAD_SCHEMA": "tap_snowflake",
          "MELTANO_EXTRACT__METADATA": "{}",
          "MELTANO_EXTRACT__SCHEMA": "{}",
          "MELTANO_EXTRACT__SELECT": "[\"*.*\"]",
          "MELTANO_EXTRACT__SELECT_FILTER": "[]",
          "TAP_SNOWFLAKE_ACCOUNT": "epa06486",
          "TAP_SNOWFLAKE_DBNAME": "STAGING_PROD",
          "TAP_SNOWFLAKE_INSECURE_MODE": "False",
          "TAP_SNOWFLAKE_ROLE": "STAGING",
          "TAP_SNOWFLAKE_USER": "STAGING",
          "TAP_SNOWFLAKE_WAREHOUSE": "STAGING",
          "TAP_SNOWFLAKE__LOAD_SCHEMA": "tap_snowflake",
          "TAP_SNOWFLAKE__METADATA": "{}",
          "TAP_SNOWFLAKE__SCHEMA": "{}",
          "TAP_SNOWFLAKE__SELECT": "[\"*.*\"]",
          "TAP_SNOWFLAKE__SELECT_FILTER": "[]"
        },
        "label": "Snowflake",
        "logo_url": "https://hub.meltano.com/assets/logos/extractors/snowflake.png",
        "name": "tap-snowflake",
        "namespace": "tap_snowflake",
        "pip_url": "pipelinewise-tap-snowflake",
        "plugin_type": "extractors",
        "repo": "https://github.com/transferwise/pipelinewise-tap-snowflake",
        "settings": [
          {
            "description": "Snowflake account name (i.e. `rtXXXXX.eu-central-1`)",
            "label": "Account",
            "name": "account",
            "placeholder": "E.g. rtXXXXX.eu-central-1"
          },
          {
            "description": "Snowflake Database name",
            "label": "Database Name",
            "name": "dbname"
          },
          {
            "description": "Snowflake User",
            "label": "User",
            "name": "user"
          },
          {
            "description": "Snowflake Password",
            "label": "Password",
            "name": "password",
            "sensitive": true
          },
          {
            "description": "Snowflake virtual warehouse name",
            "label": "Warehouse",
            "name": "warehouse"
          },
          {
            "description": "A comma separated list of the table names that you want to sync. The table names should be fully qualified including the db and schema name. For example, syncing table1 and table2 would look like `db.schema.table1,db.schema.table2`.",
            "label": "Tables",
            "name": "tables"
          },
          {
            "description": "Snowflake role to use. If not defined then the user's default role will be used.",
            "label": "Role",
            "name": "role"
          },
          {
            "description": "A path to your private key used for authenticating using Key Pair authentication instead of user/pass.",
            "label": "Private Key Path",
            "name": "private_key_path"
          },
          {
            "description": "The private key passphrase used for authenticating using Key Pair authentication instead of user/pass.",
            "label": "Private Key Passphrase",
            "name": "private_key_passphrase"
          },
          {
            "description": "Use insecure mode to avoid \"Failed to get OCSP response\" warnings.",
            "label": "Insecure Mode",
            "name": "insecure_mode",
            "value": false
          }
        ],
        "settings_group_validation": [
          [
            "account",
            "dbname",
            "password",
            "user",
            "warehouse",
            "tables"
          ],
          [
            "account",
            "dbname",
            "user",
            "warehouse",
            "tables",
            "private_key_path",
            "private_key_passphrase"
          ]
        ],
        "variant": "transferwise"
      },
      {
        "config": {
          "tables": "STAGING_PROD.MELTANO_HUB.FACT_VARIANT_HUB_METRICS"
        },
        "env": {
          "MELTANO_EXTRACT_ACCOUNT": "epa06486",
          "MELTANO_EXTRACT_DBNAME": "STAGING_PROD",
          "MELTANO_EXTRACT_INSECURE_MODE": "False",
          "MELTANO_EXTRACT_ROLE": "STAGING",
          "MELTANO_EXTRACT_TABLES": "STAGING_PROD.MELTANO_HUB.FACT_VARIANT_HUB_METRICS",
          "MELTANO_EXTRACT_USER": "STAGING",
          "MELTANO_EXTRACT_WAREHOUSE": "STAGING",
          "MELTANO_EXTRACT__LOAD_SCHEMA": "tap_snowflake_metrics",
          "MELTANO_EXTRACT__METADATA": "{\"*\": {\"replication-method\": \"FULL_TABLE\"}}",
          "MELTANO_EXTRACT__METADATA___REPLICATION_METHOD": "FULL_TABLE",
          "MELTANO_EXTRACT__SCHEMA": "{}",
          "MELTANO_EXTRACT__SELECT": "[\"*FACT_VARIANT_HUB_METRICS.NAME\", \"*FACT_VARIANT_HUB_METRICS.VARIANT\", \"*FACT_VARIANT_HUB_METRICS.REPO\", \"*FACT_VARIANT_HUB_METRICS.PLUGIN_TYPE\", \"*FACT_VARIANT_HUB_METRICS.PIP_URL\", \"*FACT_VARIANT_HUB_METRICS.ALL_PROJECTS\", \"*FACT_VARIANT_HUB_METRICS.ALL_EXECS\", \"*FACT_VARIANT_HUB_METRICS.ALL_PROJECTS_BY_NAME\", \"*FACT_VARIANT_HUB_METRICS.ALL_PROJECTS_UNSTRUCT_BY_NAME\", \"*FACT_VARIANT_HUB_METRICS.ALL_PROJECTS_UNSTRUCT_BY_VARIANT\", \"*FACT_VARIANT_HUB_METRICS.SUCCESS_PROJECTS_BY_NAME\", \"*FACT_VARIANT_HUB_METRICS.SUCCESS_PROJECTS_UNSTRUCT_BY_NAME\", \"*FACT_VARIANT_HUB_METRICS.SUCCESS_PROJECTS_UNSTRUCT_BY_VARIANT\", \"*FACT_VARIANT_HUB_METRICS.ALL_EXECS_BY_NAME\", \"*FACT_VARIANT_HUB_METRICS.ALL_EXECS_UNSTRUCT_BY_NAME\", \"*FACT_VARIANT_HUB_METRICS.ALL_EXECS_UNSTRUCT_BY_VARIANT\", \"*FACT_VARIANT_HUB_METRICS.SUCCESS_EXECS_BY_NAME\", \"*FACT_VARIANT_HUB_METRICS.SUCCESS_EXECS_UNSTRUCT_BY_NAME\", \"*FACT_VARIANT_HUB_METRICS.SUCCESS_EXECS_UNSTRUCT_BY_VARIANT\"]",
          "MELTANO_EXTRACT__SELECT_FILTER": "[]",
          "TAP_SNOWFLAKE_ACCOUNT": "epa06486",
          "TAP_SNOWFLAKE_DBNAME": "STAGING_PROD",
          "TAP_SNOWFLAKE_INSECURE_MODE": "False",
          "TAP_SNOWFLAKE_METRICS_ACCOUNT": "epa06486",
          "TAP_SNOWFLAKE_METRICS_DBNAME": "STAGING_PROD",
          "TAP_SNOWFLAKE_METRICS_INSECURE_MODE": "False",
          "TAP_SNOWFLAKE_METRICS_ROLE": "STAGING",
          "TAP_SNOWFLAKE_METRICS_TABLES": "STAGING_PROD.MELTANO_HUB.FACT_VARIANT_HUB_METRICS",
          "TAP_SNOWFLAKE_METRICS_USER": "STAGING",
          "TAP_SNOWFLAKE_METRICS_WAREHOUSE": "STAGING",
          "TAP_SNOWFLAKE_METRICS__LOAD_SCHEMA": "tap_snowflake_metrics",
          "TAP_SNOWFLAKE_METRICS__METADATA": "{\"*\": {\"replication-method\": \"FULL_TABLE\"}}",
          "TAP_SNOWFLAKE_METRICS__METADATA___REPLICATION_METHOD": "FULL_TABLE",
          "TAP_SNOWFLAKE_METRICS__SCHEMA": "{}",
          "TAP_SNOWFLAKE_METRICS__SELECT": "[\"*FACT_VARIANT_HUB_METRICS.NAME\", \"*FACT_VARIANT_HUB_METRICS.VARIANT\", \"*FACT_VARIANT_HUB_METRICS.REPO\", \"*FACT_VARIANT_HUB_METRICS.PLUGIN_TYPE\", \"*FACT_VARIANT_HUB_METRICS.PIP_URL\", \"*FACT_VARIANT_HUB_METRICS.ALL_PROJECTS\", \"*FACT_VARIANT_HUB_METRICS.ALL_EXECS\", \"*FACT_VARIANT_HUB_METRICS.ALL_PROJECTS_BY_NAME\", \"*FACT_VARIANT_HUB_METRICS.ALL_PROJECTS_UNSTRUCT_BY_NAME\", \"*FACT_VARIANT_HUB_METRICS.ALL_PROJECTS_UNSTRUCT_BY_VARIANT\", \"*FACT_VARIANT_HUB_METRICS.SUCCESS_PROJECTS_BY_NAME\", \"*FACT_VARIANT_HUB_METRICS.SUCCESS_PROJECTS_UNSTRUCT_BY_NAME\", \"*FACT_VARIANT_HUB_METRICS.SUCCESS_PROJECTS_UNSTRUCT_BY_VARIANT\", \"*FACT_VARIANT_HUB_METRICS.ALL_EXECS_BY_NAME\", \"*FACT_VARIANT_HUB_METRICS.ALL_EXECS_UNSTRUCT_BY_NAME\", \"*FACT_VARIANT_HUB_METRICS.ALL_EXECS_UNSTRUCT_BY_VARIANT\", \"*FACT_VARIANT_HUB_METRICS.SUCCESS_EXECS_BY_NAME\", \"*FACT_VARIANT_HUB_METRICS.SUCCESS_EXECS_UNSTRUCT_BY_NAME\", \"*FACT_VARIANT_HUB_METRICS.SUCCESS_EXECS_UNSTRUCT_BY_VARIANT\"]",
          "TAP_SNOWFLAKE_METRICS__SELECT_FILTER": "[]",
          "TAP_SNOWFLAKE_ROLE": "STAGING",
          "TAP_SNOWFLAKE_TABLES": "STAGING_PROD.MELTANO_HUB.FACT_VARIANT_HUB_METRICS",
          "TAP_SNOWFLAKE_USER": "STAGING",
          "TAP_SNOWFLAKE_WAREHOUSE": "STAGING",
          "TAP_SNOWFLAKE__LOAD_SCHEMA": "tap_snowflake_metrics",
          "TAP_SNOWFLAKE__METADATA": "{\"*\": {\"replication-method\": \"FULL_TABLE\"}}",
          "TAP_SNOWFLAKE__METADATA___REPLICATION_METHOD": "FULL_TABLE",
          "TAP_SNOWFLAKE__SCHEMA": "{}",
          "TAP_SNOWFLAKE__SELECT": "[\"*FACT_VARIANT_HUB_METRICS.NAME\", \"*FACT_VARIANT_HUB_METRICS.VARIANT\", \"*FACT_VARIANT_HUB_METRICS.REPO\", \"*FACT_VARIANT_HUB_METRICS.PLUGIN_TYPE\", \"*FACT_VARIANT_HUB_METRICS.PIP_URL\", \"*FACT_VARIANT_HUB_METRICS.ALL_PROJECTS\", \"*FACT_VARIANT_HUB_METRICS.ALL_EXECS\", \"*FACT_VARIANT_HUB_METRICS.ALL_PROJECTS_BY_NAME\", \"*FACT_VARIANT_HUB_METRICS.ALL_PROJECTS_UNSTRUCT_BY_NAME\", \"*FACT_VARIANT_HUB_METRICS.ALL_PROJECTS_UNSTRUCT_BY_VARIANT\", \"*FACT_VARIANT_HUB_METRICS.SUCCESS_PROJECTS_BY_NAME\", \"*FACT_VARIANT_HUB_METRICS.SUCCESS_PROJECTS_UNSTRUCT_BY_NAME\", \"*FACT_VARIANT_HUB_METRICS.SUCCESS_PROJECTS_UNSTRUCT_BY_VARIANT\", \"*FACT_VARIANT_HUB_METRICS.ALL_EXECS_BY_NAME\", \"*FACT_VARIANT_HUB_METRICS.ALL_EXECS_UNSTRUCT_BY_NAME\", \"*FACT_VARIANT_HUB_METRICS.ALL_EXECS_UNSTRUCT_BY_VARIANT\", \"*FACT_VARIANT_HUB_METRICS.SUCCESS_EXECS_BY_NAME\", \"*FACT_VARIANT_HUB_METRICS.SUCCESS_EXECS_UNSTRUCT_BY_NAME\", \"*FACT_VARIANT_HUB_METRICS.SUCCESS_EXECS_UNSTRUCT_BY_VARIANT\"]",
          "TAP_SNOWFLAKE__SELECT_FILTER": "[]"
        },
        "inherit_from": "tap-snowflake",
        "metadata": {
          "*": {
            "replication-method": "FULL_TABLE"
          }
        },
        "name": "tap-snowflake-metrics",
        "select": [
          "*FACT_VARIANT_HUB_METRICS.NAME",
          "*FACT_VARIANT_HUB_METRICS.VARIANT",
          "*FACT_VARIANT_HUB_METRICS.REPO",
          "*FACT_VARIANT_HUB_METRICS.PLUGIN_TYPE",
          "*FACT_VARIANT_HUB_METRICS.PIP_URL",
          "*FACT_VARIANT_HUB_METRICS.ALL_PROJECTS",
          "*FACT_VARIANT_HUB_METRICS.ALL_EXECS",
          "*FACT_VARIANT_HUB_METRICS.ALL_PROJECTS_BY_NAME",
          "*FACT_VARIANT_HUB_METRICS.ALL_PROJECTS_UNSTRUCT_BY_NAME",
          "*FACT_VARIANT_HUB_METRICS.ALL_PROJECTS_UNSTRUCT_BY_VARIANT",
          "*FACT_VARIANT_HUB_METRICS.SUCCESS_PROJECTS_BY_NAME",
          "*FACT_VARIANT_HUB_METRICS.SUCCESS_PROJECTS_UNSTRUCT_BY_NAME",
          "*FACT_VARIANT_HUB_METRICS.SUCCESS_PROJECTS_UNSTRUCT_BY_VARIANT",
          "*FACT_VARIANT_HUB_METRICS.ALL_EXECS_BY_NAME",
          "*FACT_VARIANT_HUB_METRICS.ALL_EXECS_UNSTRUCT_BY_NAME",
          "*FACT_VARIANT_HUB_METRICS.ALL_EXECS_UNSTRUCT_BY_VARIANT",
          "*FACT_VARIANT_HUB_METRICS.SUCCESS_EXECS_BY_NAME",
          "*FACT_VARIANT_HUB_METRICS.SUCCESS_EXECS_UNSTRUCT_BY_NAME",
          "*FACT_VARIANT_HUB_METRICS.SUCCESS_EXECS_UNSTRUCT_BY_VARIANT"
        ]
      },
      {
        "config": {
          "tables": "STAGING_PROD.MELTANO_HUB.HUB_METRICS_AUDIT"
        },
        "env": {
          "MELTANO_EXTRACT_ACCOUNT": "epa06486",
          "MELTANO_EXTRACT_DBNAME": "STAGING_PROD",
          "MELTANO_EXTRACT_INSECURE_MODE": "False",
          "MELTANO_EXTRACT_ROLE": "STAGING",
          "MELTANO_EXTRACT_TABLES": "STAGING_PROD.MELTANO_HUB.HUB_METRICS_AUDIT",
          "MELTANO_EXTRACT_USER": "STAGING",
          "MELTANO_EXTRACT_WAREHOUSE": "STAGING",
          "MELTANO_EXTRACT__LOAD_SCHEMA": "tap_snowflake_audit",
          "MELTANO_EXTRACT__METADATA": "{\"*\": {\"replication-method\": \"FULL_TABLE\"}}",
          "MELTANO_EXTRACT__METADATA___REPLICATION_METHOD": "FULL_TABLE",
          "MELTANO_EXTRACT__SCHEMA": "{}",
          "MELTANO_EXTRACT__SELECT": "[\"*HUB_METRICS_AUDIT.UPDATED_DATE\", \"*HUB_METRICS_AUDIT.METRIC_TYPE\"]",
          "MELTANO_EXTRACT__SELECT_FILTER": "[]",
          "TAP_SNOWFLAKE_ACCOUNT": "epa06486",
          "TAP_SNOWFLAKE_AUDIT_ACCOUNT": "epa06486",
          "TAP_SNOWFLAKE_AUDIT_DBNAME": "STAGING_PROD",
          "TAP_SNOWFLAKE_AUDIT_INSECURE_MODE": "False",
          "TAP_SNOWFLAKE_AUDIT_ROLE": "STAGING",
          "TAP_SNOWFLAKE_AUDIT_TABLES": "STAGING_PROD.MELTANO_HUB.HUB_METRICS_AUDIT",
          "TAP_SNOWFLAKE_AUDIT_USER": "STAGING",
          "TAP_SNOWFLAKE_AUDIT_WAREHOUSE": "STAGING",
          "TAP_SNOWFLAKE_AUDIT__LOAD_SCHEMA": "tap_snowflake_audit",
          "TAP_SNOWFLAKE_AUDIT__METADATA": "{\"*\": {\"replication-method\": \"FULL_TABLE\"}}",
          "TAP_SNOWFLAKE_AUDIT__METADATA___REPLICATION_METHOD": "FULL_TABLE",
          "TAP_SNOWFLAKE_AUDIT__SCHEMA": "{}",
          "TAP_SNOWFLAKE_AUDIT__SELECT": "[\"*HUB_METRICS_AUDIT.UPDATED_DATE\", \"*HUB_METRICS_AUDIT.METRIC_TYPE\"]",
          "TAP_SNOWFLAKE_AUDIT__SELECT_FILTER": "[]",
          "TAP_SNOWFLAKE_DBNAME": "STAGING_PROD",
          "TAP_SNOWFLAKE_INSECURE_MODE": "False",
          "TAP_SNOWFLAKE_ROLE": "STAGING",
          "TAP_SNOWFLAKE_TABLES": "STAGING_PROD.MELTANO_HUB.HUB_METRICS_AUDIT",
          "TAP_SNOWFLAKE_USER": "STAGING",
          "TAP_SNOWFLAKE_WAREHOUSE": "STAGING",
          "TAP_SNOWFLAKE__LOAD_SCHEMA": "tap_snowflake_audit",
          "TAP_SNOWFLAKE__METADATA": "{\"*\": {\"replication-method\": \"FULL_TABLE\"}}",
          "TAP_SNOWFLAKE__METADATA___REPLICATION_METHOD": "FULL_TABLE",
          "TAP_SNOWFLAKE__SCHEMA": "{}",
          "TAP_SNOWFLAKE__SELECT": "[\"*HUB_METRICS_AUDIT.UPDATED_DATE\", \"*HUB_METRICS_AUDIT.METRIC_TYPE\"]",
          "TAP_SNOWFLAKE__SELECT_FILTER": "[]"
        },
        "inherit_from": "tap-snowflake",
        "metadata": {
          "*": {
            "replication-method": "FULL_TABLE"
          }
        },
        "name": "tap-snowflake-audit",
        "select": [
          "*HUB_METRICS_AUDIT.UPDATED_DATE",
          "*HUB_METRICS_AUDIT.METRIC_TYPE"
        ]
      },
      {
        "config": {
          "tables": "STAGING_PROD.SLACK_NOTIFICATIONS.SLACK_ALERTS"
        },
        "env": {
          "MELTANO_EXTRACT_ACCOUNT": "epa06486",
          "MELTANO_EXTRACT_DBNAME": "STAGING_PROD",
          "MELTANO_EXTRACT_INSECURE_MODE": "False",
          "MELTANO_EXTRACT_ROLE": "STAGING",
          "MELTANO_EXTRACT_TABLES": "STAGING_PROD.SLACK_NOTIFICATIONS.SLACK_ALERTS",
          "MELTANO_EXTRACT_USER": "STAGING",
          "MELTANO_EXTRACT_WAREHOUSE": "STAGING",
          "MELTANO_EXTRACT__LOAD_SCHEMA": "tap_snowflake_singer_activity",
          "MELTANO_EXTRACT__METADATA": "{\"*\": {\"replication-method\": \"FULL_TABLE\"}}",
          "MELTANO_EXTRACT__METADATA___REPLICATION_METHOD": "FULL_TABLE",
          "MELTANO_EXTRACT__SCHEMA": "{}",
          "MELTANO_EXTRACT__SELECT": "[\"*SLACK_ALERTS.TITLE\", \"*SLACK_ALERTS.BODY\"]",
          "MELTANO_EXTRACT__SELECT_FILTER": "[]",
          "TAP_SNOWFLAKE_ACCOUNT": "epa06486",
          "TAP_SNOWFLAKE_DBNAME": "STAGING_PROD",
          "TAP_SNOWFLAKE_INSECURE_MODE": "False",
          "TAP_SNOWFLAKE_ROLE": "STAGING",
          "TAP_SNOWFLAKE_SINGER_ACTIVITY_ACCOUNT": "epa06486",
          "TAP_SNOWFLAKE_SINGER_ACTIVITY_DBNAME": "STAGING_PROD",
          "TAP_SNOWFLAKE_SINGER_ACTIVITY_INSECURE_MODE": "False",
          "TAP_SNOWFLAKE_SINGER_ACTIVITY_ROLE": "STAGING",
          "TAP_SNOWFLAKE_SINGER_ACTIVITY_TABLES": "STAGING_PROD.SLACK_NOTIFICATIONS.SLACK_ALERTS",
          "TAP_SNOWFLAKE_SINGER_ACTIVITY_USER": "STAGING",
          "TAP_SNOWFLAKE_SINGER_ACTIVITY_WAREHOUSE": "STAGING",
          "TAP_SNOWFLAKE_SINGER_ACTIVITY__LOAD_SCHEMA": "tap_snowflake_singer_activity",
          "TAP_SNOWFLAKE_SINGER_ACTIVITY__METADATA": "{\"*\": {\"replication-method\": \"FULL_TABLE\"}}",
          "TAP_SNOWFLAKE_SINGER_ACTIVITY__METADATA___REPLICATION_METHOD": "FULL_TABLE",
          "TAP_SNOWFLAKE_SINGER_ACTIVITY__SCHEMA": "{}",
          "TAP_SNOWFLAKE_SINGER_ACTIVITY__SELECT": "[\"*SLACK_ALERTS.TITLE\", \"*SLACK_ALERTS.BODY\"]",
          "TAP_SNOWFLAKE_SINGER_ACTIVITY__SELECT_FILTER": "[]",
          "TAP_SNOWFLAKE_TABLES": "STAGING_PROD.SLACK_NOTIFICATIONS.SLACK_ALERTS",
          "TAP_SNOWFLAKE_USER": "STAGING",
          "TAP_SNOWFLAKE_WAREHOUSE": "STAGING",
          "TAP_SNOWFLAKE__LOAD_SCHEMA": "tap_snowflake_singer_activity",
          "TAP_SNOWFLAKE__METADATA": "{\"*\": {\"replication-method\": \"FULL_TABLE\"}}",
          "TAP_SNOWFLAKE__METADATA___REPLICATION_METHOD": "FULL_TABLE",
          "TAP_SNOWFLAKE__SCHEMA": "{}",
          "TAP_SNOWFLAKE__SELECT": "[\"*SLACK_ALERTS.TITLE\", \"*SLACK_ALERTS.BODY\"]",
          "TAP_SNOWFLAKE__SELECT_FILTER": "[]"
        },
        "inherit_from": "tap-snowflake",
        "metadata": {
          "*": {
            "replication-method": "FULL_TABLE"
          }
        },
        "name": "tap-snowflake-singer-activity",
        "select": [
          "*SLACK_ALERTS.TITLE",
          "*SLACK_ALERTS.BODY"
        ]
      },
      {
        "config": {
          "tables": "STAGING_PROD.MELTANO_HUB.FACT_HUB_METRICS"
        },
        "name": "tap-snowflake-metrics-legacy"
      }
    ],
    "files": [],
    "loaders": [
      {
        "annotations": {
          "airflow": {
            "loader-key3": true,
            "loader-key4": {
              "loader-key5": {},
              "loader-key6": [
                "loader",
                "list",
                "values"
              ]
            },
            "loader-key7": [
              {
                "loader-key8": {}
              },
              null
            ]
          },
          "meltano.cloud": {
            "loader-key1": "loader-value1",
            "loader-key2": "loader-value2"
          }
        },
        "capabilities": [
          "about",
          "schema-flattening",
          "stream-maps"
        ],
        "config": {
          "file_naming_scheme": "{stream_name}.yml",
          "overwrite_behavior": "replace_records"
        },
        "description": "For loading data into the YAML file format.",
        "docs": "https://hub.meltano.com/loaders/target-yaml--meltanolabs",
        "env": {
          "MELTANO_LOAD_DATESTAMP_FORMAT": "%Y-%m-%d",
          "MELTANO_LOAD_FILE_NAMING_SCHEME": "{stream_name}.yml",
          "MELTANO_LOAD_OVERWRITE_BEHAVIOR": "replace_records",
          "MELTANO_LOAD_RECORD_INSERT_JSONPATH": "$.metrics",
          "MELTANO_LOAD_TIMESTAMP_FORMAT": "%Y-%m-%d.T%H%M%S",
          "MELTANO_LOAD_TIMESTAMP_TIMEZONE": "UTC",
          "MELTANO_LOAD__DIALECT": "target_yaml",
          "TARGET_YAML_DATESTAMP_FORMAT": "%Y-%m-%d",
          "TARGET_YAML_FILE_NAMING_SCHEME": "{stream_name}.yml",
          "TARGET_YAML_OVERWRITE_BEHAVIOR": "replace_records",
          "TARGET_YAML_RECORD_INSERT_JSONPATH": "$.metrics",
          "TARGET_YAML_TIMESTAMP_FORMAT": "%Y-%m-%d.T%H%M%S",
          "TARGET_YAML_TIMESTAMP_TIMEZONE": "UTC",
          "TARGET_YAML__DIALECT": "target_yaml"
        },
        "label": "YAML",
        "logo_url": "https://hub.meltano.com/assets/logos/loaders/yaml.png",
        "name": "target-yaml",
        "namespace": "target_yaml",
        "pip_url": "git+https://github.com/MeltanoLabs/target-yaml.git",
        "plugin_type": "loaders",
        "repo": "https://github.com/MeltanoLabs/target-yaml",
        "settings": [
          {
            "description": "A python format string to use when outputting the `{datestamp}` string. For reference, see: https://docs.python.org/3/library/datetime.html#strftime-and-strptime-format-codes",
            "kind": "string",
            "label": "Datestamp Format",
            "name": "datestamp_format",
            "value": "%Y-%m-%d"
          },
          {
            "description": "Text string to use for a yaml template file. This text will be used to create a new file if the destination file does not exist.",
            "kind": "string",
            "label": "Default Yaml Template",
            "name": "default_yaml_template"
          },
          {
            "description": "The scheme with which output files will be named. Naming scheme may leverage any of the following substitutions:\n - `{stream_name}`\n - `{datestamp}`\n - `{timestamp}`\n",
            "kind": "string",
            "label": "File Naming Scheme",
            "name": "file_naming_scheme"
          },
          {
            "description": "'True' to enable schema flattening and automatically expand nested properties.",
            "kind": "boolean",
            "label": "Flattening Enabled",
            "name": "flattening_enabled"
          },
          {
            "description": "The max depth to flatten schemas.",
            "kind": "integer",
            "label": "Flattening Max Depth",
            "name": "flattening_max_depth"
          },
          {
            "description": "Determines the overwrite behavior if destination file already exists.\nMust be one of the following string values:\n  - `append_records` (default): append records at the insertion point\n  - `replace_records`: replace all records at the insertion point\n  - `replace_file`: replace entire file using `default_yaml_template`\n",
            "kind": "string",
            "label": "Overwrite Behavior",
            "name": "overwrite_behavior",
            "value": "replace_records"
          },
          {
            "description": "A jsonpath string determining the insertion point for new records.\nCurrently, this must be the path to a map key which will be populated by a list of records.  For example \"$.metrics\" will populate the file with `metrics - [{<record1>},{<record2>},...]`  For JSONPath syntax help, see - https://jsonpath.com\n",
            "kind": "string",
            "label": "Record Insert Jsonpath",
            "name": "record_insert_jsonpath",
            "value": "$.metrics"
          },
          {
            "description": "A property in the record which will be used as the dictionary key.\n \nIf this property is provided, records will be written as key-value objects; if omitted, records are written as a list.",
            "kind": "password",
            "label": "Record Key Property Name",
            "name": "record_key_property_name"
          },
          {
            "description": "A property in the record which will be used as a sort key.\n\nIf this property is omitted, records will not be sorted.",
            "kind": "string",
            "label": "Record Sort Property Name",
            "name": "record_sort_property_name"
          },
          {
            "description": "User-defined config values to be used within map expressions.",
            "kind": "object",
            "label": "Stream Map Config",
            "name": "stream_map_config"
          },
          {
            "description": "Allows inline stream transformations and aliasing. For more information see: https://sdk.meltano.com/en/latest/stream_maps.html",
            "kind": "object",
            "label": "Stream Maps",
            "name": "stream_maps"
          },
          {
            "description": "A python format string to use when outputting the `{timestamp}` string. For reference, see: https://docs.python.org/3/library/datetime.html#strftime-and-strptime-format-codes",
            "kind": "string",
            "label": "Timestamp Format",
            "name": "timestamp_format",
            "value": "%Y-%m-%d.T%H%M%S"
          },
          {
            "description": "The timezone code or name to use when generating `{timestamp}` and `{datestamp}`. Defaults to 'UTC'. For a list of possible values, please see: https://en.wikipedia.org/wiki/List_of_tz_database_time_zones",
            "kind": "string",
            "label": "Timestamp Timezone",
            "name": "timestamp_timezone",
            "value": "UTC"
          }
        ],
        "variant": "meltanolabs"
      },
      {
        "config": {
          "default_yaml_template": "# This file is auto-generated by running `meltano run tap-snowflake-metrics target-yaml-metrics`\nmetrics: {}\n",
          "file_naming_scheme": "variant_metrics.yml",
          "overwrite_behavior": "replace_file",
          "record_insert_jsonpath": "$.metrics",
          "record_key_property_name": "REPO",
          "record_sort_property_name": "REPO"
        },
        "env": {
          "MELTANO_LOAD_DATESTAMP_FORMAT": "%Y-%m-%d",
          "MELTANO_LOAD_DEFAULT_YAML_TEMPLATE": "# This file is auto-generated by running `meltano run tap-snowflake-metrics target-yaml-metrics`\nmetrics: {}\n",
          "MELTANO_LOAD_FILE_NAMING_SCHEME": "variant_metrics.yml",
          "MELTANO_LOAD_OVERWRITE_BEHAVIOR": "replace_file",
          "MELTANO_LOAD_RECORD_INSERT_JSONPATH": "$.metrics",
          "MELTANO_LOAD_RECORD_KEY_PROPERTY_NAME": "REPO",
          "MELTANO_LOAD_RECORD_SORT_PROPERTY_NAME": "REPO",
          "MELTANO_LOAD_TIMESTAMP_FORMAT": "%Y-%m-%d.T%H%M%S",
          "MELTANO_LOAD_TIMESTAMP_TIMEZONE": "UTC",
          "MELTANO_LOAD__DIALECT": "target_yaml_metrics",
          "TARGET_YAML_DATESTAMP_FORMAT": "%Y-%m-%d",
          "TARGET_YAML_DEFAULT_YAML_TEMPLATE": "# This file is auto-generated by running `meltano run tap-snowflake-metrics target-yaml-metrics`\nmetrics: {}\n",
          "TARGET_YAML_FILE_NAMING_SCHEME": "variant_metrics.yml",
          "TARGET_YAML_METRICS_DATESTAMP_FORMAT": "%Y-%m-%d",
          "TARGET_YAML_METRICS_DEFAULT_YAML_TEMPLATE": "# This file is auto-generated by running `meltano run tap-snowflake-metrics target-yaml-metrics`\nmetrics: {}\n",
          "TARGET_YAML_METRICS_FILE_NAMING_SCHEME": "variant_metrics.yml",
          "TARGET_YAML_METRICS_OVERWRITE_BEHAVIOR": "replace_file",
          "TARGET_YAML_METRICS_RECORD_INSERT_JSONPATH": "$.metrics",
          "TARGET_YAML_METRICS_RECORD_KEY_PROPERTY_NAME": "REPO",
          "TARGET_YAML_METRICS_RECORD_SORT_PROPERTY_NAME": "REPO",
          "TARGET_YAML_METRICS_TIMESTAMP_FORMAT": "%Y-%m-%d.T%H%M%S",
          "TARGET_YAML_METRICS_TIMESTAMP_TIMEZONE": "UTC",
          "TARGET_YAML_METRICS__DIALECT": "target_yaml_metrics",
          "TARGET_YAML_OVERWRITE_BEHAVIOR": "replace_file",
          "TARGET_YAML_RECORD_INSERT_JSONPATH": "$.metrics",
          "TARGET_YAML_RECORD_KEY_PROPERTY_NAME": "REPO",
          "TARGET_YAML_RECORD_SORT_PROPERTY_NAME": "REPO",
          "TARGET_YAML_TIMESTAMP_FORMAT": "%Y-%m-%d.T%H%M%S",
          "TARGET_YAML_TIMESTAMP_TIMEZONE": "UTC",
          "TARGET_YAML__DIALECT": "target_yaml_metrics"
        },
        "inherit_from": "target-yaml",
        "name": "target-yaml-metrics"
      },
      {
        "config": {
          "default_yaml_template": "# This file is auto-generated by running `meltano elt tap-snowflake-audit target-yaml-audit`\naudit_log: {}\n",
          "file_naming_scheme": "audit.yml",
          "overwrite_behavior": "replace_file",
          "record_insert_jsonpath": "$.audit_log",
          "record_key_property_name": "METRIC_TYPE"
        },
        "env": {
          "MELTANO_LOAD_DATESTAMP_FORMAT": "%Y-%m-%d",
          "MELTANO_LOAD_DEFAULT_YAML_TEMPLATE": "# This file is auto-generated by running `meltano elt tap-snowflake-audit target-yaml-audit`\naudit_log: {}\n",
          "MELTANO_LOAD_FILE_NAMING_SCHEME": "audit.yml",
          "MELTANO_LOAD_OVERWRITE_BEHAVIOR": "replace_file",
          "MELTANO_LOAD_RECORD_INSERT_JSONPATH": "$.audit_log",
          "MELTANO_LOAD_RECORD_KEY_PROPERTY_NAME": "METRIC_TYPE",
          "MELTANO_LOAD_TIMESTAMP_FORMAT": "%Y-%m-%d.T%H%M%S",
          "MELTANO_LOAD_TIMESTAMP_TIMEZONE": "UTC",
          "MELTANO_LOAD__DIALECT": "target_yaml_audit",
          "TARGET_YAML_AUDIT_DATESTAMP_FORMAT": "%Y-%m-%d",
          "TARGET_YAML_AUDIT_DEFAULT_YAML_TEMPLATE": "# This file is auto-generated by running `meltano elt tap-snowflake-audit target-yaml-audit`\naudit_log: {}\n",
          "TARGET_YAML_AUDIT_FILE_NAMING_SCHEME": "audit.yml",
          "TARGET_YAML_AUDIT_OVERWRITE_BEHAVIOR": "replace_file",
          "TARGET_YAML_AUDIT_RECORD_INSERT_JSONPATH": "$.audit_log",
          "TARGET_YAML_AUDIT_RECORD_KEY_PROPERTY_NAME": "METRIC_TYPE",
          "TARGET_YAML_AUDIT_TIMESTAMP_FORMAT": "%Y-%m-%d.T%H%M%S",
          "TARGET_YAML_AUDIT_TIMESTAMP_TIMEZONE": "UTC",
          "TARGET_YAML_AUDIT__DIALECT": "target_yaml_audit",
          "TARGET_YAML_DATESTAMP_FORMAT": "%Y-%m-%d",
          "TARGET_YAML_DEFAULT_YAML_TEMPLATE": "# This file is auto-generated by running `meltano elt tap-snowflake-audit target-yaml-audit`\naudit_log: {}\n",
          "TARGET_YAML_FILE_NAMING_SCHEME": "audit.yml",
          "TARGET_YAML_OVERWRITE_BEHAVIOR": "replace_file",
          "TARGET_YAML_RECORD_INSERT_JSONPATH": "$.audit_log",
          "TARGET_YAML_RECORD_KEY_PROPERTY_NAME": "METRIC_TYPE",
          "TARGET_YAML_TIMESTAMP_FORMAT": "%Y-%m-%d.T%H%M%S",
          "TARGET_YAML_TIMESTAMP_TIMEZONE": "UTC",
          "TARGET_YAML__DIALECT": "target_yaml_audit"
        },
        "inherit_from": "target-yaml",
        "name": "target-yaml-audit"
      },
      {
        "config": {
          "account": "epa06486",
          "add_metadata_columns": true,
          "dbname": "STAGING_RAW",
          "default_target_schema": "${MELTANO_EXTRACT__LOAD_SCHEMA}",
          "file_format": "CSV",
          "password": "${SNOWFLAKE_PASSWORD}",
          "role": "STAGING",
          "user": "STAGING",
          "warehouse": "STAGING"
        },
        "description": "Snowflake database loader",
        "dialect": "snowflake",
        "docs": "https://hub.meltano.com/loaders/target-snowflake--transferwise",
        "env": {
          "MELTANO_LOAD_ACCOUNT": "epa06486",
          "MELTANO_LOAD_ADD_METADATA_COLUMNS": "true",
          "MELTANO_LOAD_ARCHIVE_LOAD_FILES": "false",
          "MELTANO_LOAD_BATCH_SIZE_ROWS": "100000",
          "MELTANO_LOAD_DATA_FLATTENING_MAX_LEVEL": "0",
          "MELTANO_LOAD_DBNAME": "STAGING_RAW",
          "MELTANO_LOAD_DISABLE_TABLE_CACHE": "false",
          "MELTANO_LOAD_FILE_FORMAT": "CSV",
          "MELTANO_LOAD_FLUSH_ALL_STREAMS": "false",
          "MELTANO_LOAD_HARD_DELETE": "false",
          "MELTANO_LOAD_NO_COMPRESSION": "false",
          "MELTANO_LOAD_PARALLELISM": "0",
          "MELTANO_LOAD_PARALLELISM_MAX": "16",
          "MELTANO_LOAD_PRIMARY_KEY_REQUIRED": "true",
          "MELTANO_LOAD_ROLE": "STAGING",
          "MELTANO_LOAD_USER": "STAGING",
          "MELTANO_LOAD_VALIDATE_RECORDS": "false",
          "MELTANO_LOAD_WAREHOUSE": "STAGING",
          "MELTANO_LOAD__DIALECT": "snowflake",
          "TARGET_SNOWFLAKE_ACCOUNT": "epa06486",
          "TARGET_SNOWFLAKE_ADD_METADATA_COLUMNS": "true",
          "TARGET_SNOWFLAKE_ARCHIVE_LOAD_FILES": "false",
          "TARGET_SNOWFLAKE_BATCH_SIZE_ROWS": "100000",
          "TARGET_SNOWFLAKE_DATA_FLATTENING_MAX_LEVEL": "0",
          "TARGET_SNOWFLAKE_DBNAME": "STAGING_RAW",
          "TARGET_SNOWFLAKE_DISABLE_TABLE_CACHE": "false",
          "TARGET_SNOWFLAKE_FILE_FORMAT": "CSV",
          "TARGET_SNOWFLAKE_FLUSH_ALL_STREAMS": "false",
          "TARGET_SNOWFLAKE_HARD_DELETE": "false",
          "TARGET_SNOWFLAKE_NO_COMPRESSION": "false",
          "TARGET_SNOWFLAKE_PARALLELISM": "0",
          "TARGET_SNOWFLAKE_PARALLELISM_MAX": "16",
          "TARGET_SNOWFLAKE_PRIMARY_KEY_REQUIRED": "true",
          "TARGET_SNOWFLAKE_ROLE": "STAGING",
          "TARGET_SNOWFLAKE_USER": "STAGING",
          "TARGET_SNOWFLAKE_VALIDATE_RECORDS": "false",
          "TARGET_SNOWFLAKE_WAREHOUSE": "STAGING",
          "TARGET_SNOWFLAKE__DIALECT": "snowflake"
        },
        "label": "Snowflake",
        "logo_url": "https://hub.meltano.com/assets/logos/loaders/snowflake.png",
        "name": "target-snowflake",
        "namespace": "target_snowflake",
        "pip_url": "pipelinewise-target-snowflake",
        "plugin_type": "loaders",
        "repo": "https://github.com/transferwise/pipelinewise-target-snowflake",
        "settings": [
          {
            "description": "Snowflake account name (i.e. `rtXXXXX.eu-central-1`)",
            "label": "Account",
            "name": "account",
            "placeholder": "E.g. rtXXXXX.eu-central-1"
          },
          {
            "aliases": [
              "database"
            ],
            "description": "Snowflake Database name",
            "label": "Database Name",
            "name": "dbname"
          },
          {
            "aliases": [
              "username"
            ],
            "description": "Snowflake User",
            "label": "User",
            "name": "user"
          },
          {
            "description": "Snowflake Password",
            "label": "Password",
            "name": "password",
            "sensitive": true
          },
          {
            "description": "Snowflake virtual warehouse name",
            "label": "Warehouse",
            "name": "warehouse"
          },
          {
            "description": "The Snowflake file format object name which needs to be manually created as part of the [requirements](#requirements) section of the docs. Has to be the fully qualified name including the schema. Refer to the [Snowflake docs](https://github.com/transferwise/pipelinewise-target-snowflake#pre-requirements) for more details.",
            "label": "File Format",
            "name": "file_format"
          },
          {
            "description": "Snowflake role to use. If not defined then the user's default role will be used.",
            "label": "Role",
            "name": "role"
          },
          {
            "description": "S3 Access Key Id. If not provided, `AWS_ACCESS_KEY_ID` environment variable or IAM role will be used",
            "label": "AWS Access Key ID",
            "name": "aws_access_key_id",
            "sensitive": true
          },
          {
            "description": "S3 Secret Access Key. If not provided, `AWS_SECRET_ACCESS_KEY` environment variable or IAM role will be used",
            "label": "AWS Secret Access Key",
            "name": "aws_secret_access_key",
            "sensitive": true
          },
          {
            "description": "AWS Session token. If not provided, `AWS_SESSION_TOKEN` environment variable will be used",
            "label": "AWS Session Token",
            "name": "aws_session_token",
            "sensitive": true
          },
          {
            "description": "AWS profile name for profile based authentication. If not provided, `AWS_PROFILE` environment variable will be used.",
            "label": "AWS Profile",
            "name": "aws_profile"
          },
          {
            "aliases": [
              "schema"
            ],
            "description": "Note `$MELTANO_EXTRACT__LOAD_SCHEMA` [will expand to](https://docs.meltano.com/guide/configuration.html#expansion-in-setting-values) the value of the [`load_schema` extra](https://docs.meltano.com/concepts/plugins#load-schema-extra) for the extractor used in the pipeline, which defaults to the extractor's namespace, e.g. `tap_gitlab` for [`tap-gitlab`](/extractors/gitlab). Values are automatically converted to uppercase before they're passed on to the plugin, so `tap_gitlab` becomes `TAP_GITLAB`.\n\nName of the schema where the tables will be created, without database\nprefix. If `schema_mapping` is not defined then every stream sent by the tap is\nloaded into this schema.\n",
            "label": "Default Target Schema",
            "name": "default_target_schema",
            "value": "$MELTANO_EXTRACT__LOAD_SCHEMA",
            "value_processor": "upcase_string"
          },
          {
            "description": "S3 Bucket name",
            "label": "S3 Bucket",
            "name": "s3_bucket"
          },
          {
            "description": "A static prefix before the generated S3 key names. Using prefixes you can upload files into specific directories in the S3 bucket.",
            "label": "S3 Key Prefix",
            "name": "s3_key_prefix"
          },
          {
            "description": "The complete URL to use for the constructed client. This is allowing to use non-native s3 account.",
            "label": "S3 Endpoint URL",
            "name": "s3_endpoint_url"
          },
          {
            "description": "Default region when creating new connections",
            "label": "S3 Region Name",
            "name": "s3_region_name"
          },
          {
            "description": "S3 ACL name to set on the uploaded files",
            "label": "S3 ACL",
            "name": "s3_acl"
          },
          {
            "description": "Named external stage name created at pre-requirements section. Has to be a fully qualified name including the schema name",
            "label": "Stage",
            "name": "stage"
          },
          {
            "description": "Maximum number of rows in each batch. At the end of each batch, the rows in the batch are loaded into Snowflake.",
            "kind": "integer",
            "label": "Batch Size Rows",
            "name": "batch_size_rows",
            "value": 100000
          },
          {
            "description": "Maximum time to wait for batch to reach batch_size_rows.",
            "kind": "integer",
            "label": "Batch Wait Limit Seconds",
            "name": "batch_wait_limit_seconds"
          },
          {
            "description": "Flush and load every stream into Snowflake when one batch is full. Warning: This may trigger the COPY command to use files with low number of records, and may cause performance problems.",
            "kind": "boolean",
            "label": "Flush All Streams",
            "name": "flush_all_streams",
            "value": false
          },
          {
            "description": "The number of threads used to flush tables. 0 will create a thread for each stream, up to parallelism_max. -1 will create a thread for each CPU core. Any other positive number will create that number of threads, up to parallelism_max.",
            "kind": "integer",
            "label": "Parallelism",
            "name": "parallelism",
            "value": 0
          },
          {
            "description": "Max number of parallel threads to use when flushing tables.",
            "kind": "integer",
            "label": "Parallelism Max",
            "name": "parallelism_max",
            "value": 16
          },
          {
            "description": "Grant USAGE privilege on newly created schemas and grant SELECT privilege on newly created tables to a specific role or a list of roles. If `schema_mapping` is not defined then every stream sent by the tap is granted accordingly.",
            "label": "Default Target Schema Select Permission",
            "name": "default_target_schema_select_permission"
          },
          {
            "description": "Useful if you want to load multiple streams from one tap to multiple Snowflake schemas.\n\nIf the tap sends the `stream_id` in `<schema_name>-<table_name>` format then this option overwrites the `default_target_schema` value.\n\nNote, that using `schema_mapping` you can overwrite the `default_target_schema_select_permission` value to grant SELECT permissions to different groups per schemas or optionally you can create indices automatically for the replicated tables.\n",
            "kind": "object",
            "label": "Schema Mapping",
            "name": "schema_mapping"
          },
          {
            "description": "By default the connector caches the available table structures in Snowflake at startup. In this way it doesn't need to run additional queries when ingesting data to check if altering the target tables is required. With `disable_table_cache` option you can turn off this caching. You will always see the most recent table structures but will cause an extra query runtime.",
            "kind": "boolean",
            "label": "Disable Table Cache",
            "name": "disable_table_cache",
            "value": false
          },
          {
            "description": "When this is defined, Client-Side Encryption is enabled. The data in S3 will be encrypted, No third parties, including Amazon AWS and any ISPs, can see data in the clear. Snowflake COPY command will decrypt the data once it's in Snowflake. The master key must be 256-bit length and must be encoded as base64 string.",
            "label": "Client Side Encryption Master Key",
            "name": "client_side_encryption_master_key",
            "sensitive": true
          },
          {
            "description": "Required when `client_side_encryption_master_key` is defined. The name of the encrypted stage object in Snowflake that created separately and using the same encryption master key.",
            "label": "Client Side Encryption Stage Object",
            "name": "client_side_encryption_stage_object"
          },
          {
            "description": "Metadata columns add extra row level information about data ingestions, (i.e. when was the row read in source, when was inserted or deleted in snowflake etc.) Metadata columns are creating automatically by adding extra columns to the tables with a column prefix `_SDC_`. The column names are following the stitch naming conventions documented at https://www.stitchdata.com/docs/data-structure/integration-schemas#sdc-columns. Enabling metadata columns will flag the deleted rows by setting the `_SDC_DELETED_AT` metadata column. Without the `add_metadata_columns` option the deleted rows from singer taps will not be recongisable in Snowflake.",
            "kind": "boolean",
            "label": "Add Metadata Columns",
            "name": "add_metadata_columns",
            "value": false
          },
          {
            "description": "When `hard_delete` option is true then DELETE SQL commands will be performed in Snowflake to delete rows in tables. It's achieved by continuously checking the `_SDC_DELETED_AT` metadata column sent by the singer tap. Due to deleting rows requires metadata columns, `hard_delete` option automatically enables the `add_metadata_columns` option as well.",
            "kind": "boolean",
            "label": "Hard Delete",
            "name": "hard_delete",
            "value": false
          },
          {
            "description": "Object type RECORD items from taps can be loaded into VARIANT columns as JSON (default) or we can flatten the schema by creating columns automatically. When value is 0 (default) then flattening functionality is turned off.",
            "kind": "integer",
            "label": "Data Flattening Max Level",
            "name": "data_flattening_max_level",
            "value": 0
          },
          {
            "description": "Log based and Incremental replications on tables with no Primary Key cause duplicates when merging UPDATE events. When set to true, stop loading data if no Primary Key is defined.",
            "kind": "boolean",
            "label": "Primary Key Required",
            "name": "primary_key_required",
            "value": true
          },
          {
            "description": "Validate every single record message to the corresponding JSON schema. This option is disabled by default and invalid RECORD messages will fail only at load time by Snowflake. Enabling this option will detect invalid records earlier but could cause performance degradation.",
            "kind": "boolean",
            "label": "Validate Records",
            "name": "validate_records",
            "value": false
          },
          {
            "description": "(Default: platform-dependent) Directory of temporary CSV files with RECORD messages.",
            "label": "Temporary Directory",
            "name": "temp_dir"
          },
          {
            "description": "Generate uncompressed CSV files when loading to Snowflake. Normally, by default GZIP compressed files are generated.",
            "kind": "boolean",
            "label": "No Compression",
            "name": "no_compression",
            "value": false
          },
          {
            "description": "Optional string to tag executed queries in Snowflake. Replaces tokens\n\n`schema` and `table` with the appropriate values. The tags are displayed in the\noutput of the Snowflake `QUERY_HISTORY`, `QUERY_HISTORY_BY_*` functions.\n",
            "label": "Query Tag",
            "name": "query_tag"
          },
          {
            "description": "When enabled, the files loaded to Snowflake will also be stored in\n`archive_load_files_s3_bucket` under the key /{archive_load_files_s3_prefix}/{schema_name}/{table_name}/.\n\nAll archived files will have tap, schema, table and archived-by as S3 metadata keys.\n\nWhen incremental replication is used, the archived files will also have\nthe following S3 metadata keys - incremental-key, incremental-key-min and incremental-key-max.\n",
            "kind": "boolean",
            "label": "Archive Load Files",
            "name": "archive_load_files",
            "value": false
          },
          {
            "description": "When `archive_load_files` is enabled, the archived files will be placed in the archive S3 bucket under this prefix.",
            "label": "Archive Load Files S3 Prefix",
            "name": "archive_load_files_s3_prefix"
          },
          {
            "description": "When archive_load_files is enabled, the archived files will be placed in this bucket.",
            "label": "Archive Load Files S3 Bucket",
            "name": "archive_load_files_s3_bucket"
          }
        ],
        "settings_group_validation": [
          [
            "account",
            "dbname",
            "user",
            "password",
            "warehouse",
            "file_format",
            "default_target_schema"
          ]
        ],
        "target_schema": "$TARGET_SNOWFLAKE_DEFAULT_TARGET_SCHEMA",
        "variant": "transferwise"
      },
      {
        "capabilities": [
          "about",
          "stream-maps",
          "record-flattening"
        ],
        "config": {
          "stream_maps": {
            "STAGING_PROD-SLACK_NOTIFICATIONS-SLACK_ALERTS": {
              "BODY": null,
              "TITLE": null,
              "body": "BODY",
              "title": "TITLE"
            }
          }
        },
        "description": "Apprise allows you to send a notification to almost all of the most popular notification services available to us today such as: Telegram, Discord, Slack, Amazon SNS, Gotify, etc",
        "docs": "https://hub.meltano.com/loaders/target-apprise--autoidm",
        "env": {
          "MELTANO_LOAD_STREAM_MAPS_STAGING_PROD_SLACK_NOTIFICATIONS_SLACK_ALERTS_BODY": "BODY",
          "MELTANO_LOAD_STREAM_MAPS_STAGING_PROD_SLACK_NOTIFICATIONS_SLACK_ALERTS_TITLE": "TITLE",
          "MELTANO_LOAD__DIALECT": "target_apprise",
          "TARGET_APPRISE_STREAM_MAPS_STAGING_PROD_SLACK_NOTIFICATIONS_SLACK_ALERTS_BODY": "BODY",
          "TARGET_APPRISE_STREAM_MAPS_STAGING_PROD_SLACK_NOTIFICATIONS_SLACK_ALERTS_TITLE": "TITLE",
          "TARGET_APPRISE__DIALECT": "target_apprise"
        },
        "label": "Apprise",
        "logo_url": "https://hub.meltano.com/assets/logos/loaders/apprise.png",
        "name": "target-apprise",
        "namespace": "target_apprise",
        "pip_url": "target-apprise",
        "plugin_type": "loaders",
        "repo": "https://github.com/AutoIDM/target-apprise",
        "settings": [
          {
            "description": "Array of apprise URIs",
            "kind": "array",
            "label": "URIs",
            "name": "uris"
          }
        ],
        "settings_group_validation": [
          [
            "uris"
          ]
        ],
        "variant": "autoidm"
      }
    ],
    "mappers": [
      {
        "capabilities": [
          "stream-maps"
        ],
        "description": "A map transformer which implements the Stream Maps capability from Meltano's tap and target SDK.",
        "docs": "https://hub.meltano.com/mappers/meltano-map-transformer--meltano",
        "env": {
          "MELTANO_MAP_STREAM_MAPS": "{\"gcp_ips.ipv4prefix\": null, \"gcp_ips.ipv6prefix\": null, \"gcp_ips.ipv4\": \"record.get('ipv4prefix', '')\", \"gcp_ips.ipv6\": \"record.get('ipv6prefix', '')\", \"gcp_ips.id\": \"md5(record.get('ipv4prefix', record.get('ipv6prefix')))\"}",
          "MELTANO_MAP_STREAM_MAPS_GCP_IPS_ID": "md5(record.get('ipv4prefix', record.get('ipv6prefix')))",
          "MELTANO_MAP_STREAM_MAPS_GCP_IPS_IPV4": "record.get('ipv4prefix', '')",
          "MELTANO_MAP_STREAM_MAPS_GCP_IPS_IPV6": "record.get('ipv6prefix', '')",
          "MELTANO_MAP_TRANSFORMER_STREAM_MAPS": "{\"gcp_ips.ipv4prefix\": null, \"gcp_ips.ipv6prefix\": null, \"gcp_ips.ipv4\": \"record.get('ipv4prefix', '')\", \"gcp_ips.ipv6\": \"record.get('ipv6prefix', '')\", \"gcp_ips.id\": \"md5(record.get('ipv4prefix', record.get('ipv6prefix')))\"}",
          "MELTANO_MAP_TRANSFORMER_STREAM_MAPS_GCP_IPS_ID": "md5(record.get('ipv4prefix', record.get('ipv6prefix')))",
          "MELTANO_MAP_TRANSFORMER_STREAM_MAPS_GCP_IPS_IPV4": "record.get('ipv4prefix', '')",
          "MELTANO_MAP_TRANSFORMER_STREAM_MAPS_GCP_IPS_IPV6": "record.get('ipv6prefix', '')",
          "MELTANO_MAP_TRANSFORMER__MAPPING": "true",
          "MELTANO_MAP_TRANSFORMER__MAPPINGS": "[{\"name\": \"coalesce-gcp-ips\", \"config\": {\"stream_maps\": {\"gcp_ips\": {\"ipv4prefix\": null, \"ipv6prefix\": null, \"ipv4\": \"record.get('ipv4prefix', '')\", \"ipv6\": \"record.get('ipv6prefix', '')\", \"id\": \"md5(record.get('ipv4prefix', record.get('ipv6prefix')))\"}}}}]",
          "MELTANO_MAP_TRANSFORMER__MAPPING_NAME": "coalesce-gcp-ips",
          "MELTANO_MAP__MAPPING": "true",
          "MELTANO_MAP__MAPPINGS": "[{\"name\": \"coalesce-gcp-ips\", \"config\": {\"stream_maps\": {\"gcp_ips\": {\"ipv4prefix\": null, \"ipv6prefix\": null, \"ipv4\": \"record.get('ipv4prefix', '')\", \"ipv6\": \"record.get('ipv6prefix', '')\", \"id\": \"md5(record.get('ipv4prefix', record.get('ipv6prefix')))\"}}}}]",
          "MELTANO_MAP__MAPPING_NAME": "coalesce-gcp-ips"
        },
        "executable": "meltano-map-transform",
        "label": "Meltano Map Transformer",
        "logo_url": "https://hub.meltano.com/assets/logos/mappers/meltano.png",
        "mappings": [
          {
            "config": {
              "stream_maps": {
                "gcp_ips": {
                  "id": "md5(record.get('ipv4prefix', record.get('ipv6prefix')))",
                  "ipv4": "record.get('ipv4prefix', '')",
                  "ipv4prefix": null,
                  "ipv6": "record.get('ipv6prefix', '')",
                  "ipv6prefix": null
                }
              }
            },
            "name": "coalesce-gcp-ips"
          }
        ],
        "name": "meltano-map-transformer",
        "namespace": "meltano_map_transformer",
        "pip_url": "git+https://github.com/MeltanoLabs/meltano-map-transform.git",
        "plugin_type": "mappers",
        "repo": "https://github.com/MeltanoLabs/meltano-map-transform",
        "settings": [
          {
            "description": "Config object for stream maps capability. For more information check out [Stream Maps](https://sdk.meltano.com/en/latest/stream_maps.html).",
            "kind": "object",
            "label": "Stream Maps",
            "name": "stream_maps"
          }
        ],
        "settings_group_validation": [
          [
            "stream_maps"
          ]
        ],
        "variant": "meltano"
      }
    ],
    "orchestrators": [],
    "transformers": [],
    "transforms": [],
    "utilities": [
      {
        "commands": {
          "create-admin": {
            "args": "users create --username admin --firstname FIRST_NAME --lastname LAST_NAME --role Admin --email admin@example.org",
            "description": "Create an Airflow user with admin privileges."
          },
          "describe": {
            "args": "describe",
            "description": "Describe the Airflow Extension",
            "executable": "airflow_extension"
          },
          "initialize": {
            "args": "initialize",
            "description": "Initialize the Airflow Extension which will seed the database, create the default airflow.cfg, and deploy the Meltano DAG orchestrator.",
            "executable": "airflow_extension"
          },
          "test_dag_generator": {
            "args": "${MELTANO_PROJECT_ROOT}/orchestrate/airflow/tests/test_dag_generator.py",
            "executable": "pytest"
          },
          "ui": {
            "args": "webserver",
            "description": "Start the Airflow webserver."
          }
        },
        "docs": "https://hub.meltano.com/utilities/airflow--apache",
        "env": {
          "AIRFLOW_CONFIG": "${MELTANO_PROJECT_ROOT}/orchestrate/airflow/airflow.cfg",
          "AIRFLOW_CORE_DAGS_ARE_PAUSED_AT_CREATION": "False",
          "AIRFLOW_CORE_DAGS_FOLDER": "${MELTANO_PROJECT_ROOT}/orchestrate/airflow/dags",
          "AIRFLOW_CORE_LOAD_EXAMPLES": "False",
          "AIRFLOW_CORE_PLUGINS_FOLDER": "${MELTANO_PROJECT_ROOT}/orchestrate/airflow/plugins",
          "AIRFLOW_DATABASE_SQL_ALCHEMY_CONN": "sqlite:///${MELTANO_PROJECT_ROOT}/.meltano/utilities/airflow/airflow.db",
          "AIRFLOW_EXTENSION_AIRFLOW_CONFIG": "${MELTANO_PROJECT_ROOT}/orchestrate/airflow/airflow.cfg",
          "AIRFLOW_EXTENSION_AIRFLOW_HOME": "${MELTANO_PROJECT_ROOT}/orchestrate/airflow",
          "AIRFLOW_HOME": "${MELTANO_PROJECT_ROOT}/orchestrate/airflow",
          "AIRFLOW_LOGGING_BASE_LOG_FOLDER": "${MELTANO_PROJECT_ROOT}/.meltano/utilities/airflow/logs",
          "AIRFLOW_LOGGING_DAG_PROCESSOR_MANAGER_LOG_LOCATION": "${MELTANO_PROJECT_ROOT}/.meltano/utilities/airflow/logs/dag_processor_manager/dag_processor_manager.log",
          "AIRFLOW_SCHEDULER_CHILD_PROCESS_LOG_DIRECTORY": "${MELTANO_PROJECT_ROOT}/.meltano/utilities/airflow/logs/scheduler",
          "AIRFLOW_WEBSERVER_WEB_SERVER_PORT": "8080",
          "AIRFLOW__CORE__DAGS_ARE_PAUSED_AT_CREATION": "False",
          "AIRFLOW__CORE__DAGS_FOLDER": "${MELTANO_PROJECT_ROOT}/orchestrate/airflow/dags",
          "AIRFLOW__CORE__LOAD_EXAMPLES": "False",
          "AIRFLOW__CORE__PLUGINS_FOLDER": "${MELTANO_PROJECT_ROOT}/orchestrate/airflow/plugins",
          "AIRFLOW__DATABASE__SQL_ALCHEMY_CONN": "sqlite:///${MELTANO_PROJECT_ROOT}/.meltano/utilities/airflow/airflow.db",
          "AIRFLOW__EXT_REPO": "https://github.com/meltano/airflow-ext",
          "AIRFLOW__LOGGING__BASE_LOG_FOLDER": "${MELTANO_PROJECT_ROOT}/.meltano/utilities/airflow/logs",
          "AIRFLOW__LOGGING__DAG_PROCESSOR_MANAGER_LOG_LOCATION": "${MELTANO_PROJECT_ROOT}/.meltano/utilities/airflow/logs/dag_processor_manager/dag_processor_manager.log",
          "AIRFLOW__SCHEDULER__CHILD_PROCESS_LOG_DIRECTORY": "${MELTANO_PROJECT_ROOT}/.meltano/utilities/airflow/logs/scheduler",
          "AIRFLOW__WEBSERVER__WEB_SERVER_PORT": "8080",
          "MELTANO_UTILIZE_CORE_DAGS_ARE_PAUSED_AT_CREATION": "False",
          "MELTANO_UTILIZE_CORE_DAGS_FOLDER": "${MELTANO_PROJECT_ROOT}/orchestrate/airflow/dags",
          "MELTANO_UTILIZE_CORE_LOAD_EXAMPLES": "False",
          "MELTANO_UTILIZE_CORE_PLUGINS_FOLDER": "${MELTANO_PROJECT_ROOT}/orchestrate/airflow/plugins",
          "MELTANO_UTILIZE_DATABASE_SQL_ALCHEMY_CONN": "sqlite:///${MELTANO_PROJECT_ROOT}/.meltano/utilities/airflow/airflow.db",
          "MELTANO_UTILIZE_EXTENSION_AIRFLOW_CONFIG": "${MELTANO_PROJECT_ROOT}/orchestrate/airflow/airflow.cfg",
          "MELTANO_UTILIZE_EXTENSION_AIRFLOW_HOME": "${MELTANO_PROJECT_ROOT}/orchestrate/airflow",
          "MELTANO_UTILIZE_LOGGING_BASE_LOG_FOLDER": "${MELTANO_PROJECT_ROOT}/.meltano/utilities/airflow/logs",
          "MELTANO_UTILIZE_LOGGING_DAG_PROCESSOR_MANAGER_LOG_LOCATION": "${MELTANO_PROJECT_ROOT}/.meltano/utilities/airflow/logs/dag_processor_manager/dag_processor_manager.log",
          "MELTANO_UTILIZE_SCHEDULER_CHILD_PROCESS_LOG_DIRECTORY": "${MELTANO_PROJECT_ROOT}/.meltano/utilities/airflow/logs/scheduler",
          "MELTANO_UTILIZE_WEBSERVER_WEB_SERVER_PORT": "8080",
          "MELTANO_UTILIZE__EXT_REPO": "https://github.com/meltano/airflow-ext"
        },
        "executable": "airflow_invoker",
        "ext_repo": "https://github.com/meltano/airflow-ext",
        "label": "Airflow",
        "logo_url": "https://hub.meltano.com/assets/logos/orchestrators/airflow.png",
        "name": "airflow",
        "namespace": "airflow",
        "pip_url": "git+https://github.com/meltano/airflow-ext.git@main apache-airflow==2.3.3 --constraint https://raw.githubusercontent.com/apache/airflow/constraints-2.3.3/constraints-no-providers-${MELTANO__PYTHON_VERSION}.txt",
        "plugin_type": "utilities",
        "repo": "https://github.com/apache/airflow",
        "settings": [
          {
            "env": "AIRFLOW__DATABASE__SQL_ALCHEMY_CONN",
            "label": "SQL Alchemy Connection",
            "name": "database.sql_alchemy_conn",
            "value": "sqlite:///$MELTANO_PROJECT_ROOT/.meltano/utilities/airflow/airflow.db"
          },
          {
            "env": "AIRFLOW__CORE__DAGS_FOLDER",
            "label": "DAGs Folder",
            "name": "core.dags_folder",
            "value": "$MELTANO_PROJECT_ROOT/orchestrate/airflow/dags"
          },
          {
            "env": "AIRFLOW__CORE__PLUGINS_FOLDER",
            "label": "Plugins Folder",
            "name": "core.plugins_folder",
            "value": "$MELTANO_PROJECT_ROOT/orchestrate/airflow/plugins"
          },
          {
            "env": "AIRFLOW__CORE__LOAD_EXAMPLES",
            "label": "Load Examples",
            "name": "core.load_examples",
            "value": false
          },
          {
            "env": "AIRFLOW__CORE__DAGS_ARE_PAUSED_AT_CREATION",
            "label": "Pause DAGs at Creation",
            "name": "core.dags_are_paused_at_creation",
            "value": false
          },
          {
            "env": "AIRFLOW__WEBSERVER__WEB_SERVER_PORT",
            "label": "Webserver Port",
            "name": "webserver.web_server_port",
            "value": 8080
          },
          {
            "description": "The folder where airflow should store its log files. This path must be absolute. There are a few existing\nconfigurations that assume this is set to the default. If you choose to override this you may need to update\nthe dag_processor_manager_log_location and child_process_log_directory settings as well.\n",
            "env": "AIRFLOW__LOGGING__BASE_LOG_FOLDER",
            "label": "Base Log Folder",
            "name": "logging.base_log_folder",
            "value": "$MELTANO_PROJECT_ROOT/.meltano/utilities/airflow/logs"
          },
          {
            "description": "Where to send dag parser logs.\n",
            "env": "AIRFLOW__LOGGING__DAG_PROCESSOR_MANAGER_LOG_LOCATION",
            "label": "Dag Processor Manager Log Location",
            "name": "logging.dag_processor_manager_log_location",
            "value": "$MELTANO_PROJECT_ROOT/.meltano/utilities/airflow/logs/dag_processor_manager/dag_processor_manager.log"
          },
          {
            "description": "Where to send the logs of each scheduler process.\n",
            "env": "AIRFLOW__SCHEDULER__CHILD_PROCESS_LOG_DIRECTORY",
            "label": "Child Process Log Directory",
            "name": "scheduler.child_process_log_directory",
            "value": "$MELTANO_PROJECT_ROOT/.meltano/utilities/airflow/logs/scheduler"
          },
          {
            "description": "The directory where Airflow will store its configuration, logs, and other files.\n",
            "env": "AIRFLOW_HOME",
            "label": "Airflow Home",
            "name": "extension.airflow_home",
            "value": "$MELTANO_PROJECT_ROOT/orchestrate/airflow"
          },
          {
            "description": "The path where the Airflow configuration file will be stored.\n",
            "env": "AIRFLOW_CONFIG",
            "label": "Airflow Home",
            "name": "extension.airflow_config",
            "value": "$MELTANO_PROJECT_ROOT/orchestrate/airflow/airflow.cfg"
          }
        ],
        "variant": "apache"
      },
      {
        "commands": {
          "build": {
            "args": "build",
            "description": "Will run your models, tests, snapshots and seeds in DAG order."
          },
          "clean": {
            "args": "clean",
            "description": "Delete all folders in the clean-targets list (usually the dbt_modules and target directories.)"
          },
          "compile": {
            "args": "compile",
            "description": "Generates executable SQL from source model, test, and analysis files. Compiled SQL files are written to the target/ directory."
          },
          "create_userdev_env": {
            "args": "run-operation create_userdev_env --args \"{'db_list': ['RAW'], 'dry_run': False, 'schema_list': []}\"",
            "description": "Clones all production schemas in the PREP database that the user has access to."
          },
          "debug": {
            "args": "debug",
            "description": "Debug your DBT project and warehouse connection."
          },
          "deps": {
            "args": "deps",
            "description": "Pull the most recent version of the dependencies listed in packages.yml"
          },
          "describe": {
            "args": "describe",
            "description": "Describe the",
            "executable": "dbt_extension"
          },
          "docs-generate": {
            "args": "docs generate",
            "description": "Generate documentation for your project."
          },
          "docs-serve": {
            "args": "docs serve",
            "description": "Serve documentation for your project. Make sure you ran `docs-generate` first."
          },
          "freshness": {
            "args": "source freshness",
            "description": "Check the freshness of your source data."
          },
          "initialize": {
            "args": "initialize",
            "description": "Initialize a new dbt project. This will create a dbt_project.yml file, a profiles.yml file, and models directory.\n",
            "executable": "dbt_extension"
          },
          "run": {
            "args": "run",
            "description": "Compile SQL and execute against the current target database."
          },
          "run_dbt_artifacts": "run --select dbt_artifacts.*",
          "run_hub_metrics": "run --select publish.meltano_hub.*",
          "run_marts": "run --select marts.* common.* --exclude staging.*,dbt_artifacts.*",
          "run_slack_notifications": "run --select publish.slack_notifications.*",
          "run_snapshot_meltanohub": "snapshot --select meltanohub.*",
          "run_snapshot_spreadsheets_anywhere": "snapshot --select spreadsheets_anywhere.*",
          "run_staging_cloudwatch": "run --select staging.cloudwatch.*",
          "run_staging_github_meltano": "run --select staging.github_meltano.*",
          "run_staging_github_search": "run --select staging.github_search.*",
          "run_staging_gitlab": "run --select staging.gitlab.*",
          "run_staging_google_analytics": "run --select staging.google_analytics.*",
          "run_staging_meltanohub": "run --select staging.meltanohub.*",
          "run_staging_slack": "run --select staging.slack.*",
          "run_staging_snowplow": "run --select staging.snowplow.*",
          "seed": {
            "args": "seed",
            "description": "Load data from csv files into your data warehouse."
          },
          "snapshot": {
            "args": "snapshot",
            "description": "Execute snapshots defined in your project."
          },
          "test": {
            "args": "test",
            "description": "Runs tests on data in deployed models."
          },
          "test_hub_metrics": "test --select publish.meltano_hub.*",
          "test_marts": "test --select marts.* common.* --exclude staging.*,dbt_artifacts.*",
          "test_source_meltanohub": "test --select source:tap_meltanohub",
          "test_source_spreadsheets_anywhere": "test --select source:tap_spreadsheets_anywhere",
          "test_staging_cloudwatch": "test --select staging.cloudwatch.*,test_type:generic",
          "test_staging_github_meltano": "test --select staging.github_meltano.*,test_type:generic",
          "test_staging_github_search": "test --select staging.github_search.*,test_type:generic",
          "test_staging_gitlab": "test --select staging.gitlab.*,test_type:generic",
          "test_staging_google_analytics": "test --select staging.google_analytics.*,test_type:generic",
          "test_staging_meltanohub": "test --select staging.meltanohub.*,test_type:generic",
          "test_staging_slack": "test --select staging.slack.*,test_type:generic",
          "test_staging_snowplow": "test --select staging.snowplow.*,test_type:generic"
        },
        "config": {
          "account": "epa06486",
          "database": "STAGING_PROD",
          "database_prep": "STAGING_PREP",
          "database_raw": "STAGING_RAW",
          "role": "STAGING",
          "user": "STAGING",
          "warehouse": "STAGING"
        },
        "docs": "https://hub.meltano.com/utilities/dbt-snowflake--dbt-labs",
        "env": {
          "DBT_EXT_SKIP_PRE_INVOKE": "false",
          "DBT_EXT_TYPE": "snowflake",
          "DBT_PROFILES_DIR": "${MELTANO_PROJECT_ROOT}/transform/profiles/snowflake",
          "DBT_PROJECT_DIR": "${MELTANO_PROJECT_ROOT}/transform",
          "DBT_SNOWFLAKE_ACCOUNT": "epa06486",
          "DBT_SNOWFLAKE_DATABASE": "STAGING_PROD",
          "DBT_SNOWFLAKE_DATABASE_PREP": "STAGING_PREP",
          "DBT_SNOWFLAKE_DATABASE_RAW": "STAGING_RAW",
          "DBT_SNOWFLAKE_PROFILES_DIR": "${MELTANO_PROJECT_ROOT}/transform/profiles/snowflake",
          "DBT_SNOWFLAKE_PROJECT_DIR": "${MELTANO_PROJECT_ROOT}/transform",
          "DBT_SNOWFLAKE_ROLE": "STAGING",
          "DBT_SNOWFLAKE_SKIP_PRE_INVOKE": "false",
          "DBT_SNOWFLAKE_TARGET_PATH": "${MELTANO_PROJECT_ROOT}/.meltano/transformers/dbt/target",
          "DBT_SNOWFLAKE_TYPE": "snowflake",
          "DBT_SNOWFLAKE_USER": "STAGING",
          "DBT_SNOWFLAKE_WAREHOUSE": "STAGING",
          "DBT_SNOWFLAKE__EXT_REPO": "https://github.com/meltano/dbt-ext",
          "DBT_TARGET_PATH": "${MELTANO_PROJECT_ROOT}/.meltano/transformers/dbt/target",
          "MELTANO_UTILIZE_ACCOUNT": "epa06486",
          "MELTANO_UTILIZE_DATABASE": "STAGING_PROD",
          "MELTANO_UTILIZE_DATABASE_PREP": "STAGING_PREP",
          "MELTANO_UTILIZE_DATABASE_RAW": "STAGING_RAW",
          "MELTANO_UTILIZE_PROFILES_DIR": "${MELTANO_PROJECT_ROOT}/transform/profiles/snowflake",
          "MELTANO_UTILIZE_PROJECT_DIR": "${MELTANO_PROJECT_ROOT}/transform",
          "MELTANO_UTILIZE_ROLE": "STAGING",
          "MELTANO_UTILIZE_SKIP_PRE_INVOKE": "false",
          "MELTANO_UTILIZE_TARGET_PATH": "${MELTANO_PROJECT_ROOT}/.meltano/transformers/dbt/target",
          "MELTANO_UTILIZE_TYPE": "snowflake",
          "MELTANO_UTILIZE_USER": "STAGING",
          "MELTANO_UTILIZE_WAREHOUSE": "STAGING",
          "MELTANO_UTILIZE__EXT_REPO": "https://github.com/meltano/dbt-ext"
        },
        "executable": "dbt_invoker",
        "ext_repo": "https://github.com/meltano/dbt-ext",
        "label": "dbt Snowflake",
        "logo_url": "https://hub.meltano.com/assets/logos/utilities/dbt.png",
        "name": "dbt-snowflake",
        "namespace": "dbt_snowflake",
        "pip_url": "dbt-core~=1.5.2 dbt-snowflake~=1.5.2 git+https://github.com/meltano/dbt-ext.git@main",
        "plugin_type": "utilities",
        "repo": "https://github.com/dbt-labs/dbt-snowflake",
        "settings": [
          {
            "description": "The snowflake account to connect to.",
            "kind": "string",
            "label": "Account",
            "name": "account"
          },
          {
            "description": "The database to create models in.",
            "kind": "string",
            "label": "Database",
            "name": "database"
          },
          {
            "description": "The user password to authenticate with.",
            "kind": "password",
            "label": "Password",
            "name": "password"
          },
          {
            "env": "DBT_PROFILES_DIR",
            "label": "Profiles Directory",
            "name": "profiles_dir",
            "value": "$MELTANO_PROJECT_ROOT/transform/profiles/snowflake"
          },
          {
            "env": "DBT_PROJECT_DIR",
            "label": "Projects Directory",
            "name": "project_dir",
            "value": "$MELTANO_PROJECT_ROOT/transform"
          },
          {
            "description": "The user role to assume.",
            "kind": "string",
            "label": "Role",
            "name": "role"
          },
          {
            "description": "The schema to build models into by default.",
            "kind": "string",
            "label": "Schema",
            "name": "schema"
          },
          {
<<<<<<< HEAD
            "description": "The user password to authenticate with.",
            "label": "Password",
            "name": "password",
            "sensitive": true
=======
            "description": "Whether to skip pre-invoke hooks which automatically run dbt clean and deps",
            "env": "DBT_EXT_SKIP_PRE_INVOKE",
            "kind": "boolean",
            "label": "Skip Pre-invoke",
            "name": "skip_pre_invoke",
            "value": false
>>>>>>> 5d055091
          },
          {
            "env": "DBT_TARGET_PATH",
            "kind": "string",
            "label": "Target Path",
            "name": "target_path",
            "value": "$MELTANO_PROJECT_ROOT/.meltano/transformers/dbt/target"
          },
          {
            "env": "DBT_EXT_TYPE",
            "label": "dbt Profile type",
            "name": "type",
            "value": "snowflake"
          },
          {
            "description": "The user to connect as.",
            "kind": "string",
            "label": "User",
            "name": "user"
          },
          {
            "description": "The compute warehouse to use when building models.",
            "kind": "string",
            "label": "Warehouse",
            "name": "warehouse"
          }
        ],
        "variant": "dbt-labs"
      },
      {
        "commands": {
          "fix": {
            "args": "fix",
            "description": "Automatically fix SQL files according to your defined rules."
          },
          "fix-force": {
            "args": "fix --force",
            "description": "Automatically fix SQL files according to your defined rules (does not ask for confirmation)."
          },
          "lint": {
            "args": "lint",
            "description": "Lint SQL in transform models."
          }
        },
        "config": {
          "account": "epa06486",
          "role": "TRANSFORMER",
          "user": "STAGING",
          "warehouse": "CORE"
        },
        "docs": "https://hub.meltano.com/utilities/sqlfluff--sqlfluff",
        "env": {
          "DBT_SNOWFLAKE_ACCOUNT": "epa06486",
          "DBT_SNOWFLAKE_DATABASE": "foo",
          "DBT_SNOWFLAKE_DATABASE_PREP": "foo",
          "DBT_SNOWFLAKE_DATABASE_RAW": "foo",
          "DBT_SNOWFLAKE_ROLE": "TRANSFORMER",
          "DBT_SNOWFLAKE_USER": "STAGING",
          "DBT_SNOWFLAKE_WAREHOUSE": "CORE",
          "MELTANO_UTILIZE_ACCOUNT": "epa06486",
          "MELTANO_UTILIZE_DATABASE": "foo",
          "MELTANO_UTILIZE_DATABASE_PREP": "foo",
          "MELTANO_UTILIZE_DATABASE_RAW": "foo",
          "MELTANO_UTILIZE_ROLE": "TRANSFORMER",
          "MELTANO_UTILIZE_USER": "STAGING",
          "MELTANO_UTILIZE_WAREHOUSE": "CORE",
          "SQLFLUFF_ACCOUNT": "epa06486",
          "SQLFLUFF_DATABASE": "foo",
          "SQLFLUFF_DATABASE_PREP": "foo",
          "SQLFLUFF_DATABASE_RAW": "foo",
          "SQLFLUFF_ROLE": "TRANSFORMER",
          "SQLFLUFF_USER": "STAGING",
          "SQLFLUFF_WAREHOUSE": "CORE"
        },
        "label": "SQLFluff",
        "logo_url": "https://hub.meltano.com/assets/logos/utilities/sqlfluff.png",
        "name": "sqlfluff",
        "namespace": "sqlfluff",
        "pip_url": "sqlfluff sqlfluff-templater-dbt dbt-core",
        "plugin_type": "utilities",
        "repo": "https://github.com/sqlfluff/sqlfluff",
        "settings": [
          {
            "env": "DBT_SNOWFLAKE_USER",
            "name": "user"
          },
          {
            "env": "DBT_SNOWFLAKE_ROLE",
            "name": "role"
          },
          {
            "env": "DBT_SNOWFLAKE_DATABASE",
            "name": "database",
            "value": "foo"
          },
          {
            "env": "DBT_SNOWFLAKE_DATABASE_PREP",
            "name": "database_prep",
            "value": "foo"
          },
          {
            "env": "DBT_SNOWFLAKE_DATABASE_RAW",
            "name": "database_raw",
            "value": "foo"
          },
          {
            "env": "DBT_SNOWFLAKE_ACCOUNT",
            "name": "account"
          },
          {
            "env": "DBT_SNOWFLAKE_WAREHOUSE",
            "name": "warehouse"
          }
        ],
        "variant": "sqlfluff"
      },
      {
        "commands": {
          "s3_copy_audit": "s3 cp audit.yml ${HUB_METRICS_S3_PATH}",
          "s3_copy_metrics": "s3 cp variant_metrics.yml ${HUB_METRICS_S3_PATH}",
          "s3_copy_metrics_legacy": "s3 cp metrics.yml ${HUB_METRICS_S3_PATH}"
        },
        "env": {},
        "executable": "aws",
        "label": "awscli",
        "name": "awscli",
        "namespace": "awscli",
        "pip_url": "awscli==1.21.7",
        "plugin_type": "utilities"
      },
      {
        "commands": {
          "create-admin": {
            "args": "fab create-admin",
            "description": "Create an admin user."
          },
          "load-examples": {
            "args": "load_examples",
            "description": "Load examples."
          },
          "ui": {
            "args": "--bind $SUPERSET_UI_BIND_HOST:$SUPERSET_UI_PORT --timeout $SUPERSET_UI_TIMEOUT --workers $SUPERSET_UI_WORKERS superset.app:create_app()",
            "description": "Start the Superset UI. Will be available on the configured `ui.bind_host` and `ui.port`, which default to `http://localhost:8088`",
            "executable": "gunicorn"
          }
        },
        "description": "A modern, enterprise-ready business intelligence web application.",
        "docs": "https://hub.meltano.com/utilities/superset--apache",
        "env": {
          "MELTANO_UTILIZE_SECRET_KEY": "thisisnotapropersecretkey",
          "MELTANO_UTILIZE_SQLALCHEMY_DATABASE_URI": "sqlite:///${MELTANO_PROJECT_ROOT}/.meltano/utilities/superset/superset.db",
          "MELTANO_UTILIZE_UI_BIND_HOST": "0.0.0.0",
          "MELTANO_UTILIZE_UI_PORT": "8088",
          "MELTANO_UTILIZE_UI_TIMEOUT": "60",
          "MELTANO_UTILIZE_UI_WORKERS": "4",
          "SUPERSET_SECRET_KEY": "thisisnotapropersecretkey",
          "SUPERSET_SQLALCHEMY_DATABASE_URI": "sqlite:///${MELTANO_PROJECT_ROOT}/.meltano/utilities/superset/superset.db",
          "SUPERSET_UI_BIND_HOST": "0.0.0.0",
          "SUPERSET_UI_PORT": "8088",
          "SUPERSET_UI_TIMEOUT": "60",
          "SUPERSET_UI_WORKERS": "4"
        },
        "label": "Superset",
        "logo_url": "https://hub.meltano.com/assets/logos/utilities/superset.png",
        "name": "superset",
        "namespace": "superset",
        "pip_url": "apache-superset==1.5.0 markupsafe==2.0.1 cryptography==3.4.7",
        "plugin_type": "utilities",
        "repo": "https://github.com/apache/superset",
        "settings": [
          {
            "description": "Host used by `meltano invoke superset:ui`. Used in the `gunicorn` `--bind` option along with `ui.port`.",
            "label": "UI Bind Host",
            "name": "ui.bind_host",
            "value": "0.0.0.0"
          },
          {
            "description": "Port used by `meltano invoke superset:ui`. Used in the `gunicorn` `--bind` option along with `ui.bind_host`.",
            "label": "UI Port",
            "name": "ui.port",
            "value": 8088
          },
          {
            "description": "Timeout in sections, used by `meltano invoke superset:ui`. Corresponds to the `gunicorn` `--timeout` option",
            "label": "UI Timeout",
            "name": "ui.timeout",
            "value": 60
          },
          {
            "description": "Workers used by `meltano invoke superset:ui`. Corresponds to the `gunicorn` `--workers` option",
            "label": "UI Workers",
            "name": "ui.workers",
            "value": 4
          },
          {
            "description": "Superset metadata database connection string. Equivalent to the `SQLALCHEMY_DATABASE_URI` setting in `superset_config.py`.\n\nSQLite is used by default, but in production PostgreSQL or MySQL is more appropriate. See the [Superset documentation](https://superset.apache.org/docs/installation/configuring-superset/#using-a-production-metastore) for more information. To add a database driver like `psycopg2` or `mysqlclient`, refer to the [Add additional database drivers](#add-additional-database-drivers) section above.\n",
            "label": "SQLAlchemy Database URI",
            "name": "SQLALCHEMY_DATABASE_URI",
            "value": "sqlite:///$MELTANO_PROJECT_ROOT/.meltano/utilities/superset/superset.db"
          },
          {
            "description": "App secret key used for securely signing the session cookie and encrypting sensitive information on the database. Equivalent to the `SECRET_KEY` setting in `superset_config.py`.",
            "label": "Secret Key",
            "name": "SECRET_KEY",
            "sensitive": true,
            "value": "thisisnotapropersecretkey"
          }
        ],
        "variant": "apache"
      },
      {
        "commands": {
          "test_dbt_hub_metrics": "checkpoint run dbt_hub_metrics",
          "test_ga_raw": "checkpoint run google_analytics_raw"
        },
        "config": {
          "host": "epa06486",
          "password": "${SNOWFLAKE_PASSWORD}",
          "prod_database": "STAGING_PROD",
          "raw_database": "STAGING_RAW",
          "role": "STAGING",
          "username": "STAGING",
          "warehouse": "STAGING"
        },
        "docs": "https://hub.meltano.com/utilities/great_expectations--great-expectations",
        "env": {
          "GE_HOME": "${MELTANO_PROJECT_ROOT}/utilities/great_expectations",
          "GE_PROD_DATABASE": "STAGING_PROD",
          "GE_RAW_DATABASE": "STAGING_RAW",
          "GE_ROLE": "STAGING",
          "GE_USERNAME": "STAGING",
          "GE_WAREHOUSE": "STAGING",
          "GREAT_EXPECTATIONS_GE_HOME": "${MELTANO_PROJECT_ROOT}/utilities/great_expectations",
          "GREAT_EXPECTATIONS_HOST": "epa06486",
          "GREAT_EXPECTATIONS_PROD_DATABASE": "STAGING_PROD",
          "GREAT_EXPECTATIONS_RAW_DATABASE": "STAGING_RAW",
          "GREAT_EXPECTATIONS_ROLE": "STAGING",
          "GREAT_EXPECTATIONS_USERNAME": "STAGING",
          "GREAT_EXPECTATIONS_WAREHOUSE": "STAGING",
          "MELTANO_UTILIZE_GE_HOME": "${MELTANO_PROJECT_ROOT}/utilities/great_expectations",
          "MELTANO_UTILIZE_HOST": "epa06486",
          "MELTANO_UTILIZE_PROD_DATABASE": "STAGING_PROD",
          "MELTANO_UTILIZE_RAW_DATABASE": "STAGING_RAW",
          "MELTANO_UTILIZE_ROLE": "STAGING",
          "MELTANO_UTILIZE_USERNAME": "STAGING",
          "MELTANO_UTILIZE_WAREHOUSE": "STAGING"
        },
        "executable": "great_expectations",
        "label": "Great Expectations",
        "logo_url": "https://hub.meltano.com/assets/logos/utilities/great_expectations.png",
        "name": "great_expectations",
        "namespace": "great_expectations",
        "pip_url": "great_expectations==0.15.50",
        "plugin_type": "utilities",
        "repo": "https://github.com/great-expectations/great_expectations",
        "requires": {
          "files": [
            {
              "name": "files-great-expectations",
              "variant": "meltano"
            }
          ]
        },
        "settings": [
          {
            "env": "GE_RAW_DATABASE",
            "name": "raw_database"
          },
          {
            "env": "GE_PROD_DATABASE",
            "name": "prod_database"
          },
          {
            "env": "GE_USERNAME",
            "name": "username"
          },
          {
            "env": "GE_ROLE",
            "name": "role"
          },
          {
            "env": "GE_WAREHOUSE",
            "name": "warehouse"
          },
          {
            "env": "GE_HOME",
            "label": "Great Expectations Home Directory",
            "name": "ge_home",
            "value": "$MELTANO_PROJECT_ROOT/utilities/great_expectations"
          }
        ],
        "variant": "great-expectations"
      },
      {
        "commands": {
          "run": "run utilities/permifrost/roles.yml",
          "spec-test": "spec-test utilities/permifrost/roles.yml"
        },
        "env": {},
        "executable": "permifrost",
        "label": "permifrost",
        "name": "permifrost",
        "namespace": "permifrost",
        "pip_url": "permifrost==0.14.0",
        "plugin_type": "utilities"
      },
      {
        "commands": {
          "decrypt": "decrypt $KMS_KEY_ID --input-path $KMS_SECRETS_PATH --output-path $KMS_DOTENV_PATH",
          "encrypt": "encrypt $KMS_PUBLIC_KEY_PATH --dotenv-path $KMS_DOTENV_PATH --output-path $KMS_SECTRETS_PATH"
        },
        "env": {},
        "executable": "kms",
        "label": "kms",
        "name": "kms",
        "namespace": "kms",
        "pip_url": "git+https://github.com/meltano/kms-ext.git",
        "plugin_type": "utilities"
      }
    ]
  },
  "project_id": "20f9e32a-be7a-41c7-9847-da9712f40d23",
  "schedules": [
    {
      "env": {},
      "interval": "0 12 * * *",
      "job": "slack_notifications",
      "name": "slack_notifications"
    },
    {
      "env": {},
      "interval": "0 6 * * *",
      "job": "cloudwatch_el",
      "name": "cloudwatch_el"
    },
    {
      "env": {},
      "interval": "0 6 * * *",
      "job": "meltanohub_el",
      "name": "meltanohub_el"
    },
    {
      "env": {},
      "interval": "0 6 * * *",
      "job": "spreadsheets_anywhere_el",
      "name": "spreadsheets_anywhere_el"
    },
    {
      "env": {},
      "interval": "0 6 * * *",
      "job": "snowplow_el",
      "name": "snowplow_el"
    },
    {
      "env": {},
      "interval": "0 6 * * *",
      "job": "github_search_el",
      "name": "github_search_el"
    },
    {
      "env": {},
      "interval": "0 6 * * *",
      "job": "github_meltano_el",
      "name": "github_meltano_el"
    },
    {
      "env": {},
      "interval": "0 6 * * *",
      "job": "gitlab_el",
      "name": "gitlab_el"
    },
    {
      "env": {},
      "interval": "0 6 * * *",
      "job": "slack_el",
      "name": "slack_el"
    },
    {
      "env": {},
      "interval": "0 6 * * *",
      "job": "google_analytics_el",
      "name": "google_analytics_el"
    },
    {
      "env": {},
      "interval": "0 12 * * *",
      "job": "hub_metrics_publish",
      "name": "hub_metrics_publish"
    },
    {
      "env": {},
      "interval": "0 8 * * *",
      "job": "marts_refresh",
      "name": "marts_refresh"
    }
  ],
  "send_anonymous_usage_stats": false,
  "version": 1
}<|MERGE_RESOLUTION|>--- conflicted
+++ resolved
@@ -202,15 +202,9 @@
         "settings": [
           {
             "description": "The access key for your AWS account.",
-<<<<<<< HEAD
-            "label": "Aws Access Key Id",
+            "label": "AWS Access Key ID",
             "name": "aws_access_key_id",
             "sensitive": true
-=======
-            "kind": "password",
-            "label": "AWS Access Key ID",
-            "name": "aws_access_key_id"
->>>>>>> 5d055091
           },
           {
             "description": "The complete URL to use for the constructed client.",
@@ -232,27 +226,15 @@
           },
           {
             "description": "The secret key for your AWS account.",
-<<<<<<< HEAD
-            "label": "Aws Secret Access Key",
+            "label": "AWS Secret Access Key",
             "name": "aws_secret_access_key",
             "sensitive": true
           },
           {
             "description": "The session key for your AWS account. This is only needed when you are using temporary credentials.",
-            "label": "Aws Session Token",
+            "label": "AWS Session Token",
             "name": "aws_session_token",
             "sensitive": true
-=======
-            "kind": "password",
-            "label": "AWS Secret Access Key",
-            "name": "aws_secret_access_key"
-          },
-          {
-            "description": "The session key for your AWS account. This is only needed when you are using temporary credentials.",
-            "kind": "password",
-            "label": "AWS Session Token",
-            "name": "aws_session_token"
->>>>>>> 5d055091
           },
           {
             "description": "Compression format to use for batch files.",
@@ -566,11 +548,7 @@
         ],
         "settings": [
           {
-<<<<<<< HEAD
-=======
             "description": "The token to authenticate against the Slack API service",
-            "kind": "password",
->>>>>>> 5d055091
             "label": "API Key",
             "name": "api_key",
             "sensitive": true
@@ -793,30 +771,6 @@
             "placeholder": "Ex. client_secrets.json"
           },
           {
-<<<<<<< HEAD
-            "description": "See <https://developers.google.com/analytics/devguides/reporting/core/v4/authorization#OAuth2Authorizing>.\n\nTakes precedence over [Key File Location](#key-file-location) if both are specified.\n",
-            "label": "OAuth Client ID",
-            "name": "oauth_credentials.client_id",
-            "sensitive": true
-          },
-          {
-            "description": "See https://developers.google.com/analytics/devguides/reporting/core/v4/authorization#OAuth2Authorizing.",
-            "label": "OAuth Client Secret",
-            "name": "oauth_credentials.client_secret",
-            "sensitive": true
-          },
-          {
-            "description": "See https://developers.google.com/analytics/devguides/reporting/core/v4/authorization#OAuth2Authorizing.",
-            "label": "OAuth Access Token",
-            "name": "oauth_credentials.access_token",
-            "sensitive": true
-          },
-          {
-            "description": "See https://developers.google.com/analytics/devguides/reporting/core/v4/authorization#OAuth2Authorizing.",
-            "label": "OAuth Refresh Token",
-            "name": "oauth_credentials.refresh_token",
-            "sensitive": true
-=======
             "description": "Date up to when historical data will be extracted.",
             "kind": "date_iso8601",
             "label": "End Date",
@@ -836,35 +790,34 @@
           },
           {
             "description": "#### How to get\n\nFollow the steps below if you don't already have a valid `client_secrets.json` to upload. The process below can take over 10 minutes, but it's a one-time setup that's well worth it.\n\nThis extractor supports service account based authorization, where an administrator manually creates a service account with the appropriate permissions to view the account, property, and view you wish to fetch data from.\n\nTo access your Google Analytics data, the \"Analytics Reporting API\" and \"Analytics API\" both need to be enabled. These need to be enabled for a project inside the same organization as your Google Analytics account.\n\n##### Step 1: Creating Service Account Credentials\n\nAs a first step, you need to create a new project in Google Cloud Platform or use an existing one:\n\n1. Sign in to the Google Account you are using for managing Google Analytics (you must have Manage Users permission at the account, property, or view level).\n\n2. Open the [Service accounts page](https://console.developers.google.com/iam-admin/serviceaccounts). If prompted, select a project or create a new one to use for accessing Google Analytics.\n\n  ![Screenshot of Google Service Accounts page](/assets/images/tap-google-analytics/02-ga-service-account-configuration-create-new-account.png)\n\n3. Click \"Create service account\"\n\n  In the Create service account window, type a name for the service account, and click `Create`.\n\n  We do not need to provide any additional permissions for this account, so click `Continue` in the `Service account permissions` configuration page.\n\n  We also do not need to grant access to any users for this service account, as we only need the key.\n\n  ![Screenshot of Google Service Account Configuration for new Account](/assets/images/tap-google-analytics/02-ga-service-account-configuration-new-account.png)\n\n  Click `Create Key`, select `JSON` as the key type and create a new private key. Then click `Save` and store it locally as `client_secrets.json`.\n\nMeltano will use the private key in this `client_secrets.json` file to connect with the Google Analytics API.\n\n##### Step 2: Linking Credentials to Google Analytics\n\nThe newly created service account will have an email address that looks similar to:\n\n```\nservice-account-name@PROJECT-ID.iam.gserviceaccount.com\n```\n\nTo grant this service account access to your Google Analytics data, add the email address as a [new user](https://support.google.com/analytics/answer/1009702) to your Google Analytics account, property or view through the \"Admin > User Management\" page.\n\nOnly the [Read & Analyze permissions](https://support.google.com/analytics/answer/2884495) are needed as Meltano only extracts data to generate reports.\n\n![Screenshot of Google Analytics Add User](/assets/images/tap-google-analytics/03-ga-add-user.png)\n\n##### Step 3: Enabling the APIs\n\n1. Visit the [Google Analytics Reporting API](https://console.developers.google.com/apis/api/analyticsreporting.googleapis.com/overview) dashboard and make sure that the project you used in the previous step is selected.\n\n  Now enable the API using the button at the top, so that the button will say \"Disable API\" instead:\n\n  ![Screenshot of Google Analytics Reporting API](/assets/images/tap-google-analytics/04-ga-reporting-api.png)\n\n2. Next, visit the [Google Analytics API](https://console.developers.google.com/apis/api/analytics.googleapis.com/overview) dashboard, make sure that the project you used in the previous step is selected, and enable this API as well.\n\n  ![Screenshot of Google Analytics API](/assets/images/tap-google-analytics/05-ga-api.png)\n",
-            "kind": "password",
             "label": "Key File Location",
             "name": "key_file_location",
-            "placeholder": "Ex. $MELTANO_PROJECT_ROOT/client_secrets.json"
+            "placeholder": "Ex. $MELTANO_PROJECT_ROOT/client_secrets.json",
+            "sensitive": true
           },
           {
             "description": "Google Analytics Access Token. See https://developers.google.com/analytics/devguides/reporting/core/v4/authorization#OAuth2Authorizing.",
-            "kind": "password",
             "label": "OAuth Credentials Access Token",
-            "name": "oauth_credentials.access_token"
+            "name": "oauth_credentials.access_token",
+            "sensitive": true
           },
           {
             "description": "See <https://developers.google.com/analytics/devguides/reporting/core/v4/authorization#OAuth2Authorizing>.\n\nTakes precedence over [Key File Location](#key-file-location) if both are specified.\n",
-            "kind": "password",
             "label": "OAuth Credentials Client ID",
-            "name": "oauth_credentials.client_id"
->>>>>>> 5d055091
+            "name": "oauth_credentials.client_id",
+            "sensitive": true
           },
           {
             "description": "Google Analytics Client Secret. See https://developers.google.com/analytics/devguides/reporting/core/v4/authorization#OAuth2Authorizing.",
-            "kind": "password",
             "label": "OAuth Credentials Client Secret",
-            "name": "oauth_credentials.client_secret"
+            "name": "oauth_credentials.client_secret",
+            "sensitive": true
           },
           {
             "description": "Google Analytics Refresh Token. See https://developers.google.com/analytics/devguides/reporting/core/v4/authorization#OAuth2Authorizing.",
-            "kind": "password",
             "label": "OAuth Credentials Refresh Token",
-            "name": "oauth_credentials.refresh_token"
+            "name": "oauth_credentials.refresh_token",
+            "sensitive": true
           },
           {
             "description": "Project-relative path to JSON file with the definition of the reports to be generated.\n\nSee <https://ga-dev-tools.appspot.com/dimensions-metrics-explorer/> for valid dimensions and metrics.\n\nThe JSON structure expected is as follows:\n\n```json\n[\n  { \"name\" : \"name of stream to be used\",\n    \"dimensions\" :\n    [\n      \"Google Analytics Dimension\",\n      \"Another Google Analytics Dimension\",\n      // ... up to 7 dimensions per stream ...\n    ],\n    \"metrics\" :\n    [\n      \"Google Analytics Metric\",\n      \"Another Google Analytics Metric\",\n      // ... up to 10 metrics per stream ...\n    ]\n  },\n  // ... as many streams / reports as the user wants ...\n]\n```\n\nFor example, if you want to extract user stats per day in a `users_per_day` stream and session stats per day and country in a `sessions_per_country_day` stream:\n\n```json\n[\n  { \"name\" : \"users_per_day\",\n    \"dimensions\" :\n    [\n      \"ga:date\"\n    ],\n    \"metrics\" :\n    [\n      \"ga:users\",\n      \"ga:newUsers\"\n    ]\n  },\n  { \"name\" : \"sessions_per_country_day\",\n    \"dimensions\" :\n    [\n      \"ga:date\",\n      \"ga:country\"\n    ],\n    \"metrics\" :\n    [\n      \"ga:sessions\",\n      \"ga:sessionsPerUser\",\n      \"ga:avgSessionDuration\"\n    ]\n  }\n]\n```\n",
@@ -893,10 +846,10 @@
           },
           {
             "description": "The ID for the view to fetch data from.\n\n#### How to get\n\nTo get your View ID:\n\n1. Visit Google Analytics: <https://analytics.google.com/>\n2. Log in if you haven't already.\n3. Open the account/property/view selector in the top left corner\n\n![Screenshot of closed account selector](/assets/images/tap-google-analytics/account-selector-closed.png)\n\n3. Select the account, property, and view that you would like to connect with Meltano\n\n![Screenshot of open account selector](/assets/images/tap-google-analytics/account-selector-open.png)\n\n4. You will see the View ID displayed inside the selector below the name of the view (e.g. \"All Web Site Data\"): `188274549`\n",
-            "kind": "password",
             "label": "View ID",
             "name": "view_id",
-            "placeholder": "Ex. 198343027"
+            "placeholder": "Ex. 198343027",
+            "sensitive": true
           }
         ],
         "settings_group_validation": [
@@ -1746,9 +1699,9 @@
           },
           {
             "description": "A property in the record which will be used as the dictionary key.\n \nIf this property is provided, records will be written as key-value objects; if omitted, records are written as a list.",
-            "kind": "password",
             "label": "Record Key Property Name",
-            "name": "record_key_property_name"
+            "name": "record_key_property_name",
+            "sensitive": true
           },
           {
             "description": "A property in the record which will be used as a sort key.\n\nIf this property is omitted, records will not be sorted.",
@@ -2606,9 +2559,9 @@
           },
           {
             "description": "The user password to authenticate with.",
-            "kind": "password",
             "label": "Password",
-            "name": "password"
+            "name": "password",
+            "sensitive": true
           },
           {
             "env": "DBT_PROFILES_DIR",
@@ -2635,19 +2588,12 @@
             "name": "schema"
           },
           {
-<<<<<<< HEAD
-            "description": "The user password to authenticate with.",
-            "label": "Password",
-            "name": "password",
-            "sensitive": true
-=======
             "description": "Whether to skip pre-invoke hooks which automatically run dbt clean and deps",
             "env": "DBT_EXT_SKIP_PRE_INVOKE",
             "kind": "boolean",
             "label": "Skip Pre-invoke",
             "name": "skip_pre_invoke",
             "value": false
->>>>>>> 5d055091
           },
           {
             "env": "DBT_TARGET_PATH",
