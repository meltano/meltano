{
  "annotations": {
    "airflow": {
      "key3": true,
      "key4": {
        "key5": {},
        "key6": [
          "list",
          "values"
        ]
      },
      "key7": [
        {
          "key8": {}
        },
        null
      ]
    },
    "meltano.cloud": {
      "key1": "value1",
      "key2": "value2"
    }
  },
  "default_environment": "userdev",
  "env": {
    "MELTANO_CLI_LOG_CONFIG": "logging.yaml",
    "MELTANO_CLI_LOG_LEVEL": "info",
    "MELTANO_DATABASE_MAX_RETRIES": "3",
    "MELTANO_DATABASE_RETRY_TIMEOUT": "5",
    "MELTANO_DATABASE_URI": "sqlite:///${MELTANO_PROJECT_ROOT}/.meltano/meltano.db",
    "MELTANO_DEFAULT_ENVIRONMENT": "userdev",
    "MELTANO_DISCOVERY_URL": "https://discovery.meltano.com/discovery.yml",
    "MELTANO_ELT_BUFFER_SIZE": "10485760",
    "MELTANO_EXPERIMENTAL": "false",
<<<<<<< HEAD
=======
    "MELTANO_FF_ENABLE_API_SCHEDULED_JOB_LIST": "false",
    "MELTANO_FF_ENABLE_UVICORN": "false",
    "MELTANO_FF_PLUGIN_LOCKS_REQUIRED": "false",
>>>>>>> 6c034574
    "MELTANO_FF_STRICT_ENV_VAR_MODE": "false",
    "MELTANO_HUB_URL": "https://hub.meltano.com",
    "MELTANO_PROJECT_ID": "20f9e32a-be7a-41c7-9847-da9712f40d23",
    "MELTANO_PROJECT_READONLY": "false",
    "MELTANO_SEND_ANONYMOUS_USAGE_STATS": "false",
    "MELTANO_SNOWPLOW_COLLECTOR_ENDPOINTS": "[\"https://sp.meltano.com\"]",
<<<<<<< HEAD
    "MELTANO_STATE_BACKEND_LOCK_RETY_SECONDS": "1",
    "MELTANO_STATE_BACKEND_LOCK_TIMEOUT_SECONDS": "120",
    "MELTANO_STATE_BACKEND_URI": "systemdb"
=======
    "MELTANO_STATE_BACKEND_LOCK_RETRY_SECONDS": "1",
    "MELTANO_STATE_BACKEND_LOCK_TIMEOUT_SECONDS": "10",
    "MELTANO_STATE_BACKEND_URI": "systemdb",
    "MELTANO_UI_ANALYSIS": "false",
    "MELTANO_UI_ANONYMOUS_READONLY": "false",
    "MELTANO_UI_AUTHENTICATION": "false",
    "MELTANO_UI_BIND_HOST": "0.0.0.0",
    "MELTANO_UI_BIND_PORT": "5000",
    "MELTANO_UI_FORWARDED_ALLOW_IPS": "127.0.0.1",
    "MELTANO_UI_NOTIFICATION": "false",
    "MELTANO_UI_PASSWORD_SALT": "b4c124932584ad6e69f2774a0ae5c138",
    "MELTANO_UI_READONLY": "false",
    "MELTANO_UI_SECRET_KEY": "thisisnotapropersecretkey",
    "MELTANO_UI_SESSION_COOKIE_SECURE": "false",
    "MELTANO_UI_WORKERS": "4"
>>>>>>> 6c034574
  },
  "jobs": [
    {
      "name": "slack_notifications",
      "tasks": [
        "dbt-snowflake:run_slack_notifications",
        "tap-snowflake-singer-activity target-apprise"
      ]
    },
    {
      "name": "dbt_docs",
      "tasks": [
        "dbt-snowflake:docs-generate",
        "dbt-snowflake:docs-serve"
      ]
    },
    {
      "name": "meltanohub_el",
      "tasks": [
        "tap-meltanohub target-snowflake",
        "dbt-snowflake:test_source_meltanohub",
        "dbt-snowflake:run_snapshot_meltanohub",
        "dbt-snowflake:run_staging_meltanohub",
        "dbt-snowflake:test_staging_meltanohub"
      ]
    },
    {
      "name": "spreadsheets_anywhere_el",
      "tasks": [
        "tap-spreadsheets-anywhere coalesce-gcp-ips target-snowflake",
        "dbt-snowflake:test_source_spreadsheets_anywhere",
        "dbt-snowflake:run_snapshot_spreadsheets_anywhere"
      ]
    },
    {
      "name": "snowplow_el",
      "tasks": [
        "dbt-snowflake:run_staging_snowplow",
        "dbt-snowflake:test_staging_snowplow"
      ]
    },
    {
      "name": "github_search_el",
      "tasks": [
        "tap-github-search target-snowflake",
        "dbt-snowflake:run_staging_github_search",
        "dbt-snowflake:test_staging_github_search"
      ]
    },
    {
      "name": "github_meltano_el",
      "tasks": [
        "tap-github-meltano target-snowflake",
        "dbt-snowflake:run_staging_github_meltano",
        "dbt-snowflake:test_staging_github_meltano"
      ]
    },
    {
      "name": "gitlab_el",
      "tasks": [
        "tap-gitlab target-snowflake",
        "dbt-snowflake:run_staging_gitlab",
        "dbt-snowflake:test_staging_gitlab"
      ]
    },
    {
      "name": "slack_el",
      "tasks": [
        "tap-slack target-snowflake",
        "tap-slack-public target-snowflake",
        "dbt-snowflake:run_staging_slack",
        "dbt-snowflake:test_staging_slack"
      ]
    },
    {
      "name": "google_analytics_el",
      "tasks": [
        "tap-google-analytics target-snowflake",
        "dbt-snowflake:run_staging_google_analytics",
        "dbt-snowflake:test_staging_google_analytics"
      ]
    },
    {
      "name": "hub_metrics_publish",
      "tasks": [
        "dbt-snowflake:run_hub_metrics",
        "dbt-snowflake:test_hub_metrics",
        "tap-snowflake-metrics target-yaml-metrics awscli:s3_copy_metrics",
        "tap-snowflake-audit target-yaml-audit awscli:s3_copy_audit"
      ]
    },
    {
      "name": "marts_refresh",
      "tasks": [
        "dbt-snowflake:run_marts",
        "dbt-snowflake:test_marts"
      ]
    },
    {
      "name": "cloudwatch_el",
      "tasks": [
        "tap-cloudwatch target-snowflake",
        "dbt-snowflake:run_staging_cloudwatch",
        "dbt-snowflake:test_staging_cloudwatch"
      ]
    }
  ],
  "plugins": {
    "extractors": [
      {
        "capabilities": [
          "about",
          "catalog",
          "discover",
          "schema-flattening",
          "state",
          "stream-maps"
        ],
        "config": {
          "aws_region_name": "us-west-2",
          "log_group_name": "API-Gateway-Execution-Logs_i32s35df22/prod",
          "query": "fields @timestamp, @message",
          "start_date": "2022-12-08"
        },
        "description": "AWS Application and Infrastructure Monitoring",
        "docs": "https://hub.meltano.com/extractors/tap-cloudwatch--meltanolabs",
        "env": {
          "MELTANO_EXTRACT_AWS_REGION_NAME": "us-west-2",
          "MELTANO_EXTRACT_LOG_GROUP_NAME": "API-Gateway-Execution-Logs_i32s35df22/prod",
          "MELTANO_EXTRACT_QUERY": "fields @timestamp, @message",
          "MELTANO_EXTRACT_START_DATE": "2022-12-08",
          "MELTANO_EXTRACT__LOAD_SCHEMA": "tap_cloudwatch",
          "MELTANO_EXTRACT__METADATA": "{}",
          "MELTANO_EXTRACT__SCHEMA": "{}",
          "MELTANO_EXTRACT__SELECT": "[\"*.*\"]",
          "MELTANO_EXTRACT__SELECT_FILTER": "[]",
          "TAP_CLOUDWATCH_AWS_REGION_NAME": "us-west-2",
          "TAP_CLOUDWATCH_LOG_GROUP_NAME": "API-Gateway-Execution-Logs_i32s35df22/prod",
          "TAP_CLOUDWATCH_QUERY": "fields @timestamp, @message",
          "TAP_CLOUDWATCH_START_DATE": "2022-12-08",
          "TAP_CLOUDWATCH__LOAD_SCHEMA": "tap_cloudwatch",
          "TAP_CLOUDWATCH__METADATA": "{}",
          "TAP_CLOUDWATCH__SCHEMA": "{}",
          "TAP_CLOUDWATCH__SELECT": "[\"*.*\"]",
          "TAP_CLOUDWATCH__SELECT_FILTER": "[]"
        },
        "executable": "tap-cloudwatch",
        "label": "Cloudwatch",
        "logo_url": "https://hub.meltano.com/assets/logos/extractors/cloudwatch.png",
        "name": "tap-cloudwatch",
        "namespace": "tap_cloudwatch",
        "pip_url": "git+https://github.com/meltanolabs/tap-cloudwatch.git",
        "plugin_type": "extractors",
        "repo": "https://github.com/meltanolabs/tap-cloudwatch",
        "settings": [
          {
            "description": "The access key for your AWS account.",
            "kind": "password",
            "label": "AWS Access Key Id",
            "name": "aws_access_key_id"
          },
          {
            "description": "The complete URL to use for the constructed client.",
            "kind": "string",
            "label": "AWS Endpoint Url",
            "name": "aws_endpoint_url"
          },
          {
            "description": "The AWS credentials profile name to use. The profile must be configured and accessible.",
            "kind": "string",
            "label": "AWS Profile",
            "name": "aws_profile"
          },
          {
            "description": "The AWS region name (e.g. us-east-1) ",
            "kind": "string",
            "label": "AWS Region Name",
            "name": "aws_region_name"
          },
          {
            "description": "The secret key for your AWS account.",
            "kind": "password",
            "label": "AWS Secret Access Key",
            "name": "aws_secret_access_key"
          },
          {
            "description": "The session key for your AWS account. This is only needed when you are using temporary credentials.",
            "kind": "password",
            "label": "AWS Session Token",
            "name": "aws_session_token"
          },
          {
            "description": "The size of the time window to query by, default 3,600 seconds (i.e. 1 hour). If the result set for a batch is greater than the max limit of 10,000 records then the tap will query the same window again where >= the most recent record received. This means that the same data is potentially being scanned >1 times but < 2 times, depending on the amount the results set went over the 10k max. For example a batch window with 15k records would scan the 15k once, receiving 10k results, then scan ~5k again to get the rest. The net result is the same data was scanned ~1.5 times for that batch. To avoid this you should set the batch window to avoid exceeding the 10k limit.",
            "kind": "integer",
            "label": "Batch Increment S",
            "name": "batch_increment_s"
          },
          {
            "description": "The last record date to sync. This tap uses a 5 minute buffer to allow Cloudwatch logs to arrive in full. If you request data from current time it will automatically adjust your end_date to now - 5 mins.",
            "kind": "date_iso8601",
            "label": "End Date",
            "name": "end_date"
          },
          {
            "description": "'True' to enable schema flattening and automatically expand nested properties.",
            "kind": "boolean",
            "label": "Flattening Enabled",
            "name": "flattening_enabled"
          },
          {
            "description": "The max depth to flatten schemas.",
            "kind": "integer",
            "label": "Flattening Max Depth",
            "name": "flattening_max_depth"
          },
          {
            "description": "The log group on which to perform the query.",
            "kind": "string",
            "label": "Log Group Name",
            "name": "log_group_name"
          },
          {
            "description": "The query string to use. For more information, see [CloudWatch Logs Insights Query Syntax](https://docs.aws.amazon.com/AmazonCloudWatch/latest/logs/CWL_QuerySyntax.html).",
            "kind": "string",
            "label": "Query",
            "name": "query"
          },
          {
            "description": "The earliest record date to sync",
            "kind": "date_iso8601",
            "label": "Start Date",
            "name": "start_date"
          },
          {
            "description": "User-defined config values to be used within map expressions.",
            "kind": "object",
            "label": "Stream Map Config",
            "name": "stream_map_config"
          },
          {
            "description": "Config object for stream maps capability. For more information check out [Stream Maps](https://sdk.meltano.com/en/latest/stream_maps.html).",
            "kind": "object",
            "label": "Stream Maps",
            "name": "stream_maps"
          }
        ],
        "settings_group_validation": [
          [
            "log_group_name",
            "query",
            "start_date"
          ]
        ],
        "variant": "meltanolabs"
      },
      {
        "capabilities": [
          "catalog",
          "state",
          "discover",
          "about",
          "stream-maps",
          "schema-flattening"
        ],
        "docs": "https://hub.meltano.com/extractors/tap-meltanohub--autoidm",
        "env": {
          "MELTANO_EXTRACT__LOAD_SCHEMA": "tap_meltanohub",
          "MELTANO_EXTRACT__METADATA": "{}",
          "MELTANO_EXTRACT__SCHEMA": "{}",
          "MELTANO_EXTRACT__SELECT": "[\"plugins.*\"]",
          "MELTANO_EXTRACT__SELECT_FILTER": "[]",
          "TAP_MELTANOHUB__LOAD_SCHEMA": "tap_meltanohub",
          "TAP_MELTANOHUB__METADATA": "{}",
          "TAP_MELTANOHUB__SCHEMA": "{}",
          "TAP_MELTANOHUB__SELECT": "[\"plugins.*\"]",
          "TAP_MELTANOHUB__SELECT_FILTER": "[]"
        },
        "label": "Meltanohub",
        "logo_url": "https://hub.meltano.com/assets/logos/extractors/meltanohub.png",
        "name": "tap-meltanohub",
        "namespace": "tap_meltanohub",
        "pip_url": "git+https://github.com/AutoIDM/tap-meltanohub.git",
        "plugin_type": "extractors",
        "repo": "https://github.com/AutoIDM/tap-meltanohub",
        "select": [
          "plugins.*"
        ],
        "settings": [
          {
            "description": "The url for the API service",
            "label": "Api Url",
            "name": "api_url"
          },
          {
            "description": "Config object for stream maps capability.",
            "kind": "object",
            "label": "Stream Maps",
            "name": "stream_maps"
          },
          {
            "description": "User-defined config values to be used within map expressions.",
            "kind": "object",
            "label": "Stream Map Config",
            "name": "stream_map_config"
          },
          {
            "description": "'True' to enable schema flattening and automatically expand nested properties.",
            "kind": "boolean",
            "label": "Flattening Enabled",
            "name": "flattening_enabled"
          },
          {
            "description": "The max depth to flatten schemas.",
            "kind": "integer",
            "label": "Flattening Max Depth",
            "name": "flattening_max_depth"
          }
        ],
        "settings_group_validation": [
          []
        ],
        "variant": "autoidm"
      },
      {
        "capabilities": [
          "catalog",
          "discover",
          "state"
        ],
        "config": {
          "tables": [
            {
              "format": "json",
              "json_path": "prefixes",
              "key_properties": [
                "ip_prefix"
              ],
              "name": "aws_ips",
              "path": "https://ip-ranges.amazonaws.com",
              "pattern": "ip-ranges.json",
              "start_date": "2020-01-01T00:00:00Z"
            },
            {
              "format": "json",
              "json_path": "prefixes",
              "key_properties": [
                "id"
              ],
              "name": "gcp_ips",
              "path": "https://www.gstatic.com/ipranges",
              "pattern": "cloud.json",
              "start_date": "2020-01-01T00:00:00Z"
            },
            {
              "format": "json",
              "json_path": "values",
              "key_properties": [
                "id"
              ],
              "name": "azure_ips",
              "path": "https://download.microsoft.com/download/7/1/D/71D86715-5596-4529-9B13-DA13A5DE5B63",
              "pattern": "ServiceTags_Public_20230116.json",
              "start_date": "2020-01-01T00:00:00Z"
            }
          ]
        },
        "description": "Data extractor for CSV and Excel files from any smart_open supported transport (S3, SFTP, localhost, etc...)",
        "docs": "https://hub.meltano.com/extractors/tap-spreadsheets-anywhere--ets",
        "env": {
          "MELTANO_EXTRACT_TABLES": "[{\"path\": \"https://ip-ranges.amazonaws.com\", \"format\": \"json\", \"start_date\": \"2020-01-01T00:00:00Z\", \"key_properties\": [\"ip_prefix\"], \"name\": \"aws_ips\", \"pattern\": \"ip-ranges.json\", \"json_path\": \"prefixes\"}, {\"path\": \"https://www.gstatic.com/ipranges\", \"format\": \"json\", \"start_date\": \"2020-01-01T00:00:00Z\", \"key_properties\": [\"id\"], \"name\": \"gcp_ips\", \"pattern\": \"cloud.json\", \"json_path\": \"prefixes\"}, {\"path\": \"https://download.microsoft.com/download/7/1/D/71D86715-5596-4529-9B13-DA13A5DE5B63\", \"format\": \"json\", \"start_date\": \"2020-01-01T00:00:00Z\", \"key_properties\": [\"id\"], \"name\": \"azure_ips\", \"pattern\": \"ServiceTags_Public_20230116.json\", \"json_path\": \"values\"}]",
          "MELTANO_EXTRACT__LOAD_SCHEMA": "tap_spreadsheets_anywhere",
          "MELTANO_EXTRACT__METADATA": "{}",
          "MELTANO_EXTRACT__SCHEMA": "{}",
          "MELTANO_EXTRACT__SELECT": "[\"*.*\"]",
          "MELTANO_EXTRACT__SELECT_FILTER": "[]",
          "TAP_SPREADSHEETS_ANYWHERE_TABLES": "[{\"path\": \"https://ip-ranges.amazonaws.com\", \"format\": \"json\", \"start_date\": \"2020-01-01T00:00:00Z\", \"key_properties\": [\"ip_prefix\"], \"name\": \"aws_ips\", \"pattern\": \"ip-ranges.json\", \"json_path\": \"prefixes\"}, {\"path\": \"https://www.gstatic.com/ipranges\", \"format\": \"json\", \"start_date\": \"2020-01-01T00:00:00Z\", \"key_properties\": [\"id\"], \"name\": \"gcp_ips\", \"pattern\": \"cloud.json\", \"json_path\": \"prefixes\"}, {\"path\": \"https://download.microsoft.com/download/7/1/D/71D86715-5596-4529-9B13-DA13A5DE5B63\", \"format\": \"json\", \"start_date\": \"2020-01-01T00:00:00Z\", \"key_properties\": [\"id\"], \"name\": \"azure_ips\", \"pattern\": \"ServiceTags_Public_20230116.json\", \"json_path\": \"values\"}]",
          "TAP_SPREADSHEETS_ANYWHERE__LOAD_SCHEMA": "tap_spreadsheets_anywhere",
          "TAP_SPREADSHEETS_ANYWHERE__METADATA": "{}",
          "TAP_SPREADSHEETS_ANYWHERE__SCHEMA": "{}",
          "TAP_SPREADSHEETS_ANYWHERE__SELECT": "[\"*.*\"]",
          "TAP_SPREADSHEETS_ANYWHERE__SELECT_FILTER": "[]"
        },
        "label": "Spreadsheets Anywhere",
        "logo_url": "https://hub.meltano.com/assets/logos/extractors/spreadsheets-anywhere.png",
        "name": "tap-spreadsheets-anywhere",
        "namespace": "tap_spreadsheets_anywhere",
        "pip_url": "git+https://github.com/ets/tap-spreadsheets-anywhere.git",
        "plugin_type": "extractors",
        "repo": "https://github.com/ets/tap-spreadsheets-anywhere",
        "settings": [
          {
            "description": "An array holding json objects that each describe a set of targeted source files.\n\nEach object in the 'tables' array describes one or more CSV or Excel spreadsheet files that adhere to the same schema and are meant to be tapped as the source for a Singer-based data flow.\nThe available keys are:\n\n- path: A string describing the transport and bucket/root directory holding the targeted source files.\n- name: A string describing the \"table\" (aka Singer stream) into which the source data should be loaded.\n- search_prefix: (optional) This is an optional prefix to apply after the bucket that will be used to filter files in the listing request from the targeted system. This prefix potentially reduces the number of files returned from the listing request.\n- pattern: This is an escaped regular expression that the tap will use to filter the listing result set returned from the listing request. This pattern potentially reduces the number of listed files that are considered as sources for the declared table. It's a bit strange, since this is an escaped string inside of an escaped string, any backslashes in the RegEx will need to be double-escaped.\n- start_date: This is the datetime that the tap will use to filter files, based on the modified timestamp of the file.\n- key_properties: These are the \"primary keys\" of the CSV files, to be used by the target for deduplication and primary key definitions downstream in the destination.\n- format: Must be either 'csv', 'json', 'excel', or 'detect'. Note that csv can be further customized with delimiter and quotechar variables below.\n- invalid_format_action: (optional) By default, the tap will raise an exception if a source file can not be read . Set this key to \"ignore\" to skip such source files and continue the run.\n- field_names: (optional) An array holding the names of the columns in the targeted files. If not supplied, the first row of each file must hold the desired values.\n- universal_newlines: (optional) Should the source file parsers honor universal newlines). Setting this to false will instruct the parser to only consider '\\n' as a valid newline identifier.\n- sample_rate: (optional) The sampling rate to apply when reading a source file for sampling in discovery mode. A sampling rate of 1 will sample every line. A sampling rate of 10 (the default) will sample every 10th line.\n- max_sampling_read: (optional) How many lines of the source file should be sampled when in discovery mode attempting to infer a schema. The default is 1000 samples.\n- max_sampled_files: (optional) The maximum number of files in the targeted set that will be sampled. The default is 5.\n- max_records_per_run: (optional) The maximum number of records that should be written to this stream in a single sync run. The default is unlimited.\n- prefer_number_vs_integer: (optional) If the discovery mode sampling process sees only integer values for a field, should number be used anyway so that floats are not considered errors? The default is false but true can help in situations where floats only appear rarely in sources and may not be detected through discovery sampling.\n- selected: (optional) Should this table be synced. Defaults to true. Setting to false will skip this table on a sync run.\n- worksheet_name: (optional) the worksheet name to pull from in the targeted xls file(s). Only required when format is excel\n- delimiter: (optional) the delimiter to use when format is 'csv'. Defaults to a comma ',' but you can set delimiter to 'detect' to leverage the csv \"Sniffer\" for auto-detecting delimiter.\n- quotechar: (optional) the character used to surround values that may contain delimiters - defaults to a double quote '\"'\n- json_path: (optional) the JSON key under which the list of objets to use is located. Defaults to None, corresponding to an array at the top level of the JSON tree.\n\nFor example:\n\n```yaml\nconfig:\n  tables:\n  - path: s3://my-s3-bucket\n    name: target_table_name\n    pattern: subfolder/common_prefix.*\n    start_date: 2017-05-01T00:00:00Z\n    key_properties: []\n    format: csv\n    delimiter: \"|\"\n    quotechar: '\"'\n    universal_newlines: false\n    sample_rate: 10\n    max_sampling_read: 2000\n    max_sampled_files: 3\n    prefer_number_vs_integer: true\n    selected: true\n```\n\nSee the `Common Config Examples` section below for more examples or see the [repo README](https://github.com/ets/tap-spreadsheets-anywhere) for more details.\n",
            "kind": "array",
            "label": "Tables",
            "name": "tables"
          }
        ],
        "settings_group_validation": [
          [
            "tables"
          ]
        ],
        "variant": "ets"
      },
      {
        "capabilities": [
          "about",
          "catalog",
          "discover",
          "state",
          "stream-maps"
        ],
        "config": {
          "auto_join_channels": false,
          "channel_types": [
            "private_channel"
          ],
          "selected_channels": [
            "C01SK13R9NJ"
          ],
          "start_date": "2021-01-01"
        },
        "description": "Team communication tool",
        "docs": "https://hub.meltano.com/extractors/tap-slack--meltanolabs",
        "env": {
          "MELTANO_EXTRACT_AUTO_JOIN_CHANNELS": "false",
          "MELTANO_EXTRACT_CHANNEL_TYPES": "[\"private_channel\"]",
          "MELTANO_EXTRACT_SELECTED_CHANNELS": "[\"C01SK13R9NJ\"]",
          "MELTANO_EXTRACT_START_DATE": "2021-01-01",
          "MELTANO_EXTRACT__LOAD_SCHEMA": "tap_slack",
          "MELTANO_EXTRACT__METADATA": "{}",
          "MELTANO_EXTRACT__SCHEMA": "{}",
          "MELTANO_EXTRACT__SELECT": "[\"users.*\", \"channels.*\", \"messages.*\"]",
          "MELTANO_EXTRACT__SELECT_FILTER": "[]",
          "TAP_SLACK_AUTO_JOIN_CHANNELS": "false",
          "TAP_SLACK_CHANNEL_TYPES": "[\"private_channel\"]",
          "TAP_SLACK_SELECTED_CHANNELS": "[\"C01SK13R9NJ\"]",
          "TAP_SLACK_START_DATE": "2021-01-01",
          "TAP_SLACK__LOAD_SCHEMA": "tap_slack",
          "TAP_SLACK__METADATA": "{}",
          "TAP_SLACK__SCHEMA": "{}",
          "TAP_SLACK__SELECT": "[\"users.*\", \"channels.*\", \"messages.*\"]",
          "TAP_SLACK__SELECT_FILTER": "[]"
        },
        "label": "Slack",
        "logo_url": "https://hub.meltano.com/assets/logos/extractors/slack.png",
        "name": "tap-slack",
        "namespace": "tap_slack",
        "pip_url": "git+https://github.com/MeltanoLabs/tap-slack.git",
        "plugin_type": "extractors",
        "repo": "https://github.com/MeltanoLabs/tap-slack",
        "select": [
          "users.*",
          "channels.*",
          "messages.*"
        ],
        "settings": [
          {
            "description": "Your Slack App API key. See the Prerequisites section above for more details on obtaining it.",
            "kind": "password",
            "label": "API Key",
            "name": "api_key"
          },
          {
            "description": "Whether the bot user should attempt to join channels that it has not yet joined. The bot user must be a member of the channel to retrieve messages.",
            "kind": "boolean",
            "label": "Auto Join Channels",
            "name": "auto_join_channels"
          },
          {
            "description": "An array of the types of conversations the tap will attempt to extract data from. Must be one of 'public_channel', 'mpim', 'private_channel', or 'im'. Note that the Slack app must have the appropriate privileges and be a member of the conversations to sync messages.",
            "kind": "array",
            "label": "Channel Types",
            "name": "channel_types"
          },
          {
            "description": "A list of channel IDs that should not be retrieved. Excluding overrides a selected setting, so if a channel is included in both selected and excluded, it will be excluded.",
            "kind": "array",
            "label": "Excluded Channels",
            "name": "excluded_channels"
          },
          {
            "description": "Whether to include streams that require admin privileges or not. If the user does not have the proper scopes then the tap will throw and exception.",
            "kind": "boolean",
            "label": "Include Admin Streams",
            "name": "include_admin_streams"
          },
          {
            "description": "A list of channel IDs that should be retrieved. If not defined then all are selected.",
            "kind": "array",
            "label": "Selected Channels",
            "name": "selected_channels"
          },
          {
            "description": "Determines how much historical data will be extracted. Please be aware that the larger the time period and amount of data, the longer the initial extraction can be expected to take.",
            "kind": "date_iso8601",
            "label": "Start Date",
            "name": "start_date"
          },
          {
            "description": "The number of days to look in the past for new thread replies to existing messages",
            "kind": "integer",
            "label": "Thread Lookback Days",
            "name": "thread_lookback_days"
          }
        ],
        "settings_group_validation": [
          [
            "api_key"
          ]
        ],
        "variant": "meltanolabs"
      },
      {
        "config": {
          "auto_join_channels": false,
          "channel_types": [
            "public_channel"
          ],
          "selected_channels": [],
          "start_date": "2021-01-01",
          "thread_lookback_days": 1
        },
        "env": {
          "MELTANO_EXTRACT_AUTO_JOIN_CHANNELS": "false",
          "MELTANO_EXTRACT_CHANNEL_TYPES": "[\"public_channel\"]",
          "MELTANO_EXTRACT_SELECTED_CHANNELS": "[]",
          "MELTANO_EXTRACT_START_DATE": "2021-01-01",
          "MELTANO_EXTRACT_THREAD_LOOKBACK_DAYS": "1",
          "MELTANO_EXTRACT__LOAD_SCHEMA": "tap_slack_public",
          "MELTANO_EXTRACT__METADATA": "{}",
          "MELTANO_EXTRACT__SCHEMA": "{}",
          "MELTANO_EXTRACT__SELECT": "[\"channels.*\", \"messages.*\", \"threads.*\"]",
          "MELTANO_EXTRACT__SELECT_FILTER": "[]",
          "TAP_SLACK_AUTO_JOIN_CHANNELS": "false",
          "TAP_SLACK_CHANNEL_TYPES": "[\"public_channel\"]",
          "TAP_SLACK_PUBLIC_AUTO_JOIN_CHANNELS": "false",
          "TAP_SLACK_PUBLIC_CHANNEL_TYPES": "[\"public_channel\"]",
          "TAP_SLACK_PUBLIC_SELECTED_CHANNELS": "[]",
          "TAP_SLACK_PUBLIC_START_DATE": "2021-01-01",
          "TAP_SLACK_PUBLIC_THREAD_LOOKBACK_DAYS": "1",
          "TAP_SLACK_PUBLIC__LOAD_SCHEMA": "tap_slack_public",
          "TAP_SLACK_PUBLIC__METADATA": "{}",
          "TAP_SLACK_PUBLIC__SCHEMA": "{}",
          "TAP_SLACK_PUBLIC__SELECT": "[\"channels.*\", \"messages.*\", \"threads.*\"]",
          "TAP_SLACK_PUBLIC__SELECT_FILTER": "[]",
          "TAP_SLACK_SELECTED_CHANNELS": "[]",
          "TAP_SLACK_START_DATE": "2021-01-01",
          "TAP_SLACK_THREAD_LOOKBACK_DAYS": "1",
          "TAP_SLACK__LOAD_SCHEMA": "tap_slack_public",
          "TAP_SLACK__METADATA": "{}",
          "TAP_SLACK__SCHEMA": "{}",
          "TAP_SLACK__SELECT": "[\"channels.*\", \"messages.*\", \"threads.*\"]",
          "TAP_SLACK__SELECT_FILTER": "[]"
        },
        "inherit_from": "tap-slack",
        "name": "tap-slack-public",
        "select": [
          "channels.*",
          "messages.*",
          "threads.*"
        ]
      },
      {
        "capabilities": [
          "about",
          "catalog",
          "discover",
          "state",
          "stream-maps"
        ],
        "config": {
          "reports": "./extract/ga_reports/cli_events_report_definition.json",
          "view_id": "188392047"
        },
        "description": "App and website analytics platform hosted by Google",
        "docs": "https://hub.meltano.com/extractors/tap-google-analytics--meltanolabs",
        "env": {
          "MELTANO_EXTRACT_REPORTS": "./extract/ga_reports/cli_events_report_definition.json",
          "MELTANO_EXTRACT_VIEW_ID": "188392047",
          "MELTANO_EXTRACT__LOAD_SCHEMA": "tap_google_analytics",
          "MELTANO_EXTRACT__METADATA": "{}",
          "MELTANO_EXTRACT__SCHEMA": "{}",
          "MELTANO_EXTRACT__SELECT": "[\"*.*\"]",
          "MELTANO_EXTRACT__SELECT_FILTER": "[]",
          "TAP_GOOGLE_ANALYTICS_REPORTS": "./extract/ga_reports/cli_events_report_definition.json",
          "TAP_GOOGLE_ANALYTICS_VIEW_ID": "188392047",
          "TAP_GOOGLE_ANALYTICS__LOAD_SCHEMA": "tap_google_analytics",
          "TAP_GOOGLE_ANALYTICS__METADATA": "{}",
          "TAP_GOOGLE_ANALYTICS__SCHEMA": "{}",
          "TAP_GOOGLE_ANALYTICS__SELECT": "[\"*.*\"]",
          "TAP_GOOGLE_ANALYTICS__SELECT_FILTER": "[]"
        },
        "label": "Google Analytics",
        "logo_url": "https://hub.meltano.com/assets/logos/extractors/google-analytics.png",
        "name": "tap-google-analytics",
        "namespace": "tap_google_analytics",
        "pip_url": "git+https://github.com/MeltanoLabs/tap-google-analytics.git",
        "plugin_type": "extractors",
        "repo": "https://github.com/MeltanoLabs/tap-google-analytics",
        "settings": [
          {
            "description": "Follow the above steps for [Key File Location](#key-file-location) but instead of providing a path you can provide the serialized json directly. This can be useful for ephemeral runtime environments where its easier to provide an environment variable instead of a file.\n",
            "kind": "object",
            "label": "Client Secrets JSON",
            "name": "client_secrets",
            "placeholder": "Ex. client_secrets.json"
          },
          {
            "description": "Date up to when historical data will be extracted.",
            "kind": "date_iso8601",
            "label": "End Date",
            "name": "end_date"
          },
          {
            "description": "#### How to get\n\nFollow the steps below if you don't already have a valid `client_secrets.json` to upload. The process below can take over 10 minutes, but it's a one-time setup that's well worth it.\n\nThis extractor supports service account based authorization, where an administrator manually creates a service account with the appropriate permissions to view the account, property, and view you wish to fetch data from.\n\nTo access your Google Analytics data, the \"Analytics Reporting API\" and \"Analytics API\" both need to be enabled. These need to be enabled for a project inside the same organization as your Google Analytics account.\n\n##### Step 1: Creating Service Account Credentials\n\nAs a first step, you need to create a new project in Google Cloud Platform or use an existing one:\n\n1. Sign in to the Google Account you are using for managing Google Analytics (you must have Manage Users permission at the account, property, or view level).\n\n2. Open the [Service accounts page](https://console.developers.google.com/iam-admin/serviceaccounts). If prompted, select a project or create a new one to use for accessing Google Analytics.\n\n  ![Screenshot of Google Service Accounts page](/assets/images/tap-google-analytics/02-ga-service-account-configuration-create-new-account.png)\n\n3. Click \"Create service account\"\n\n  In the Create service account window, type a name for the service account, and click `Create`.\n\n  We do not need to provide any additional permissions for this account, so click `Continue` in the `Service account permissions` configuration page.\n\n  We also do not need to grant access to any users for this service account, as we only need the key.\n\n  ![Screenshot of Google Service Account Configuration for new Account](/assets/images/tap-google-analytics/02-ga-service-account-configuration-new-account.png)\n\n  Click `Create Key`, select `JSON` as the key type and create a new private key. Then click `Save` and store it locally as `client_secrets.json`.\n\nMeltano will use the private key in this `client_secrets.json` file to connect with the Google Analytics API.\n\n##### Step 2: Linking Credentials to Google Analytics\n\nThe newly created service account will have an email address that looks similar to:\n\n```\nservice-account-name@PROJECT-ID.iam.gserviceaccount.com\n```\n\nTo grant this service account access to your Google Analytics data, add the email address as a [new user](https://support.google.com/analytics/answer/1009702) to your Google Analytics account, property or view through the \"Admin > User Management\" page.\n\nOnly the [Read & Analyze permissions](https://support.google.com/analytics/answer/2884495) are needed as Meltano only extracts data to generate reports.\n\n![Screenshot of Google Analytics Add User](/assets/images/tap-google-analytics/03-ga-add-user.png)\n\n##### Step 3: Enabling the APIs\n\n1. Visit the [Google Analytics Reporting API](https://console.developers.google.com/apis/api/analyticsreporting.googleapis.com/overview) dashboard and make sure that the project you used in the previous step is selected.\n\n  Now enable the API using the button at the top, so that the button will say \"Disable API\" instead:\n\n  ![Screenshot of Google Analytics Reporting API](/assets/images/tap-google-analytics/04-ga-reporting-api.png)\n\n2. Next, visit the [Google Analytics API](https://console.developers.google.com/apis/api/analytics.googleapis.com/overview) dashboard, make sure that the project you used in the previous step is selected, and enable this API as well.\n\n  ![Screenshot of Google Analytics API](/assets/images/tap-google-analytics/05-ga-api.png)\n",
            "kind": "file",
            "label": "Client Secrets File Location",
            "name": "key_file_location",
            "placeholder": "Ex. $MELTANO_PROJECT_ROOT/client_secrets.json"
          },
          {
            "description": "See https://developers.google.com/analytics/devguides/reporting/core/v4/authorization#OAuth2Authorizing.",
            "kind": "password",
            "label": "OAuth Access Token",
            "name": "oauth_credentials.access_token"
          },
          {
            "description": "See <https://developers.google.com/analytics/devguides/reporting/core/v4/authorization#OAuth2Authorizing>.\n\nTakes precedence over [Key File Location](#key-file-location) if both are specified.\n",
            "kind": "password",
            "label": "OAuth Client ID",
            "name": "oauth_credentials.client_id"
          },
          {
            "description": "See https://developers.google.com/analytics/devguides/reporting/core/v4/authorization#OAuth2Authorizing.",
            "kind": "password",
            "label": "OAuth Client Secret",
            "name": "oauth_credentials.client_secret"
          },
          {
            "description": "See https://developers.google.com/analytics/devguides/reporting/core/v4/authorization#OAuth2Authorizing.",
            "kind": "password",
            "label": "OAuth Refresh Token",
            "name": "oauth_credentials.refresh_token"
          },
          {
            "description": "Project-relative path to JSON file with the definition of the reports to be generated.\n\nSee <https://ga-dev-tools.appspot.com/dimensions-metrics-explorer/> for valid dimensions and metrics.\n\nThe JSON structure expected is as follows:\n\n```json\n[\n  { \"name\" : \"name of stream to be used\",\n    \"dimensions\" :\n    [\n      \"Google Analytics Dimension\",\n      \"Another Google Analytics Dimension\",\n      // ... up to 7 dimensions per stream ...\n    ],\n    \"metrics\" :\n    [\n      \"Google Analytics Metric\",\n      \"Another Google Analytics Metric\",\n      // ... up to 10 metrics per stream ...\n    ]\n  },\n  // ... as many streams / reports as the user wants ...\n]\n```\n\nFor example, if you want to extract user stats per day in a `users_per_day` stream and session stats per day and country in a `sessions_per_country_day` stream:\n\n```json\n[\n  { \"name\" : \"users_per_day\",\n    \"dimensions\" :\n    [\n      \"ga:date\"\n    ],\n    \"metrics\" :\n    [\n      \"ga:users\",\n      \"ga:newUsers\"\n    ]\n  },\n  { \"name\" : \"sessions_per_country_day\",\n    \"dimensions\" :\n    [\n      \"ga:date\",\n      \"ga:country\"\n    ],\n    \"metrics\" :\n    [\n      \"ga:sessions\",\n      \"ga:sessionsPerUser\",\n      \"ga:avgSessionDuration\"\n    ]\n  }\n]\n```\n",
            "label": "Reports",
            "name": "reports",
            "placeholder": "Ex. my_report_definition.json"
          },
          {
            "description": "This property determines how much historical data will be extracted. Please be aware that the larger the time period and amount of data, the longer the initial extraction can be expected to take.",
            "kind": "date_iso8601",
            "label": "Start Date",
            "name": "start_date"
          },
          {
            "description": "The ID for the view to fetch data from.\n\n#### How to get\n\nTo get your View ID:\n\n1. Visit Google Analytics: <https://analytics.google.com/>\n2. Log in if you haven't already.\n3. Open the account/property/view selector in the top left corner\n\n![Screenshot of closed account selector](/assets/images/tap-google-analytics/account-selector-closed.png)\n\n3. Select the account, property, and view that you would like to connect with Meltano\n\n![Screenshot of open account selector](/assets/images/tap-google-analytics/account-selector-open.png)\n\n4. You will see the View ID displayed inside the selector below the name of the view (e.g. \"All Web Site Data\"): `188274549`\n",
            "label": "View ID",
            "name": "view_id",
            "placeholder": "Ex. 198343027"
          }
        ],
        "settings_group_validation": [
          [
            "key_file_location",
            "start_date",
            "view_id"
          ],
          [
            "client_secrets",
            "start_date",
            "view_id"
          ],
          [
            "oauth_credentials.access_token",
            "oauth_credentials.client_id",
            "oauth_credentials.client_secret",
            "oauth_credentials.refresh_token",
            "start_date",
            "view_id"
          ]
        ],
        "variant": "meltanolabs"
      },
      {
        "capabilities": [
          "catalog",
          "discover",
          "state"
        ],
        "description": "Single application for the entire DevOps lifecycle",
        "docs": "https://hub.meltano.com/extractors/tap-gitlab--meltanolabs",
        "env": {
          "MELTANO_EXTRACT_API_URL": "https://gitlab.com",
          "MELTANO_EXTRACT_FETCH_MERGE_REQUEST_COMMITS": "false",
          "MELTANO_EXTRACT_FETCH_PIPELINES_EXTENDED": "false",
          "MELTANO_EXTRACT_GROUPS": "",
          "MELTANO_EXTRACT_PRIVATE_TOKEN": "",
          "MELTANO_EXTRACT_PROJECTS": "",
          "MELTANO_EXTRACT_ULTIMATE_LICENSE": "false",
          "MELTANO_EXTRACT__LOAD_SCHEMA": "tap_gitlab",
          "MELTANO_EXTRACT__METADATA": "{}",
          "MELTANO_EXTRACT__SCHEMA": "{}",
          "MELTANO_EXTRACT__SELECT": "[\"projects.*\", \"merge_requests.*\", \"issues.*\", \"!issues.description\", \"!issues.title\", \"!merge_requests.description\", \"!merge_requests.title\"]",
          "MELTANO_EXTRACT__SELECT_FILTER": "[]",
          "TAP_GITLAB_API_URL": "https://gitlab.com",
          "TAP_GITLAB_FETCH_MERGE_REQUEST_COMMITS": "false",
          "TAP_GITLAB_FETCH_PIPELINES_EXTENDED": "false",
          "TAP_GITLAB_GROUPS": "",
          "TAP_GITLAB_PRIVATE_TOKEN": "",
          "TAP_GITLAB_PROJECTS": "",
          "TAP_GITLAB_ULTIMATE_LICENSE": "false",
          "TAP_GITLAB__LOAD_SCHEMA": "tap_gitlab",
          "TAP_GITLAB__METADATA": "{}",
          "TAP_GITLAB__SCHEMA": "{}",
          "TAP_GITLAB__SELECT": "[\"projects.*\", \"merge_requests.*\", \"issues.*\", \"!issues.description\", \"!issues.title\", \"!merge_requests.description\", \"!merge_requests.title\"]",
          "TAP_GITLAB__SELECT_FILTER": "[]"
        },
        "label": "GitLab",
        "logo_url": "https://hub.meltano.com/assets/logos/extractors/gitlab.png",
        "name": "tap-gitlab",
        "namespace": "tap_gitlab",
        "pip_url": "git+https://github.com/MeltanoLabs/tap-gitlab.git",
        "plugin_type": "extractors",
        "repo": "https://github.com/MeltanoLabs/tap-gitlab",
        "select": [
          "projects.*",
          "merge_requests.*",
          "issues.*",
          "!issues.description",
          "!issues.title",
          "!merge_requests.description",
          "!merge_requests.title"
        ],
        "settings": [
          {
            "description": "GitLab API/instance URL. When an API path is omitted, `/api/v4/` is assumed.",
            "label": "GitLab Instance",
            "name": "api_url",
            "value": "https://gitlab.com"
          },
          {
            "description": "GitLab personal access token or other API token.\n\n#### How to get\n\nThe process for getting the private token or personal access token is very simple:\n\n<video controls style=\"max-width: 100%\">\n  <source src=\"/assets/videos/tap-gitlab/personal-access-token.mov\">\n</video>\n\n1. Navigate to your [profile's access tokens](https://gitlab.com/-/profile/personal_access_tokens).\n\n2. Fill out the personal access token form with the following properties:\n\n- **Name:** meltano-gitlab-tutorial\n- **Expires:** _leave blank unless you have a specific reason to expire the token_\n- **Scopes:**\n  - api\n\n3. Click on `Create personal access token` to submit your request.\n\n4. You should see your token appear at the top of your screen. It should look something like this: `I8vxHsiVAaDnAX3hA`\n",
            "kind": "password",
            "label": "Access Token",
            "name": "private_token",
            "placeholder": "Ex. *****************",
            "value": ""
          },
          {
            "description": "This property allows you to scope data that the extractor fetches to only the desired group. The group name can generally be found at the root of a repository's URL. If this is left blank, you have to at least provide a [project](#projects).\n\nLeave empty if you'd like to pull data from a project in a personal user namespace.\n\nFor example, `https://github.com/MeltanoLabs/tap-gitlab` has a group of `meltano`.\n\nMultiple group names can be separated using space characters.\n",
            "label": "Groups",
            "name": "groups",
            "placeholder": "Ex. my-organization",
            "value": ""
          },
          {
            "description": "This property allows you to scope the project(s) that the extractor fetches.\n\nLeave empty if you've specified one or more [groups](#groups) and would like to pull data from all projects inside these groups.\n\nThe format for it is `namespace/project`, where namespace can be a username or group name. Here are a couple examples:\n\n- `meltano/meltano` - The core [Meltano project](https://gitlab.com/meltano/meltano)\n- `meltano/sdk` - The project for the [Meltano SDK for Singer Taps and Targets ](https://gitlab.com/meltano/sdk)\n\nMultiple group paths can be separated using space characters.\n",
            "label": "Project",
            "name": "projects",
            "placeholder": "Ex. my-organization/project-1",
            "value": ""
          },
          {
            "description": "Enable to pull in extra data (like Epics, Epic Issues and other entities)\nonly available to GitLab Ultimate and GitLab.com Gold accounts.\n\nThe `epics` and `epic_issues` entities cannot be [selected](https://docs.meltano.com/guide/integration#selecting-entities-and-attributes-for-extraction) unless this setting is enabled.\n",
            "kind": "boolean",
            "label": "Ultimate License",
            "name": "ultimate_license",
            "value": false
          },
          {
            "description": "For each Merge Request, also fetch the MR's commits and create the join table `merge_request_commits` with the Merge Request and related Commit IDs.\n\nThis can slow down extraction considerably because of the many API calls required.\n\nThe `merge_request_commits` entity cannot be [selected](https://docs.meltano.com/guide/integration#selecting-entities-and-attributes-for-extraction) unless this setting is enabled.\n",
            "kind": "boolean",
            "label": "Fetch Merge Request Commits",
            "name": "fetch_merge_request_commits",
            "value": false
          },
          {
            "description": "For every Pipeline, also fetch extended details of each of these pipelines.\n\nThis  can slow down extraction considerably because of the many API calls required.\n\nThe `pipelines_extended` entity cannot be [selected](https://docs.meltano.com/guide/integration#selecting-entities-and-attributes-for-extraction) unless this setting is enabled.\n",
            "kind": "boolean",
            "label": "Fetch Pipelines Extended",
            "name": "fetch_pipelines_extended",
            "value": false
          },
          {
            "description": "Determines how much historical data will be extracted. Please be aware that the larger the time period and amount of data, the longer the initial extraction can be expected to take.",
            "kind": "date_iso8601",
            "label": "Start Date",
            "name": "start_date"
          }
        ],
        "settings_group_validation": [
          [
            "api_url",
            "groups",
            "start_date"
          ],
          [
            "api_url",
            "projects",
            "start_date"
          ]
        ],
        "variant": "meltanolabs"
      },
      {
        "capabilities": [
          "about",
          "catalog",
          "discover",
          "schema-flattening",
          "state",
          "stream-maps"
        ],
        "description": "Code hosting platform",
        "docs": "https://hub.meltano.com/extractors/tap-github--meltanolabs",
        "env": {
          "MELTANO_EXTRACT__LOAD_SCHEMA": "tap_github",
          "MELTANO_EXTRACT__METADATA": "{}",
          "MELTANO_EXTRACT__SCHEMA": "{}",
          "MELTANO_EXTRACT__SELECT": "[\"*.*\"]",
          "MELTANO_EXTRACT__SELECT_FILTER": "[]",
          "TAP_GITHUB__LOAD_SCHEMA": "tap_github",
          "TAP_GITHUB__METADATA": "{}",
          "TAP_GITHUB__SCHEMA": "{}",
          "TAP_GITHUB__SELECT": "[\"*.*\"]",
          "TAP_GITHUB__SELECT_FILTER": "[]"
        },
        "label": "GitHub",
        "logo_url": "https://hub.meltano.com/assets/logos/extractors/github.png",
        "name": "tap-github",
        "namespace": "tap_github",
        "pip_url": "git+https://github.com/MeltanoLabs/tap-github.git",
        "plugin_type": "extractors",
        "repo": "https://github.com/MeltanoLabs/tap-github",
        "settings": [
          {
            "description": "List of GitHub tokens to authenticate with. Streams will loop through them when hitting rate limits.",
            "kind": "array",
            "label": "Additional Auth Tokens",
            "name": "additional_auth_tokens"
          },
          {
            "description": "GitHub token to authenticate with.",
            "kind": "password",
            "label": "Auth Token",
            "name": "auth_token"
          },
          {
            "description": "The log level of the API response metrics.",
            "label": "Metrics Log Level",
            "name": "metrics_log_level"
          },
          {
            "description": "An array of strings containing the github organizations to be included",
            "kind": "array",
            "label": "Organizations",
            "name": "organizations"
          },
          {
            "description": "Add a buffer to avoid consuming all query points for the token at hand. Defaults to 1000.",
            "kind": "integer",
            "label": "Rate Limit Buffer",
            "name": "rate_limit_buffer"
          },
          {
            "description": "An array of strings containing the github repos to be included",
            "kind": "array",
            "label": "Repositories",
            "name": "repositories"
          },
          {
            "description": "An array of search descriptor objects with the following properties. \"name\" - a human readable name for the search query. \"query\" -  a github search string (generally the same as would come after ?q= in the URL)",
            "kind": "array",
            "label": "Searches",
            "name": "searches"
          },
          {
            "description": "Set to true to skip API calls for the parent streams (such as repositories) if it is not selected but children are.",
            "kind": "boolean",
            "label": "Skip Parent Streams",
            "name": "skip_parent_streams"
          },
          {
            "kind": "date_iso8601",
            "label": "Start Date",
            "name": "start_date"
          },
          {
            "kind": "object",
            "label": "Stream Map Config",
            "name": "stream_map_config"
          },
          {
            "kind": "object",
            "label": "Stream Maps",
            "name": "stream_maps"
          },
          {
            "label": "User Agent",
            "name": "user_agent"
          },
          {
            "description": "A list of GitHub user ids.",
            "kind": "array",
            "label": "User IDs",
            "name": "user_ids"
          },
          {
            "description": "A list of GithHub usernames.",
            "kind": "array",
            "label": "User Usernames",
            "name": "user_usernames"
          }
        ],
        "settings_group_validation": [
          [
            "repositories"
          ],
          [
            "organizations"
          ],
          [
            "searches"
          ],
          [
            "user_usernames"
          ],
          [
            "user_ids"
          ]
        ],
        "variant": "meltanolabs"
      },
      {
        "config": {
          "organizations": [
            "MeltanoLabs",
            "meltano"
          ],
          "stream_maps": {
            "issues": {
              "__filter__": "record['type'] = 'issue'"
            }
          }
        },
        "env": {
          "MELTANO_EXTRACT_ORGANIZATIONS": "[\"MeltanoLabs\", \"meltano\"]",
          "MELTANO_EXTRACT_STREAM_MAPS": "{\"issues.__filter__\": \"record['type'] = 'issue'\"}",
          "MELTANO_EXTRACT_STREAM_MAPS_ISSUES___FILTER__": "record['type'] = 'issue'",
          "MELTANO_EXTRACT__LOAD_SCHEMA": "tap_github_meltano",
          "MELTANO_EXTRACT__METADATA": "{}",
          "MELTANO_EXTRACT__SCHEMA": "{}",
          "MELTANO_EXTRACT__SELECT": "[\"repositories.*\", \"pull_requests.*\", \"issues.*\", \"!issues.body\", \"!issues.title\", \"!pull_requests.body\", \"!pull_requests.title\"]",
          "MELTANO_EXTRACT__SELECT_FILTER": "[]",
          "TAP_GITHUB_MELTANO_ORGANIZATIONS": "[\"MeltanoLabs\", \"meltano\"]",
          "TAP_GITHUB_MELTANO_STREAM_MAPS": "{\"issues.__filter__\": \"record['type'] = 'issue'\"}",
          "TAP_GITHUB_MELTANO_STREAM_MAPS_ISSUES___FILTER__": "record['type'] = 'issue'",
          "TAP_GITHUB_MELTANO__LOAD_SCHEMA": "tap_github_meltano",
          "TAP_GITHUB_MELTANO__METADATA": "{}",
          "TAP_GITHUB_MELTANO__SCHEMA": "{}",
          "TAP_GITHUB_MELTANO__SELECT": "[\"repositories.*\", \"pull_requests.*\", \"issues.*\", \"!issues.body\", \"!issues.title\", \"!pull_requests.body\", \"!pull_requests.title\"]",
          "TAP_GITHUB_MELTANO__SELECT_FILTER": "[]",
          "TAP_GITHUB_ORGANIZATIONS": "[\"MeltanoLabs\", \"meltano\"]",
          "TAP_GITHUB_STREAM_MAPS": "{\"issues.__filter__\": \"record['type'] = 'issue'\"}",
          "TAP_GITHUB_STREAM_MAPS_ISSUES___FILTER__": "record['type'] = 'issue'",
          "TAP_GITHUB__LOAD_SCHEMA": "tap_github_meltano",
          "TAP_GITHUB__METADATA": "{}",
          "TAP_GITHUB__SCHEMA": "{}",
          "TAP_GITHUB__SELECT": "[\"repositories.*\", \"pull_requests.*\", \"issues.*\", \"!issues.body\", \"!issues.title\", \"!pull_requests.body\", \"!pull_requests.title\"]",
          "TAP_GITHUB__SELECT_FILTER": "[]"
        },
        "inherit_from": "tap-github",
        "name": "tap-github-meltano",
        "select": [
          "repositories.*",
          "pull_requests.*",
          "issues.*",
          "!issues.body",
          "!issues.title",
          "!pull_requests.body",
          "!pull_requests.title"
        ]
      },
      {
        "config": {
          "metrics_log_level": "DEBUG",
          "searches": [
            {
              "name": "tap non-forks",
              "query": "tap- fork:false language:Python singer in:readme"
            },
            {
              "name": "target non-forks",
              "query": "target- fork:false language:Python singer in:readme"
            }
          ],
          "start_date": "2022-02-13",
          "stream_maps": {
            "issues": {
              "__filter__": "record['type'] = 'issue'"
            },
            "repositories": {
              "__filter__": "('tap-' in name or 'target-' in full_name) and name != 'singer-tap-template' and name != 'singer-target-template'\n"
            }
          }
        },
        "env": {
          "MELTANO_EXTRACT_METRICS_LOG_LEVEL": "DEBUG",
          "MELTANO_EXTRACT_SEARCHES": "[{\"name\": \"tap non-forks\", \"query\": \"tap- fork:false language:Python singer in:readme\"}, {\"name\": \"target non-forks\", \"query\": \"target- fork:false language:Python singer in:readme\"}]",
          "MELTANO_EXTRACT_START_DATE": "2022-02-13",
          "MELTANO_EXTRACT_STREAM_MAPS": "{\"repositories.__filter__\": \"('tap-' in name or 'target-' in full_name) and name != 'singer-tap-template' and name != 'singer-target-template'\\n\", \"issues.__filter__\": \"record['type'] = 'issue'\"}",
          "MELTANO_EXTRACT_STREAM_MAPS_ISSUES___FILTER__": "record['type'] = 'issue'",
          "MELTANO_EXTRACT_STREAM_MAPS_REPOSITORIES___FILTER__": "('tap-' in name or 'target-' in full_name) and name != 'singer-tap-template' and name != 'singer-target-template'\n",
          "MELTANO_EXTRACT__LOAD_SCHEMA": "tap_github_search",
          "MELTANO_EXTRACT__METADATA": "{}",
          "MELTANO_EXTRACT__SCHEMA": "{}",
          "MELTANO_EXTRACT__SELECT": "[\"repositories.*\", \"readme.*\", \"issues.*\", \"pull_requests.*\"]",
          "MELTANO_EXTRACT__SELECT_FILTER": "[]",
          "TAP_GITHUB_METRICS_LOG_LEVEL": "DEBUG",
          "TAP_GITHUB_SEARCHES": "[{\"name\": \"tap non-forks\", \"query\": \"tap- fork:false language:Python singer in:readme\"}, {\"name\": \"target non-forks\", \"query\": \"target- fork:false language:Python singer in:readme\"}]",
          "TAP_GITHUB_SEARCH_METRICS_LOG_LEVEL": "DEBUG",
          "TAP_GITHUB_SEARCH_SEARCHES": "[{\"name\": \"tap non-forks\", \"query\": \"tap- fork:false language:Python singer in:readme\"}, {\"name\": \"target non-forks\", \"query\": \"target- fork:false language:Python singer in:readme\"}]",
          "TAP_GITHUB_SEARCH_START_DATE": "2022-02-13",
          "TAP_GITHUB_SEARCH_STREAM_MAPS": "{\"repositories.__filter__\": \"('tap-' in name or 'target-' in full_name) and name != 'singer-tap-template' and name != 'singer-target-template'\\n\", \"issues.__filter__\": \"record['type'] = 'issue'\"}",
          "TAP_GITHUB_SEARCH_STREAM_MAPS_ISSUES___FILTER__": "record['type'] = 'issue'",
          "TAP_GITHUB_SEARCH_STREAM_MAPS_REPOSITORIES___FILTER__": "('tap-' in name or 'target-' in full_name) and name != 'singer-tap-template' and name != 'singer-target-template'\n",
          "TAP_GITHUB_SEARCH__LOAD_SCHEMA": "tap_github_search",
          "TAP_GITHUB_SEARCH__METADATA": "{}",
          "TAP_GITHUB_SEARCH__SCHEMA": "{}",
          "TAP_GITHUB_SEARCH__SELECT": "[\"repositories.*\", \"readme.*\", \"issues.*\", \"pull_requests.*\"]",
          "TAP_GITHUB_SEARCH__SELECT_FILTER": "[]",
          "TAP_GITHUB_START_DATE": "2022-02-13",
          "TAP_GITHUB_STREAM_MAPS": "{\"repositories.__filter__\": \"('tap-' in name or 'target-' in full_name) and name != 'singer-tap-template' and name != 'singer-target-template'\\n\", \"issues.__filter__\": \"record['type'] = 'issue'\"}",
          "TAP_GITHUB_STREAM_MAPS_ISSUES___FILTER__": "record['type'] = 'issue'",
          "TAP_GITHUB_STREAM_MAPS_REPOSITORIES___FILTER__": "('tap-' in name or 'target-' in full_name) and name != 'singer-tap-template' and name != 'singer-target-template'\n",
          "TAP_GITHUB__LOAD_SCHEMA": "tap_github_search",
          "TAP_GITHUB__METADATA": "{}",
          "TAP_GITHUB__SCHEMA": "{}",
          "TAP_GITHUB__SELECT": "[\"repositories.*\", \"readme.*\", \"issues.*\", \"pull_requests.*\"]",
          "TAP_GITHUB__SELECT_FILTER": "[]"
        },
        "inherit_from": "tap-github",
        "name": "tap-github-search",
        "select": [
          "repositories.*",
          "readme.*",
          "issues.*",
          "pull_requests.*"
        ]
      },
      {
        "capabilities": [
          "catalog",
          "discover",
          "state"
        ],
        "config": {
          "account": "epa06486",
          "password": "${SNOWFLAKE_PASSWORD}"
        },
        "description": "For extracting data from Snowflake",
        "docs": "https://hub.meltano.com/extractors/tap-snowflake--transferwise",
        "env": {
          "MELTANO_EXTRACT_ACCOUNT": "epa06486",
          "MELTANO_EXTRACT_INSECURE_MODE": "False",
          "MELTANO_EXTRACT__LOAD_SCHEMA": "tap_snowflake",
          "MELTANO_EXTRACT__METADATA": "{}",
          "MELTANO_EXTRACT__SCHEMA": "{}",
          "MELTANO_EXTRACT__SELECT": "[\"*.*\"]",
          "MELTANO_EXTRACT__SELECT_FILTER": "[]",
          "TAP_SNOWFLAKE_ACCOUNT": "epa06486",
          "TAP_SNOWFLAKE_INSECURE_MODE": "False",
          "TAP_SNOWFLAKE__LOAD_SCHEMA": "tap_snowflake",
          "TAP_SNOWFLAKE__METADATA": "{}",
          "TAP_SNOWFLAKE__SCHEMA": "{}",
          "TAP_SNOWFLAKE__SELECT": "[\"*.*\"]",
          "TAP_SNOWFLAKE__SELECT_FILTER": "[]"
        },
        "label": "Snowflake",
        "logo_url": "https://hub.meltano.com/assets/logos/extractors/snowflake.png",
        "name": "tap-snowflake",
        "namespace": "tap_snowflake",
        "pip_url": "pipelinewise-tap-snowflake",
        "plugin_type": "extractors",
        "repo": "https://github.com/transferwise/pipelinewise-tap-snowflake",
        "settings": [
          {
            "description": "Snowflake account name (i.e. `rtXXXXX.eu-central-1`)",
            "label": "Account",
            "name": "account",
            "placeholder": "E.g. rtXXXXX.eu-central-1"
          },
          {
            "description": "Snowflake Database name",
            "label": "Database Name",
            "name": "dbname"
          },
          {
            "description": "Snowflake User",
            "label": "User",
            "name": "user"
          },
          {
            "description": "Snowflake Password",
            "kind": "password",
            "label": "Password",
            "name": "password"
          },
          {
            "description": "Snowflake virtual warehouse name",
            "label": "Warehouse",
            "name": "warehouse"
          },
          {
            "description": "A comma separated list of the table names that you want to sync. The table names should be fully qualified including the db and schema name. For example, syncing table1 and table2 would look like `db.schema.table1,db.schema.table2`.",
            "label": "Tables",
            "name": "tables"
          },
          {
            "description": "Snowflake role to use. If not defined then the user's default role will be used.",
            "label": "Role",
            "name": "role"
          },
          {
            "description": "A path to your private key used for authenticating using Key Pair authentication instead of user/pass.",
            "label": "Private Key Path",
            "name": "private_key_path"
          },
          {
            "description": "The private key passphrase used for authenticating using Key Pair authentication instead of user/pass.",
            "label": "Private Key Passphrase",
            "name": "private_key_passphrase"
          },
          {
            "description": "Use insecure mode to avoid \"Failed to get OCSP response\" warnings.",
            "label": "Insecure Mode",
            "name": "insecure_mode",
            "value": false
          }
        ],
        "settings_group_validation": [
          [
            "account",
            "dbname",
            "password",
            "user",
            "warehouse",
            "tables"
          ],
          [
            "account",
            "dbname",
            "user",
            "warehouse",
            "tables",
            "private_key_path",
            "private_key_passphrase"
          ]
        ],
        "variant": "transferwise"
      },
      {
        "env": {
          "MELTANO_EXTRACT_ACCOUNT": "epa06486",
          "MELTANO_EXTRACT_INSECURE_MODE": "False",
          "MELTANO_EXTRACT__LOAD_SCHEMA": "tap_snowflake_metrics",
          "MELTANO_EXTRACT__METADATA": "{\"*\": {\"replication-method\": \"FULL_TABLE\"}}",
          "MELTANO_EXTRACT__METADATA___REPLICATION_METHOD": "FULL_TABLE",
          "MELTANO_EXTRACT__SCHEMA": "{}",
          "MELTANO_EXTRACT__SELECT": "[\"*FACT_VARIANT_HUB_METRICS.NAME\", \"*FACT_VARIANT_HUB_METRICS.VARIANT\", \"*FACT_VARIANT_HUB_METRICS.REPO\", \"*FACT_VARIANT_HUB_METRICS.PLUGIN_TYPE\", \"*FACT_VARIANT_HUB_METRICS.PIP_URL\", \"*FACT_VARIANT_HUB_METRICS.ALL_PROJECTS\", \"*FACT_VARIANT_HUB_METRICS.ALL_EXECS\", \"*FACT_VARIANT_HUB_METRICS.ALL_PROJECTS_BY_NAME\", \"*FACT_VARIANT_HUB_METRICS.ALL_PROJECTS_UNSTRUCT_BY_NAME\", \"*FACT_VARIANT_HUB_METRICS.ALL_PROJECTS_UNSTRUCT_BY_VARIANT\", \"*FACT_VARIANT_HUB_METRICS.SUCCESS_PROJECTS_BY_NAME\", \"*FACT_VARIANT_HUB_METRICS.SUCCESS_PROJECTS_UNSTRUCT_BY_NAME\", \"*FACT_VARIANT_HUB_METRICS.SUCCESS_PROJECTS_UNSTRUCT_BY_VARIANT\", \"*FACT_VARIANT_HUB_METRICS.ALL_EXECS_BY_NAME\", \"*FACT_VARIANT_HUB_METRICS.ALL_EXECS_UNSTRUCT_BY_NAME\", \"*FACT_VARIANT_HUB_METRICS.ALL_EXECS_UNSTRUCT_BY_VARIANT\", \"*FACT_VARIANT_HUB_METRICS.SUCCESS_EXECS_BY_NAME\", \"*FACT_VARIANT_HUB_METRICS.SUCCESS_EXECS_UNSTRUCT_BY_NAME\", \"*FACT_VARIANT_HUB_METRICS.SUCCESS_EXECS_UNSTRUCT_BY_VARIANT\"]",
          "MELTANO_EXTRACT__SELECT_FILTER": "[]",
          "TAP_SNOWFLAKE_ACCOUNT": "epa06486",
          "TAP_SNOWFLAKE_INSECURE_MODE": "False",
          "TAP_SNOWFLAKE_METRICS_ACCOUNT": "epa06486",
          "TAP_SNOWFLAKE_METRICS_INSECURE_MODE": "False",
          "TAP_SNOWFLAKE_METRICS__LOAD_SCHEMA": "tap_snowflake_metrics",
          "TAP_SNOWFLAKE_METRICS__METADATA": "{\"*\": {\"replication-method\": \"FULL_TABLE\"}}",
          "TAP_SNOWFLAKE_METRICS__METADATA___REPLICATION_METHOD": "FULL_TABLE",
          "TAP_SNOWFLAKE_METRICS__SCHEMA": "{}",
          "TAP_SNOWFLAKE_METRICS__SELECT": "[\"*FACT_VARIANT_HUB_METRICS.NAME\", \"*FACT_VARIANT_HUB_METRICS.VARIANT\", \"*FACT_VARIANT_HUB_METRICS.REPO\", \"*FACT_VARIANT_HUB_METRICS.PLUGIN_TYPE\", \"*FACT_VARIANT_HUB_METRICS.PIP_URL\", \"*FACT_VARIANT_HUB_METRICS.ALL_PROJECTS\", \"*FACT_VARIANT_HUB_METRICS.ALL_EXECS\", \"*FACT_VARIANT_HUB_METRICS.ALL_PROJECTS_BY_NAME\", \"*FACT_VARIANT_HUB_METRICS.ALL_PROJECTS_UNSTRUCT_BY_NAME\", \"*FACT_VARIANT_HUB_METRICS.ALL_PROJECTS_UNSTRUCT_BY_VARIANT\", \"*FACT_VARIANT_HUB_METRICS.SUCCESS_PROJECTS_BY_NAME\", \"*FACT_VARIANT_HUB_METRICS.SUCCESS_PROJECTS_UNSTRUCT_BY_NAME\", \"*FACT_VARIANT_HUB_METRICS.SUCCESS_PROJECTS_UNSTRUCT_BY_VARIANT\", \"*FACT_VARIANT_HUB_METRICS.ALL_EXECS_BY_NAME\", \"*FACT_VARIANT_HUB_METRICS.ALL_EXECS_UNSTRUCT_BY_NAME\", \"*FACT_VARIANT_HUB_METRICS.ALL_EXECS_UNSTRUCT_BY_VARIANT\", \"*FACT_VARIANT_HUB_METRICS.SUCCESS_EXECS_BY_NAME\", \"*FACT_VARIANT_HUB_METRICS.SUCCESS_EXECS_UNSTRUCT_BY_NAME\", \"*FACT_VARIANT_HUB_METRICS.SUCCESS_EXECS_UNSTRUCT_BY_VARIANT\"]",
          "TAP_SNOWFLAKE_METRICS__SELECT_FILTER": "[]",
          "TAP_SNOWFLAKE__LOAD_SCHEMA": "tap_snowflake_metrics",
          "TAP_SNOWFLAKE__METADATA": "{\"*\": {\"replication-method\": \"FULL_TABLE\"}}",
          "TAP_SNOWFLAKE__METADATA___REPLICATION_METHOD": "FULL_TABLE",
          "TAP_SNOWFLAKE__SCHEMA": "{}",
          "TAP_SNOWFLAKE__SELECT": "[\"*FACT_VARIANT_HUB_METRICS.NAME\", \"*FACT_VARIANT_HUB_METRICS.VARIANT\", \"*FACT_VARIANT_HUB_METRICS.REPO\", \"*FACT_VARIANT_HUB_METRICS.PLUGIN_TYPE\", \"*FACT_VARIANT_HUB_METRICS.PIP_URL\", \"*FACT_VARIANT_HUB_METRICS.ALL_PROJECTS\", \"*FACT_VARIANT_HUB_METRICS.ALL_EXECS\", \"*FACT_VARIANT_HUB_METRICS.ALL_PROJECTS_BY_NAME\", \"*FACT_VARIANT_HUB_METRICS.ALL_PROJECTS_UNSTRUCT_BY_NAME\", \"*FACT_VARIANT_HUB_METRICS.ALL_PROJECTS_UNSTRUCT_BY_VARIANT\", \"*FACT_VARIANT_HUB_METRICS.SUCCESS_PROJECTS_BY_NAME\", \"*FACT_VARIANT_HUB_METRICS.SUCCESS_PROJECTS_UNSTRUCT_BY_NAME\", \"*FACT_VARIANT_HUB_METRICS.SUCCESS_PROJECTS_UNSTRUCT_BY_VARIANT\", \"*FACT_VARIANT_HUB_METRICS.ALL_EXECS_BY_NAME\", \"*FACT_VARIANT_HUB_METRICS.ALL_EXECS_UNSTRUCT_BY_NAME\", \"*FACT_VARIANT_HUB_METRICS.ALL_EXECS_UNSTRUCT_BY_VARIANT\", \"*FACT_VARIANT_HUB_METRICS.SUCCESS_EXECS_BY_NAME\", \"*FACT_VARIANT_HUB_METRICS.SUCCESS_EXECS_UNSTRUCT_BY_NAME\", \"*FACT_VARIANT_HUB_METRICS.SUCCESS_EXECS_UNSTRUCT_BY_VARIANT\"]",
          "TAP_SNOWFLAKE__SELECT_FILTER": "[]"
        },
        "inherit_from": "tap-snowflake",
        "metadata": {
          "*": {
            "replication-method": "FULL_TABLE"
          }
        },
        "name": "tap-snowflake-metrics",
        "select": [
          "*FACT_VARIANT_HUB_METRICS.NAME",
          "*FACT_VARIANT_HUB_METRICS.VARIANT",
          "*FACT_VARIANT_HUB_METRICS.REPO",
          "*FACT_VARIANT_HUB_METRICS.PLUGIN_TYPE",
          "*FACT_VARIANT_HUB_METRICS.PIP_URL",
          "*FACT_VARIANT_HUB_METRICS.ALL_PROJECTS",
          "*FACT_VARIANT_HUB_METRICS.ALL_EXECS",
          "*FACT_VARIANT_HUB_METRICS.ALL_PROJECTS_BY_NAME",
          "*FACT_VARIANT_HUB_METRICS.ALL_PROJECTS_UNSTRUCT_BY_NAME",
          "*FACT_VARIANT_HUB_METRICS.ALL_PROJECTS_UNSTRUCT_BY_VARIANT",
          "*FACT_VARIANT_HUB_METRICS.SUCCESS_PROJECTS_BY_NAME",
          "*FACT_VARIANT_HUB_METRICS.SUCCESS_PROJECTS_UNSTRUCT_BY_NAME",
          "*FACT_VARIANT_HUB_METRICS.SUCCESS_PROJECTS_UNSTRUCT_BY_VARIANT",
          "*FACT_VARIANT_HUB_METRICS.ALL_EXECS_BY_NAME",
          "*FACT_VARIANT_HUB_METRICS.ALL_EXECS_UNSTRUCT_BY_NAME",
          "*FACT_VARIANT_HUB_METRICS.ALL_EXECS_UNSTRUCT_BY_VARIANT",
          "*FACT_VARIANT_HUB_METRICS.SUCCESS_EXECS_BY_NAME",
          "*FACT_VARIANT_HUB_METRICS.SUCCESS_EXECS_UNSTRUCT_BY_NAME",
          "*FACT_VARIANT_HUB_METRICS.SUCCESS_EXECS_UNSTRUCT_BY_VARIANT"
        ]
      },
      {
        "env": {
          "MELTANO_EXTRACT_ACCOUNT": "epa06486",
          "MELTANO_EXTRACT_INSECURE_MODE": "False",
          "MELTANO_EXTRACT__LOAD_SCHEMA": "tap_snowflake_audit",
          "MELTANO_EXTRACT__METADATA": "{\"*\": {\"replication-method\": \"FULL_TABLE\"}}",
          "MELTANO_EXTRACT__METADATA___REPLICATION_METHOD": "FULL_TABLE",
          "MELTANO_EXTRACT__SCHEMA": "{}",
          "MELTANO_EXTRACT__SELECT": "[\"*HUB_METRICS_AUDIT.UPDATED_DATE\", \"*HUB_METRICS_AUDIT.METRIC_TYPE\"]",
          "MELTANO_EXTRACT__SELECT_FILTER": "[]",
          "TAP_SNOWFLAKE_ACCOUNT": "epa06486",
          "TAP_SNOWFLAKE_AUDIT_ACCOUNT": "epa06486",
          "TAP_SNOWFLAKE_AUDIT_INSECURE_MODE": "False",
          "TAP_SNOWFLAKE_AUDIT__LOAD_SCHEMA": "tap_snowflake_audit",
          "TAP_SNOWFLAKE_AUDIT__METADATA": "{\"*\": {\"replication-method\": \"FULL_TABLE\"}}",
          "TAP_SNOWFLAKE_AUDIT__METADATA___REPLICATION_METHOD": "FULL_TABLE",
          "TAP_SNOWFLAKE_AUDIT__SCHEMA": "{}",
          "TAP_SNOWFLAKE_AUDIT__SELECT": "[\"*HUB_METRICS_AUDIT.UPDATED_DATE\", \"*HUB_METRICS_AUDIT.METRIC_TYPE\"]",
          "TAP_SNOWFLAKE_AUDIT__SELECT_FILTER": "[]",
          "TAP_SNOWFLAKE_INSECURE_MODE": "False",
          "TAP_SNOWFLAKE__LOAD_SCHEMA": "tap_snowflake_audit",
          "TAP_SNOWFLAKE__METADATA": "{\"*\": {\"replication-method\": \"FULL_TABLE\"}}",
          "TAP_SNOWFLAKE__METADATA___REPLICATION_METHOD": "FULL_TABLE",
          "TAP_SNOWFLAKE__SCHEMA": "{}",
          "TAP_SNOWFLAKE__SELECT": "[\"*HUB_METRICS_AUDIT.UPDATED_DATE\", \"*HUB_METRICS_AUDIT.METRIC_TYPE\"]",
          "TAP_SNOWFLAKE__SELECT_FILTER": "[]"
        },
        "inherit_from": "tap-snowflake",
        "metadata": {
          "*": {
            "replication-method": "FULL_TABLE"
          }
        },
        "name": "tap-snowflake-audit",
        "select": [
          "*HUB_METRICS_AUDIT.UPDATED_DATE",
          "*HUB_METRICS_AUDIT.METRIC_TYPE"
        ]
      },
      {
        "env": {
          "MELTANO_EXTRACT_ACCOUNT": "epa06486",
          "MELTANO_EXTRACT_INSECURE_MODE": "False",
          "MELTANO_EXTRACT__LOAD_SCHEMA": "tap_snowflake_singer_activity",
          "MELTANO_EXTRACT__METADATA": "{\"*\": {\"replication-method\": \"FULL_TABLE\"}}",
          "MELTANO_EXTRACT__METADATA___REPLICATION_METHOD": "FULL_TABLE",
          "MELTANO_EXTRACT__SCHEMA": "{}",
          "MELTANO_EXTRACT__SELECT": "[\"*SLACK_ALERTS.TITLE\", \"*SLACK_ALERTS.BODY\"]",
          "MELTANO_EXTRACT__SELECT_FILTER": "[]",
          "TAP_SNOWFLAKE_ACCOUNT": "epa06486",
          "TAP_SNOWFLAKE_INSECURE_MODE": "False",
          "TAP_SNOWFLAKE_SINGER_ACTIVITY_ACCOUNT": "epa06486",
          "TAP_SNOWFLAKE_SINGER_ACTIVITY_INSECURE_MODE": "False",
          "TAP_SNOWFLAKE_SINGER_ACTIVITY__LOAD_SCHEMA": "tap_snowflake_singer_activity",
          "TAP_SNOWFLAKE_SINGER_ACTIVITY__METADATA": "{\"*\": {\"replication-method\": \"FULL_TABLE\"}}",
          "TAP_SNOWFLAKE_SINGER_ACTIVITY__METADATA___REPLICATION_METHOD": "FULL_TABLE",
          "TAP_SNOWFLAKE_SINGER_ACTIVITY__SCHEMA": "{}",
          "TAP_SNOWFLAKE_SINGER_ACTIVITY__SELECT": "[\"*SLACK_ALERTS.TITLE\", \"*SLACK_ALERTS.BODY\"]",
          "TAP_SNOWFLAKE_SINGER_ACTIVITY__SELECT_FILTER": "[]",
          "TAP_SNOWFLAKE__LOAD_SCHEMA": "tap_snowflake_singer_activity",
          "TAP_SNOWFLAKE__METADATA": "{\"*\": {\"replication-method\": \"FULL_TABLE\"}}",
          "TAP_SNOWFLAKE__METADATA___REPLICATION_METHOD": "FULL_TABLE",
          "TAP_SNOWFLAKE__SCHEMA": "{}",
          "TAP_SNOWFLAKE__SELECT": "[\"*SLACK_ALERTS.TITLE\", \"*SLACK_ALERTS.BODY\"]",
          "TAP_SNOWFLAKE__SELECT_FILTER": "[]"
        },
        "inherit_from": "tap-snowflake",
        "metadata": {
          "*": {
            "replication-method": "FULL_TABLE"
          }
        },
        "name": "tap-snowflake-singer-activity",
        "select": [
          "*SLACK_ALERTS.TITLE",
          "*SLACK_ALERTS.BODY"
        ]
      }
    ],
    "files": [],
    "loaders": [
      {
        "annotations": {
          "airflow": {
            "loader-key3": true,
            "loader-key4": {
              "loader-key5": {},
              "loader-key6": [
                "loader",
                "list",
                "values"
              ]
            },
            "loader-key7": [
              {
                "loader-key8": {}
              },
              null
            ]
          },
          "meltano.cloud": {
            "loader-key1": "loader-value1",
            "loader-key2": "loader-value2"
          }
        },
        "capabilities": [
          "about",
          "stream-maps"
        ],
        "config": {
          "file_naming_scheme": "{stream_name}.yml",
          "overwrite_behavior": "replace_records"
        },
        "description": "For loading data into the YAML file format.",
        "docs": "https://hub.meltano.com/loaders/target-yaml--meltanolabs",
        "env": {
          "MELTANO_LOAD_FILE_NAMING_SCHEME": "{stream_name}.yml",
          "MELTANO_LOAD_OVERWRITE_BEHAVIOR": "replace_records",
          "MELTANO_LOAD__DIALECT": "target_yaml",
          "TARGET_YAML_FILE_NAMING_SCHEME": "{stream_name}.yml",
          "TARGET_YAML_OVERWRITE_BEHAVIOR": "replace_records",
          "TARGET_YAML__DIALECT": "target_yaml"
        },
        "label": "YAML",
        "logo_url": "https://hub.meltano.com/assets/logos/loaders/yaml.png",
        "name": "target-yaml",
        "namespace": "target_yaml",
        "pip_url": "git+https://github.com/MeltanoLabs/target-yaml.git",
        "plugin_type": "loaders",
        "repo": "https://github.com/MeltanoLabs/target-yaml",
        "settings": [
          {
            "description": "A python format string to use when outputting the `{datestamp}` string. For reference, see - https://docs.python.org/3/library/datetime.html#strftime-and-strptime-format-codes",
            "label": "Datestamp Format",
            "name": "datestamp_format"
          },
          {
            "description": "Text string to use for a yaml template file. This text will be used to create a new file if the destination file does not exist.",
            "label": "Default Yaml Template",
            "name": "default_yaml_template"
          },
          {
            "description": "The scheme with which output files will be named. Naming scheme may leverage any of the following substitutions:\n - `{stream_name}`\n - `{datestamp}`\n - `{timestamp}`\n",
            "label": "File Naming Scheme",
            "name": "file_naming_scheme"
          },
          {
            "description": "Determines the overwrite behavior if destination file already exists.\nMust be one of the following string values:\n  - `append_records` (default): append records at the insertion point\n  - `replace_records`: replace all records at the insertion point\n  - `replace_file`: replace entire file using `default_yaml_template`\n",
            "label": "Overwrite Behavior",
            "name": "overwrite_behavior"
          },
          {
            "description": "A jsonpath string determining the insertion point for new records.\nCurrently, this must be the path to a map key which will be populated by a list of records.  For example \"$.metrics\" will populate the file with `metrics - [{<record1>},{<record2>},...]`  For JSONPath syntax help, see - https://jsonpath.com\n",
            "label": "Record Insert Jsonpath",
            "name": "record_insert_jsonpath"
          },
          {
            "description": "A property in the record which will be used as the dictionary key. If this property is provided, records will be written as key-value objects; if omitted, records are written as a list.",
            "label": "Record Key Property Name",
            "name": "record_key_property_name"
          },
          {
            "description": "A property in the record which will be used as a sort key. If this property is omitted, records will not be sorted.",
            "label": "Record Sort Property Name",
            "name": "record_sort_property_name"
          },
          {
            "description": "Allows inline stream transformations and aliasing. For more information see - https://sdk.meltano.com/en/latest/stream_maps.html",
            "kind": "object",
            "label": "Stream Maps",
            "name": "stream_maps"
          },
          {
            "description": "A python format string to use when outputting the `{datestamp}` string. For reference, see - https://docs.python.org/3/library/datetime.html#strftime-and-strptime-format-codes",
            "label": "Timestamp Format",
            "name": "timestamp_format"
          },
          {
            "description": "The timezone code or name to use when generating `{timestamp}` and `{datestamp}`. Defaults to \"UTC\". For a list of possible values, please see -https://en.wikipedia.org/wiki/List_of_tz_database_time_zones",
            "label": "Timestamp Timezone",
            "name": "timestamp_timezone"
          }
        ],
        "variant": "meltanolabs"
      },
      {
        "config": {
          "default_yaml_template": "# This file is auto-generated by running `meltano run tap-snowflake-metrics target-yaml-metrics`\nmetrics: {}\n",
          "file_naming_scheme": "variant_metrics.yml",
          "overwrite_behavior": "replace_file",
          "record_insert_jsonpath": "$.metrics",
          "record_key_property_name": "REPO",
          "record_sort_property_name": "REPO"
        },
        "env": {
          "MELTANO_LOAD_DEFAULT_YAML_TEMPLATE": "# This file is auto-generated by running `meltano run tap-snowflake-metrics target-yaml-metrics`\nmetrics: {}\n",
          "MELTANO_LOAD_FILE_NAMING_SCHEME": "variant_metrics.yml",
          "MELTANO_LOAD_OVERWRITE_BEHAVIOR": "replace_file",
          "MELTANO_LOAD_RECORD_INSERT_JSONPATH": "$.metrics",
          "MELTANO_LOAD_RECORD_KEY_PROPERTY_NAME": "REPO",
          "MELTANO_LOAD_RECORD_SORT_PROPERTY_NAME": "REPO",
          "MELTANO_LOAD__DIALECT": "target_yaml_metrics",
          "TARGET_YAML_DEFAULT_YAML_TEMPLATE": "# This file is auto-generated by running `meltano run tap-snowflake-metrics target-yaml-metrics`\nmetrics: {}\n",
          "TARGET_YAML_FILE_NAMING_SCHEME": "variant_metrics.yml",
          "TARGET_YAML_METRICS_DEFAULT_YAML_TEMPLATE": "# This file is auto-generated by running `meltano run tap-snowflake-metrics target-yaml-metrics`\nmetrics: {}\n",
          "TARGET_YAML_METRICS_FILE_NAMING_SCHEME": "variant_metrics.yml",
          "TARGET_YAML_METRICS_OVERWRITE_BEHAVIOR": "replace_file",
          "TARGET_YAML_METRICS_RECORD_INSERT_JSONPATH": "$.metrics",
          "TARGET_YAML_METRICS_RECORD_KEY_PROPERTY_NAME": "REPO",
          "TARGET_YAML_METRICS_RECORD_SORT_PROPERTY_NAME": "REPO",
          "TARGET_YAML_METRICS__DIALECT": "target_yaml_metrics",
          "TARGET_YAML_OVERWRITE_BEHAVIOR": "replace_file",
          "TARGET_YAML_RECORD_INSERT_JSONPATH": "$.metrics",
          "TARGET_YAML_RECORD_KEY_PROPERTY_NAME": "REPO",
          "TARGET_YAML_RECORD_SORT_PROPERTY_NAME": "REPO",
          "TARGET_YAML__DIALECT": "target_yaml_metrics"
        },
        "inherit_from": "target-yaml",
        "name": "target-yaml-metrics"
      },
      {
        "config": {
          "default_yaml_template": "# This file is auto-generated by running `meltano elt tap-snowflake-audit target-yaml-audit`\naudit_log: {}\n",
          "file_naming_scheme": "audit.yml",
          "overwrite_behavior": "replace_file",
          "record_insert_jsonpath": "$.audit_log",
          "record_key_property_name": "METRIC_TYPE"
        },
        "env": {
          "MELTANO_LOAD_DEFAULT_YAML_TEMPLATE": "# This file is auto-generated by running `meltano elt tap-snowflake-audit target-yaml-audit`\naudit_log: {}\n",
          "MELTANO_LOAD_FILE_NAMING_SCHEME": "audit.yml",
          "MELTANO_LOAD_OVERWRITE_BEHAVIOR": "replace_file",
          "MELTANO_LOAD_RECORD_INSERT_JSONPATH": "$.audit_log",
          "MELTANO_LOAD_RECORD_KEY_PROPERTY_NAME": "METRIC_TYPE",
          "MELTANO_LOAD__DIALECT": "target_yaml_audit",
          "TARGET_YAML_AUDIT_DEFAULT_YAML_TEMPLATE": "# This file is auto-generated by running `meltano elt tap-snowflake-audit target-yaml-audit`\naudit_log: {}\n",
          "TARGET_YAML_AUDIT_FILE_NAMING_SCHEME": "audit.yml",
          "TARGET_YAML_AUDIT_OVERWRITE_BEHAVIOR": "replace_file",
          "TARGET_YAML_AUDIT_RECORD_INSERT_JSONPATH": "$.audit_log",
          "TARGET_YAML_AUDIT_RECORD_KEY_PROPERTY_NAME": "METRIC_TYPE",
          "TARGET_YAML_AUDIT__DIALECT": "target_yaml_audit",
          "TARGET_YAML_DEFAULT_YAML_TEMPLATE": "# This file is auto-generated by running `meltano elt tap-snowflake-audit target-yaml-audit`\naudit_log: {}\n",
          "TARGET_YAML_FILE_NAMING_SCHEME": "audit.yml",
          "TARGET_YAML_OVERWRITE_BEHAVIOR": "replace_file",
          "TARGET_YAML_RECORD_INSERT_JSONPATH": "$.audit_log",
          "TARGET_YAML_RECORD_KEY_PROPERTY_NAME": "METRIC_TYPE",
          "TARGET_YAML__DIALECT": "target_yaml_audit"
        },
        "inherit_from": "target-yaml",
        "name": "target-yaml-audit"
      },
      {
        "config": {
          "account": "epa06486",
          "add_metadata_columns": true,
          "file_format": "CSV",
          "password": "${SNOWFLAKE_PASSWORD}"
        },
        "description": "Snowflake database loader",
        "dialect": "snowflake",
        "docs": "https://hub.meltano.com/loaders/target-snowflake--transferwise",
        "env": {
          "MELTANO_LOAD_ACCOUNT": "epa06486",
          "MELTANO_LOAD_ADD_METADATA_COLUMNS": "true",
          "MELTANO_LOAD_ARCHIVE_LOAD_FILES": "false",
          "MELTANO_LOAD_BATCH_SIZE_ROWS": "100000",
          "MELTANO_LOAD_DATA_FLATTENING_MAX_LEVEL": "0",
          "MELTANO_LOAD_DISABLE_TABLE_CACHE": "false",
          "MELTANO_LOAD_FILE_FORMAT": "CSV",
          "MELTANO_LOAD_FLUSH_ALL_STREAMS": "false",
          "MELTANO_LOAD_HARD_DELETE": "false",
          "MELTANO_LOAD_NO_COMPRESSION": "false",
          "MELTANO_LOAD_PARALLELISM": "0",
          "MELTANO_LOAD_PARALLELISM_MAX": "16",
          "MELTANO_LOAD_PRIMARY_KEY_REQUIRED": "true",
          "MELTANO_LOAD_VALIDATE_RECORDS": "false",
          "MELTANO_LOAD__DIALECT": "snowflake",
          "TARGET_SNOWFLAKE_ACCOUNT": "epa06486",
          "TARGET_SNOWFLAKE_ADD_METADATA_COLUMNS": "true",
          "TARGET_SNOWFLAKE_ARCHIVE_LOAD_FILES": "false",
          "TARGET_SNOWFLAKE_BATCH_SIZE_ROWS": "100000",
          "TARGET_SNOWFLAKE_DATA_FLATTENING_MAX_LEVEL": "0",
          "TARGET_SNOWFLAKE_DISABLE_TABLE_CACHE": "false",
          "TARGET_SNOWFLAKE_FILE_FORMAT": "CSV",
          "TARGET_SNOWFLAKE_FLUSH_ALL_STREAMS": "false",
          "TARGET_SNOWFLAKE_HARD_DELETE": "false",
          "TARGET_SNOWFLAKE_NO_COMPRESSION": "false",
          "TARGET_SNOWFLAKE_PARALLELISM": "0",
          "TARGET_SNOWFLAKE_PARALLELISM_MAX": "16",
          "TARGET_SNOWFLAKE_PRIMARY_KEY_REQUIRED": "true",
          "TARGET_SNOWFLAKE_VALIDATE_RECORDS": "false",
          "TARGET_SNOWFLAKE__DIALECT": "snowflake"
        },
        "label": "Snowflake",
        "logo_url": "https://hub.meltano.com/assets/logos/loaders/snowflake.png",
        "name": "target-snowflake",
        "namespace": "target_snowflake",
        "pip_url": "pipelinewise-target-snowflake",
        "plugin_type": "loaders",
        "repo": "https://github.com/transferwise/pipelinewise-target-snowflake",
        "settings": [
          {
            "description": "Snowflake account name (i.e. `rtXXXXX.eu-central-1`)",
            "label": "Account",
            "name": "account",
            "placeholder": "E.g. rtXXXXX.eu-central-1"
          },
          {
            "aliases": [
              "database"
            ],
            "description": "Snowflake Database name",
            "label": "Database Name",
            "name": "dbname"
          },
          {
            "aliases": [
              "username"
            ],
            "description": "Snowflake User",
            "label": "User",
            "name": "user"
          },
          {
            "description": "Snowflake Password",
            "kind": "password",
            "label": "Password",
            "name": "password"
          },
          {
            "description": "Snowflake virtual warehouse name",
            "label": "Warehouse",
            "name": "warehouse"
          },
          {
            "description": "The Snowflake file format object name which needs to be manually created as part of the [requirements](#requirements) section of the docs. Has to be the fully qualified name including the schema. Refer to the [Snowflake docs](https://github.com/transferwise/pipelinewise-target-snowflake#pre-requirements) for more details.",
            "label": "File Format",
            "name": "file_format"
          },
          {
            "description": "Snowflake role to use. If not defined then the user's default role will be used.",
            "label": "Role",
            "name": "role"
          },
          {
            "description": "S3 Access Key Id. If not provided, `AWS_ACCESS_KEY_ID` environment variable or IAM role will be used",
            "kind": "password",
            "label": "AWS Access Key ID",
            "name": "aws_access_key_id"
          },
          {
            "description": "S3 Secret Access Key. If not provided, `AWS_SECRET_ACCESS_KEY` environment variable or IAM role will be used",
            "kind": "password",
            "label": "AWS Secret Access Key",
            "name": "aws_secret_access_key"
          },
          {
            "description": "AWS Session token. If not provided, `AWS_SESSION_TOKEN` environment variable will be used",
            "kind": "password",
            "label": "AWS Session Token",
            "name": "aws_session_token"
          },
          {
            "description": "AWS profile name for profile based authentication. If not provided, `AWS_PROFILE` environment variable will be used.",
            "label": "AWS Profile",
            "name": "aws_profile"
          },
          {
            "aliases": [
              "schema"
            ],
            "description": "Note `$MELTANO_EXTRACT__LOAD_SCHEMA` [will expand to](https://docs.meltano.com/guide/configuration.html#expansion-in-setting-values) the value of the [`load_schema` extra](https://docs.meltano.com/concepts/plugins#load-schema-extra) for the extractor used in the pipeline, which defaults to the extractor's namespace, e.g. `tap_gitlab` for [`tap-gitlab`](/extractors/gitlab). Values are automatically converted to uppercase before they're passed on to the plugin, so `tap_gitlab` becomes `TAP_GITLAB`.\n\nName of the schema where the tables will be created, without database\nprefix. If `schema_mapping` is not defined then every stream sent by the tap is\nloaded into this schema.\n",
            "label": "Default Target Schema",
            "name": "default_target_schema",
            "value": "$MELTANO_EXTRACT__LOAD_SCHEMA",
            "value_processor": "upcase_string"
          },
          {
            "description": "S3 Bucket name",
            "label": "S3 Bucket",
            "name": "s3_bucket"
          },
          {
            "description": "A static prefix before the generated S3 key names. Using prefixes you can upload files into specific directories in the S3 bucket.",
            "label": "S3 Key Prefix",
            "name": "s3_key_prefix"
          },
          {
            "description": "The complete URL to use for the constructed client. This is allowing to use non-native s3 account.",
            "label": "S3 Endpoint URL",
            "name": "s3_endpoint_url"
          },
          {
            "description": "Default region when creating new connections",
            "label": "S3 Region Name",
            "name": "s3_region_name"
          },
          {
            "description": "S3 ACL name to set on the uploaded files",
            "label": "S3 ACL",
            "name": "s3_acl"
          },
          {
            "description": "Named external stage name created at pre-requirements section. Has to be a fully qualified name including the schema name",
            "label": "Stage",
            "name": "stage"
          },
          {
            "description": "Maximum number of rows in each batch. At the end of each batch, the rows in the batch are loaded into Snowflake.",
            "kind": "integer",
            "label": "Batch Size Rows",
            "name": "batch_size_rows",
            "value": 100000
          },
          {
            "description": "Maximum time to wait for batch to reach batch_size_rows.",
            "kind": "integer",
            "label": "Batch Wait Limit Seconds",
            "name": "batch_wait_limit_seconds"
          },
          {
            "description": "Flush and load every stream into Snowflake when one batch is full. Warning: This may trigger the COPY command to use files with low number of records, and may cause performance problems.",
            "kind": "boolean",
            "label": "Flush All Streams",
            "name": "flush_all_streams",
            "value": false
          },
          {
            "description": "The number of threads used to flush tables. 0 will create a thread for each stream, up to parallelism_max. -1 will create a thread for each CPU core. Any other positive number will create that number of threads, up to parallelism_max.",
            "kind": "integer",
            "label": "Parallelism",
            "name": "parallelism",
            "value": 0
          },
          {
            "description": "Max number of parallel threads to use when flushing tables.",
            "kind": "integer",
            "label": "Parallelism Max",
            "name": "parallelism_max",
            "value": 16
          },
          {
            "description": "Grant USAGE privilege on newly created schemas and grant SELECT privilege on newly created tables to a specific role or a list of roles. If `schema_mapping` is not defined then every stream sent by the tap is granted accordingly.",
            "label": "Default Target Schema Select Permission",
            "name": "default_target_schema_select_permission"
          },
          {
            "description": "Useful if you want to load multiple streams from one tap to multiple Snowflake schemas.\n\nIf the tap sends the `stream_id` in `<schema_name>-<table_name>` format then this option overwrites the `default_target_schema` value.\n\nNote, that using `schema_mapping` you can overwrite the `default_target_schema_select_permission` value to grant SELECT permissions to different groups per schemas or optionally you can create indices automatically for the replicated tables.\n",
            "kind": "object",
            "label": "Schema Mapping",
            "name": "schema_mapping"
          },
          {
            "description": "By default the connector caches the available table structures in Snowflake at startup. In this way it doesn't need to run additional queries when ingesting data to check if altering the target tables is required. With `disable_table_cache` option you can turn off this caching. You will always see the most recent table structures but will cause an extra query runtime.",
            "kind": "boolean",
            "label": "Disable Table Cache",
            "name": "disable_table_cache",
            "value": false
          },
          {
            "description": "When this is defined, Client-Side Encryption is enabled. The data in S3 will be encrypted, No third parties, including Amazon AWS and any ISPs, can see data in the clear. Snowflake COPY command will decrypt the data once it's in Snowflake. The master key must be 256-bit length and must be encoded as base64 string.",
            "kind": "password",
            "label": "Client Side Encryption Master Key",
            "name": "client_side_encryption_master_key"
          },
          {
            "description": "Required when `client_side_encryption_master_key` is defined. The name of the encrypted stage object in Snowflake that created separately and using the same encryption master key.",
            "label": "Client Side Encryption Stage Object",
            "name": "client_side_encryption_stage_object"
          },
          {
            "description": "Metadata columns add extra row level information about data ingestions, (i.e. when was the row read in source, when was inserted or deleted in snowflake etc.) Metadata columns are creating automatically by adding extra columns to the tables with a column prefix `_SDC_`. The column names are following the stitch naming conventions documented at https://www.stitchdata.com/docs/data-structure/integration-schemas#sdc-columns. Enabling metadata columns will flag the deleted rows by setting the `_SDC_DELETED_AT` metadata column. Without the `add_metadata_columns` option the deleted rows from singer taps will not be recongisable in Snowflake.",
            "kind": "boolean",
            "label": "Add Metadata Columns",
            "name": "add_metadata_columns",
            "value": false
          },
          {
            "description": "When `hard_delete` option is true then DELETE SQL commands will be performed in Snowflake to delete rows in tables. It's achieved by continuously checking the `_SDC_DELETED_AT` metadata column sent by the singer tap. Due to deleting rows requires metadata columns, `hard_delete` option automatically enables the `add_metadata_columns` option as well.",
            "kind": "boolean",
            "label": "Hard Delete",
            "name": "hard_delete",
            "value": false
          },
          {
            "description": "Object type RECORD items from taps can be loaded into VARIANT columns as JSON (default) or we can flatten the schema by creating columns automatically. When value is 0 (default) then flattening functionality is turned off.",
            "kind": "integer",
            "label": "Data Flattening Max Level",
            "name": "data_flattening_max_level",
            "value": 0
          },
          {
            "description": "Log based and Incremental replications on tables with no Primary Key cause duplicates when merging UPDATE events. When set to true, stop loading data if no Primary Key is defined.",
            "kind": "boolean",
            "label": "Primary Key Required",
            "name": "primary_key_required",
            "value": true
          },
          {
            "description": "Validate every single record message to the corresponding JSON schema. This option is disabled by default and invalid RECORD messages will fail only at load time by Snowflake. Enabling this option will detect invalid records earlier but could cause performance degradation.",
            "kind": "boolean",
            "label": "Validate Records",
            "name": "validate_records",
            "value": false
          },
          {
            "description": "(Default: platform-dependent) Directory of temporary CSV files with RECORD messages.",
            "label": "Temporary Directory",
            "name": "temp_dir"
          },
          {
            "description": "Generate uncompressed CSV files when loading to Snowflake. Normally, by default GZIP compressed files are generated.",
            "kind": "boolean",
            "label": "No Compression",
            "name": "no_compression",
            "value": false
          },
          {
            "description": "Optional string to tag executed queries in Snowflake. Replaces tokens\n\n`schema` and `table` with the appropriate values. The tags are displayed in the\noutput of the Snowflake `QUERY_HISTORY`, `QUERY_HISTORY_BY_*` functions.\n",
            "label": "Query Tag",
            "name": "query_tag"
          },
          {
            "description": "When enabled, the files loaded to Snowflake will also be stored in\n`archive_load_files_s3_bucket` under the key /{archive_load_files_s3_prefix}/{schema_name}/{table_name}/.\n\nAll archived files will have tap, schema, table and archived-by as S3 metadata keys.\n\nWhen incremental replication is used, the archived files will also have\nthe following S3 metadata keys - incremental-key, incremental-key-min and incremental-key-max.\n",
            "kind": "boolean",
            "label": "Archive Load Files",
            "name": "archive_load_files",
            "value": false
          },
          {
            "description": "When `archive_load_files` is enabled, the archived files will be placed in the archive S3 bucket under this prefix.",
            "label": "Archive Load Files S3 Prefix",
            "name": "archive_load_files_s3_prefix"
          },
          {
            "description": "When archive_load_files is enabled, the archived files will be placed in this bucket.",
            "label": "Archive Load Files S3 Bucket",
            "name": "archive_load_files_s3_bucket"
          }
        ],
        "settings_group_validation": [
          [
            "account",
            "dbname",
            "user",
            "password",
            "warehouse",
            "file_format",
            "default_target_schema"
          ]
        ],
        "target_schema": "$TARGET_SNOWFLAKE_DEFAULT_TARGET_SCHEMA",
        "variant": "transferwise"
      },
      {
        "capabilities": [
          "about",
          "stream-maps",
          "record-flattening"
        ],
        "description": "Apprise allows you to send a notification to almost all of the most popular notification services available to us today such as: Telegram, Discord, Slack, Amazon SNS, Gotify, etc",
        "docs": "https://hub.meltano.com/loaders/target-apprise--autoidm",
        "env": {
          "MELTANO_LOAD__DIALECT": "target_apprise",
          "TARGET_APPRISE__DIALECT": "target_apprise"
        },
        "label": "Apprise",
        "logo_url": "https://hub.meltano.com/assets/logos/loaders/apprise.png",
        "name": "target-apprise",
        "namespace": "target_apprise",
        "pip_url": "target-apprise",
        "plugin_type": "loaders",
        "repo": "https://github.com/AutoIDM/target-apprise",
        "settings": [
          {
            "description": "Array of apprise URIs",
            "kind": "array",
            "label": "URIs",
            "name": "uris"
          }
        ],
        "settings_group_validation": [
          [
            "uris"
          ]
        ],
        "variant": "autoidm"
      }
    ],
    "mappers": [
      {
        "capabilities": [
          "stream-maps"
        ],
        "description": "A map transformer which implements the Stream Maps capability from Meltano's tap and target SDK.",
        "docs": "https://hub.meltano.com/mappers/meltano-map-transformer--meltano",
        "env": {
          "MELTANO_MAP_STREAM_MAPS": "{\"gcp_ips.ipv4prefix\": null, \"gcp_ips.ipv6prefix\": null, \"gcp_ips.ipv4\": \"record.get('ipv4prefix', '')\", \"gcp_ips.ipv6\": \"record.get('ipv6prefix', '')\", \"gcp_ips.id\": \"md5(record.get('ipv4prefix', record.get('ipv6prefix')))\"}",
          "MELTANO_MAP_STREAM_MAPS_GCP_IPS_ID": "md5(record.get('ipv4prefix', record.get('ipv6prefix')))",
          "MELTANO_MAP_STREAM_MAPS_GCP_IPS_IPV4": "record.get('ipv4prefix', '')",
          "MELTANO_MAP_STREAM_MAPS_GCP_IPS_IPV6": "record.get('ipv6prefix', '')",
          "MELTANO_MAP_TRANSFORMER_STREAM_MAPS": "{\"gcp_ips.ipv4prefix\": null, \"gcp_ips.ipv6prefix\": null, \"gcp_ips.ipv4\": \"record.get('ipv4prefix', '')\", \"gcp_ips.ipv6\": \"record.get('ipv6prefix', '')\", \"gcp_ips.id\": \"md5(record.get('ipv4prefix', record.get('ipv6prefix')))\"}",
          "MELTANO_MAP_TRANSFORMER_STREAM_MAPS_GCP_IPS_ID": "md5(record.get('ipv4prefix', record.get('ipv6prefix')))",
          "MELTANO_MAP_TRANSFORMER_STREAM_MAPS_GCP_IPS_IPV4": "record.get('ipv4prefix', '')",
          "MELTANO_MAP_TRANSFORMER_STREAM_MAPS_GCP_IPS_IPV6": "record.get('ipv6prefix', '')",
          "MELTANO_MAP_TRANSFORMER__MAPPING": "true",
          "MELTANO_MAP_TRANSFORMER__MAPPINGS": "[{\"name\": \"coalesce-gcp-ips\", \"config\": {\"stream_maps\": {\"gcp_ips\": {\"ipv4prefix\": null, \"ipv6prefix\": null, \"ipv4\": \"record.get('ipv4prefix', '')\", \"ipv6\": \"record.get('ipv6prefix', '')\", \"id\": \"md5(record.get('ipv4prefix', record.get('ipv6prefix')))\"}}}}]",
          "MELTANO_MAP_TRANSFORMER__MAPPING_NAME": "coalesce-gcp-ips",
          "MELTANO_MAP__MAPPING": "true",
          "MELTANO_MAP__MAPPINGS": "[{\"name\": \"coalesce-gcp-ips\", \"config\": {\"stream_maps\": {\"gcp_ips\": {\"ipv4prefix\": null, \"ipv6prefix\": null, \"ipv4\": \"record.get('ipv4prefix', '')\", \"ipv6\": \"record.get('ipv6prefix', '')\", \"id\": \"md5(record.get('ipv4prefix', record.get('ipv6prefix')))\"}}}}]",
          "MELTANO_MAP__MAPPING_NAME": "coalesce-gcp-ips"
        },
        "executable": "meltano-map-transform",
        "label": "Meltano Map Transformer",
        "logo_url": "https://hub.meltano.com/assets/logos/mappers/meltano.png",
        "mappings": [
          {
            "config": {
              "stream_maps": {
                "gcp_ips": {
                  "id": "md5(record.get('ipv4prefix', record.get('ipv6prefix')))",
                  "ipv4": "record.get('ipv4prefix', '')",
                  "ipv4prefix": null,
                  "ipv6": "record.get('ipv6prefix', '')",
                  "ipv6prefix": null
                }
              }
            },
            "name": "coalesce-gcp-ips"
          }
        ],
        "name": "meltano-map-transformer",
        "namespace": "meltano_map_transformer",
        "pip_url": "git+https://github.com/MeltanoLabs/meltano-map-transform.git",
        "plugin_type": "mappers",
        "repo": "https://github.com/MeltanoLabs/meltano-map-transform",
        "settings": [
          {
            "description": "Config object for stream maps capability. For more information check out [Stream Maps](https://sdk.meltano.com/en/latest/stream_maps.html).",
            "kind": "object",
            "label": "Stream Maps",
            "name": "stream_maps"
          }
        ],
        "settings_group_validation": [
          [
            "stream_maps"
          ]
        ],
        "variant": "meltano"
      }
    ],
    "orchestrators": [],
    "transformers": [],
    "transforms": [],
    "utilities": [
      {
        "commands": {
          "create-admin": {
            "args": "users create --username admin --firstname FIRST_NAME --lastname LAST_NAME --role Admin --email admin@example.org",
            "description": "Create an Airflow user with admin privileges."
          },
          "describe": {
            "args": "describe",
            "description": "Describe the Airflow Extension",
            "executable": "airflow_extension"
          },
          "initialize": {
            "args": "initialize",
            "description": "Initialize the Airflow Extension which will seed the database, create the default airflow.cfg, and deploy the Meltano DAG orchestrator.",
            "executable": "airflow_extension"
          },
          "test_dag_generator": {
            "args": "${MELTANO_PROJECT_ROOT}/orchestrate/airflow/tests/test_dag_generator.py",
            "executable": "pytest"
          },
          "ui": {
            "args": "webserver",
            "description": "Start the Airflow webserver."
          }
        },
        "docs": "https://hub.meltano.com/utilities/airflow--apache",
        "env": {
          "AIRFLOW_CONFIG": "${MELTANO_PROJECT_ROOT}/orchestrate/airflow/airflow.cfg",
          "AIRFLOW_CORE_DAGS_ARE_PAUSED_AT_CREATION": "False",
          "AIRFLOW_CORE_DAGS_FOLDER": "${MELTANO_PROJECT_ROOT}/orchestrate/airflow/dags",
          "AIRFLOW_CORE_LOAD_EXAMPLES": "False",
          "AIRFLOW_CORE_PLUGINS_FOLDER": "${MELTANO_PROJECT_ROOT}/orchestrate/airflow/plugins",
          "AIRFLOW_DATABASE_SQL_ALCHEMY_CONN": "sqlite:///${MELTANO_PROJECT_ROOT}/.meltano/utilities/airflow/airflow.db",
          "AIRFLOW_EXTENSION_AIRFLOW_CONFIG": "${MELTANO_PROJECT_ROOT}/orchestrate/airflow/airflow.cfg",
          "AIRFLOW_EXTENSION_AIRFLOW_HOME": "${MELTANO_PROJECT_ROOT}/orchestrate/airflow",
          "AIRFLOW_HOME": "${MELTANO_PROJECT_ROOT}/orchestrate/airflow",
          "AIRFLOW_LOGGING_BASE_LOG_FOLDER": "${MELTANO_PROJECT_ROOT}/.meltano/utilities/airflow/logs",
          "AIRFLOW_LOGGING_DAG_PROCESSOR_MANAGER_LOG_LOCATION": "${MELTANO_PROJECT_ROOT}/.meltano/utilities/airflow/logs/dag_processor_manager/dag_processor_manager.log",
          "AIRFLOW_SCHEDULER_CHILD_PROCESS_LOG_DIRECTORY": "${MELTANO_PROJECT_ROOT}/.meltano/utilities/airflow/logs/scheduler",
          "AIRFLOW_WEBSERVER_WEB_SERVER_PORT": "8080",
          "AIRFLOW__CORE__DAGS_ARE_PAUSED_AT_CREATION": "False",
          "AIRFLOW__CORE__DAGS_FOLDER": "${MELTANO_PROJECT_ROOT}/orchestrate/airflow/dags",
          "AIRFLOW__CORE__LOAD_EXAMPLES": "False",
          "AIRFLOW__CORE__PLUGINS_FOLDER": "${MELTANO_PROJECT_ROOT}/orchestrate/airflow/plugins",
          "AIRFLOW__DATABASE__SQL_ALCHEMY_CONN": "sqlite:///${MELTANO_PROJECT_ROOT}/.meltano/utilities/airflow/airflow.db",
          "AIRFLOW__EXT_REPO": "https://github.com/meltano/airflow-ext",
          "AIRFLOW__LOGGING__BASE_LOG_FOLDER": "${MELTANO_PROJECT_ROOT}/.meltano/utilities/airflow/logs",
          "AIRFLOW__LOGGING__DAG_PROCESSOR_MANAGER_LOG_LOCATION": "${MELTANO_PROJECT_ROOT}/.meltano/utilities/airflow/logs/dag_processor_manager/dag_processor_manager.log",
          "AIRFLOW__SCHEDULER__CHILD_PROCESS_LOG_DIRECTORY": "${MELTANO_PROJECT_ROOT}/.meltano/utilities/airflow/logs/scheduler",
          "AIRFLOW__WEBSERVER__WEB_SERVER_PORT": "8080",
          "MELTANO_UTILIZE_CORE_DAGS_ARE_PAUSED_AT_CREATION": "False",
          "MELTANO_UTILIZE_CORE_DAGS_FOLDER": "${MELTANO_PROJECT_ROOT}/orchestrate/airflow/dags",
          "MELTANO_UTILIZE_CORE_LOAD_EXAMPLES": "False",
          "MELTANO_UTILIZE_CORE_PLUGINS_FOLDER": "${MELTANO_PROJECT_ROOT}/orchestrate/airflow/plugins",
          "MELTANO_UTILIZE_DATABASE_SQL_ALCHEMY_CONN": "sqlite:///${MELTANO_PROJECT_ROOT}/.meltano/utilities/airflow/airflow.db",
          "MELTANO_UTILIZE_EXTENSION_AIRFLOW_CONFIG": "${MELTANO_PROJECT_ROOT}/orchestrate/airflow/airflow.cfg",
          "MELTANO_UTILIZE_EXTENSION_AIRFLOW_HOME": "${MELTANO_PROJECT_ROOT}/orchestrate/airflow",
          "MELTANO_UTILIZE_LOGGING_BASE_LOG_FOLDER": "${MELTANO_PROJECT_ROOT}/.meltano/utilities/airflow/logs",
          "MELTANO_UTILIZE_LOGGING_DAG_PROCESSOR_MANAGER_LOG_LOCATION": "${MELTANO_PROJECT_ROOT}/.meltano/utilities/airflow/logs/dag_processor_manager/dag_processor_manager.log",
          "MELTANO_UTILIZE_SCHEDULER_CHILD_PROCESS_LOG_DIRECTORY": "${MELTANO_PROJECT_ROOT}/.meltano/utilities/airflow/logs/scheduler",
          "MELTANO_UTILIZE_WEBSERVER_WEB_SERVER_PORT": "8080",
          "MELTANO_UTILIZE__EXT_REPO": "https://github.com/meltano/airflow-ext"
        },
        "executable": "airflow_invoker",
        "ext_repo": "https://github.com/meltano/airflow-ext",
        "label": "Airflow",
        "logo_url": "https://hub.meltano.com/assets/logos/orchestrators/airflow.png",
        "name": "airflow",
        "namespace": "airflow",
        "pip_url": "git+https://github.com/meltano/airflow-ext.git@main apache-airflow==2.3.3 --constraint https://raw.githubusercontent.com/apache/airflow/constraints-2.3.3/constraints-no-providers-${MELTANO__PYTHON_VERSION}.txt",
        "plugin_type": "utilities",
        "repo": "https://github.com/apache/airflow",
        "settings": [
          {
            "env": "AIRFLOW__DATABASE__SQL_ALCHEMY_CONN",
            "label": "SQL Alchemy Connection",
            "name": "database.sql_alchemy_conn",
            "value": "sqlite:///$MELTANO_PROJECT_ROOT/.meltano/utilities/airflow/airflow.db"
          },
          {
            "env": "AIRFLOW__CORE__DAGS_FOLDER",
            "label": "DAGs Folder",
            "name": "core.dags_folder",
            "value": "$MELTANO_PROJECT_ROOT/orchestrate/airflow/dags"
          },
          {
            "env": "AIRFLOW__CORE__PLUGINS_FOLDER",
            "label": "Plugins Folder",
            "name": "core.plugins_folder",
            "value": "$MELTANO_PROJECT_ROOT/orchestrate/airflow/plugins"
          },
          {
            "env": "AIRFLOW__CORE__LOAD_EXAMPLES",
            "label": "Load Examples",
            "name": "core.load_examples",
            "value": false
          },
          {
            "env": "AIRFLOW__CORE__DAGS_ARE_PAUSED_AT_CREATION",
            "label": "Pause DAGs at Creation",
            "name": "core.dags_are_paused_at_creation",
            "value": false
          },
          {
            "env": "AIRFLOW__WEBSERVER__WEB_SERVER_PORT",
            "label": "Webserver Port",
            "name": "webserver.web_server_port",
            "value": 8080
          },
          {
            "description": "The folder where airflow should store its log files. This path must be absolute. There are a few existing\nconfigurations that assume this is set to the default. If you choose to override this you may need to update\nthe dag_processor_manager_log_location and child_process_log_directory settings as well.\n",
            "env": "AIRFLOW__LOGGING__BASE_LOG_FOLDER",
            "label": "Base Log Folder",
            "name": "logging.base_log_folder",
            "value": "$MELTANO_PROJECT_ROOT/.meltano/utilities/airflow/logs"
          },
          {
            "description": "Where to send dag parser logs.\n",
            "env": "AIRFLOW__LOGGING__DAG_PROCESSOR_MANAGER_LOG_LOCATION",
            "label": "Dag Processor Manager Log Location",
            "name": "logging.dag_processor_manager_log_location",
            "value": "$MELTANO_PROJECT_ROOT/.meltano/utilities/airflow/logs/dag_processor_manager/dag_processor_manager.log"
          },
          {
            "description": "Where to send the logs of each scheduler process.\n",
            "env": "AIRFLOW__SCHEDULER__CHILD_PROCESS_LOG_DIRECTORY",
            "label": "Child Process Log Directory",
            "name": "scheduler.child_process_log_directory",
            "value": "$MELTANO_PROJECT_ROOT/.meltano/utilities/airflow/logs/scheduler"
          },
          {
            "description": "The directory where Airflow will store its configuration, logs, and other files.\n",
            "env": "AIRFLOW_HOME",
            "label": "Airflow Home",
            "name": "extension.airflow_home",
            "value": "$MELTANO_PROJECT_ROOT/orchestrate/airflow"
          },
          {
            "description": "The path where the Airflow configuration file will be stored.\n",
            "env": "AIRFLOW_CONFIG",
            "label": "Airflow Home",
            "name": "extension.airflow_config",
            "value": "$MELTANO_PROJECT_ROOT/orchestrate/airflow/airflow.cfg"
          }
        ],
        "variant": "apache"
      },
      {
        "commands": {
          "build": {
            "args": "build",
            "description": "Will run your models, tests, snapshots and seeds in DAG order."
          },
          "clean": {
            "args": "clean",
            "description": "Delete all folders in the clean-targets list (usually the dbt_modules and target directories.)"
          },
          "compile": {
            "args": "compile",
            "description": "Generates executable SQL from source model, test, and analysis files. Compiled SQL files are written to the target/ directory."
          },
          "create_userdev_env": {
            "args": "run-operation create_userdev_env --args \"{'db_list': ['RAW'], 'dry_run': False, 'schema_list': []}\"",
            "description": "Clones all production schemas in the PREP database that the user has access to."
          },
          "debug": {
            "args": "debug",
            "description": "Debug your DBT project and warehouse connection."
          },
          "deps": {
            "args": "deps",
            "description": "Pull the most recent version of the dependencies listed in packages.yml"
          },
          "describe": {
            "args": "describe",
            "description": "Describe the",
            "executable": "dbt_extension"
          },
          "docs-generate": {
            "args": "docs generate",
            "description": "Generate documentation for your project."
          },
          "docs-serve": {
            "args": "docs serve",
            "description": "Serve documentation for your project. Make sure you ran `docs-generate` first."
          },
          "freshness": {
            "args": "source freshness",
            "description": "Check the freshness of your source data."
          },
          "initialize": {
            "args": "initialize",
            "description": "Initialize a new dbt project. This will create a dbt_project.yml file, a profiles.yml file, and models directory.\n",
            "executable": "dbt_extension"
          },
          "run": {
            "args": "run",
            "description": "Compile SQL and execute against the current target database."
          },
          "run_dbt_artifacts": "run --select dbt_artifacts.*",
          "run_hub_metrics": "run --select publish.meltano_hub.*",
          "run_marts": "run --select marts.* common.* --exclude staging.*,dbt_artifacts.*",
          "run_slack_notifications": "run --select publish.slack_notifications.*",
          "run_snapshot_meltanohub": "snapshot --select meltanohub.*",
          "run_snapshot_spreadsheets_anywhere": "snapshot --select spreadsheets_anywhere.*",
          "run_staging_cloudwatch": "run --select staging.cloudwatch.*",
          "run_staging_github_meltano": "run --select staging.github_meltano.*",
          "run_staging_github_search": "run --select staging.github_search.*",
          "run_staging_gitlab": "run --select staging.gitlab.*",
          "run_staging_google_analytics": "run --select staging.google_analytics.*",
          "run_staging_meltanohub": "run --select staging.meltanohub.*",
          "run_staging_slack": "run --select staging.slack.*",
          "run_staging_snowplow": "run --select staging.snowplow.*",
          "seed": {
            "args": "seed",
            "description": "Load data from csv files into your data warehouse."
          },
          "snapshot": {
            "args": "snapshot",
            "description": "Execute snapshots defined in your project."
          },
          "test": {
            "args": "test",
            "description": "Runs tests on data in deployed models."
          },
          "test_hub_metrics": "test --select publish.meltano_hub.*",
          "test_marts": "test --select marts.* common.* --exclude staging.*,dbt_artifacts.*",
          "test_source_meltanohub": "test --select source:tap_meltanohub",
          "test_source_spreadsheets_anywhere": "test --select source:tap_spreadsheets_anywhere",
          "test_staging_cloudwatch": "test --select staging.cloudwatch.*,test_type:generic",
          "test_staging_github_meltano": "test --select staging.github_meltano.*,test_type:generic",
          "test_staging_github_search": "test --select staging.github_search.*,test_type:generic",
          "test_staging_gitlab": "test --select staging.gitlab.*,test_type:generic",
          "test_staging_google_analytics": "test --select staging.google_analytics.*,test_type:generic",
          "test_staging_meltanohub": "test --select staging.meltanohub.*,test_type:generic",
          "test_staging_slack": "test --select staging.slack.*,test_type:generic",
          "test_staging_snowplow": "test --select staging.snowplow.*,test_type:generic"
        },
        "config": {
          "account": "epa06486",
          "database_prep": "PREP",
          "database_raw": "RAW"
        },
        "docs": "https://hub.meltano.com/utilities/dbt-snowflake--dbt-labs",
        "env": {
          "DBT_EXT_SKIP_PRE_INVOKE": "false",
          "DBT_EXT_TYPE": "snowflake",
          "DBT_PROFILES_DIR": "${MELTANO_PROJECT_ROOT}/transform/profiles/snowflake",
          "DBT_PROJECT_DIR": "${MELTANO_PROJECT_ROOT}/transform",
          "DBT_SNOWFLAKE_ACCOUNT": "epa06486",
          "DBT_SNOWFLAKE_DATABASE_PREP": "PREP",
          "DBT_SNOWFLAKE_DATABASE_RAW": "RAW",
          "DBT_SNOWFLAKE_PROFILES_DIR": "${MELTANO_PROJECT_ROOT}/transform/profiles/snowflake",
          "DBT_SNOWFLAKE_PROJECT_DIR": "${MELTANO_PROJECT_ROOT}/transform",
          "DBT_SNOWFLAKE_SKIP_PRE_INVOKE": "false",
          "DBT_SNOWFLAKE_TYPE": "snowflake",
          "DBT_SNOWFLAKE__EXT_REPO": "https://github.com/meltano/dbt-ext",
          "MELTANO_UTILIZE_ACCOUNT": "epa06486",
          "MELTANO_UTILIZE_DATABASE_PREP": "PREP",
          "MELTANO_UTILIZE_DATABASE_RAW": "RAW",
          "MELTANO_UTILIZE_PROFILES_DIR": "${MELTANO_PROJECT_ROOT}/transform/profiles/snowflake",
          "MELTANO_UTILIZE_PROJECT_DIR": "${MELTANO_PROJECT_ROOT}/transform",
          "MELTANO_UTILIZE_SKIP_PRE_INVOKE": "false",
          "MELTANO_UTILIZE_TYPE": "snowflake",
          "MELTANO_UTILIZE__EXT_REPO": "https://github.com/meltano/dbt-ext"
        },
        "executable": "dbt_invoker",
        "ext_repo": "https://github.com/meltano/dbt-ext",
        "label": "dbt Snowflake",
        "logo_url": "https://hub.meltano.com/assets/logos/utilities/dbt.png",
        "name": "dbt-snowflake",
        "namespace": "dbt_snowflake",
        "pip_url": "dbt-core~=1.3.0 dbt-snowflake~=1.3.0 git+https://github.com/meltano/dbt-ext.git@main",
        "plugin_type": "utilities",
        "repo": "https://github.com/dbt-labs/dbt-snowflake",
        "settings": [
          {
            "description": "Whether to skip pre-invoke hooks which automatically run dbt clean and deps",
            "env": "DBT_EXT_SKIP_PRE_INVOKE",
            "kind": "boolean",
            "label": "Skip Pre-invoke",
            "name": "skip_pre_invoke",
            "value": false
          },
          {
            "env": "DBT_EXT_TYPE",
            "label": "dbt Profile type",
            "name": "type",
            "value": "snowflake"
          },
          {
            "env": "DBT_PROJECT_DIR",
            "label": "Projects Directory",
            "name": "project_dir",
            "value": "$MELTANO_PROJECT_ROOT/transform"
          },
          {
            "env": "DBT_PROFILES_DIR",
            "label": "Profiles Directory",
            "name": "profiles_dir",
            "value": "$MELTANO_PROJECT_ROOT/transform/profiles/snowflake"
          },
          {
            "description": "The snowflake account to connect to.",
            "kind": "string",
            "label": "Account",
            "name": "account"
          },
          {
            "description": "The user to connect as.",
            "kind": "string",
            "label": "User",
            "name": "user"
          },
          {
            "description": "The user password to authenticate with.",
            "kind": "password",
            "label": "Password",
            "name": "password"
          },
          {
            "description": "The user role to assume.",
            "kind": "string",
            "label": "Role",
            "name": "role"
          },
          {
            "description": "The compute warehouse to use when building models.",
            "kind": "string",
            "label": "Warehouse",
            "name": "warehouse"
          },
          {
            "description": "The database to create models in.",
            "kind": "string",
            "label": "Database",
            "name": "database"
          },
          {
            "description": "The schema to build models into by default.",
            "kind": "string",
            "label": "Schema",
            "name": "schema"
          }
        ],
        "variant": "dbt-labs"
      },
      {
        "commands": {
          "fix": {
            "args": "fix",
            "description": "Automatically fix SQL files according to your defined rules."
          },
          "fix-force": {
            "args": "fix --force",
            "description": "Automatically fix SQL files according to your defined rules (does not ask for confirmation)."
          },
          "lint": {
            "args": "lint",
            "description": "Lint SQL in transform models."
          }
        },
        "config": {
          "account": "epa06486",
          "role": "TRANSFORMER",
          "warehouse": "CORE"
        },
        "docs": "https://hub.meltano.com/utilities/sqlfluff--sqlfluff",
        "env": {
          "DBT_SNOWFLAKE_ACCOUNT": "epa06486",
          "DBT_SNOWFLAKE_DATABASE": "foo",
          "DBT_SNOWFLAKE_DATABASE_PREP": "foo",
          "DBT_SNOWFLAKE_DATABASE_RAW": "foo",
          "DBT_SNOWFLAKE_ROLE": "TRANSFORMER",
          "DBT_SNOWFLAKE_WAREHOUSE": "CORE",
          "MELTANO_UTILIZE_ACCOUNT": "epa06486",
          "MELTANO_UTILIZE_DATABASE": "foo",
          "MELTANO_UTILIZE_DATABASE_PREP": "foo",
          "MELTANO_UTILIZE_DATABASE_RAW": "foo",
          "MELTANO_UTILIZE_ROLE": "TRANSFORMER",
          "MELTANO_UTILIZE_WAREHOUSE": "CORE",
          "SQLFLUFF_ACCOUNT": "epa06486",
          "SQLFLUFF_DATABASE": "foo",
          "SQLFLUFF_DATABASE_PREP": "foo",
          "SQLFLUFF_DATABASE_RAW": "foo",
          "SQLFLUFF_ROLE": "TRANSFORMER",
          "SQLFLUFF_WAREHOUSE": "CORE"
        },
        "label": "SQLFluff",
        "logo_url": "https://hub.meltano.com/assets/logos/utilities/sqlfluff.png",
        "name": "sqlfluff",
        "namespace": "sqlfluff",
        "pip_url": "sqlfluff sqlfluff-templater-dbt dbt-core",
        "plugin_type": "utilities",
        "repo": "https://github.com/sqlfluff/sqlfluff",
        "settings": [
          {
            "env": "DBT_SNOWFLAKE_USER",
            "name": "user"
          },
          {
            "env": "DBT_SNOWFLAKE_ROLE",
            "name": "role"
          },
          {
            "env": "DBT_SNOWFLAKE_DATABASE",
            "name": "database",
            "value": "foo"
          },
          {
            "env": "DBT_SNOWFLAKE_DATABASE_PREP",
            "name": "database_prep",
            "value": "foo"
          },
          {
            "env": "DBT_SNOWFLAKE_DATABASE_RAW",
            "name": "database_raw",
            "value": "foo"
          },
          {
            "env": "DBT_SNOWFLAKE_ACCOUNT",
            "name": "account"
          },
          {
            "env": "DBT_SNOWFLAKE_WAREHOUSE",
            "name": "warehouse"
          }
        ],
        "variant": "sqlfluff"
      },
      {
        "commands": {
          "s3_copy_audit": "s3 cp audit.yml ${HUB_METRICS_S3_PATH}",
          "s3_copy_metrics": "s3 cp variant_metrics.yml ${HUB_METRICS_S3_PATH}",
          "s3_copy_metrics_legacy": "s3 cp metrics.yml ${HUB_METRICS_S3_PATH}"
        },
        "env": {},
        "executable": "aws",
        "label": "awscli",
        "name": "awscli",
        "namespace": "awscli",
        "pip_url": "awscli==1.21.7",
        "plugin_type": "utilities"
      },
      {
        "commands": {
          "create-admin": {
            "args": "fab create-admin",
            "description": "Create an admin user."
          },
          "load-examples": {
            "args": "load_examples",
            "description": "Load examples."
          },
          "ui": {
            "args": "--bind $SUPERSET_UI_BIND_HOST:$SUPERSET_UI_PORT --timeout $SUPERSET_UI_TIMEOUT --workers $SUPERSET_UI_WORKERS superset.app:create_app()",
            "description": "Start the Superset UI. Will be available on the configured `ui.bind_host` and `ui.port`, which default to `http://localhost:8088`",
            "executable": "gunicorn"
          }
        },
        "description": "A modern, enterprise-ready business intelligence web application.",
        "docs": "https://hub.meltano.com/utilities/superset--apache",
        "env": {
          "MELTANO_UTILIZE_SECRET_KEY": "thisisnotapropersecretkey",
          "MELTANO_UTILIZE_SQLALCHEMY_DATABASE_URI": "sqlite:///${MELTANO_PROJECT_ROOT}/.meltano/utilities/superset/superset.db",
          "MELTANO_UTILIZE_UI_BIND_HOST": "0.0.0.0",
          "MELTANO_UTILIZE_UI_PORT": "8088",
          "MELTANO_UTILIZE_UI_TIMEOUT": "60",
          "MELTANO_UTILIZE_UI_WORKERS": "4",
          "SUPERSET_SECRET_KEY": "thisisnotapropersecretkey",
          "SUPERSET_SQLALCHEMY_DATABASE_URI": "sqlite:///${MELTANO_PROJECT_ROOT}/.meltano/utilities/superset/superset.db",
          "SUPERSET_UI_BIND_HOST": "0.0.0.0",
          "SUPERSET_UI_PORT": "8088",
          "SUPERSET_UI_TIMEOUT": "60",
          "SUPERSET_UI_WORKERS": "4"
        },
        "label": "Superset",
        "logo_url": "https://hub.meltano.com/assets/logos/utilities/superset.png",
        "name": "superset",
        "namespace": "superset",
        "pip_url": "apache-superset==1.5.0 markupsafe==2.0.1 cryptography==3.4.7",
        "plugin_type": "utilities",
        "repo": "https://github.com/apache/superset",
        "settings": [
          {
            "description": "Host used by `meltano invoke superset:ui`. Used in the `gunicorn` `--bind` option along with `ui.port`.",
            "label": "UI Bind Host",
            "name": "ui.bind_host",
            "value": "0.0.0.0"
          },
          {
            "description": "Port used by `meltano invoke superset:ui`. Used in the `gunicorn` `--bind` option along with `ui.bind_host`.",
            "label": "UI Port",
            "name": "ui.port",
            "value": 8088
          },
          {
            "description": "Timeout in sections, used by `meltano invoke superset:ui`. Corresponds to the `gunicorn` `--timeout` option",
            "label": "UI Timeout",
            "name": "ui.timeout",
            "value": 60
          },
          {
            "description": "Workers used by `meltano invoke superset:ui`. Corresponds to the `gunicorn` `--workers` option",
            "label": "UI Workers",
            "name": "ui.workers",
            "value": 4
          },
          {
            "description": "Superset metadata database connection string. Equivalent to the `SQLALCHEMY_DATABASE_URI` setting in `superset_config.py`.\n\nSQLite is used by default, but in production PostgreSQL or MySQL is more appropriate. See the [Superset documentation](https://superset.apache.org/docs/installation/configuring-superset/#using-a-production-metastore) for more information. To add a database driver like `psycopg2` or `mysqlclient`, refer to the [Add additional database drivers](#add-additional-database-drivers) section above.\n",
            "label": "SQLAlchemy Database URI",
            "name": "SQLALCHEMY_DATABASE_URI",
            "value": "sqlite:///$MELTANO_PROJECT_ROOT/.meltano/utilities/superset/superset.db"
          },
          {
            "description": "App secret key used for securely signing the session cookie and encrypting sensitive information on the database. Equivalent to the `SECRET_KEY` setting in `superset_config.py`.",
            "kind": "password",
            "label": "Secret Key",
            "name": "SECRET_KEY",
            "value": "thisisnotapropersecretkey"
          }
        ],
        "variant": "apache"
      },
      {
        "commands": {
          "test_dbt_hub_metrics": "checkpoint run dbt_hub_metrics",
          "test_ga_raw": "checkpoint run google_analytics_raw"
        },
        "config": {
          "host": "epa06486",
          "password": "${SNOWFLAKE_PASSWORD}"
        },
        "docs": "https://hub.meltano.com/utilities/great_expectations--great-expectations",
        "env": {
          "GE_HOME": "${MELTANO_PROJECT_ROOT}/utilities/great_expectations",
          "GREAT_EXPECTATIONS_GE_HOME": "${MELTANO_PROJECT_ROOT}/utilities/great_expectations",
          "GREAT_EXPECTATIONS_HOST": "epa06486",
          "MELTANO_UTILIZE_GE_HOME": "${MELTANO_PROJECT_ROOT}/utilities/great_expectations",
          "MELTANO_UTILIZE_HOST": "epa06486"
        },
        "executable": "great_expectations",
        "label": "Great Expectations",
        "logo_url": "https://hub.meltano.com/assets/logos/utilities/great_expectations.png",
        "name": "great_expectations",
        "namespace": "great_expectations",
        "pip_url": "great_expectations",
        "plugin_type": "utilities",
        "repo": "https://github.com/great-expectations/great_expectations",
        "requires": {
          "files": [
            {
              "name": "files-great-expectations",
              "variant": "meltano"
            }
          ]
        },
        "settings": [
          {
            "env": "GE_RAW_DATABASE",
            "name": "raw_database"
          },
          {
            "env": "GE_PROD_DATABASE",
            "name": "prod_database"
          },
          {
            "env": "GE_USERNAME",
            "name": "username"
          },
          {
            "env": "GE_ROLE",
            "name": "role"
          },
          {
            "env": "GE_WAREHOUSE",
            "name": "warehouse"
          },
          {
            "env": "GE_HOME",
            "label": "Great Expectations Home Directory",
            "name": "ge_home",
            "value": "$MELTANO_PROJECT_ROOT/utilities/great_expectations"
          }
        ],
        "variant": "great-expectations"
      },
      {
        "commands": {
          "run": "run utilities/permifrost/roles.yml",
          "spec-test": "spec-test utilities/permifrost/roles.yml"
        },
        "env": {},
        "executable": "permifrost",
        "label": "permifrost",
        "name": "permifrost",
        "namespace": "permifrost",
        "pip_url": "permifrost==0.14.0",
        "plugin_type": "utilities"
      },
      {
        "commands": {
          "decrypt": "decrypt $KMS_KEY_ID --input-path $KMS_SECRETS_PATH --output-path $KMS_DOTENV_PATH",
          "encrypt": "encrypt $KMS_PUBLIC_KEY_PATH --dotenv-path $KMS_DOTENV_PATH --output-path $KMS_SECTRETS_PATH"
        },
        "env": {},
        "executable": "kms",
        "label": "kms",
        "name": "kms",
        "namespace": "kms",
        "pip_url": "git+https://github.com/meltano/kms-ext.git",
        "plugin_type": "utilities"
      }
    ]
  },
  "project_id": "20f9e32a-be7a-41c7-9847-da9712f40d23",
  "schedules": [
    {
      "env": {},
      "interval": "0 12 * * *",
      "job": "slack_notifications",
      "name": "slack_notifications"
    },
    {
      "env": {},
      "interval": "0 6 * * *",
      "job": "cloudwatch_el",
      "name": "cloudwatch_el"
    },
    {
      "env": {},
      "interval": "0 6 * * *",
      "job": "meltanohub_el",
      "name": "meltanohub_el"
    },
    {
      "env": {},
      "interval": "0 6 * * *",
      "job": "spreadsheets_anywhere_el",
      "name": "spreadsheets_anywhere_el"
    },
    {
      "env": {},
      "interval": "0 6 * * *",
      "job": "snowplow_el",
      "name": "snowplow_el"
    },
    {
      "env": {},
      "interval": "0 6 * * *",
      "job": "github_search_el",
      "name": "github_search_el"
    },
    {
      "env": {},
      "interval": "0 6 * * *",
      "job": "github_meltano_el",
      "name": "github_meltano_el"
    },
    {
      "env": {},
      "interval": "0 6 * * *",
      "job": "gitlab_el",
      "name": "gitlab_el"
    },
    {
      "env": {},
      "interval": "0 6 * * *",
      "job": "slack_el",
      "name": "slack_el"
    },
    {
      "env": {},
      "interval": "0 6 * * *",
      "job": "google_analytics_el",
      "name": "google_analytics_el"
    },
    {
      "env": {},
      "interval": "0 12 * * *",
      "job": "hub_metrics_publish",
      "name": "hub_metrics_publish"
    },
    {
      "env": {},
      "interval": "0 8 * * *",
      "job": "marts_refresh",
      "name": "marts_refresh"
    }
  ],
  "send_anonymous_usage_stats": false,
  "version": 1
}<|MERGE_RESOLUTION|>--- conflicted
+++ resolved
@@ -32,39 +32,15 @@
     "MELTANO_DISCOVERY_URL": "https://discovery.meltano.com/discovery.yml",
     "MELTANO_ELT_BUFFER_SIZE": "10485760",
     "MELTANO_EXPERIMENTAL": "false",
-<<<<<<< HEAD
-=======
-    "MELTANO_FF_ENABLE_API_SCHEDULED_JOB_LIST": "false",
-    "MELTANO_FF_ENABLE_UVICORN": "false",
-    "MELTANO_FF_PLUGIN_LOCKS_REQUIRED": "false",
->>>>>>> 6c034574
     "MELTANO_FF_STRICT_ENV_VAR_MODE": "false",
     "MELTANO_HUB_URL": "https://hub.meltano.com",
     "MELTANO_PROJECT_ID": "20f9e32a-be7a-41c7-9847-da9712f40d23",
     "MELTANO_PROJECT_READONLY": "false",
     "MELTANO_SEND_ANONYMOUS_USAGE_STATS": "false",
     "MELTANO_SNOWPLOW_COLLECTOR_ENDPOINTS": "[\"https://sp.meltano.com\"]",
-<<<<<<< HEAD
     "MELTANO_STATE_BACKEND_LOCK_RETY_SECONDS": "1",
-    "MELTANO_STATE_BACKEND_LOCK_TIMEOUT_SECONDS": "120",
+    "MELTANO_STATE_BACKEND_LOCK_TIMEOUT_SECONDS": "10",
     "MELTANO_STATE_BACKEND_URI": "systemdb"
-=======
-    "MELTANO_STATE_BACKEND_LOCK_RETRY_SECONDS": "1",
-    "MELTANO_STATE_BACKEND_LOCK_TIMEOUT_SECONDS": "10",
-    "MELTANO_STATE_BACKEND_URI": "systemdb",
-    "MELTANO_UI_ANALYSIS": "false",
-    "MELTANO_UI_ANONYMOUS_READONLY": "false",
-    "MELTANO_UI_AUTHENTICATION": "false",
-    "MELTANO_UI_BIND_HOST": "0.0.0.0",
-    "MELTANO_UI_BIND_PORT": "5000",
-    "MELTANO_UI_FORWARDED_ALLOW_IPS": "127.0.0.1",
-    "MELTANO_UI_NOTIFICATION": "false",
-    "MELTANO_UI_PASSWORD_SALT": "b4c124932584ad6e69f2774a0ae5c138",
-    "MELTANO_UI_READONLY": "false",
-    "MELTANO_UI_SECRET_KEY": "thisisnotapropersecretkey",
-    "MELTANO_UI_SESSION_COOKIE_SECURE": "false",
-    "MELTANO_UI_WORKERS": "4"
->>>>>>> 6c034574
   },
   "jobs": [
     {
