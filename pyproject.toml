[tool.poetry]
name = "meltano"
version = "2.20.0"
description = "Meltano is your CLI for ELT+: Open Source, Flexible, and Scalable. Move, transform, and test your data with confidence using a streamlined data engineering workflow you’ll love."
authors = ["Meltano <hello@meltano.com>"]
license = "MIT"
readme = "README.md"
repository = "https://github.com/meltano/meltano"
classifiers = [
  "Development Status :: 5 - Production/Stable",
  "Programming Language :: Python :: 3 :: Only",
  "Programming Language :: Python :: 3.8",
  "Programming Language :: Python :: 3.9",
  "Programming Language :: Python :: 3.10",
  "Programming Language :: Python :: 3.11",
  "License :: OSI Approved :: MIT License",
  "Operating System :: OS Independent",
]
packages = [
  { include = "meltano", from = "src", format = "wheel" },
  { include = "src", format = "sdist" },
  { include = "tests", format = "sdist"},
]
keywords = [
  "Meltano",
  "ELT",
  "Data integration",
  "singer-io",
  "dbt",
]
documentation = "https://docs.meltano.com"
homepage = "https://meltano.com"

[tool.poetry.urls]
"Changelog" = "https://github.com/meltano/meltano/blob/main/CHANGELOG.md"
"Issue Tracker" = "https://github.com/meltano/meltano/issues"
"Slack" = "https://meltano.com/slack"
"Twitter" = "https://twitter.com/meltanodata/"
"Youtube" = "https://www.youtube.com/meltano"

[tool.poetry.dependencies]
aiodocker = "^0.21.0"
aiohttp = "^3.8.4"
alembic = "^1.11.3"
atomicwrites = "^1.2.1"
azure-common = {version = "^1.1.28", optional = true}
azure-core = {version = "^1.29.2", optional = true}
azure-storage-blob = {version = "^12.14.1", optional = true}
<<<<<<< HEAD
boto3 = {version = "^1.28.29", optional = true}
=======
backoff = "^2.1.2"
bcrypt = "^3.2.0" # Needs to be installed explicitly so it can be used as a backend for passlib
boto3 = {version = "^1.28.30", optional = true}
cached-property = "^1" # Remove after Python 3.7 support is dropped
>>>>>>> 40b4a8cf
check-jsonschema = "^0.22.0"
click = "^8.1"
click-default-group = "^1.2.4"
click-didyoumean = "^0.3.0"
croniter = "^1.4.1"
fasteners = "^0.18"
flatten-dict = "^0"
google-cloud-storage = {version = ">=1.31.0", optional = true}
importlib-resources = "^5.12.0"
jinja2 = "^3.1.2"
jsonschema = "^4.17"
packaging = "^23.0"
platformdirs = "^3.0.0"
psutil = "^5.9.5"
psycopg = {version = "^3.1.8", extras = ["binary"], optional = true}
psycopg2-binary = {version="^2.9.7", optional=true}
pyjwt = "^2.6.0"
pymssql = {version = "^2.2.8", optional = true}
python = ">=3.8,<3.12"
python-dateutil = "^2.8.2"
python-dotenv = "^0.21.1"
python-slugify = "^8.0.1"
python-ulid = "^1.1.0"
pyyaml = "^6.0.1"
questionary = "^1.10.0"
requests = "^2.31.0"
rich = "^13.5.2"
"ruamel.yaml" = "^0.17.21"
smart-open = "^6.2.0"
snowplow-tracker = "^1.0.1"
sqlalchemy = "^2.0.19"
structlog = "^23.1.0"
tabulate = "^0.9.0"
typing-extensions = "^4.5.0"
tzlocal = "^5.0.1"
virtualenv = "^20.24.3"
yaspin = "^2.3.0"

[tool.poetry.extras]
azure = ["azure-storage-blob", "azure-common", "azure-core"]
gcs = ["google-cloud-storage"]
mssql = ["pymssql"]
postgres = ["psycopg"]
psycopg2 = ["psycopg2-binary"]
s3 = ["boto3"]

[tool.poetry.group.dev.dependencies]
backoff = "^2.1.2"
black = "^23.3.0"
boto3-stubs = {extras = ["essential"], version = "1.26.61"}
bumpversion = "^0.6.0"
colorama = "^0.4.4"
coverage = {extras = ["toml"], version = "^7.2.7"}
freezegun = "^1.2.2"
hypothesis = "^6.70.0"
mock = "^5.0.2"
mypy = "^1.4.1"
pre-commit = "^3.3.3"
pytest = "^7.4.0"
pytest-aiohttp = "^1.0.4"
pytest-asyncio = "^0.21.1"
pytest-cov = "^4.1.0"
pytest-docker = "^2.0"
pytest-httpserver = "^1.0.6"
pytest-order = "^1.0"
pytest-randomly = "^3.12"
pytest-structlog = "^0.6"
pytest-xdist = "^3.3"
requests-mock = "^1.11.0"
setproctitle = "^1.3" # Used by pytest-xdist to aid with handling resource intensive processes.
types-croniter = "^1.4.0"
types-jsonschema = "^4.17.0.9"
types-psutil = "^5.9.5.15"
types-python-slugify = "^8.0.0.2"
types-pyyaml = "^6.0.12.10"
types-requests = "^2.31.0"
types-tabulate = "^0.9.0.1"

[tool.poetry.scripts]
meltano = "meltano.cli:main"

[tool.black]
line-length = 88

[tool.flakeheaven]
accept_encodings = "utf-8"
baseline = "flakeheaven-baseline"
docstring_style = "google"
doctests = true
enable_extensions = "G"
exclude = [
  ".nox/",
  ".venv",
  "venv",
  "*.md",
  "src/meltano/migrations/",
]
format = "colored"
inline_quotes = "double"
max_complexity = 6
max_imports = 20
max_line_length = 88
show_source = true
statistics = true

[tool.flakeheaven.plugins]
"flake8-*" = [
  "+*",
]
"flake8-isort" = [
  "-*",
]
"flake8-commas" = [
  "-*",
]
"flake8-bandit" = [
  "+*",
  "-S404", # Allow subprocess module to be used
  "-S310", # Allow `urllib.open`
  "-S603", # Allow `subprocess.run(..., shell=False)`
]
"flake8-string-format" = [
  "-P101", # Allow format strings with unindex parameters (because the pyupgrade pre-commit hook enforces their usage)
]
"flake8-rst-docstrings" = [
  "-*",
]
mccabe = [
  "+*",
]
"pep8-naming" = [
  "+*",
  "-N818", # Allow Exceptions to have suffix 'Exception' rather than 'Error'
]
pycodestyle = [
  "+*",
  "-E203", # Let Black put whitespace before :
  "-W503", # Allow for line breaks where Black decides are valid
]
pyflakes = [
  "+*",
]
"wemake-python-styleguide" = [
  "+*",
  "-WPS100",
  "-WPS110", # Allow blacklisted variable names that can be clear enough in method context
  "-WPS111",
  "-WPS112",
  "-WPS115", # Allow upper-case constants in Enum subclasses
  "-WPS201",
  "-WPS202", # Allow many module members
  "-WPS211", # Allow "too many"
  "-WPS212", # Ignore 'too many return statements' - noqa parse inconsistent between py38 vs prior
  "-WPS220",
  "-WPS221",
  "-WPS226",
  "-WPS229",
  "-WPS231",
  "-WPS232",
  "-WPS237",
  "-WPS300", # Allow local folder imports (import .module)
  "-WPS305", # Allow f-strings
  "-WPS306", # Ignore missing base class, required by pyupgrade: https://github.com/asottile/pyupgrade#rewrites-class-declaration
  "-WPS309", # Allow reversed compare order
  "-WPS316",
  "-WPS317", # Allow "incorrect multi-line parameters", since Black forces them to be "incorrect"
  "-WPS324", # Allow inconsistent returns - permitted because of too many false positives
  "-WPS326", # Allow syntax-level (process when first parsed, rather than at every run) string concatenation
  "-WPS332", # Allow assignment expressions (walrus operator :=)
  "-WPS337",
  "-WPS338", # Allow 'incorrect' order of methods in a class
  "-WPS348", # Allow `.` at beginning of line to accommodate Black formatting of multiline chained function calls
  "-WPS352",
  "-WPS354", # Allow consecutive yield expressions
  "-WPS402", # Allow "overuse" of noqa comments.
  "-WPS404",
  "-WPS407",
  "-WPS410", # Allow metadata variable (__all__)
  "-WPS412",
  "-WPS414", # Allow unpacking assignments
  "-WPS420", # Allow `pass` keywords in `except` bodies to prevent falling through to another `except`
  "-WPS429",
  "-WPS430",
  "-WPS431", # Allow nested classes
  "-WPS433",
  "-WPS440", # Allow block variable overlap, e.g. multiple for-loops that use the same name for their loop variables
  "-WPS441", # Allow control variables to be used after their block, because this rule has too many false-positives
  "-WPS454",
  "-WPS458", # Import name collisions - disabled because it raises many false positives
  "-WPS461", # Allow all inline ignores
  "-WPS501",
  "-WPS507",
  "-WPS509", # Allow "incorrect" ternary expressions
  "-WPS528", # Allow iterating over keys in a dict, then using them to access values
  "-WPS529", # Allow use of `dict_object[key]` (i.e. `dict.__getitem__`) instead of `dict.get`
  "-WPS600", # Allow subclassing a builtin, such as 'str' (used for serializable Enums)
  "-WPS602", # Allow using @staticmethod
  "-WPS615", # Allow "unpythonic" getters and setters
]

[tool.flakeheaven.exceptions."*tests/*"]
"flake8-bandit" = [
  "-S101", # Don't warn on use of asserts in tests
]
# Don't require docstrings in tests
"flake8-darglint" = [
  "-DAR101",
  "-DAR201",
  "-DAR301",
]
"flake8-docstrings" = [
  "-D100",
  "-D101",
  "-D102",
  "-D103",
  "-D104",
  "-D105",
  "-D107",
]
"flake8-string-format" = [
  "-P103", # String does contain unindexed parameters
]
"wemake-python-styleguide" = [
  "-WPS114", # Allow underscored number name pattern (e.g. tap_covid_19)
  "-WPS204", # Don't warn on overused expressions in test methods
  "-WPS211", # Don't warn on too many arguments in test methods
  "-WPS210", # Don't warn on too many local variables in test methods
  "-WPS218", # Don't warn on too many `assert` statements in test methods
  "-WPS213", # Found too many expressions
  "-WPS214", # Don't warn on too many methods in test modules
  "-WPS217", # Don't warn about there being too many await expressions
  "-WPS226", # Don't warn on too many string constants in test methods
  "-WPS316", # Context manager with too many assignments
  "-WPS442", # Allow outer scope name shadowing for fixtures
  "-WPS430", # Allow nested functions in test methods
  "-WPS432", # Allow magic numbers
  "-WPS437", # Allow protected attribute usage in test methods
  "-WPS201", # Found module with too many imports
  "-WPS425", # Found boolean non-keyword argument
  "-WPS118", # Found too long name
  "-WPS342", # Avoid false positive for implicit raw strings
]

[tool.flakeheaven.exceptions."!*tests/*"]
"flake8-debugger" = [
  "-T100",
]

[tool.flakeheaven.exceptions."scripts/*"]
"wemake-python-styleguide" = [
  "-WPS421", # Allow for print function calls
]

[tool.flakeheaven.exceptions."*/cli/*"]
"flake8-docstrings" = [
  "-D301", # Allow backslashes in dosctrings
]
"flake8-darglint" = [
  "-*", # Don't require docstrings in click commands
]
"wemake-python-styleguide" = [
  "-WPS210", # Allow many local variables, since these aid in string building
  "-WPS211", # Allow many arguments, since these often represent CLI arguments
  "-WPS213", # Allow many expressions, since string building requires them
  "-WPS216", # Allow many decorators, since `click` uses them to define the CLI
  "-WPS202", # Allow many module members
  "-WPS204", # Allow 'overuse' of expressions (e.g. ctx.obj["-settings"])
]

[tool.flakeheaven.exceptions."src/meltano/migrations/versions/*"]
"flake8-docstrings" = [
  "-D101", # Don't class docstrings in migrations
  "-D103", # Don't require function docstrings in migrations
  "-D400", # Don't require periods in the first lines of dosctrings
]
"pep8-naming" = [
  "-N806", # Allow uppercase variable names
]
"wemake-python-styleguide" = [
  "-WPS102", # Allow module names starting with numbers
  "-WPS118", # Allow long filenames
  "-WPS204", # Allow expression "-overuse"
  "-WPS226", # Allow string constant "-overuse"
  "-WPS432", # Allow "-magic" numbers
]

[tool.flakeheaven.exceptions."src/meltano/core/job/job.py"]
"wemake-python-styleguide" = [
  "-WPS601", # Class attributes can be used as instance attributes in sqlalchemy.declarative model
]

[tool.flakeheaven.exceptions."src/meltano/core/project_files.py"]
"wemake-python-styleguide" = [
  "-WPS226", # Dict manipulation requires lots of string constant references
]

[tool.flakeheaven.exceptions."src/meltano/core/project_init_service.py"]
"wemake-python-styleguide" = [
  "-WPS226", # Found string constant over-use: blue > 3
  "-WPS213", # Found too many expressions: 27 > 9
]

[tool.flakeheaven.exceptions."src/**/__init__.py"]
pyflakes = [
  "-F401", # Allow for using __init__.py to promote imports to the module namespace
]

[tool.flakeheaven.exceptions."tests/**/__init__.py"]
pyflakes = [
  "-F401", # Allow for using __init__.py to promote imports to the module namespace
]
# Don't require docstrings in tests
"flake8-darglint" = [
  "-DAR101",
  "-DAR201",
  "-DAR301",
]
"flake8-docstrings" = [
  "-D100",
  "-D101",
  "-D102",
  "-D103",
  "-D104",
]

[tool.flakeheaven.exceptions."src/meltano/__init__.py"]
"wemake-python-styleguide" = [
  "-WPS412", # Found `__init__.py` module with logic
  "-WPS410", # Found wrong metadata variable
]

[tool.flakeheaven.exceptions."src/meltano/core/block/extract_load.py"]
"wemake-python-styleguide" = [
  "-WPS201", # Found module with too many imports: 21 > 20
]

[tool.flakeheaven.exceptions."src/meltano/core/logging/utils.py"]
"wemake-python-styleguide" = [
  "-WPS100", # Found wrong module name
]

[tool.flakeheaven.exceptions."src/meltano/core/cli_messages.py"]
# Special exceptions for cli magic
"wemake-python-styleguide" = [
  "-WPS114",
  "-WPS360",
]
pycodestyle = [
  "-W291",
  "-W293",
]

[tool.flakeheaven.exceptions."src/meltano/core/settings_store.py"]
"wemake-python-styleguide" = [
  "-WPS204", # Found overused expression: allow settings store implementations to all return vars with the same names
]

[tool.flakeheaven.exceptions."src/meltano/core/utils/__init__.py"]
"flake8-docstrings" = [
  "-D103", # Many of these utility functions are descriptively named and self-documenting
]

[tool.flakeheaven.exceptions."src/meltano/core/state_store/*"]
"wemake-python-styleguide" = [
  "-WPS428", # Ignore ... in ABC
]

[tool.flakeheaven.exceptions."src/meltano/core/state_store/__init__.py"]
"wemake-python-styleguide" = [
  "-WPS320", # Ignore multi-line function annotations
]

[tool.pytest.ini_options]
addopts = "--cov=meltano --cov=tests --doctest-modules --order-scope=module -ra -n auto --dist=loadfile"
asyncio_mode = "auto"
log_cli = 1
log_cli_format = "%(message)s"
log_cli_level = "CRITICAL"
log_file = "pytest.log"
log_file_date_format = "%Y-%m-%d %H:%M:%S"
log_file_format = "%(asctime)s [%(levelname)8s] %(message)s (%(filename)s:%(lineno)s)"
log_file_level = "DEBUG"
markers = [
  "backend(type): backend specific test",
  "meta: meta test",
  "concurrent: test requires true concurrency",
  "slow: slow test",
]
testpaths = [
  "tests/",
]

[tool.coverage.run]
branch = true
concurrency = [
  "multiprocessing",
  "thread",
]
parallel = true
source = [
  "meltano",
  "tests",
]

[tool.coverage.paths]
source = [
  "src/meltano/",
  "**/site-packages/meltano/",
  "**/site-packages/meltano*/meltano/",
]

[tool.coverage.report]
exclude_lines = [
  "pragma: no cover",
  '''if (t\.)?TYPE_CHECKING:''',
  "\\.\\.\\.",
]
precision = 2
show_missing = true
skip_covered = true

[tool.commitizen]
name = "cz_version_bump"
tag_format = "v$major.$minor.$patch$prerelease"
version = "2.20.0"
version_files = [
  "pyproject.toml:^version =",
  "src/meltano/__init__.py:^__version__ =",
  'docs/package.json:^  "version":',
]

[tool.mypy]
incremental = false # Disabled until https://github.com/python/mypy/issues/12664 is resolved
files = [
  "src/meltano/",
]
exclude = [
  "src/meltano/migrations/",
]
warn_unused_configs = true
warn_unused_ignores = true

# The following whitelist is used to allow for incremental adoption
# of MyPy. Modules should be removed from this whitelist as and when
# their respective type errors have been addressed. No new modules
# should be added to this whitelist.
[[tool.mypy.overrides]]
ignore_errors = true
module = [
  "meltano.cli.*",
  # Way too many modules at the root of meltano.core to tackle them all at once  # so listing them individually here.
  "meltano.core.db",
  "meltano.core.elt_context",
  "meltano.core.meltano_invoker",
  "meltano.core.migration_service",
  "meltano.core.models",
  "meltano.core.plugin_install_service",
  "meltano.core.plugin_invoker",
  "meltano.core.plugin_test_service",
  "meltano.core.project",
  "meltano.core.project_add_service",
  "meltano.core.project_files",
  "meltano.core.project_plugins_service",
  "meltano.core.project_settings_service",
  "meltano.core.select_service",
  "meltano.core.settings_service",
  "meltano.core.settings_store",
  "meltano.core.sqlalchemy",
  "meltano.core.task_sets_service",
  "meltano.core.transform_add_service",
  # Meltano Core submodules
  "meltano.core.behavior.*",
  "meltano.core.block.*",
  "meltano.core.job.*",
  "meltano.core.logging.job_logging_service",
  "meltano.core.logging.output_logger",
  "meltano.core.logging.utils",
  "meltano.core.plugin.*",
  "meltano.core.runner.*",
  "meltano.core.tracking.*",
  "meltano.core.utils.*",
]

[build-system]
<<<<<<< HEAD
requires = ["poetry-core==1.5.0"]
build-backend = "poetry.core.masonry.api"
=======
requires = ["poetry-core==1.7.0"]
build-backend = "build:api"
backend-path = ["scripts"]
>>>>>>> 40b4a8cf

[tool.ruff]
target-version = "py37"
line-length = 88
exclude = [
  "src/meltano/migrations/*",
]
ignore = [
  "ANN101", # Missing type annotation for `self` in method
  "ANN102", # Missing type annotation for `cls` in class method
  "PT004",  # Add leading underscore to fixtures that do not return anything
  "UP026",  # Replace `mock` import with `unittest.mock` - remove once Python 3.7 support is dropped
]
select = [
  "ARG", # flake8-unused-arguments
  "B",   # flake8-bugbear
  "C4",  # flake8-comprehensions
  "COM", # flake8-commas
  "E",   # pycodestyle (error)
  "F",   # pyflakes
  "I",   # isort
  "ISC", # flake8-implicit-str-concat
  "PT",  # flake8-pytest-style
  "RSE", # flake8-raise
  "SIM", # flake8-simplify
  "TID", # flake8-tidy-imports
  "UP",  # pyupgrade
  "W",   # pycodestyle (warning)
  "TID", # flake8-tidy-imports
]

[tool.ruff.per-file-ignores]
"src/meltano/**/__init__.py" = [
  "F401", # Permit unused imports in `__init__.py` files
]

[tool.ruff.flake8-annotations]
allow-star-arg-any = true
mypy-init-return = true
suppress-dummy-args = true

[tool.ruff.flake8-pytest-style]
parametrize-values-type = "tuple"

[tool.ruff.isort]
known-first-party = ["asserts", "fixtures", "meltano"]
required-imports = ["from __future__ import annotations"]

[tool.ruff.pydocstyle]
convention = "google"

[tool.ruff.flake8-tidy-imports.banned-api]
"meltano.cli.cli.command".msg = "Use `click.command` and `meltano.cli.cli.add_command` instead"
"meltano.cli.cli.group".msg = "Use `click.group` and `meltano.cli.cli.add_command` instead"<|MERGE_RESOLUTION|>--- conflicted
+++ resolved
@@ -46,14 +46,7 @@
 azure-common = {version = "^1.1.28", optional = true}
 azure-core = {version = "^1.29.2", optional = true}
 azure-storage-blob = {version = "^12.14.1", optional = true}
-<<<<<<< HEAD
-boto3 = {version = "^1.28.29", optional = true}
-=======
-backoff = "^2.1.2"
-bcrypt = "^3.2.0" # Needs to be installed explicitly so it can be used as a backend for passlib
 boto3 = {version = "^1.28.30", optional = true}
-cached-property = "^1" # Remove after Python 3.7 support is dropped
->>>>>>> 40b4a8cf
 check-jsonschema = "^0.22.0"
 click = "^8.1"
 click-default-group = "^1.2.4"
@@ -538,14 +531,8 @@
 ]
 
 [build-system]
-<<<<<<< HEAD
-requires = ["poetry-core==1.5.0"]
+requires = ["poetry-core==1.7.0"]
 build-backend = "poetry.core.masonry.api"
-=======
-requires = ["poetry-core==1.7.0"]
-build-backend = "build:api"
-backend-path = ["scripts"]
->>>>>>> 40b4a8cf
 
 [tool.ruff]
 target-version = "py37"
