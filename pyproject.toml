[tool.poetry]
name = "meltano"
version = "2.17.0"
description = "Meltano is your CLI for ELT+: Open Source, Flexible, and Scalable. Move, transform, and test your data with confidence using a streamlined data engineering workflow you’ll love."
authors = ["Meltano <hello@meltano.com>"]
license = "MIT"
readme = "README.md"
repository = "https://github.com/meltano/meltano"
classifiers = [
  "Development Status :: 5 - Production/Stable",
  "Programming Language :: Python :: 3 :: Only",
  "Programming Language :: Python :: 3.7",
  "Programming Language :: Python :: 3.8",
  "Programming Language :: Python :: 3.9",
  "Programming Language :: Python :: 3.10",
  "Programming Language :: Python :: 3.11",
  "License :: OSI Approved :: MIT License",
  "Operating System :: OS Independent",
]
packages = [
  { include = "meltano", from = "src", format = "wheel" },
  { include = "src", format = "sdist" },
  { include = "tests", format = "sdist"},
  { include = "scripts/build.py", format = "sdist"},
]
# Explicitly include non-Python files and gitignored files:
include = [
  "src/meltano/api/static/css/*",
  "src/meltano/api/static/js/*",
  "src/meltano/api/templates/embed.html",
  "src/meltano/api/templates/webapp.html",
  "src/meltano/core/tracking/.release_marker",
  "src/meltano/schema/*",
]
keywords = [
  "Meltano",
  "ELT",
  "Data integration",
  "singer-io",
  "dbt",
]
documentation = "https://docs.meltano.com"
homepage = "https://meltano.com"

[tool.poetry.urls]
"Changelog" = "https://github.com/meltano/meltano/blob/main/CHANGELOG.md"
"Issue Tracker" = "https://github.com/meltano/meltano/issues"
"Slack" = "https://meltano.com/slack"
"Twitter" = "https://twitter.com/meltanodata/"
"Youtube" = "https://www.youtube.com/meltano"

[tool.poetry.dependencies]
aiodocker = "^0.21.0"
aiohttp = "^3.4.4"
alembic = "^1.5.0"
atomicwrites = "^1.2.1"
authlib = "^1.0.1"
azure-common = {version = "^1.1.28", optional = true}
azure-core = {version = "^1.26.0", optional = true}
azure-storage-blob = {version = "^12.14.1", optional = true}
backoff = "^2.1.2"
bcrypt = "^3.2.0" # Needs to be installed explicitly so it can be used as a backend for passlib
boto3 = {version = "^1.25.3", optional = true}
cached-property = "^1" # Remove after Python 3.7 support is dropped
check-jsonschema = "^0.21.0"
click = "^8.1"
click-default-group = "^1.2.1"
croniter = "^1.3.5"
email-validator = "^1.1.2"
fasteners = "^0.17.3"
flask = "^2.1"
flask-cors = "^3.0.7"
flask-executor = "^0.10"
flask-login = "==0.6.1" # https://github.com/meltano/meltano/issues/6548
flask-restful = "^0.3.7"
flask-sqlalchemy = "^2.4.4"
flatten-dict = "^0"
google-cloud-storage = {version = ">=1.31.0", optional = true}
gunicorn = "^20.1.0"
importlib-resources = {version = "^5.10.1", optional = true, python = "<3.9"}
jsonschema = "^4.17"
meltano-flask-security = "^0.1.0"
packaging = "^21.3"
psutil = "^5.6.3"
psycopg2-binary = "^2.8.5"
pyhumps = "^3.0.0"
pymssql = {version = "^2.2.5", optional = true}
python = ">=3.7,<3.12"
python-dotenv = "^0.20.0"
python-gitlab = "^3.5.0"
pyyaml = "^6.0.0"
requests = "^2.23.0"
rich = "^12.5.1"
"ruamel.yaml" = "^0.17.21"
smart-open = {version = "^6.2.0"}
smtpapi = "^0.4.1"
snowplow-tracker = "^0.10.0"
sqlalchemy = "^1.3.19"
structlog = "^21.2.0"
tzlocal = "^4.2.0"
uvicorn = {extras = ["standard"], version = "^0.17.6"}
virtualenv = "^20.17.1"
werkzeug = ">=2.1,<=2.1.3"

[tool.poetry.extras]
azure = ["azure-storage-blob", "azure-common", "azure-core"]
gcs = ["google-cloud-storage"]
infra = ["ansible"]
mssql = ["pymssql"]
repl = ["ipython"]
s3 = ["boto3"]

[tool.poetry.group.dev.dependencies]
black = "^22.3.0"
bumpversion = "^0.6.0"
colorama = "^0.4.4"
commitizen-version-bump = {git = "https://github.com/meltano/commitizen-version-bump.git", branch = "main"}
coverage = {extras = ["toml"], version = "^6.4.1"}
freezegun = "^0.3.12"
mock = "^4.0.3"
mypy = "^0.960"
pre-commit = "^2.9.2"
pytest = "^7.1.2"
pytest-asyncio = "^0.18.3"
pytest-cov = "^3.0.0"
pytest-docker = "^1.0"
pytest-order = "^1.0"
pytest-randomly = "^3.12"
pytest-structlog = "^0.6"
pytest-xdist = "^2.5"
requests-mock = "^1.6.0"
setproctitle = "^1.3" # Used by pytest-xdist to aid with handling resource intensive processes.
types-croniter = "^1.3.2"
types-jsonschema = "^4.17.0.3"
types-psutil = "^5.9.5.5"
types-pyyaml = "^6.0.12.3"
types-requests = "^2.28.9"

[tool.poetry.scripts]
meltano = "meltano.cli:main"

[tool.black]
line-length = 88

[tool.flakeheaven]
accept_encodings = "utf-8"
baseline = "flakeheaven-baseline"
docstring_style = "google"
doctests = true
enable_extensions = "G"
exclude = [
  ".nox/",
  ".venv",
  "venv",
  "*.md",
  "src/webapp/node_modules/",
  "src/meltano/migrations/",
  "src/meltano/api/",
  "src/meltano/cli/ui.py",
]
format = "colored"
inline_quotes = "double"
max_complexity = 6
max_imports = 20
max_line_length = 88
show_source = true
statistics = true

[tool.flakeheaven.plugins]
"flake8-*" = [
  "+*",
]
"flake8-isort" = [
  "-*",
]
"flake8-commas" = [
  "-*",
]
"flake8-bandit" = [
  "+*",
  "-S404", # Allow subprocess module to be used
  "-S310", # Allow `urllib.open`
  "-S603", # Allow `subprocess.run(..., shell=False)`
]
"flake8-string-format" = [
  "-P101", # Allow format strings with unindex parameters (because the pyupgrade pre-commit hook enforces their usage)
]
"flake8-rst-docstrings" = [
  "-*",
]
mccabe = [
  "+*",
]
"pep8-naming" = [
  "+*",
  "-N818", # Allow Exceptions to have suffix 'Exception' rather than 'Error'
]
pycodestyle = [
  "+*",
  "-E203", # Let Black put whitespace before :
  "-W503", # Allow for line breaks where Black decides are valid
]
pyflakes = [
  "+*",
]
"wemake-python-styleguide" = [
  "+*",
  "-WPS100",
  "-WPS110", # Allow blacklisted variable names that can be clear enough in method context
  "-WPS111",
  "-WPS112",
  "-WPS115", # Allow upper-case constants in Enum subclasses
  "-WPS201",
  "-WPS202", # Allow many module members
  "-WPS211", # Allow "too many"
  "-WPS212", # Ignore 'too many return statements' - noqa parse inconsistent between py38 vs prior
  "-WPS220",
  "-WPS221",
  "-WPS226",
  "-WPS229",
  "-WPS231",
  "-WPS232",
  "-WPS237",
  "-WPS300", # Allow local folder imports (import .module)
  "-WPS305", # Allow f-strings
  "-WPS306", # Ignore missing base class, required by pyupgrade: https://github.com/asottile/pyupgrade#rewrites-class-declaration
  "-WPS316",
  "-WPS317", # Allow "incorrect multi-line parameters", since Black forces them to be "incorrect"
  "-WPS324", # Allow inconsistent returns - permitted because of too many false positives
  "-WPS326", # Allow syntax-level (process when first parsed, rather than at every run) string concatenation
  "-WPS332", # Allow assignment expressions (walrus operator :=)
  "-WPS337",
  "-WPS338", # Allow 'incorrect' order of methods in a class
  "-WPS348", # Allow `.` at beginning of line to accommodate Black formatting of multiline chained function calls
  "-WPS352",
  "-WPS354", # Allow consecutive yield expressions
  "-WPS402", # Allow "overuse" of noqa comments.
  "-WPS404",
  "-WPS407",
  "-WPS410", # Allow metadata variable (__all__)
  "-WPS412",
  "-WPS414", # Allow unpacking assignments
  "-WPS420", # Allow `pass` keywords in `except` bodies to prevent falling through to another `except`
  "-WPS429",
  "-WPS430",
  "-WPS431", # Allow nested classes
  "-WPS433",
  "-WPS440", # Allow block variable overlap, e.g. multiple for-loops that use the same name for their loop variables
  "-WPS441", # Allow control variables to be used after their block, because this rule has too many false-positives
  "-WPS454",
  "-WPS458", # Import name collisions - disabled because it raises many false positives
  "-WPS461", # Allow all inline ignores
  "-WPS501",
  "-WPS507",
  "-WPS509", # Allow "incorrect" ternary expressions
  "-WPS528", # Allow iterating over keys in a dict, then using them to access values
  "-WPS529", # Allow use of `dict_object[key]` (i.e. `dict.__getitem__`) instead of `dict.get`
  "-WPS600", # Allow subclassing a builtin, such as 'str' (used for serializable Enums)
  "-WPS602", # Allow using @staticmethod
  "-WPS615", # Allow "unpythonic" getters and setters
]

[tool.flakeheaven.exceptions."tests/*"]
"flake8-bandit" = [
  "-S101", # Don't warn on use of asserts in tests
]
# Don't require docstrings in tests
"flake8-darglint" = [
  "-DAR101",
  "-DAR201",
  "-DAR301",
]
"flake8-docstrings" = [
  "-D100",
  "-D101",
  "-D102",
  "-D103",
  "-D104",
  "-D105",
  "-D107",
]
"flake8-string-format" = [
  "-P103", # String does contain unindexed parameters
]
"wemake-python-styleguide" = [
  "-WPS114", # Allow underscored number name pattern (e.g. tap_covid_19)
  "-WPS204", # Don't warn on overused expressions in test methods
  "-WPS211", # Don't warn on too many arguments in test methods
  "-WPS210", # Don't warn on too many local variables in test methods
  "-WPS218", # Don't warn on too many `assert` statements in test methods
  "-WPS213", # Found too many expressions
  "-WPS214", # Don't warn on too many methods in test modules
  "-WPS217", # Don't warn about there being too many await expressions
  "-WPS226", # Don't warn on too many string constants in test methods
  "-WPS316", # Context manager with too many assignments
  "-WPS442", # Allow outer scope name shadowing for fixtures
  "-WPS430", # Allow nested functions in test methods
  "-WPS432", # Allow magic numbers
  "-WPS436", # Allow protected module import (_pytest.monkeypatch)
  "-WPS437", # Allow protected attribute usage in test methods
  "-WPS201", # Found module with too many imports
  "-WPS425", # Found boolean non-keyword argument
  "-WPS118", # Found too long name
  "-WPS342", # Avoid false positive for implicit raw strings
]

[tool.flakeheaven.exceptions."!tests/*"]
"flake8-debugger" = [
  "-T100",
]

[tool.flakeheaven.exceptions."scripts/*"]
"wemake-python-styleguide" = [
  "-WPS421", # Allow for print function calls
]

[tool.flakeheaven.exceptions."src/meltano/cli/*"]
"flake8-docstrings" = [
  "-D301", # Allow backslashes in dosctrings
]
"flake8-darglint" = [
  "-*", # Don't require docstrings in click commands
]
"wemake-python-styleguide" = [
  "-WPS210", # Allow many local variables, since these aid in string building
  "-WPS211", # Allow many arguments, since these often represent CLI arguments
  "-WPS213", # Allow many expressions, since string building requires them
  "-WPS216", # Allow many decorators, since `click` uses them to define the CLI
  "-WPS202", # Allow many module members
  "-WPS204", # Allow 'overuse' of expressions (e.g. ctx.obj["-settings"])
]

[tool.flakeheaven.exceptions."src/meltano/migrations/versions/*"]
"flake8-docstrings" = [
  "-D101", # Don't class docstrings in migrations
  "-D103", # Don't require function docstrings in migrations
  "-D400", # Don't require periods in the first lines of dosctrings
]
"pep8-naming" = [
  "-N806", # Allow uppercase variable names
]
"wemake-python-styleguide" = [
  "-WPS102", # Allow module names starting with numbers
  "-WPS118", # Allow long filenames
  "-WPS204", # Allow expression "-overuse"
  "-WPS226", # Allow string constant "-overuse"
  "-WPS432", # Allow "-magic" numbers
]

[tool.flakeheaven.exceptions."src/meltano/core/job/job.py"]
"wemake-python-styleguide" = [
  "-WPS601", # Class attributes can be used as instance attributes in sqlalchemy.declarative model
]

[tool.flakeheaven.exceptions."src/meltano/core/project_files.py"]
"wemake-python-styleguide" = [
  "-WPS226", # Dict manipulation requires lots of string constant references
]

[tool.flakeheaven.exceptions."src/meltano/core/project_init_service.py"]
"wemake-python-styleguide" = [
  "-WPS226", # Found string constant over-use: blue > 3
  "-WPS229", # Found too long ``try`` body length: 3 > 1
  "-WPS213", # Found too many expressions: 27 > 9
]

[tool.flakeheaven.exceptions."src/**/__init__.py"]
pyflakes = [
  "-F401", # Allow for using __init__.py to promote imports to the module namespace
]

[tool.flakeheaven.exceptions."tests/**/__init__.py"]
pyflakes = [
  "-F401", # Allow for using __init__.py to promote imports to the module namespace
]
# Don't require docstrings in tests
"flake8-darglint" = [
  "-DAR101",
  "-DAR201",
  "-DAR301",
]
"flake8-docstrings" = [
  "-D100",
  "-D101",
  "-D102",
  "-D103",
  "-D104",
]

[tool.flakeheaven.exceptions."src/meltano/__init__.py"]
"wemake-python-styleguide" = [
  "-WPS412", # Found `__init__.py` module with logic
  "-WPS410", # Found wrong metadata variable
]

[tool.flakeheaven.exceptions."src/meltano/core/block/extract_load.py"]
"wemake-python-styleguide" = [
  "-WPS201", # Found module with too many imports: 21 > 20
]

[tool.flakeheaven.exceptions."src/meltano/core/logging/utils.py"]
"wemake-python-styleguide" = [
  "-WPS100", # Found wrong module name
]

[tool.flakeheaven.exceptions."src/meltano/core/cli_messages.py"]
# Special exceptions for cli magic
"wemake-python-styleguide" = [
  "-WPS114",
  "-WPS360",
]
pycodestyle = [
  "-W291",
  "-W293",
]

[tool.flakeheaven.exceptions."src/meltano/core/settings_store.py"]
"wemake-python-styleguide" = [
  "-WPS204", # Found overused expression: allow settings store implementations to all return vars with the same names
]

[tool.flakeheaven.exceptions."src/meltano/core/utils/__init__.py"]
"flake8-docstrings" = [
  "-D103", # Many of these utility functions are descriptively named and self-documenting
]

[tool.flakeheaven.exceptions."src/meltano/core/state_store/*"]
"wemake-python-styleguide" = [
  "-WPS428", # Ignore ... in ABC
]

[tool.flakeheaven.exceptions."src/meltano/core/state_store/__init__.py"]
"wemake-python-styleguide" = [
  "-WPS320", # Ignore multi-line function annotations
]

[tool.pytest.ini_options]
addopts = "--cov=meltano --cov=tests --doctest-modules --order-scope=module -ra -n auto --dist=loadfile"
asyncio_mode = "auto"
log_cli = 1
log_cli_format = "%(message)s"
log_cli_level = "CRITICAL"
log_file = "pytest.log"
log_file_date_format = "%Y-%m-%d %H:%M:%S"
log_file_format = "%(asctime)s [%(levelname)8s] %(message)s (%(filename)s:%(lineno)s)"
log_file_level = "DEBUG"
markers = [
  "backend(type): backend specific test",
  "meta: meta test",
  "concurrent: test requires true concurrency",
  "slow: slow test",
]
testpaths = "tests"

[tool.coverage.run]
branch = true
concurrency = [
  "multiprocessing",
  "thread",
]
parallel = true
source = ["meltano"]

[tool.coverage.paths]
source = [
  "src/meltano",
  "**/site-packages/meltano",
  "**/site-packages/meltano*/meltano",
]

[tool.coverage.report]
exclude_lines = [
  "pragma: no cover",
  '''if (t\.)?TYPE_CHECKING:''',
  "\\.\\.\\.",
]
precision = 2
show_missing = true
skip_covered = true

[tool.commitizen]
name = "cz_version_bump"
tag_format = "v$major.$minor.$patch$prerelease"
version = "2.17.0"
version_files = [
  "pyproject.toml:^version =",
  "src/meltano/__init__.py:^__version__ =",
  'src/webapp/package.json:^  "version":',
  'docs/package.json:^  "version":',
]

[tool.mypy]
files = "src"
plugins = [
  "sqlalchemy.ext.mypy.plugin",
]

# The following whitelist is used to allow for incremental adoption
# of MyPy. Modules should be removed from this whitelist as and when
# their respective type errors have been addressed. No new modules
# should be added to this whitelist.
[[tool.mypy.overrides]]
ignore_errors = true
module = [
  "meltano.api.*",
  "meltano.cli.*",
  "meltano.oauth.*",
  # Way too many modules at the root of meltano.core to tackle them all at once  # so listing them individually here.
  "meltano.core.connection_service",
  "meltano.core.db",
  "meltano.core.elt_context",
  "meltano.core.extract_utils",
  "meltano.core.extractor",
  "meltano.core.meltano_invoker",
  "meltano.core.migration_service",
  "meltano.core.models",
  "meltano.core.plugin_discovery_service",
  "meltano.core.plugin_install_service",
  "meltano.core.plugin_invoker",
  "meltano.core.plugin_test_service",
  "meltano.core.project",
  "meltano.core.project_add_service",
  "meltano.core.project_files",
  "meltano.core.project_plugins_service",
  "meltano.core.project_settings_service",
  "meltano.core.select_service",
  "meltano.core.settings_service",
  "meltano.core.settings_store",
  "meltano.core.sqlalchemy",
  "meltano.core.task_sets_service",
  "meltano.core.transform_add_service",
  # Meltano Core submodules
  "meltano.core.behavior.*",
  "meltano.core.block.*",
  "meltano.core.compiler.*",
  "meltano.core.job.*",
  "meltano.core.legacy_tracking.*",
  "meltano.core.logging.job_logging_service",
  "meltano.core.logging.output_logger",
  "meltano.core.logging.utils",
  "meltano.core.m5o.*",
  "meltano.core.plugin.*",
  "meltano.core.runner.*",
  "meltano.core.sql.*",
  "meltano.core.tracking.*",
  "meltano.core.utils.*",
]

[build-system]
requires = ["poetry-core==1.5.0"]
build-backend = "build:api"
backend-path = ["scripts"]

[tool.ruff]
target-version = "py37"
line-length = 88
exclude = [
  "src/meltano/migrations/*",
  "src/webapp/*",
  "src/meltano/api/*",
  "src/meltano/cli/ui.py",
]
ignore = [
  "ANN101", # Missing type annotation for `self` in method
  "ANN102", # Missing type annotation for `cls` in class method
  "UP026",  # Replace `mock` import with `unittest.mock` - remove once Python 3.7 support is dropped
]
select = [
<<<<<<< HEAD
  "COM", # flake8-commas
=======
  "C4",  # flake8-comprehensions
>>>>>>> e14e444a
  "E",   # pycodestyle (error)
  "F",   # pyflakes
  "I",   # isort
  "ISC", # flake8-implicit-str-concat
  "UP",  # pyupgrade
  "W",   # pycodestyle (warning)
]

[tool.ruff.per-file-ignores]
"__init__.py" = [
  "F401", # Permit unused imports in `__init__.py` files
]

[tool.ruff.flake8-annotations]
allow-star-arg-any = true
mypy-init-return = true
suppress-dummy-args = true

[tool.ruff.flake8-pytest-style]
fixture-parentheses = false
parametrize-values-type = "tuple"

[tool.ruff.isort]
known-first-party = ["asserts", "fixtures", "meltano"]
required-imports = ["from __future__ import annotations"]

[tool.ruff.pydocstyle]
convention = "google"<|MERGE_RESOLUTION|>--- conflicted
+++ resolved
@@ -566,11 +566,8 @@
   "UP026",  # Replace `mock` import with `unittest.mock` - remove once Python 3.7 support is dropped
 ]
 select = [
-<<<<<<< HEAD
+  "C4",  # flake8-comprehensions
   "COM", # flake8-commas
-=======
-  "C4",  # flake8-comprehensions
->>>>>>> e14e444a
   "E",   # pycodestyle (error)
   "F",   # pyflakes
   "I",   # isort
