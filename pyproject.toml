--- conflicted
+++ resolved
@@ -46,12 +46,8 @@
 azure-core = {version = "^1.31.0", optional = true}
 azure-identity = {version = "^1.19.0", optional = true}
 azure-storage-blob = {version = "^12.23.1", optional = true}
-<<<<<<< HEAD
 backports-strenum = {version = "^1.3.1", python = "<3.11"}
-boto3 = {version = "^1.35.39", optional = true}
-=======
 boto3 = {version = "^1.35.42", optional = true}
->>>>>>> 85d5cc49
 check-jsonschema = "^0.29.4"
 click = "^8.1"
 click-default-group = "^1.2.4"
@@ -67,11 +63,7 @@
 psycopg = {version = "^3.2.3", extras = ["binary"], optional = true}
 psycopg2-binary = {version="^2.9.9", optional=true}
 pymssql = {version = "^2.3.1", optional = true}
-<<<<<<< HEAD
-python = ">=3.9,<3.13"
-=======
-python = ">=3.8,<3.14"
->>>>>>> 85d5cc49
+python = ">=3.9,<3.14"
 python-dotenv = "^1.0.1"
 pyyaml = "^6.0.2"
 requests = "^2.32.3"
