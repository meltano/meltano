[tool.poetry]
name = "meltano"
version = "2.12.0"
description = "Meltano: Your DataOps Platform Infrastructure"
authors = ["Meltano <hello@meltano.com>"]
license = "MIT"
readme = "README.md"
repository = "https://github.com/meltano/meltano"
classifiers = [
  "Programming Language :: Python :: 3",
  "License :: OSI Approved :: MIT License",
  "Operating System :: OS Independent",
]
packages = [
  { include = "meltano", from = "src", format = "wheel" },
  { include = "src", format = "sdist" },
  { include = "tests", format = "sdist"},
  { include = "scripts/build.py", format = "sdist"},
]
# Explicitly include non-Python files and gitignored files:
include = [
  "LICENSE",
  "src/meltano/api/static/css/*",
  "src/meltano/api/static/js/*",
  "src/meltano/api/templates/embed.html",
  "src/meltano/api/templates/webapp.html",
  "src/meltano/core/tracking/.release_marker",
  "src/meltano/schema/*",
]
keywords = [
  "Meltano",
  "ELT",
  "Data integration",
  "singer-io",
  "dbt",
]
documentation = "https://docs.meltano.com"
homepage = "https://meltano.com"

[tool.poetry.urls]
"Changelog" = "https://github.com/meltano/meltano/blob/main/CHANGELOG.md"
"Issue Tracker" = "https://github.com/meltano/meltano/issues"
"Slack" = "https://meltano.com/slack"
"Twitter" = "https://twitter.com/meltanodata/"
"Youtube" = "https://www.youtube.com/meltano"

[tool.poetry.dependencies]
aiodocker = "^0.21.0"
aiohttp = "^3.4.4"
alembic = "^1.5.0"
atomicwrites = "^1.2.1"
authlib = "^1.0.1"
azure-common = {version = "^1.1.28", optional = true}
azure-core = {version = "^1.26.0", optional = true}
azure-storage-blob = {version = "^12.14.1", optional = true}
backoff = "^2.1.2"
bcrypt = "^3.2.0" # Needs to be installed explicitly so it can be used as a backend for passlib
boto3 = {version = "^1.25.3", optional = true}
cached-property = "^1" # Remove after Python 3.7 support is dropped
click = "^8.1"
click-default-group = "^1.2.1"
croniter = "^1.3.5"
email-validator = "^1.1.2"
fasteners = "^0.17.3"
flask = "^2.1"
flask-cors = "^3.0.7"
flask-executor = "^0.10"
flask-login = "==0.6.1" # https://github.com/meltano/meltano/issues/6548
flask-restful = "^0.3.7"
flask-sqlalchemy = "^2.4.4"
flatten-dict = "^0"
google-cloud-storage = {version = ">=1.31.0", optional = true}
gunicorn = "^20.1.0"
importlib-resources = {version = "^5.10.1", optional = true, python = "<3.9"}
jsonschema = "^4.9"
meltano-flask-security = "^0.1.0"
packaging = "^21.3"
psutil = "^5.6.3"
psycopg2-binary = "^2.8.5"
pyhumps = "^3.0.0"
pymssql = {version = "^2.2.5", optional = true}
python = ">=3.7,<3.11"
python-dotenv = "^0.20.0"
python-gitlab = "^3.5.0"
pyyaml = "^6.0.0"
requests = "^2.23.0"
rich = "^12.5.1"
"ruamel.yaml" = "^0.17.21"
smart-open = {version = "^6.2.0"}
smtpapi = "^0.4.1"
snowplow-tracker = "^0.10.0"
sqlalchemy = "^1.3.19"
structlog = "^21.2.0"
tzlocal = "^4.2.0"
uvicorn = {extras = ["standard"], version = "^0.17.6"}
werkzeug = ">=2.1,<=2.1.3"

[tool.poetry.extras]
azure = ["azure-storage-blob", "azure-common", "azure-core"]
gcs = ["google-cloud-storage"]
infra = ["ansible"]
mssql = ["pymssql"]
repl = ["ipython"]
s3 = ["boto3"]

[tool.poetry.dev-dependencies]
black = "^22.3.0"
bumpversion = "^0.6.0"
changelog-cli = "^0.6.2"
colorama = "^0.4.4"
commitizen-version-bump = {git = "https://github.com/meltano/commitizen-version-bump.git", branch = "main"}
coverage = {extras = ["toml"], version = "^6.4.1"}
freezegun = "^0.3.12"
mock = "^4.0.3"
mypy = "^0.960"
pre-commit = "^2.9.2"
pytest = "^7.1.2"
pytest-asyncio = "^0.18.3"
pytest-cov = "^3.0.0"
pytest-docker = "^1.0"
pytest-order = "^1.0"
pytest-randomly = "^3.12"
pytest-xdist = "^2.5"
requests-mock = "^1.6.0"
setproctitle = "^1.3" # Used by pytest-xdist to aid with handling resource intensive processes.
tox = "^3.24.4"
types-croniter = "^1.3.2"
types-psutil = "^5.9.5.5"
types-requests = "^2.28.9"

[tool.poetry.scripts]
meltano = "meltano.cli:main"

[tool.isort]
add_imports = [
  "from __future__ import annotations",
]
ensure_newline_before_comments = true
force_grid_wrap = 0
include_trailing_comma = true
line_length = 88
multi_line_output = 3
skip_glob = [
  "*.md",
  "*.vue",
  "*.js",
  "src/meltano/migrations/versions/*",
]
src_paths = [
  "src/",
  "tests/",
]
use_parentheses = true

[tool.flakeheaven]
accept_encodings = "utf-8"
baseline = "flakeheaven-baseline"
docstring_style = "google"
doctests = true
enable_extensions = "G"
exclude = [
  ".nox/",
  ".venv",
  "venv",
  "*.md",
  ".tox",
  "src/webapp/node_modules/",
  "src/meltano/migrations/",
]
format = "colored"
inline_quotes = "double"
max_complexity = 6
max_imports = 20
max_line_length = 88
show_source = true
statistics = true

[tool.flakeheaven.plugins]
"flake8-*" = [
  "+*",
]
"flake8-commas" = [
  "-*",
]
"flake8-bandit" = [
  "+*",
  "-S404", # Allow subprocess module to be used
  "-S310", # Allow `urllib.open`
  "-S603", # Allow `subprocess.run(..., shell=False)`
]
"flake8-string-format" = [
  "-P101", # Allow format strings with unindex parameters (because the pyupgrade pre-commit hook enforces their usage)
]
"flake8-rst-docstrings" = [
  "-*",
]
mccabe = [
  "+*",
]
"pep8-naming" = [
  "+*",
  "-N818", # Allow Exceptions to have suffix 'Exception' rather than 'Error'
]
pycodestyle = [
  "+*",
  "-E203", # Let Black put whitespace before :
  "-W503", # Allow for line breaks where Black decides are valid
]
pyflakes = [
  "+*",
]
"wemake-python-styleguide" = [
  "+*",
  "-WPS100",
  "-WPS110", # Allow blacklisted variable names that can be clear enough in method context
  "-WPS111",
  "-WPS112",
  "-WPS115", # Allow upper-case constants in Enum subclasses
  "-WPS201",
  "-WPS202", # Allow many module members
  "-WPS211", # Allow "too many"
  "-WPS212", # Ignore 'too many return statements' - noqa parse inconsistent between py38 vs prior
  "-WPS220",
  "-WPS221",
  "-WPS226",
  "-WPS229",
  "-WPS231",
  "-WPS232",
  "-WPS237",
  "-WPS300", # Allow local folder imports (import .module)
  "-WPS305", # Allow f-strings
  "-WPS306", # Ignore missing base class, required by pyupgrade: https://github.com/asottile/pyupgrade#rewrites-class-declaration
  "-WPS316",
  "-WPS317", # Allow "incorrect multi-line parameters", since Black forces them to be "incorrect"
  "-WPS324", # Allow inconsistent returns - permitted because of too many false positives
  "-WPS326", # Allow syntax-level (process when first parsed, rather than at every run) string concatenation
  "-WPS332", # Allow assignment expressions (walrus operator :=)
  "-WPS337",
  "-WPS338", # Allow 'incorrect' order of methods in a class
  "-WPS348", # Allow `.` at beginning of line to accommodate Black formatting of multiline chained function calls
  "-WPS352",
  "-WPS354", # Allow consecutive yield expressions
  "-WPS402", # Allow "overuse" of noqa comments.
  "-WPS404",
  "-WPS407",
  "-WPS410", # Allow metadata variable (__all__)
  "-WPS412",
  "-WPS420", # Allow `pass` keywords in `except` bodies to prevent falling through to another `except`
  "-WPS429",
  "-WPS430",
  "-WPS431", # Allow nested classes
  "-WPS433",
  "-WPS440", # Allow block variable overlap, e.g. multiple for-loops that use the same name for their loop variables
  "-WPS441", # Allow control variables to be used after their block, because this rule has too many false-positives
  "-WPS454",
  "-WPS458", # Import name collisions - disabled because it raises many false positives
  "-WPS461", # Allow all inline ignores
  "-WPS501",
  "-WPS507",
  "-WPS600", # Allow subclassing a builtin, such as 'str' (used for serializable Enums)
  "-WPS602", # Allow using @staticmethod
  "-WPS615", # Allow "unpythonic" getters and setters
]

[tool.flakeheaven.exceptions."tests/*"]
"flake8-bandit" = [
  "-S101", # Don't warn on use of asserts in tests
]
# Don't require docstrings in tests
"flake8-darglint" = [
  "-DAR101",
  "-DAR201",
  "-DAR301",
]
"flake8-docstrings" = [
  "-D100",
  "-D101",
  "-D102",
  "-D103",
  "-D104",
  "-D105",
  "-D107",
]
"flake8-string-format" = [
  "-P103", # String does contain unindexed parameters
]
"wemake-python-styleguide" = [
  "-WPS114", # Allow underscored number name pattern (e.g. tap_covid_19)
  "-WPS204", # Don't warn on overused expressions in test methods
  "-WPS211", # Don't warn on too many arguments in test methods
  "-WPS210", # Don't warn on too many local variables in test methods
  "-WPS218", # Don't warn on too many `assert` statements in test methods
  "-WPS213", # Found too many expressions
  "-WPS214", # Don't warn on too many methods in test modules
  "-WPS217", # Don't warn about there being too many await expressions
  "-WPS226", # Don't warn on too many string constants in test methods
  "-WPS316", # Context manager with too many assignments
  "-WPS442", # Allow outer scope name shadowing for fixtures
  "-WPS430", # Allow nested functions in test methods
  "-WPS432", # Allow magic numbers
  "-WPS436", # Allow protected module import (_pytest.monkeypatch)
  "-WPS437", # Allow protected attribute usage in test methods
  "-WPS201", # Found module with too many imports
  "-WPS425", # Found boolean non-keyword argument
  "-WPS118", # Found too long name
  "-WPS342", # Avoid false positive for implicit raw strings
]

[tool.flakeheaven.exceptions."!tests/*"]
"flake8-debugger" = [
  "-T100",
]

[tool.flakeheaven.exceptions."scripts/*"]
"wemake-python-styleguide" = [
  "-WPS421", # Allow for print function calls
]

[tool.flakeheaven.exceptions."src/meltano/cli/*"]
"flake8-docstrings" = [
  "-D301", # Allow backslashes in dosctrings
]
"flake8-darglint" = [
  "-*", # Don't require docstrings in click commands
]
"wemake-python-styleguide" = [
  "-WPS210", # Allow many local variables, since these aid in string building
  "-WPS211", # Allow many arguments, since these often represent CLI arguments
  "-WPS213", # Allow many expressions, since string building requires them
  "-WPS216", # Allow many decorators, since `click` uses them to define the CLI
  "-WPS202", # Allow many module members
  "-WPS204", # Allow 'overuse' of expressions (e.g. ctx.obj["-settings"])
]

[tool.flakeheaven.exceptions."src/meltano/migrations/versions/*"]
"flake8-docstrings" = [
  "-D101", # Don't class docstrings in migrations
  "-D103", # Don't require function docstrings in migrations
  "-D400", # Don't require periods in the first lines of dosctrings
]
"pep8-naming" = [
  "-N806", # Allow uppercase variable names
]
"wemake-python-styleguide" = [
  "-WPS102", # Allow module names starting with numbers
  "-WPS118", # Allow long filenames
  "-WPS204", # Allow expression "-overuse"
  "-WPS226", # Allow string constant "-overuse"
  "-WPS432", # Allow "-magic" numbers
]

[tool.flakeheaven.exceptions."src/meltano/core/job/job.py"]
"wemake-python-styleguide" = [
  "-WPS601", # Class attributes can be used as instance attributes in sqlalchemy.declarative model
]

[tool.flakeheaven.exceptions."src/meltano/core/project_files.py"]
"wemake-python-styleguide" = [
  "-WPS226", # Dict manipulation requires lots of string constant references
]

[tool.flakeheaven.exceptions."src/meltano/core/project_init_service.py"]
"wemake-python-styleguide" = [
  "-WPS226", # Found string constant over-use: blue > 3
  "-WPS229", # Found too long ``try`` body length: 3 > 1
  "-WPS213", # Found too many expressions: 27 > 9
]

[tool.flakeheaven.exceptions."src/**/__init__.py"]
pyflakes = [
  "-F401", # Allow for using __init__.py to promote imports to the module namespace
]

[tool.flakeheaven.exceptions."tests/**/__init__.py"]
pyflakes = [
  "-F401", # Allow for using __init__.py to promote imports to the module namespace
]
# Don't require docstrings in tests
"flake8-darglint" = [
  "-DAR101",
  "-DAR201",
  "-DAR301",
]
"flake8-docstrings" = [
  "-D100",
  "-D101",
  "-D102",
  "-D103",
  "-D104",
]

[tool.flakeheaven.exceptions."src/meltano/__init__.py"]
"wemake-python-styleguide" = [
  "-WPS412", # Found `__init__.py` module with logic
  "-WPS410", # Found wrong metadata variable
]

[tool.flakeheaven.exceptions."src/meltano/core/block/extract_load.py"]
"wemake-python-styleguide" = [
  "-WPS201", # Found module with too many imports: 21 > 20
]

[tool.flakeheaven.exceptions."src/meltano/core/logging/utils.py"]
"wemake-python-styleguide" = [
  "-WPS100", # Found wrong module name
]

[tool.flakeheaven.exceptions."src/meltano/core/cli_messages.py"]
# Special exceptions for cli magic
"wemake-python-styleguide" = [
  "-WPS114",
  "-WPS360",
]
pycodestyle = [
  "-W291",
  "-W293",
]

[tool.flakeheaven.exceptions."src/meltano/core/settings_store.py"]
"wemake-python-styleguide" = [
  "-WPS204", # Found overused expression: allow settings store implementations to all return vars with the same names
]

[tool.flakeheaven.exceptions."src/meltano/core/utils/__init__.py"]
"flake8-docstrings" = [
  "-D103", # Many of these utility functions are descriptively named and self-documenting
]

[tool.flakeheaven.exceptions."src/meltano/core/state_store/*"]
"wemake-python-styleguide" = [
  "-WPS428", # Ignore ... in ABC
]

[tool.flakeheaven.exceptions."src/meltano/core/state_store/__init__.py"]
"wemake-python-styleguide" = [
  "-WPS320", # Ignore multi-line function annotations
]

[tool.pytest.ini_options]
addopts = "--cov=meltano --cov=tests --doctest-modules --order-scope=module -ra -n auto --dist=loadfile"
asyncio_mode = "auto"
log_cli = 1
log_cli_format = "%(message)s"
log_cli_level = "CRITICAL"
log_file = "pytest.log"
log_file_date_format = "%Y-%m-%d %H:%M:%S"
log_file_format = "%(asctime)s [%(levelname)8s] %(message)s (%(filename)s:%(lineno)s)"
log_file_level = "DEBUG"
markers = [
  "backend(type): backend specific test",
  "meta: meta test",
  "concurrent: test requires true concurrency",
  "slow: slow test",
]
testpaths = "tests"

[tool.coverage.run]
branch = true
concurrency = [
  "multiprocessing",
  "thread",
]
parallel = true
source = ["meltano"]

[tool.coverage.paths]
source = [
  "src/meltano",
  "**/site-packages/meltano",
  "**/site-packages/meltano*/meltano",
]

[tool.coverage.report]
exclude_lines = [
  "pragma: no cover",
  "if TYPE_CHECKING:",
  "\\.\\.\\.",
]
precision = 2
show_missing = true
skip_covered = true

[tool.commitizen]
name = "cz_version_bump"
tag_format = "v$major.$minor.$patch$prerelease"
version = "2.12.0"
version_files = [
  "pyproject.toml:^version =",
  "src/meltano/__init__.py:^__version__ =",
  'package.json:^  "version":',
  'src/webapp/package.json:^  "version":',
  'docs/package.json:^  "version":',
]

[tool.mypy]
files = "src"
plugins = [
  "sqlalchemy.ext.mypy.plugin",
]

# The following whitelist is used to allow for incremental adoption
# of MyPy. Modules should be removed from this whitelist as and when
# their respective type errors have been addressed. No new modules
# should be added to this whitelist.
[[tool.mypy.overrides]]
ignore_errors = true
module = [
  "meltano.api.*",
  "meltano.cli.*",
  "meltano.oauth.*",
  # Way too many modules at the root of meltano.core to tackle them all at once  # so listing them individually here.
  "meltano.core.cli_messages",
  "meltano.core.config_service",
  "meltano.core.connection_service",
  "meltano.core.db",
  "meltano.core.discovery_file",
  "meltano.core.elt_context",
  "meltano.core.environment_service",
  "meltano.core.extract_utils",
  "meltano.core.extractor",
  "meltano.core.meltano_file",
  "meltano.core.meltano_invoker",
  "meltano.core.migration_service",
  "meltano.core.models",
  "meltano.core.plugin_discovery_service",
  "meltano.core.plugin_install_service",
  "meltano.core.plugin_invoker",
  "meltano.core.plugin_location_remove",
  "meltano.core.plugin_lock_service",
  "meltano.core.plugin_test_service",
  "meltano.core.project",
  "meltano.core.project_add_service",
  "meltano.core.project_files",
  "meltano.core.project_init_service",
  "meltano.core.project_plugins_service",
  "meltano.core.project_settings_service",
  "meltano.core.select_service",
  "meltano.core.setting",
  "meltano.core.setting_definition",
  "meltano.core.settings_service",
  "meltano.core.settings_store",
  "meltano.core.sqlalchemy",
  "meltano.core.state_service",
  "meltano.core.task_sets",
  "meltano.core.task_sets_service",
  "meltano.core.transform_add_service",
  "meltano.core.venv_service",
  "meltano.core.yaml",
  # Meltano Core submodules
  "meltano.core.behavior.*",
  "meltano.core.block.*",
  "meltano.core.bundle.*",
  "meltano.core.compiler.*",
  "meltano.core.container.*",
  "meltano.core.job.*",
  "meltano.core.legacy_tracking.*",
  "meltano.core.logging.*",
  "meltano.core.m5o.*",
  "meltano.core.plugin.*",
  "meltano.core.runner.*",
  "meltano.core.sql.*",
  "meltano.core.tracking.*",
  "meltano.core.utils.*",
]

[build-system]
<<<<<<< HEAD
requires = ["poetry-core>=1.4.0"]
=======
requires = ["poetry-core==1.4.0"]
>>>>>>> 1fec4b63
build-backend = "build:api"
backend-path = ["scripts"]<|MERGE_RESOLUTION|>--- conflicted
+++ resolved
@@ -564,10 +564,6 @@
 ]
 
 [build-system]
-<<<<<<< HEAD
-requires = ["poetry-core>=1.4.0"]
-=======
 requires = ["poetry-core==1.4.0"]
->>>>>>> 1fec4b63
 build-backend = "build:api"
 backend-path = ["scripts"]