[tool.poetry]
name = "meltano"
version = "2.17.0"
description = "Meltano is your CLI for ELT+: Open Source, Flexible, and Scalable. Move, transform, and test your data with confidence using a streamlined data engineering workflow you’ll love."
authors = ["Meltano <hello@meltano.com>"]
license = "MIT"
readme = "README.md"
repository = "https://github.com/meltano/meltano"
classifiers = [
  "Development Status :: 5 - Production/Stable",
  "Programming Language :: Python :: 3 :: Only",
  "Programming Language :: Python :: 3.7",
  "Programming Language :: Python :: 3.8",
  "Programming Language :: Python :: 3.9",
  "Programming Language :: Python :: 3.10",
  "Programming Language :: Python :: 3.11",
  "License :: OSI Approved :: MIT License",
  "Operating System :: OS Independent",
]
packages = [
  { include = "meltano", from = "src", format = "wheel" },
  { include = "src", format = "sdist" },
  { include = "tests", format = "sdist"},
  { include = "scripts/build.py", format = "sdist"},
]
# Explicitly include non-Python files and gitignored files:
include = [
  "src/meltano/api/static/css/*",
  "src/meltano/api/static/js/*",
  "src/meltano/api/templates/embed.html",
  "src/meltano/api/templates/webapp.html",
  "src/meltano/core/tracking/.release_marker",
  "src/meltano/schema/*",
]
keywords = [
  "Meltano",
  "ELT",
  "Data integration",
  "singer-io",
  "dbt",
]
documentation = "https://docs.meltano.com"
homepage = "https://meltano.com"

[tool.poetry.urls]
"Changelog" = "https://github.com/meltano/meltano/blob/main/CHANGELOG.md"
"Issue Tracker" = "https://github.com/meltano/meltano/issues"
"Slack" = "https://meltano.com/slack"
"Twitter" = "https://twitter.com/meltanodata/"
"Youtube" = "https://www.youtube.com/meltano"

[tool.poetry.dependencies]
aiodocker = "^0.21.0"
aiohttp = "^3.4.4"
alembic = "^1.5.0"
atomicwrites = "^1.2.1"
authlib = "^1.0.1"
azure-common = {version = "^1.1.28", optional = true}
azure-core = {version = "^1.26.0", optional = true}
azure-storage-blob = {version = "^12.14.1", optional = true}
backoff = "^2.1.2"
bcrypt = "^3.2.0" # Needs to be installed explicitly so it can be used as a backend for passlib
boto3 = {version = "^1.25.3", optional = true}
cached-property = "^1" # Remove after Python 3.7 support is dropped
check-jsonschema = "^0.21.0"
click = "^8.1"
click-default-group = "^1.2.1"
croniter = "^1.3.5"
email-validator = "^1.1.2"
fasteners = "^0.17.3"
flask = "^2.1"
flask-cors = "^3.0.7"
flask-executor = "^0.10"
flask-login = "==0.6.1" # https://github.com/meltano/meltano/issues/6548
flask-restful = "^0.3.7"
flask-sqlalchemy = "^2.4.4"
flatten-dict = "^0"
google-cloud-storage = {version = ">=1.31.0", optional = true}
gunicorn = "^20.1.0"
importlib-resources = {version = "^5.10.1", optional = true, python = "<3.9"}
jsonschema = "^4.17"
meltano-flask-security = "^0.1.0"
packaging = "^21.3"
psutil = "^5.6.3"
psycopg2-binary = "^2.8.5"
pyhumps = "^3.0.0"
pymssql = {version = "^2.2.5", optional = true}
python = ">=3.7,<3.12"
python-dotenv = "^0.20.0"
python-gitlab = "^3.5.0"
pyyaml = "^6.0.0"
requests = "^2.23.0"
rich = "^12.5.1"
"ruamel.yaml" = "^0.17.21"
smart-open = {version = "^6.2.0"}
smtpapi = "^0.4.1"
snowplow-tracker = "^0.10.0"
sqlalchemy = "^1.3.19"
structlog = "^21.2.0"
tzlocal = "^4.2.0"
uvicorn = {extras = ["standard"], version = "^0.17.6"}
virtualenv = "^20.17.1"
werkzeug = ">=2.1,<=2.1.3"

[tool.poetry.extras]
azure = ["azure-storage-blob", "azure-common", "azure-core"]
gcs = ["google-cloud-storage"]
infra = ["ansible"]
mssql = ["pymssql"]
repl = ["ipython"]
s3 = ["boto3"]

[tool.poetry.group.dev.dependencies]
black = "^22.3.0"
bumpversion = "^0.6.0"
colorama = "^0.4.4"
commitizen-version-bump = {git = "https://github.com/meltano/commitizen-version-bump.git", branch = "main"}
coverage = {extras = ["toml"], version = "^6.4.1"}
freezegun = "^0.3.12"
mock = "^4.0.3"
mypy = "^0.960"
pre-commit = "^2.9.2"
pytest = "^7.1.2"
pytest-asyncio = "^0.18.3"
pytest-cov = "^3.0.0"
pytest-docker = "^1.0"
pytest-order = "^1.0"
pytest-randomly = "^3.12"
pytest-structlog = "^0.6"
pytest-xdist = "^2.5"
requests-mock = "^1.6.0"
setproctitle = "^1.3" # Used by pytest-xdist to aid with handling resource intensive processes.
types-croniter = "^1.3.2"
types-jsonschema = "^4.17.0.3"
types-psutil = "^5.9.5.5"
types-pyyaml = "^6.0.12.3"
types-requests = "^2.28.9"

[tool.poetry.scripts]
meltano = "meltano.cli:main"

[tool.black]
line-length = 88

[tool.flakeheaven]
accept_encodings = "utf-8"
baseline = "flakeheaven-baseline"
docstring_style = "google"
doctests = true
enable_extensions = "G"
exclude = [
  ".nox/",
  ".venv",
  "venv",
  "*.md",
  "src/webapp/node_modules/",
  "src/meltano/migrations/",
  "src/meltano/api/",
  "src/meltano/cli/ui.py",
]
format = "colored"
inline_quotes = "double"
max_complexity = 6
max_imports = 20
max_line_length = 88
show_source = true
statistics = true

[tool.flakeheaven.plugins]
"flake8-*" = [
  "+*",
]
"flake8-isort" = [
  "-*",
]
"flake8-commas" = [
  "-*",
]
"flake8-bandit" = [
  "+*",
  "-S404", # Allow subprocess module to be used
  "-S310", # Allow `urllib.open`
  "-S603", # Allow `subprocess.run(..., shell=False)`
]
"flake8-string-format" = [
  "-P101", # Allow format strings with unindex parameters (because the pyupgrade pre-commit hook enforces their usage)
]
"flake8-rst-docstrings" = [
  "-*",
]
mccabe = [
  "+*",
]
"pep8-naming" = [
  "+*",
  "-N818", # Allow Exceptions to have suffix 'Exception' rather than 'Error'
]
pycodestyle = [
  "+*",
  "-E203", # Let Black put whitespace before :
  "-W503", # Allow for line breaks where Black decides are valid
]
pyflakes = [
  "+*",
]
"wemake-python-styleguide" = [
  "+*",
  "-WPS100",
  "-WPS110", # Allow blacklisted variable names that can be clear enough in method context
  "-WPS111",
  "-WPS112",
  "-WPS115", # Allow upper-case constants in Enum subclasses
  "-WPS201",
  "-WPS202", # Allow many module members
  "-WPS211", # Allow "too many"
  "-WPS212", # Ignore 'too many return statements' - noqa parse inconsistent between py38 vs prior
  "-WPS220",
  "-WPS221",
  "-WPS226",
  "-WPS229",
  "-WPS231",
  "-WPS232",
  "-WPS237",
  "-WPS300", # Allow local folder imports (import .module)
  "-WPS305", # Allow f-strings
  "-WPS306", # Ignore missing base class, required by pyupgrade: https://github.com/asottile/pyupgrade#rewrites-class-declaration
  "-WPS316",
  "-WPS317", # Allow "incorrect multi-line parameters", since Black forces them to be "incorrect"
  "-WPS324", # Allow inconsistent returns - permitted because of too many false positives
  "-WPS326", # Allow syntax-level (process when first parsed, rather than at every run) string concatenation
  "-WPS332", # Allow assignment expressions (walrus operator :=)
  "-WPS337",
  "-WPS338", # Allow 'incorrect' order of methods in a class
  "-WPS348", # Allow `.` at beginning of line to accommodate Black formatting of multiline chained function calls
  "-WPS352",
  "-WPS354", # Allow consecutive yield expressions
  "-WPS402", # Allow "overuse" of noqa comments.
  "-WPS404",
  "-WPS407",
  "-WPS410", # Allow metadata variable (__all__)
  "-WPS412",
  "-WPS414", # Allow unpacking assignments
  "-WPS420", # Allow `pass` keywords in `except` bodies to prevent falling through to another `except`
  "-WPS429",
  "-WPS430",
  "-WPS431", # Allow nested classes
  "-WPS433",
  "-WPS440", # Allow block variable overlap, e.g. multiple for-loops that use the same name for their loop variables
  "-WPS441", # Allow control variables to be used after their block, because this rule has too many false-positives
  "-WPS454",
  "-WPS458", # Import name collisions - disabled because it raises many false positives
  "-WPS461", # Allow all inline ignores
  "-WPS501",
  "-WPS507",
  "-WPS509", # Allow "incorrect" ternary expressions
  "-WPS528", # Allow iterating over keys in a dict, then using them to access values
  "-WPS529", # Allow use of `dict_object[key]` (i.e. `dict.__getitem__`) instead of `dict.get`
  "-WPS600", # Allow subclassing a builtin, such as 'str' (used for serializable Enums)
  "-WPS602", # Allow using @staticmethod
  "-WPS615", # Allow "unpythonic" getters and setters
]

[tool.flakeheaven.exceptions."tests/*"]
"flake8-bandit" = [
  "-S101", # Don't warn on use of asserts in tests
]
# Don't require docstrings in tests
"flake8-darglint" = [
  "-DAR101",
  "-DAR201",
  "-DAR301",
]
"flake8-docstrings" = [
  "-D100",
  "-D101",
  "-D102",
  "-D103",
  "-D104",
  "-D105",
  "-D107",
]
"flake8-string-format" = [
  "-P103", # String does contain unindexed parameters
]
"wemake-python-styleguide" = [
  "-WPS114", # Allow underscored number name pattern (e.g. tap_covid_19)
  "-WPS204", # Don't warn on overused expressions in test methods
  "-WPS211", # Don't warn on too many arguments in test methods
  "-WPS210", # Don't warn on too many local variables in test methods
  "-WPS218", # Don't warn on too many `assert` statements in test methods
  "-WPS213", # Found too many expressions
  "-WPS214", # Don't warn on too many methods in test modules
  "-WPS217", # Don't warn about there being too many await expressions
  "-WPS226", # Don't warn on too many string constants in test methods
  "-WPS316", # Context manager with too many assignments
  "-WPS442", # Allow outer scope name shadowing for fixtures
  "-WPS430", # Allow nested functions in test methods
  "-WPS432", # Allow magic numbers
  "-WPS436", # Allow protected module import (_pytest.monkeypatch)
  "-WPS437", # Allow protected attribute usage in test methods
  "-WPS201", # Found module with too many imports
  "-WPS425", # Found boolean non-keyword argument
  "-WPS118", # Found too long name
  "-WPS342", # Avoid false positive for implicit raw strings
]

[tool.flakeheaven.exceptions."!tests/*"]
"flake8-debugger" = [
  "-T100",
]

[tool.flakeheaven.exceptions."scripts/*"]
"wemake-python-styleguide" = [
  "-WPS421", # Allow for print function calls
]

[tool.flakeheaven.exceptions."src/meltano/cli/*"]
"flake8-docstrings" = [
  "-D301", # Allow backslashes in dosctrings
]
"flake8-darglint" = [
  "-*", # Don't require docstrings in click commands
]
"wemake-python-styleguide" = [
  "-WPS210", # Allow many local variables, since these aid in string building
  "-WPS211", # Allow many arguments, since these often represent CLI arguments
  "-WPS213", # Allow many expressions, since string building requires them
  "-WPS216", # Allow many decorators, since `click` uses them to define the CLI
  "-WPS202", # Allow many module members
  "-WPS204", # Allow 'overuse' of expressions (e.g. ctx.obj["-settings"])
]

[tool.flakeheaven.exceptions."src/meltano/migrations/versions/*"]
"flake8-docstrings" = [
  "-D101", # Don't class docstrings in migrations
  "-D103", # Don't require function docstrings in migrations
  "-D400", # Don't require periods in the first lines of dosctrings
]
"pep8-naming" = [
  "-N806", # Allow uppercase variable names
]
"wemake-python-styleguide" = [
  "-WPS102", # Allow module names starting with numbers
  "-WPS118", # Allow long filenames
  "-WPS204", # Allow expression "-overuse"
  "-WPS226", # Allow string constant "-overuse"
  "-WPS432", # Allow "-magic" numbers
]

[tool.flakeheaven.exceptions."src/meltano/core/job/job.py"]
"wemake-python-styleguide" = [
  "-WPS601", # Class attributes can be used as instance attributes in sqlalchemy.declarative model
]

[tool.flakeheaven.exceptions."src/meltano/core/project_files.py"]
"wemake-python-styleguide" = [
  "-WPS226", # Dict manipulation requires lots of string constant references
]

[tool.flakeheaven.exceptions."src/meltano/core/project_init_service.py"]
"wemake-python-styleguide" = [
  "-WPS226", # Found string constant over-use: blue > 3
  "-WPS213", # Found too many expressions: 27 > 9
]

[tool.flakeheaven.exceptions."src/**/__init__.py"]
pyflakes = [
  "-F401", # Allow for using __init__.py to promote imports to the module namespace
]

[tool.flakeheaven.exceptions."tests/**/__init__.py"]
pyflakes = [
  "-F401", # Allow for using __init__.py to promote imports to the module namespace
]
# Don't require docstrings in tests
"flake8-darglint" = [
  "-DAR101",
  "-DAR201",
  "-DAR301",
]
"flake8-docstrings" = [
  "-D100",
  "-D101",
  "-D102",
  "-D103",
  "-D104",
]

[tool.flakeheaven.exceptions."src/meltano/__init__.py"]
"wemake-python-styleguide" = [
  "-WPS412", # Found `__init__.py` module with logic
  "-WPS410", # Found wrong metadata variable
]

[tool.flakeheaven.exceptions."src/meltano/core/block/extract_load.py"]
"wemake-python-styleguide" = [
  "-WPS201", # Found module with too many imports: 21 > 20
]

[tool.flakeheaven.exceptions."src/meltano/core/logging/utils.py"]
"wemake-python-styleguide" = [
  "-WPS100", # Found wrong module name
]

[tool.flakeheaven.exceptions."src/meltano/core/cli_messages.py"]
# Special exceptions for cli magic
"wemake-python-styleguide" = [
  "-WPS114",
  "-WPS360",
]
pycodestyle = [
  "-W291",
  "-W293",
]

[tool.flakeheaven.exceptions."src/meltano/core/settings_store.py"]
"wemake-python-styleguide" = [
  "-WPS204", # Found overused expression: allow settings store implementations to all return vars with the same names
]

[tool.flakeheaven.exceptions."src/meltano/core/utils/__init__.py"]
"flake8-docstrings" = [
  "-D103", # Many of these utility functions are descriptively named and self-documenting
]

[tool.flakeheaven.exceptions."src/meltano/core/state_store/*"]
"wemake-python-styleguide" = [
  "-WPS428", # Ignore ... in ABC
]

[tool.flakeheaven.exceptions."src/meltano/core/state_store/__init__.py"]
"wemake-python-styleguide" = [
  "-WPS320", # Ignore multi-line function annotations
]

[tool.pytest.ini_options]
addopts = "--cov=meltano --cov=tests --doctest-modules --order-scope=module -ra -n auto --dist=loadfile"
asyncio_mode = "auto"
log_cli = 1
log_cli_format = "%(message)s"
log_cli_level = "CRITICAL"
log_file = "pytest.log"
log_file_date_format = "%Y-%m-%d %H:%M:%S"
log_file_format = "%(asctime)s [%(levelname)8s] %(message)s (%(filename)s:%(lineno)s)"
log_file_level = "DEBUG"
markers = [
  "backend(type): backend specific test",
  "meta: meta test",
  "concurrent: test requires true concurrency",
  "slow: slow test",
]
testpaths = "tests"

[tool.coverage.run]
branch = true
concurrency = [
  "multiprocessing",
  "thread",
]
parallel = true
source = ["meltano"]

[tool.coverage.paths]
source = [
  "src/meltano",
  "**/site-packages/meltano",
  "**/site-packages/meltano*/meltano",
]

[tool.coverage.report]
exclude_lines = [
  "pragma: no cover",
  '''if (t\.)?TYPE_CHECKING:''',
  "\\.\\.\\.",
]
precision = 2
show_missing = true
skip_covered = true

[tool.commitizen]
name = "cz_version_bump"
tag_format = "v$major.$minor.$patch$prerelease"
version = "2.17.0"
version_files = [
  "pyproject.toml:^version =",
  "src/meltano/__init__.py:^__version__ =",
  'src/webapp/package.json:^  "version":',
  'docs/package.json:^  "version":',
]

[tool.mypy]
files = "src"
plugins = [
  "sqlalchemy.ext.mypy.plugin",
]

# The following whitelist is used to allow for incremental adoption
# of MyPy. Modules should be removed from this whitelist as and when
# their respective type errors have been addressed. No new modules
# should be added to this whitelist.
[[tool.mypy.overrides]]
ignore_errors = true
module = [
  "meltano.api.*",
  "meltano.cli.*",
  "meltano.oauth.*",
  # Way too many modules at the root of meltano.core to tackle them all at once  # so listing them individually here.
  "meltano.core.connection_service",
  "meltano.core.db",
  "meltano.core.elt_context",
  "meltano.core.extract_utils",
  "meltano.core.extractor",
  "meltano.core.meltano_invoker",
  "meltano.core.migration_service",
  "meltano.core.models",
  "meltano.core.plugin_discovery_service",
  "meltano.core.plugin_install_service",
  "meltano.core.plugin_invoker",
  "meltano.core.plugin_test_service",
  "meltano.core.project",
  "meltano.core.project_add_service",
  "meltano.core.project_files",
  "meltano.core.project_plugins_service",
  "meltano.core.project_settings_service",
  "meltano.core.select_service",
  "meltano.core.settings_service",
  "meltano.core.settings_store",
  "meltano.core.sqlalchemy",
  "meltano.core.task_sets_service",
  "meltano.core.transform_add_service",
  # Meltano Core submodules
  "meltano.core.behavior.*",
  "meltano.core.block.*",
  "meltano.core.compiler.*",
  "meltano.core.job.*",
  "meltano.core.legacy_tracking.*",
  "meltano.core.logging.job_logging_service",
  "meltano.core.logging.output_logger",
  "meltano.core.logging.utils",
  "meltano.core.m5o.*",
  "meltano.core.plugin.*",
  "meltano.core.runner.*",
  "meltano.core.sql.*",
  "meltano.core.tracking.*",
  "meltano.core.utils.*",
]

[build-system]
requires = ["poetry-core==1.5.0"]
build-backend = "build:api"
backend-path = ["scripts"]

[tool.ruff]
target-version = "py37"
line-length = 88
exclude = [
  "src/meltano/migrations/*",
  "src/webapp/*",
  "src/meltano/api/*",
  "src/meltano/cli/ui.py",
]
ignore = [
  "ANN101", # Missing type annotation for `self` in method
  "ANN102", # Missing type annotation for `cls` in class method
  "UP026",  # Replace `mock` import with `unittest.mock` - remove once Python 3.7 support is dropped
]
select = [
<<<<<<< HEAD
  "B",   # flake8-bugbear
=======
  "C4",  # flake8-comprehensions
>>>>>>> 88fc2572
  "COM", # flake8-commas
  "E",   # pycodestyle (error)
  "F",   # pyflakes
  "I",   # isort
  "ISC", # flake8-implicit-str-concat
  "UP",  # pyupgrade
  "W",   # pycodestyle (warning)
]

[tool.ruff.per-file-ignores]
"__init__.py" = [
  "F401", # Permit unused imports in `__init__.py` files
]

[tool.ruff.flake8-annotations]
allow-star-arg-any = true
mypy-init-return = true
suppress-dummy-args = true

[tool.ruff.flake8-pytest-style]
fixture-parentheses = false
parametrize-values-type = "tuple"

[tool.ruff.isort]
known-first-party = ["asserts", "fixtures", "meltano"]
required-imports = ["from __future__ import annotations"]

[tool.ruff.pydocstyle]
convention = "google"<|MERGE_RESOLUTION|>--- conflicted
+++ resolved
@@ -565,11 +565,8 @@
   "UP026",  # Replace `mock` import with `unittest.mock` - remove once Python 3.7 support is dropped
 ]
 select = [
-<<<<<<< HEAD
   "B",   # flake8-bugbear
-=======
   "C4",  # flake8-comprehensions
->>>>>>> 88fc2572
   "COM", # flake8-commas
   "E",   # pycodestyle (error)
   "F",   # pyflakes
