--- conflicted
+++ resolved
@@ -1,10 +1,6 @@
 [tool.poetry]
 name = "meltano"
-<<<<<<< HEAD
-version = "2.0.3"
-=======
-version = "2.1.0"
->>>>>>> 813c5f93
+version = "2.0.2"
 description = "Meltano: Your DataOps Platform Infrastructure"
 authors = ["Meltano <hello@meltano.com>"]
 license = "MIT"
@@ -56,7 +52,6 @@
 psutil = "^5.6.3"
 psycopg2-binary = "^2.8.5"
 pyhocon = "^0.3.51"
-pyhumps = "^3.0.0"
 pypika = "^0.25.1"
 python = ">=3.7,<3.10"
 python-dotenv = "^0.14.0"
@@ -88,7 +83,6 @@
 coverage = "^4.5.4"
 freezegun = "^0.3.12"
 isort = "^5.10.1"
-mock = "^4.0.3"
 mypy = "^0.960"
 pre-commit = "^2.9.2"
 pylint = "^2.12.2"
@@ -101,7 +95,6 @@
 tox = "^3.24.4"
 flake8-bandit = "==2.1.2"
 bandit = "==1.7.2"
-
 [tool.poetry.scripts]
 meltano = "meltano.cli:main"
 
@@ -109,11 +102,6 @@
 name = "cz_conventional_commits"
 version = "2.0.2"
 tag_format = "v$version"
-
-[tool.isort]
-multi_line_output = 3
-include_trailing_comma = true
-force_grid_wrap = 0
 use_parentheses = true
 ensure_newline_before_comments = true
 line_length = 88
