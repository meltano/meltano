[tool.poetry]
name = "meltano"
version = "2.12.0"
description = "Meltano: Your DataOps Platform Infrastructure"
authors = ["Meltano <hello@meltano.com>"]
license = "MIT"
readme = "README.md"
repository = "https://github.com/meltano/meltano"
classifiers = [
  "Programming Language :: Python :: 3",
  "License :: OSI Approved :: MIT License",
  "Operating System :: OS Independent",
]
packages = [
  { include = "meltano", from = "src", format = "wheel" },
  { include = "src", format = "sdist" },
  { include = "tests", format = "sdist"},
  { include = "scripts/build.py", format = "sdist"},
]
# Explicitly include non-Python files and gitignored files:
include = [
  "LICENSE",
  "src/meltano/api/static/css/*",
  "src/meltano/api/static/js/*",
  "src/meltano/api/templates/embed.html",
  "src/meltano/api/templates/webapp.html",
  "src/meltano/core/tracking/.release_marker",
  "src/meltano/schema/*",
]
keywords = [
  "Meltano",
  "ELT",
  "Data integration",
  "singer-io",
  "dbt",
]
<<<<<<< HEAD
build = "build.py"
=======
documentation = "https://docs.meltano.com"
homepage = "https://meltano.com"

[tool.poetry.urls]
"Changelog" = "https://github.com/meltano/meltano/blob/main/CHANGELOG.md"
"Issue Tracker" = "https://github.com/meltano/meltano/issues"
"Slack" = "https://meltano.com/slack"
"Twitter" = "https://twitter.com/meltanodata/"
"Youtube" = "https://www.youtube.com/meltano"
>>>>>>> 32c798bc

[tool.poetry.dependencies]
aiodocker = "^0.21.0"
aiohttp = "^3.4.4"
alembic = "^1.5.0"
atomicwrites = "^1.2.1"
authlib = "^1.0.1"
azure-common = {version = "^1.1.28", optional = true}
azure-core = {version = "^1.26.0", optional = true}
azure-storage-blob = {version = "^12.14.1", optional = true}
backoff = "^2.1.2"
bcrypt = "^3.2.0" # Needs to be installed explicitly so it can be used as a backend for passlib
boto3 = {version = "^1.25.3", optional = true}
cached-property = "^1" # Remove after Python 3.7 support is dropped
click = "^8.1"
click-default-group = "^1.2.1"
croniter = "^1.3.5"
email-validator = "^1.1.2"
fasteners = "^0.17.3"
flask = "^2.1"
flask-cors = "^3.0.7"
flask-executor = "^0.10"
flask-login = "==0.6.1" # https://github.com/meltano/meltano/issues/6548
flask-restful = "^0.3.7"
flask-sqlalchemy = "^2.4.4"
flatten-dict = "^0"
google-cloud-storage = {version = ">=1.31.0", optional = true}
gunicorn = "^20.1.0"
importlib-resources = {version = "^5.10.1", optional = true, python = "<3.9"}
jsonschema = "^4.9"
meltano-flask-security = "^0.1.0"
packaging = "^21.3"
psutil = "^5.6.3"
psycopg2-binary = "^2.8.5"
pyhumps = "^3.0.0"
pymssql = {version = "^2.2.5", optional = true}
python = ">=3.7,<3.11"
python-dotenv = "^0.20.0"
python-gitlab = "^3.5.0"
pyyaml = "^6.0.0"
requests = "^2.23.0"
rich = "^12.5.1"
"ruamel.yaml" = "^0.17.21"
smart-open = {version = "^6.2.0"}
smtpapi = "^0.4.1"
snowplow-tracker = "^0.10.0"
sqlalchemy = "^1.3.19"
structlog = "^21.2.0"
tzlocal = "^4.2.0"
uvicorn = {extras = ["standard"], version = "^0.17.6"}
werkzeug = ">=2.1,<=2.1.3"

[tool.poetry.extras]
azure = ["azure-storage-blob", "azure-common", "azure-core"]
gcs = ["google-cloud-storage"]
infra = ["ansible"]
mssql = ["pymssql"]
repl = ["ipython"]
s3 = ["boto3"]

[tool.poetry.dev-dependencies]
black = "^22.3.0"
bumpversion = "^0.6.0"
changelog-cli = "^0.6.2"
colorama = "^0.4.4"
commitizen-version-bump = {git = "https://github.com/meltano/commitizen-version-bump.git", branch = "main"}
coverage = {extras = ["toml"], version = "^6.4.1"}
freezegun = "^0.3.12"
mock = "^4.0.3"
mypy = "^0.960"
pre-commit = "^2.9.2"
pytest = "^7.1.2"
pytest-asyncio = "^0.18.3"
pytest-cov = "^3.0.0"
pytest-docker = "^1.0"
pytest-order = "^1.0"
pytest-randomly = "^3.12"
pytest-xdist = "^2.5"
requests-mock = "^1.6.0"
setproctitle = "^1.3" # Used by pytest-xdist to aid with handling resource intensive processes.
tox = "^3.24.4"
types-croniter = "^1.3.2"
types-requests = "^2.28.9"

[tool.poetry.scripts]
meltano = "meltano.cli:main"

[tool.isort]
add_imports = [
  "from __future__ import annotations",
]
ensure_newline_before_comments = true
force_grid_wrap = 0
include_trailing_comma = true
line_length = 88
multi_line_output = 3
skip_glob = [
  "*.md",
  "*.vue",
  "*.js",
  "src/meltano/migrations/versions/*",
]
src_paths = [
  "src/",
  "tests/",
]
use_parentheses = true

[tool.flakeheaven]
accept_encodings = "utf-8"
baseline = "flakeheaven-baseline"
docstring_style = "google"
doctests = true
enable_extensions = "G"
exclude = [
  ".nox/",
  ".venv",
  "venv",
  "*.md",
  ".tox",
  "src/webapp/node_modules/",
  "src/meltano/migrations/",
]
format = "colored"
inline_quotes = "double"
max_complexity = 6
max_imports = 20
max_line_length = 88
show_source = true
statistics = true

[tool.flakeheaven.plugins]
"flake8-*" = [
  "+*",
]
"flake8-commas" = [
  "-*",
]
"flake8-bandit" = [
  "+*",
  "-S404", # Allow subprocess module to be used
  "-S310", # Allow `urllib.open`
  "-S603", # Allow `subprocess.run(..., shell=False)`
]
"flake8-string-format" = [
  "-P101", # Allow format strings with unindex parameters (because the pyupgrade pre-commit hook enforces their usage)
]
"flake8-rst-docstrings" = [
  "-*",
]
mccabe = [
  "+*",
]
"pep8-naming" = [
  "+*",
  "-N818", # Allow Exceptions to have suffix 'Exception' rather than 'Error'
]
pycodestyle = [
  "+*",
  "-E203", # Let Black put whitespace before :
  "-W503", # Allow for line breaks where Black decides are valid
]
pyflakes = [
  "+*",
]
"wemake-python-styleguide" = [
  "+*",
  "-WPS100",
  "-WPS110", # Allow blacklisted variable names that can be clear enough in method context
  "-WPS111",
  "-WPS112",
  "-WPS115", # Allow upper-case constants in Enum subclasses
  "-WPS201",
  "-WPS202", # Allow many module members
  "-WPS211", # Allow "too many"
  "-WPS212", # Ignore 'too many return statements' - noqa parse inconsistent between py38 vs prior
  "-WPS220",
  "-WPS221",
  "-WPS226",
  "-WPS229",
  "-WPS231",
  "-WPS232",
  "-WPS237",
  "-WPS300", # Allow local folder imports (import .module)
  "-WPS305", # Allow f-strings
  "-WPS306", # Ignore missing base class, required by pyupgrade: https://github.com/asottile/pyupgrade#rewrites-class-declaration
  "-WPS316",
  "-WPS317", # Allow "incorrect multi-line parameters", since Black forces them to be "incorrect"
  "-WPS324", # Allow inconsistent returns - permitted because of too many false positives
  "-WPS326", # Allow syntax-level (process when first parsed, rather than at every run) string concatenation
  "-WPS332", # Allow assignment expressions (walrus operator :=)
  "-WPS337",
  "-WPS338", # Allow 'incorrect' order of methods in a class
  "-WPS348", # Allow `.` at beginning of line to accommodate Black formatting of multiline chained function calls
  "-WPS352",
  "-WPS354", # Allow consecutive yield expressions
  "-WPS402", # Allow "overuse" of noqa comments.
  "-WPS404",
  "-WPS407",
  "-WPS410", # Allow metadata variable (__all__)
  "-WPS412",
  "-WPS420", # Allow `pass` keywords in `except` bodies to prevent falling through to another `except`
  "-WPS429",
  "-WPS430",
  "-WPS431", # Allow nested classes
  "-WPS433",
  "-WPS440", # Allow block variable overlap, e.g. multiple for-loops that use the same name for their loop variables
  "-WPS441", # Allow control variables to be used after their block, because this rule has too many false-positives
  "-WPS454",
  "-WPS458", # Import name collisions - disabled because it raises many false positives
  "-WPS461", # Allow all inline ignores
  "-WPS501",
  "-WPS507",
  "-WPS600", # Allow subclassing a builtin, such as 'str' (used for serializable Enums)
  "-WPS602", # Allow using @staticmethod
  "-WPS615", # Allow "unpythonic" getters and setters
]

[tool.flakeheaven.exceptions."tests/*"]
"flake8-bandit" = [
  "-S101", # Don't warn on use of asserts in tests
]
# Don't require docstrings in tests
"flake8-darglint" = [
  "-DAR101",
  "-DAR201",
  "-DAR301",
]
"flake8-docstrings" = [
  "-D100",
  "-D101",
  "-D102",
  "-D103",
  "-D104",
  "-D105",
  "-D107",
]
"flake8-string-format" = [
  "-P103", # String does contain unindexed parameters
]
"wemake-python-styleguide" = [
  "-WPS114", # Allow underscored number name pattern (e.g. tap_covid_19)
  "-WPS204", # Don't warn on overused expressions in test methods
  "-WPS211", # Don't warn on too many arguments in test methods
  "-WPS210", # Don't warn on too many local variables in test methods
  "-WPS218", # Don't warn on too many `assert` statements in test methods
  "-WPS213", # Found too many expressions
  "-WPS214", # Don't warn on too many methods in test modules
  "-WPS217", # Don't warn about there being too many await expressions
  "-WPS226", # Don't warn on too many string constants in test methods
  "-WPS316", # Context manager with too many assignments
  "-WPS442", # Allow outer scope name shadowing for fixtures
  "-WPS430", # Allow nested functions in test methods
  "-WPS432", # Allow magic numbers
  "-WPS436", # Allow protected module import (_pytest.monkeypatch)
  "-WPS437", # Allow protected attribute usage in test methods
  "-WPS201", # Found module with too many imports
  "-WPS425", # Found boolean non-keyword argument
  "-WPS118", # Found too long name
  "-WPS342", # Avoid false positive for implicit raw strings
]

[tool.flakeheaven.exceptions."!tests/*"]
"flake8-debugger" = [
  "-T100",
]

[tool.flakeheaven.exceptions."scripts/*"]
"wemake-python-styleguide" = [
  "-WPS421", # Allow for print function calls
]

[tool.flakeheaven.exceptions."src/meltano/cli/*"]
"flake8-docstrings" = [
  "-D301", # Allow backslashes in dosctrings
]
"flake8-darglint" = [
  "-*", # Don't require docstrings in click commands
]
"wemake-python-styleguide" = [
  "-WPS210", # Allow many local variables, since these aid in string building
  "-WPS211", # Allow many arguments, since these often represent CLI arguments
  "-WPS213", # Allow many expressions, since string building requires them
  "-WPS216", # Allow many decorators, since `click` uses them to define the CLI
  "-WPS202", # Allow many module members
  "-WPS204", # Allow 'overuse' of expressions (e.g. ctx.obj["-settings"])
]

[tool.flakeheaven.exceptions."src/meltano/migrations/versions/*"]
"flake8-docstrings" = [
  "-D101", # Don't class docstrings in migrations
  "-D103", # Don't require function docstrings in migrations
  "-D400", # Don't require periods in the first lines of dosctrings
]
"pep8-naming" = [
  "-N806", # Allow uppercase variable names
]
"wemake-python-styleguide" = [
  "-WPS102", # Allow module names starting with numbers
  "-WPS118", # Allow long filenames
  "-WPS204", # Allow expression "-overuse"
  "-WPS226", # Allow string constant "-overuse"
  "-WPS432", # Allow "-magic" numbers
]

[tool.flakeheaven.exceptions."src/meltano/core/job/job.py"]
"wemake-python-styleguide" = [
  "-WPS601", # Class attributes can be used as instance attributes in sqlalchemy.declarative model
]

[tool.flakeheaven.exceptions."src/meltano/core/project_files.py"]
"wemake-python-styleguide" = [
  "-WPS226", # Dict manipulation requires lots of string constant references
]

[tool.flakeheaven.exceptions."src/meltano/core/project_init_service.py"]
"wemake-python-styleguide" = [
  "-WPS226", # Found string constant over-use: blue > 3
  "-WPS229", # Found too long ``try`` body length: 3 > 1
  "-WPS213", # Found too many expressions: 27 > 9
]

[tool.flakeheaven.exceptions."src/**/__init__.py"]
pyflakes = [
  "-F401", # Allow for using __init__.py to promote imports to the module namespace
]

[tool.flakeheaven.exceptions."tests/**/__init__.py"]
pyflakes = [
  "-F401", # Allow for using __init__.py to promote imports to the module namespace
]
# Don't require docstrings in tests
"flake8-darglint" = [
  "-DAR101",
  "-DAR201",
  "-DAR301",
]
"flake8-docstrings" = [
  "-D100",
  "-D101",
  "-D102",
  "-D103",
  "-D104",
]

[tool.flakeheaven.exceptions."src/meltano/__init__.py"]
"wemake-python-styleguide" = [
  "-WPS412", # Found `__init__.py` module with logic
  "-WPS410", # Found wrong metadata variable
]

[tool.flakeheaven.exceptions."src/meltano/core/block/extract_load.py"]
"wemake-python-styleguide" = [
  "-WPS201", # Found module with too many imports: 21 > 20
]

[tool.flakeheaven.exceptions."src/meltano/core/logging/utils.py"]
"wemake-python-styleguide" = [
  "-WPS100", # Found wrong module name
]

[tool.flakeheaven.exceptions."src/meltano/core/cli_messages.py"]
# Special exceptions for cli magic
"wemake-python-styleguide" = [
  "-WPS114",
  "-WPS360",
]
pycodestyle = [
  "-W291",
  "-W293",
]

[tool.flakeheaven.exceptions."src/meltano/core/settings_store.py"]
"wemake-python-styleguide" = [
  "-WPS204", # Found overused expression: allow settings store implementations to all return vars with the same names
]

[tool.flakeheaven.exceptions."src/meltano/core/utils/__init__.py"]
"flake8-docstrings" = [
  "-D103", # Many of these utility functions are descriptively named and self-documenting
]

[tool.flakeheaven.exceptions."src/meltano/core/state_store/*"]
"wemake-python-styleguide" = [
  "-WPS428", # Ignore ... in ABC
]

[tool.flakeheaven.exceptions."src/meltano/core/state_store/__init__.py"]
"wemake-python-styleguide" = [
  "-WPS320", # Ignore multi-line function annotations
]

[tool.pytest.ini_options]
addopts = "--cov=meltano --cov=tests --doctest-modules --order-scope=module -ra -n auto --dist=loadfile"
asyncio_mode = "auto"
log_cli = 1
log_cli_format = "%(message)s"
log_cli_level = "CRITICAL"
log_file = "pytest.log"
log_file_date_format = "%Y-%m-%d %H:%M:%S"
log_file_format = "%(asctime)s [%(levelname)8s] %(message)s (%(filename)s:%(lineno)s)"
log_file_level = "DEBUG"
markers = [
  "backend(type): backend specific test",
  "meta: meta test",
  "concurrent: test requires true concurrency",
  "slow: slow test",
]
testpaths = "tests"

[tool.coverage.run]
branch = true
concurrency = [
  "multiprocessing",
  "thread",
]
parallel = true
source = ["meltano"]

[tool.coverage.paths]
source = [
  "src/meltano",
  "**/site-packages/meltano",
  "**/site-packages/meltano*/meltano",
]

[tool.coverage.report]
exclude_lines = [
  "pragma: no cover",
  "if TYPE_CHECKING:",
  "\\.\\.\\.",
]
precision = 2
show_missing = true
skip_covered = true

[tool.commitizen]
name = "cz_version_bump"
tag_format = "v$major.$minor.$patch$prerelease"
version = "2.12.0"
version_files = [
  "pyproject.toml:^version =",
  "src/meltano/__init__.py:^__version__ =",
  'package.json:^  "version":',
  'src/webapp/package.json:^  "version":',
  'docs/package.json:^  "version":',
]

[tool.mypy]
files = "src"
plugins = [
  "sqlalchemy.ext.mypy.plugin",
]

# The following whitelist is used to allow for incremental adoption
# of MyPy. Modules should be removed from this whitelist as and when
# their respective type errors have been addressed. No new modules
# should be added to this whitelist.
[[tool.mypy.overrides]]
ignore_errors = true
module = [
  "meltano.api.*",
  "meltano.cli.*",
  "meltano.oauth.*",
  # Way too many modules at the root of meltano.core to tackle them all at once  # so listing them individually here.
  "meltano.core.cli_messages",
  "meltano.core.config_service",
  "meltano.core.connection_service",
  "meltano.core.db",
  "meltano.core.discovery_file",
  "meltano.core.elt_context",
  "meltano.core.environment_service",
  "meltano.core.extract_utils",
  "meltano.core.extractor",
  "meltano.core.meltano_file",
  "meltano.core.meltano_invoker",
  "meltano.core.migration_service",
  "meltano.core.models",
  "meltano.core.plugin_discovery_service",
  "meltano.core.plugin_install_service",
  "meltano.core.plugin_invoker",
  "meltano.core.plugin_location_remove",
  "meltano.core.plugin_lock_service",
  "meltano.core.plugin_test_service",
  "meltano.core.project",
  "meltano.core.project_add_service",
  "meltano.core.project_files",
  "meltano.core.project_init_service",
  "meltano.core.project_plugins_service",
  "meltano.core.project_settings_service",
  "meltano.core.select_service",
  "meltano.core.setting",
  "meltano.core.setting_definition",
  "meltano.core.settings_service",
  "meltano.core.settings_store",
  "meltano.core.sqlalchemy",
  "meltano.core.state_service",
  "meltano.core.task_sets",
  "meltano.core.task_sets_service",
  "meltano.core.transform_add_service",
  "meltano.core.upgrade_service",
  "meltano.core.validation_service",
  "meltano.core.venv_service",
  "meltano.core.yaml",
  # Meltano Core submodules
  "meltano.core.behavior.*",
  "meltano.core.block.*",
  "meltano.core.bundle.*",
  "meltano.core.compiler.*",
  "meltano.core.container.*",
  "meltano.core.job.*",
  "meltano.core.legacy_tracking.*",
  "meltano.core.logging.*",
  "meltano.core.m5o.*",
  "meltano.core.plugin.*",
  "meltano.core.runner.*",
  "meltano.core.sql.*",
  "meltano.core.tracking.*",
  "meltano.core.utils.*",
]

[build-system]
requires = ["poetry-core==1.4.0"]
build-backend = "build:api"
backend-path = ["scripts"]<|MERGE_RESOLUTION|>--- conflicted
+++ resolved
@@ -34,9 +34,6 @@
   "singer-io",
   "dbt",
 ]
-<<<<<<< HEAD
-build = "build.py"
-=======
 documentation = "https://docs.meltano.com"
 homepage = "https://meltano.com"
 
@@ -46,7 +43,6 @@
 "Slack" = "https://meltano.com/slack"
 "Twitter" = "https://twitter.com/meltanodata/"
 "Youtube" = "https://www.youtube.com/meltano"
->>>>>>> 32c798bc
 
 [tool.poetry.dependencies]
 aiodocker = "^0.21.0"
