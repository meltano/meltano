[tool.poetry]
name = "meltano"
version = "2.20.0"
description = "Meltano is your CLI for ELT+: Open Source, Flexible, and Scalable. Move, transform, and test your data with confidence using a streamlined data engineering workflow you’ll love."
authors = ["Meltano <hello@meltano.com>"]
license = "MIT"
readme = "README.md"
repository = "https://github.com/meltano/meltano"
classifiers = [
  "Development Status :: 5 - Production/Stable",
  "Programming Language :: Python :: 3 :: Only",
  "Programming Language :: Python :: 3.8",
  "Programming Language :: Python :: 3.9",
  "Programming Language :: Python :: 3.10",
  "Programming Language :: Python :: 3.11",
  "License :: OSI Approved :: MIT License",
  "Operating System :: OS Independent",
]
packages = [
  { include = "meltano", from = "src/cloud-cli", format = "wheel" },
  { include = "meltano", from = "src", format = "wheel" },
  { include = "src", format = "sdist" },
  { include = "tests", format = "sdist"},
]
keywords = [
  "Meltano",
  "ELT",
  "Data integration",
  "singer-io",
  "dbt",
]
documentation = "https://docs.meltano.com"
homepage = "https://meltano.com"

[tool.poetry.urls]
"Changelog" = "https://github.com/meltano/meltano/blob/main/CHANGELOG.md"
"Issue Tracker" = "https://github.com/meltano/meltano/issues"
"Slack" = "https://meltano.com/slack"
"Twitter" = "https://twitter.com/meltanodata/"
"Youtube" = "https://www.youtube.com/meltano"

[tool.poetry.dependencies]
aiodocker = "^0.21.0"
aiohttp = "^3.8.4"
alembic = "^1.11.1"
atomicwrites = "^1.2.1"
azure-common = {version = "^1.1.28", optional = true}
azure-core = {version = "^1.28.0", optional = true}
azure-storage-blob = {version = "^12.14.1", optional = true}
<<<<<<< HEAD
boto3 = {version = "^1.28.2", optional = true}
=======
backoff = "^2.1.2"
bcrypt = "^3.2.0" # Needs to be installed explicitly so it can be used as a backend for passlib
boto3 = {version = "^1.28.10", optional = true}
cached-property = "^1" # Remove after Python 3.7 support is dropped
>>>>>>> b06abc78
check-jsonschema = "^0.22.0"
click = "^8.1"
click-default-group = "^1.2.1"
click-didyoumean = "^0.3.0"
croniter = "^1.4.1"
fasteners = "^0.18"
flatten-dict = "^0"
google-cloud-storage = {version = ">=1.31.0", optional = true}
importlib-resources = "^5.12.0"
jinja2 = "^3.1.2"
jsonschema = "^4.17"
packaging = "^23.0"
platformdirs = "^3.0.0"
psutil = "^5.9.5"
psycopg2-binary = "^2.8.5"
pyjwt = "^2.6.0"
pymssql = {version = "^2.2.5", optional = true}
python = ">=3.8,<3.12"
python-dateutil = "^2.8.2"
python-dotenv = "^0.21.1"
<<<<<<< HEAD
python-slugify = "^8.0.1"
python-ulid = "^1.1.0"
pyyaml = "^6.0.0"
questionary = "^1.10.0"
=======
python-gitlab = "^3.15.0"
pyyaml = "^6.0.1"
>>>>>>> b06abc78
requests = "^2.31.0"
rich = "^13.4.2"
"ruamel.yaml" = "^0.17.21"
smart-open = "^6.2.0"
snowplow-tracker = "^1.0.1"
sqlalchemy = "^1.4.46"
structlog = "^23.1.0"
tabulate = "^0.9.0"
typing-extensions = "^4.5.0"
tzlocal = "^5.0.1"
<<<<<<< HEAD
virtualenv = "^20.23.1"
yaspin = "^2.3.0"
=======
uvicorn = {extras = ["standard"], version = "^0.17.6"}
virtualenv = "^20.24.1"
werkzeug = ">=2.1,<=2.1.3"
>>>>>>> b06abc78

[tool.poetry.extras]
azure = ["azure-storage-blob", "azure-common", "azure-core"]
gcs = ["google-cloud-storage"]
mssql = ["pymssql"]
s3 = ["boto3"]

[tool.poetry.group.dev.dependencies]
backoff = "^2.1.2"
black = "^23.3.0"
boto3-stubs = {extras = ["essential"], version = "1.26.61"}
bumpversion = "^0.6.0"
colorama = "^0.4.4"
coverage = {extras = ["toml"], version = "^7.2.7"}
freezegun = "^1.2.2"
hypothesis = "^6.70.0"
mock = "^5.0.2"
mypy = "^1.4.1"
pre-commit = "^3.3.3"
pytest = "^7.4.0"
pytest-aiohttp = "^1.0.4"
pytest-asyncio = "^0.21.1"
pytest-cov = "^4.1.0"
<<<<<<< HEAD
pytest-docker = "^1.0"
pytest-httpserver = "^1.0.6"
=======
pytest-docker = "^2.0"
>>>>>>> b06abc78
pytest-order = "^1.0"
pytest-randomly = "^3.12"
pytest-structlog = "^0.6"
pytest-xdist = "^3.3"
requests-mock = "^1.11.0"
setproctitle = "^1.3" # Used by pytest-xdist to aid with handling resource intensive processes.
sqlalchemy2-stubs = "^0.0.2a32"
types-croniter = "^1.4.0"
types-jsonschema = "^4.17.0.9"
types-psutil = "^5.9.5.15"
types-python-slugify = "^8.0.0.2"
types-pyyaml = "^6.0.12.10"
types-requests = "^2.31.0"
types-tabulate = "^0.9.0.1"

[tool.poetry.scripts]
meltano = "meltano.cli:main"
# The `meltano-cloud` command is equivalent to `meltano cloud`, and is only
# provided so that if someone uses the Meltano Cloud CLI standalone, then
# replaces it with an installation of Meltano, their old scripts that call
# `meltano-cloud` won't break.
meltano-cloud = "meltano.cloud.cli:main"

[tool.black]
line-length = 88

[tool.flakeheaven]
accept_encodings = "utf-8"
baseline = "flakeheaven-baseline"
docstring_style = "google"
doctests = true
enable_extensions = "G"
exclude = [
  ".nox/",
  ".venv",
  "venv",
  "*.md",
  "src/meltano/migrations/",
]
format = "colored"
inline_quotes = "double"
max_complexity = 6
max_imports = 20
max_line_length = 88
show_source = true
statistics = true

[tool.flakeheaven.plugins]
"flake8-*" = [
  "+*",
]
"flake8-isort" = [
  "-*",
]
"flake8-commas" = [
  "-*",
]
"flake8-bandit" = [
  "+*",
  "-S404", # Allow subprocess module to be used
  "-S310", # Allow `urllib.open`
  "-S603", # Allow `subprocess.run(..., shell=False)`
]
"flake8-string-format" = [
  "-P101", # Allow format strings with unindex parameters (because the pyupgrade pre-commit hook enforces their usage)
]
"flake8-rst-docstrings" = [
  "-*",
]
mccabe = [
  "+*",
]
"pep8-naming" = [
  "+*",
  "-N818", # Allow Exceptions to have suffix 'Exception' rather than 'Error'
]
pycodestyle = [
  "+*",
  "-E203", # Let Black put whitespace before :
  "-W503", # Allow for line breaks where Black decides are valid
]
pyflakes = [
  "+*",
]
"wemake-python-styleguide" = [
  "+*",
  "-WPS100",
  "-WPS110", # Allow blacklisted variable names that can be clear enough in method context
  "-WPS111",
  "-WPS112",
  "-WPS115", # Allow upper-case constants in Enum subclasses
  "-WPS201",
  "-WPS202", # Allow many module members
  "-WPS211", # Allow "too many"
  "-WPS212", # Ignore 'too many return statements' - noqa parse inconsistent between py38 vs prior
  "-WPS220",
  "-WPS221",
  "-WPS226",
  "-WPS229",
  "-WPS231",
  "-WPS232",
  "-WPS237",
  "-WPS300", # Allow local folder imports (import .module)
  "-WPS305", # Allow f-strings
  "-WPS306", # Ignore missing base class, required by pyupgrade: https://github.com/asottile/pyupgrade#rewrites-class-declaration
  "-WPS309", # Allow reversed compare order
  "-WPS316",
  "-WPS317", # Allow "incorrect multi-line parameters", since Black forces them to be "incorrect"
  "-WPS324", # Allow inconsistent returns - permitted because of too many false positives
  "-WPS326", # Allow syntax-level (process when first parsed, rather than at every run) string concatenation
  "-WPS332", # Allow assignment expressions (walrus operator :=)
  "-WPS337",
  "-WPS338", # Allow 'incorrect' order of methods in a class
  "-WPS348", # Allow `.` at beginning of line to accommodate Black formatting of multiline chained function calls
  "-WPS352",
  "-WPS354", # Allow consecutive yield expressions
  "-WPS402", # Allow "overuse" of noqa comments.
  "-WPS404",
  "-WPS407",
  "-WPS410", # Allow metadata variable (__all__)
  "-WPS412",
  "-WPS414", # Allow unpacking assignments
  "-WPS420", # Allow `pass` keywords in `except` bodies to prevent falling through to another `except`
  "-WPS429",
  "-WPS430",
  "-WPS431", # Allow nested classes
  "-WPS433",
  "-WPS440", # Allow block variable overlap, e.g. multiple for-loops that use the same name for their loop variables
  "-WPS441", # Allow control variables to be used after their block, because this rule has too many false-positives
  "-WPS454",
  "-WPS458", # Import name collisions - disabled because it raises many false positives
  "-WPS461", # Allow all inline ignores
  "-WPS501",
  "-WPS507",
  "-WPS509", # Allow "incorrect" ternary expressions
  "-WPS528", # Allow iterating over keys in a dict, then using them to access values
  "-WPS529", # Allow use of `dict_object[key]` (i.e. `dict.__getitem__`) instead of `dict.get`
  "-WPS600", # Allow subclassing a builtin, such as 'str' (used for serializable Enums)
  "-WPS602", # Allow using @staticmethod
  "-WPS615", # Allow "unpythonic" getters and setters
]

[tool.flakeheaven.exceptions."*tests/*"]
"flake8-bandit" = [
  "-S101", # Don't warn on use of asserts in tests
]
# Don't require docstrings in tests
"flake8-darglint" = [
  "-DAR101",
  "-DAR201",
  "-DAR301",
]
"flake8-docstrings" = [
  "-D100",
  "-D101",
  "-D102",
  "-D103",
  "-D104",
  "-D105",
  "-D107",
]
"flake8-string-format" = [
  "-P103", # String does contain unindexed parameters
]
"wemake-python-styleguide" = [
  "-WPS114", # Allow underscored number name pattern (e.g. tap_covid_19)
  "-WPS204", # Don't warn on overused expressions in test methods
  "-WPS211", # Don't warn on too many arguments in test methods
  "-WPS210", # Don't warn on too many local variables in test methods
  "-WPS218", # Don't warn on too many `assert` statements in test methods
  "-WPS213", # Found too many expressions
  "-WPS214", # Don't warn on too many methods in test modules
  "-WPS217", # Don't warn about there being too many await expressions
  "-WPS226", # Don't warn on too many string constants in test methods
  "-WPS316", # Context manager with too many assignments
  "-WPS442", # Allow outer scope name shadowing for fixtures
  "-WPS430", # Allow nested functions in test methods
  "-WPS432", # Allow magic numbers
  "-WPS437", # Allow protected attribute usage in test methods
  "-WPS201", # Found module with too many imports
  "-WPS425", # Found boolean non-keyword argument
  "-WPS118", # Found too long name
  "-WPS342", # Avoid false positive for implicit raw strings
]

[tool.flakeheaven.exceptions."!*tests/*"]
"flake8-debugger" = [
  "-T100",
]

[tool.flakeheaven.exceptions."scripts/*"]
"wemake-python-styleguide" = [
  "-WPS421", # Allow for print function calls
]

[tool.flakeheaven.exceptions."*/cli/*"]
"flake8-docstrings" = [
  "-D301", # Allow backslashes in dosctrings
]
"flake8-darglint" = [
  "-*", # Don't require docstrings in click commands
]
"wemake-python-styleguide" = [
  "-WPS210", # Allow many local variables, since these aid in string building
  "-WPS211", # Allow many arguments, since these often represent CLI arguments
  "-WPS213", # Allow many expressions, since string building requires them
  "-WPS216", # Allow many decorators, since `click` uses them to define the CLI
  "-WPS202", # Allow many module members
  "-WPS204", # Allow 'overuse' of expressions (e.g. ctx.obj["-settings"])
]

[tool.flakeheaven.exceptions."src/meltano/migrations/versions/*"]
"flake8-docstrings" = [
  "-D101", # Don't class docstrings in migrations
  "-D103", # Don't require function docstrings in migrations
  "-D400", # Don't require periods in the first lines of dosctrings
]
"pep8-naming" = [
  "-N806", # Allow uppercase variable names
]
"wemake-python-styleguide" = [
  "-WPS102", # Allow module names starting with numbers
  "-WPS118", # Allow long filenames
  "-WPS204", # Allow expression "-overuse"
  "-WPS226", # Allow string constant "-overuse"
  "-WPS432", # Allow "-magic" numbers
]

[tool.flakeheaven.exceptions."src/meltano/core/job/job.py"]
"wemake-python-styleguide" = [
  "-WPS601", # Class attributes can be used as instance attributes in sqlalchemy.declarative model
]

[tool.flakeheaven.exceptions."src/meltano/core/project_files.py"]
"wemake-python-styleguide" = [
  "-WPS226", # Dict manipulation requires lots of string constant references
]

[tool.flakeheaven.exceptions."src/meltano/core/project_init_service.py"]
"wemake-python-styleguide" = [
  "-WPS226", # Found string constant over-use: blue > 3
  "-WPS213", # Found too many expressions: 27 > 9
]

[tool.flakeheaven.exceptions."src/**/__init__.py"]
pyflakes = [
  "-F401", # Allow for using __init__.py to promote imports to the module namespace
]

[tool.flakeheaven.exceptions."tests/**/__init__.py"]
pyflakes = [
  "-F401", # Allow for using __init__.py to promote imports to the module namespace
]
# Don't require docstrings in tests
"flake8-darglint" = [
  "-DAR101",
  "-DAR201",
  "-DAR301",
]
"flake8-docstrings" = [
  "-D100",
  "-D101",
  "-D102",
  "-D103",
  "-D104",
]

[tool.flakeheaven.exceptions."src/meltano/__init__.py"]
"wemake-python-styleguide" = [
  "-WPS412", # Found `__init__.py` module with logic
  "-WPS410", # Found wrong metadata variable
]

[tool.flakeheaven.exceptions."src/meltano/core/block/extract_load.py"]
"wemake-python-styleguide" = [
  "-WPS201", # Found module with too many imports: 21 > 20
]

[tool.flakeheaven.exceptions."src/meltano/core/logging/utils.py"]
"wemake-python-styleguide" = [
  "-WPS100", # Found wrong module name
]

[tool.flakeheaven.exceptions."src/meltano/core/cli_messages.py"]
# Special exceptions for cli magic
"wemake-python-styleguide" = [
  "-WPS114",
  "-WPS360",
]
pycodestyle = [
  "-W291",
  "-W293",
]

[tool.flakeheaven.exceptions."src/meltano/core/settings_store.py"]
"wemake-python-styleguide" = [
  "-WPS204", # Found overused expression: allow settings store implementations to all return vars with the same names
]

[tool.flakeheaven.exceptions."src/meltano/core/utils/__init__.py"]
"flake8-docstrings" = [
  "-D103", # Many of these utility functions are descriptively named and self-documenting
]

[tool.flakeheaven.exceptions."src/meltano/core/state_store/*"]
"wemake-python-styleguide" = [
  "-WPS428", # Ignore ... in ABC
]

[tool.flakeheaven.exceptions."src/meltano/core/state_store/__init__.py"]
"wemake-python-styleguide" = [
  "-WPS320", # Ignore multi-line function annotations
]

[tool.pytest.ini_options]
addopts = "--doctest-modules --order-scope=module -ra -n auto --dist=loadfile"
asyncio_mode = "auto"
log_cli = 1
log_cli_format = "%(message)s"
log_cli_level = "CRITICAL"
log_file = "pytest.log"
log_file_date_format = "%Y-%m-%d %H:%M:%S"
log_file_format = "%(asctime)s [%(levelname)8s] %(message)s (%(filename)s:%(lineno)s)"
log_file_level = "DEBUG"
markers = [
  "backend(type): backend specific test",
  "meta: meta test",
  "concurrent: test requires true concurrency",
  "slow: slow test",
]
testpaths = [
  "tests/",
  "src/cloud-cli/tests/",
]

[tool.coverage.run]
branch = true
concurrency = [
  "multiprocessing",
  "thread",
]
parallel = true
source = [
  "meltano",
  "tests",
]

[tool.coverage.paths]
source = [
  "src/meltano/",
  "**/site-packages/meltano/",
  "**/site-packages/meltano*/meltano/",
]

[tool.coverage.report]
exclude_lines = [
  "pragma: no cover",
  '''if (t\.)?TYPE_CHECKING:''',
  "\\.\\.\\.",
]
precision = 2
show_missing = true
skip_covered = true

[tool.commitizen]
name = "cz_version_bump"
tag_format = "v$major.$minor.$patch$prerelease"
version = "2.20.0"
version_files = [
  "pyproject.toml:^version =",
  "src/cloud-cli/pyproject.toml:^version =",
  "src/meltano/__init__.py:^__version__ =",
]
incremental = false # Disabled until https://github.com/python/mypy/issues/12664 is resolved
files = [
  "src/meltano/",
]
exclude = [
  "src/meltano/migrations/",
]

[tool.mypy]
incremental = false # Disabled until https://github.com/python/mypy/issues/12664 is resolved
files = [
  "src/meltano/",
]
exclude = [
  "src/meltano/migrations/",
]
plugins = [
  "sqlalchemy.ext.mypy.plugin",
]
warn_unused_configs = true
warn_unused_ignores = true

# The following whitelist is used to allow for incremental adoption
# of MyPy. Modules should be removed from this whitelist as and when
# their respective type errors have been addressed. No new modules
# should be added to this whitelist.
[[tool.mypy.overrides]]
ignore_errors = true
module = [
  "meltano.cli.*",
  # Way too many modules at the root of meltano.core to tackle them all at once  # so listing them individually here.
  "meltano.core.connection_service",
  "meltano.core.db",
  "meltano.core.elt_context",
  "meltano.core.extract_utils",
  "meltano.core.extractor",
  "meltano.core.meltano_invoker",
  "meltano.core.migration_service",
  "meltano.core.models",
  "meltano.core.plugin_discovery_service",
  "meltano.core.plugin_install_service",
  "meltano.core.plugin_invoker",
  "meltano.core.plugin_test_service",
  "meltano.core.project",
  "meltano.core.project_add_service",
  "meltano.core.project_files",
  "meltano.core.project_plugins_service",
  "meltano.core.project_settings_service",
  "meltano.core.select_service",
  "meltano.core.settings_service",
  "meltano.core.settings_store",
  "meltano.core.sqlalchemy",
  "meltano.core.task_sets_service",
  "meltano.core.transform_add_service",
  # Meltano Core submodules
  "meltano.core.behavior.*",
  "meltano.core.block.*",
  "meltano.core.compiler.*",
  "meltano.core.job.*",
  "meltano.core.legacy_tracking.*",
  "meltano.core.logging.job_logging_service",
  "meltano.core.logging.output_logger",
  "meltano.core.logging.utils",
  "meltano.core.m5o.*",
  "meltano.core.plugin.*",
  "meltano.core.runner.*",
  "meltano.core.sql.*",
  "meltano.core.tracking.*",
  "meltano.core.utils.*",
]

[build-system]
requires = ["poetry-core==1.5.0"]
build-backend = "poetry.core.masonry.api"

[tool.ruff]
target-version = "py37"
line-length = 88
exclude = [
  "src/meltano/migrations/*",
]
ignore = [
  "ANN101", # Missing type annotation for `self` in method
  "ANN102", # Missing type annotation for `cls` in class method
  "PT004",  # Add leading underscore to fixtures that do not return anything
  "UP026",  # Replace `mock` import with `unittest.mock` - remove once Python 3.7 support is dropped
]
select = [
  "ARG", # flake8-unused-arguments
  "B",   # flake8-bugbear
  "C4",  # flake8-comprehensions
  "COM", # flake8-commas
  "E",   # pycodestyle (error)
  "F",   # pyflakes
  "I",   # isort
  "ISC", # flake8-implicit-str-concat
  "PT",  # flake8-pytest-style
  "RSE", # flake8-raise
  "SIM", # flake8-simplify
  "TID", # flake8-tidy-imports
  "UP",  # pyupgrade
  "W",   # pycodestyle (warning)
  "TID", # flake8-tidy-imports
]

[tool.ruff.per-file-ignores]
"src/meltano/**/__init__.py" = [
  "F401", # Permit unused imports in `__init__.py` files
]

[tool.ruff.flake8-annotations]
allow-star-arg-any = true
mypy-init-return = true
suppress-dummy-args = true

[tool.ruff.flake8-pytest-style]
parametrize-values-type = "tuple"

[tool.ruff.isort]
known-first-party = ["asserts", "fixtures", "meltano"]
required-imports = ["from __future__ import annotations"]

[tool.ruff.pydocstyle]
convention = "google"

[tool.ruff.flake8-tidy-imports.banned-api]
"meltano.cli.cli.command".msg = "Use `click.command` and `meltano.cli.cli.add_command` instead"
"meltano.cli.cli.group".msg = "Use `click.group` and `meltano.cli.cli.add_command` instead"
"meltano.cloud.cli.base.cloud.command".msg = "Use `click.command` and `cloud.add_command` instead"
"meltano.cloud.cli.base.cloud.group".msg = "Use `click.group` and `cloud.add_command` instead"<|MERGE_RESOLUTION|>--- conflicted
+++ resolved
@@ -47,14 +47,7 @@
 azure-common = {version = "^1.1.28", optional = true}
 azure-core = {version = "^1.28.0", optional = true}
 azure-storage-blob = {version = "^12.14.1", optional = true}
-<<<<<<< HEAD
-boto3 = {version = "^1.28.2", optional = true}
-=======
-backoff = "^2.1.2"
-bcrypt = "^3.2.0" # Needs to be installed explicitly so it can be used as a backend for passlib
 boto3 = {version = "^1.28.10", optional = true}
-cached-property = "^1" # Remove after Python 3.7 support is dropped
->>>>>>> b06abc78
 check-jsonschema = "^0.22.0"
 click = "^8.1"
 click-default-group = "^1.2.1"
@@ -75,15 +68,10 @@
 python = ">=3.8,<3.12"
 python-dateutil = "^2.8.2"
 python-dotenv = "^0.21.1"
-<<<<<<< HEAD
 python-slugify = "^8.0.1"
 python-ulid = "^1.1.0"
-pyyaml = "^6.0.0"
+pyyaml = "^6.0.1"
 questionary = "^1.10.0"
-=======
-python-gitlab = "^3.15.0"
-pyyaml = "^6.0.1"
->>>>>>> b06abc78
 requests = "^2.31.0"
 rich = "^13.4.2"
 "ruamel.yaml" = "^0.17.21"
@@ -94,14 +82,8 @@
 tabulate = "^0.9.0"
 typing-extensions = "^4.5.0"
 tzlocal = "^5.0.1"
-<<<<<<< HEAD
-virtualenv = "^20.23.1"
+virtualenv = "^20.24.1"
 yaspin = "^2.3.0"
-=======
-uvicorn = {extras = ["standard"], version = "^0.17.6"}
-virtualenv = "^20.24.1"
-werkzeug = ">=2.1,<=2.1.3"
->>>>>>> b06abc78
 
 [tool.poetry.extras]
 azure = ["azure-storage-blob", "azure-common", "azure-core"]
@@ -125,12 +107,8 @@
 pytest-aiohttp = "^1.0.4"
 pytest-asyncio = "^0.21.1"
 pytest-cov = "^4.1.0"
-<<<<<<< HEAD
-pytest-docker = "^1.0"
+pytest-docker = "^2.0"
 pytest-httpserver = "^1.0.6"
-=======
-pytest-docker = "^2.0"
->>>>>>> b06abc78
 pytest-order = "^1.0"
 pytest-randomly = "^3.12"
 pytest-structlog = "^0.6"
