[tool.poetry]
name = "meltano"
version = "3.5.0a1"
description = "Meltano is your CLI for ELT+: Open Source, Flexible, and Scalable. Move, transform, and test your data with confidence using a streamlined data engineering workflow you’ll love."
authors = ["Meltano <hello@meltano.com>"]
license = "MIT"
readme = "README.md"
repository = "https://github.com/meltano/meltano"
classifiers = [
  "Development Status :: 5 - Production/Stable",
  "Programming Language :: Python :: 3 :: Only",
  "Programming Language :: Python :: 3.8",
  "Programming Language :: Python :: 3.9",
  "Programming Language :: Python :: 3.10",
  "Programming Language :: Python :: 3.11",
  "Programming Language :: Python :: 3.12",
  "License :: OSI Approved :: MIT License",
  "Operating System :: OS Independent",
]
packages = [
  { include = "meltano", from = "src", format = "wheel" },
  { include = "src", format = "sdist" },
  { include = "tests", format = "sdist"},
]
keywords = [
  "Meltano",
  "ELT",
  "Data integration",
  "singer-io",
  "dbt",
]
documentation = "https://docs.meltano.com"
homepage = "https://meltano.com"

[tool.poetry.urls]
"Changelog" = "https://github.com/meltano/meltano/blob/main/CHANGELOG.md"
"Issue Tracker" = "https://github.com/meltano/meltano/issues"
"Slack" = "https://meltano.com/slack"
"Twitter" = "https://twitter.com/meltanodata/"
"Youtube" = "https://www.youtube.com/meltano"

[tool.poetry.dependencies]
aiodocker = "^0.21.0"
alembic = "^1.13.1"
atomicwrites = "^1.2.1"
azure-common = {version = "^1.1.28", optional = true}
azure-core = {version = "^1.30.2", optional = true}
azure-identity = {version = "^1.16.1", optional = true}
azure-storage-blob = {version = "^12.20.0", optional = true}
boto3 = {version = "^1.34.127", optional = true}
check-jsonschema = "^0.28.5"
click = "^8.1"
click-default-group = "^1.2.4"
click-didyoumean = "^0.3.1"
croniter = "^2.0.5"
fasteners = "^0.19"
flatten-dict = "^0"
google-cloud-storage = {version = ">=1.31.0", optional = true}
importlib-resources = "^6.4.0"
jinja2 = "^3.1.4"
jsonschema = "^4.22"
packaging = "^24.1"
platformdirs = "^4.2.2"
psutil = "^5.9.8"
psycopg = {version = "^3.1.19", extras = ["binary"], optional = true}
psycopg2-binary = {version="^2.9.9", optional=true}
pyjwt = "^2.6.0"
pymssql = {version = "^2.3.0", optional = true}
python = ">=3.8,<3.13"
python-dateutil = "^2.9.0"
python-dotenv = "^1.0.1"
python-slugify = "^8.0.4"
python-ulid = "^1.1.0"
pyyaml = "^6.0.1"
questionary = "^2.0.1"
requests = "^2.32.3"
rich = "^13.7.1"
"ruamel.yaml" = "^0.18.6"
setuptools = {version = "^70.0.0", python = ">=3.12"}
smart-open = "^7.0.4"
snowplow-tracker = "^1.0.2"
sqlalchemy = "^2.0.30"
structlog = "^24.2.0"
tabulate = "^0.9.0"
typing-extensions = "^4.12.2"
tzlocal = "^5.2"
# Compatibility issues with boto: https://github.com/boto/botocore/pull/3034
urllib3 = "<2"
uv = { version = ">=0.1.24,<0.3", optional = true }
virtualenv = "^20.26.2"
yaspin = "^2.3.0"

[tool.poetry.extras]
azure = ["azure-storage-blob", "azure-common", "azure-core", "azure-identity"]
gcs = ["google-cloud-storage"]
mssql = ["pymssql"]
postgres = ["psycopg"]
psycopg2 = ["psycopg2-binary"]
s3 = ["boto3"]
uv = ["uv"]

[tool.poetry.group.dev.dependencies]
backoff = "^2.1.2"
black = "^24.4.2"
boto3-stubs = {extras = ["essential"], version = "1.34.131"}
bumpversion = "^0.6.0"
colorama = "^0.4.4"
coverage = {extras = ["toml"], version = ">=7.3.2,!=7.3.3"}
<<<<<<< HEAD
hypothesis = "^6.103.2"
=======
freezegun = "^1.5.1"
hypothesis = "^6.103.4"
>>>>>>> 692d9f0c
mock = "^5.0.2"
moto = "^5.0.9"
mypy = "^1.10.0"
pre-commit = "^3.5.0"
pytest = "^8.2.2"
pytest-asyncio = "^0.23.7"
pytest-cov = "^5.0.0"
pytest-docker = "^3.1"
pytest-httpserver = "^1.0.10"
pytest-order = "^1.2"
pytest-randomly = "^3.12"
pytest-rerunfailures = "^14.0"
pytest-structlog = "^1.0"
pytest-xdist = "^3.6"
requests-mock = "^1.12.1"
setproctitle = "^1.3" # Used by pytest-xdist to aid with handling resource intensive processes.
time-machine = "^2.14.1"
types-croniter = "^2.0.0"
types-jsonschema = "^4.22.0.20240610"
types-psutil = "^6.0.0.20240621"
types-python-dateutil = "^2.9.0.20240316"
types-python-slugify = "^8.0.2.20240310"
types-pyyaml = "^6.0.12.20240311"
types-requests = "^2.31.0"
types-tabulate = "^0.9.0.20240106"

[tool.poetry.scripts]
meltano = "meltano.cli:main"

[tool.black]
line-length = 88

[tool.flakeheaven]
accept_encodings = "utf-8"
baseline = "flakeheaven-baseline"
docstring_style = "google"
doctests = true
enable_extensions = "G"
exclude = [
  ".nox/",
  ".venv",
  "venv",
  "*.md",
  "src/meltano/migrations/",
]
format = "colored"
inline_quotes = "double"
max_complexity = 6
max_imports = 20
max_line_length = 88
show_source = true
statistics = true

[tool.flakeheaven.plugins]
"flake8-*" = [
  "+*",
]
"flake8-isort" = [
  "-*",
]
"flake8-commas" = [
  "-*",
]
"flake8-bandit" = [
  "-*",
]
"flake8-eradicate" = [
  "-*", # Covered by Ruff
]
"flake8-string-format" = [
  "-P101", # Allow format strings with unindex parameters (because the pyupgrade pre-commit hook enforces their usage)
]
"flake8-rst-docstrings" = [
  "-*",
]
mccabe = [
  "+*",
]
pycodestyle = [
  "-*", # Covered by Ruff
]
pyflakes = [
  "+*",
]
"wemake-python-styleguide" = [
  "+*",
  "-WPS100",
  "-WPS110", # Allow blacklisted variable names that can be clear enough in method context
  "-WPS111",
  "-WPS112",
  "-WPS115", # Allow upper-case constants in Enum subclasses
  "-WPS201",
  "-WPS202", # Allow many module members
  "-WPS211", # Allow "too many"
  "-WPS212", # Ignore 'too many return statements' - noqa parse inconsistent between py38 vs prior
  "-WPS220",
  "-WPS221",
  "-WPS226",
  "-WPS229",
  "-WPS231",
  "-WPS232",
  "-WPS237",
  "-WPS300", # Allow local folder imports (import .module)
  "-WPS305", # Allow f-strings
  "-WPS306", # Ignore missing base class, required by pyupgrade: https://github.com/asottile/pyupgrade#rewrites-class-declaration
  "-WPS309", # Allow reversed compare order
  "-WPS316",
  "-WPS317", # Allow "incorrect multi-line parameters", since Black forces them to be "incorrect"
  "-WPS323", # Allow % formatting on strings, for logging
  "-WPS324", # Allow inconsistent returns - permitted because of too many false positives
  "-WPS326", # Allow syntax-level (process when first parsed, rather than at every run) string concatenation
  "-WPS332", # Allow assignment expressions (walrus operator :=)
  "-WPS337",
  "-WPS338", # Allow 'incorrect' order of methods in a class
  "-WPS348", # Allow `.` at beginning of line to accommodate Black formatting of multiline chained function calls
  "-WPS352",
  "-WPS354", # Allow consecutive yield expressions
  "-WPS402", # Allow "overuse" of noqa comments.
  "-WPS404",
  "-WPS407",
  "-WPS410", # Allow metadata variable (__all__)
  "-WPS412",
  "-WPS414", # Allow unpacking assignments
  "-WPS420", # Allow `pass` keywords in `except` bodies to prevent falling through to another `except`
  "-WPS429",
  "-WPS430",
  "-WPS431", # Allow nested classes
  "-WPS433",
  "-WPS440", # Allow block variable overlap, e.g. multiple for-loops that use the same name for their loop variables
  "-WPS441", # Allow control variables to be used after their block, because this rule has too many false-positives
  "-WPS454",
  "-WPS458", # Import name collisions - disabled because it raises many false positives
  "-WPS461", # Allow all inline ignores
  "-WPS501",
  "-WPS507",
  "-WPS509", # Allow "incorrect" ternary expressions
  "-WPS528", # Allow iterating over keys in a dict, then using them to access values
  "-WPS529", # Allow use of `dict_object[key]` (i.e. `dict.__getitem__`) instead of `dict.get`
  "-WPS600", # Allow subclassing a builtin, such as 'str' (used for serializable Enums)
  "-WPS602", # Allow using @staticmethod
  "-WPS615", # Allow "unpythonic" getters and setters
]

[tool.flakeheaven.exceptions."*tests/*"]
# Don't require docstrings in tests
"flake8-darglint" = [
  "-DAR101",
  "-DAR201",
  "-DAR301",
]
"flake8-docstrings" = [
  "-D100",
  "-D101",
  "-D102",
  "-D103",
  "-D104",
  "-D105",
  "-D107",
]
"flake8-string-format" = [
  "-P103", # String does contain unindexed parameters
]
"wemake-python-styleguide" = [
  "-WPS114", # Allow underscored number name pattern (e.g. tap_covid_19)
  "-WPS204", # Don't warn on overused expressions in test methods
  "-WPS211", # Don't warn on too many arguments in test methods
  "-WPS210", # Don't warn on too many local variables in test methods
  "-WPS218", # Don't warn on too many `assert` statements in test methods
  "-WPS213", # Found too many expressions
  "-WPS214", # Don't warn on too many methods in test modules
  "-WPS217", # Don't warn about there being too many await expressions
  "-WPS226", # Don't warn on too many string constants in test methods
  "-WPS316", # Context manager with too many assignments
  "-WPS442", # Allow outer scope name shadowing for fixtures
  "-WPS430", # Allow nested functions in test methods
  "-WPS432", # Allow magic numbers
  "-WPS437", # Allow protected attribute usage in test methods
  "-WPS201", # Found module with too many imports
  "-WPS425", # Found boolean non-keyword argument
  "-WPS118", # Found too long name
  "-WPS342", # Avoid false positive for implicit raw strings
]

[tool.flakeheaven.exceptions."!*tests/*"]
"flake8-debugger" = [
  "-T100",
]

[tool.flakeheaven.exceptions."scripts/*"]
"wemake-python-styleguide" = [
  "-WPS421", # Allow for print function calls
]

[tool.flakeheaven.exceptions."*/cli/*"]
"flake8-docstrings" = [
  "-D301", # Allow backslashes in dosctrings
]
"flake8-darglint" = [
  "-*", # Don't require docstrings in click commands
]
"wemake-python-styleguide" = [
  "-WPS210", # Allow many local variables, since these aid in string building
  "-WPS211", # Allow many arguments, since these often represent CLI arguments
  "-WPS213", # Allow many expressions, since string building requires them
  "-WPS216", # Allow many decorators, since `click` uses them to define the CLI
  "-WPS202", # Allow many module members
  "-WPS204", # Allow 'overuse' of expressions (e.g. ctx.obj["-settings"])
]

[tool.flakeheaven.exceptions."src/meltano/migrations/versions/*"]
"flake8-docstrings" = [
  "-D101", # Don't class docstrings in migrations
  "-D103", # Don't require function docstrings in migrations
  "-D400", # Don't require periods in the first lines of dosctrings
]
"wemake-python-styleguide" = [
  "-WPS102", # Allow module names starting with numbers
  "-WPS118", # Allow long filenames
  "-WPS204", # Allow expression "-overuse"
  "-WPS226", # Allow string constant "-overuse"
  "-WPS432", # Allow "-magic" numbers
]

[tool.flakeheaven.exceptions."src/meltano/core/job/job.py"]
"wemake-python-styleguide" = [
  "-WPS601", # Class attributes can be used as instance attributes in sqlalchemy.declarative model
]

[tool.flakeheaven.exceptions."src/meltano/core/project_files.py"]
"wemake-python-styleguide" = [
  "-WPS226", # Dict manipulation requires lots of string constant references
]

[tool.flakeheaven.exceptions."src/meltano/core/project_init_service.py"]
"wemake-python-styleguide" = [
  "-WPS226", # Found string constant over-use: blue > 3
  "-WPS213", # Found too many expressions: 27 > 9
]

[tool.flakeheaven.exceptions."src/**/__init__.py"]
pyflakes = [
  "-F401", # Allow for using __init__.py to promote imports to the module namespace
]

[tool.flakeheaven.exceptions."tests/**/__init__.py"]
pyflakes = [
  "-F401", # Allow for using __init__.py to promote imports to the module namespace
]
# Don't require docstrings in tests
"flake8-darglint" = [
  "-DAR101",
  "-DAR201",
  "-DAR301",
]
"flake8-docstrings" = [
  "-D100",
  "-D101",
  "-D102",
  "-D103",
  "-D104",
]

[tool.flakeheaven.exceptions."src/meltano/__init__.py"]
"wemake-python-styleguide" = [
  "-WPS412", # Found `__init__.py` module with logic
  "-WPS410", # Found wrong metadata variable
]

[tool.flakeheaven.exceptions."src/meltano/core/block/extract_load.py"]
"wemake-python-styleguide" = [
  "-WPS201", # Found module with too many imports: 21 > 20
]

[tool.flakeheaven.exceptions."src/meltano/core/logging/utils.py"]
"wemake-python-styleguide" = [
  "-WPS100", # Found wrong module name
]

[tool.flakeheaven.exceptions."src/meltano/core/cli_messages.py"]
# Special exceptions for cli magic
"wemake-python-styleguide" = [
  "-WPS114",
  "-WPS360",
]
pycodestyle = [
  "-W291",
  "-W293",
]

[tool.flakeheaven.exceptions."src/meltano/core/settings_store.py"]
"wemake-python-styleguide" = [
  "-WPS204", # Found overused expression: allow settings store implementations to all return vars with the same names
]

[tool.flakeheaven.exceptions."src/meltano/core/utils/__init__.py"]
"flake8-docstrings" = [
  "-D103", # Many of these utility functions are descriptively named and self-documenting
]

[tool.flakeheaven.exceptions."src/meltano/core/state_store/*"]
"wemake-python-styleguide" = [
  "-WPS428", # Ignore ... in ABC
]

[tool.flakeheaven.exceptions."src/meltano/core/state_store/__init__.py"]
"wemake-python-styleguide" = [
  "-WPS320", # Ignore multi-line function annotations
]

[tool.pytest.ini_options]
addopts = "--cov=meltano --cov=tests --doctest-modules --order-scope=module -ra -n auto --dist=loadfile"
asyncio_mode = "auto"
log_cli = 1
log_cli_format = "%(message)s"
log_cli_level = "CRITICAL"
log_file = "pytest.log"
log_file_date_format = "%Y-%m-%d %H:%M:%S"
log_file_format = "%(asctime)s [%(levelname)8s] %(message)s (%(filename)s:%(lineno)s)"
log_file_level = "DEBUG"
markers = [
  "backend(type): backend specific test",
  "meta: meta test",
  "concurrent: test requires true concurrency",
  "slow: slow test",
]
testpaths = [
  "tests/",
]

[tool.coverage.run]
branch = true
concurrency = [
  "multiprocessing",
  "thread",
]
parallel = true
relative_files = true  # This allows coverage to be measured in Windows
source = [
  "meltano",
  "tests",
]
omit = [
  "src/meltano/migrations/env.py",
  "src/meltano/cli/interactive/*",
]

[tool.coverage.paths]
source = [
  "src/meltano/",
  "**/site-packages/meltano/",
  "**/site-packages/meltano*/meltano/",
]

[tool.coverage.report]
exclude_also = [
  '''if (t\.)?TYPE_CHECKING:''',
  "\\.\\.\\.",
]
precision = 2
show_missing = true
skip_covered = true

[tool.commitizen]
name = "cz_version_bump"
prerelease_offset = 1
tag_format = "v$major.$minor.$patch$prerelease"
changelog_merge_prerelease = true
version = "3.5.0a1"
version_files = [
  "pyproject.toml:^version =",
  "src/meltano/__init__.py:^__version__ =",
  'docs/package.json:^  "version":',
]

[tool.mypy]
incremental = false # Disabled until https://github.com/python/mypy/issues/12664 is resolved
files = [
  "src/meltano/",
]
exclude = [
  "src/meltano/migrations/",
]
warn_unused_configs = true
warn_unused_ignores = true

# The following whitelist is used to allow for incremental adoption
# of MyPy. Modules should be removed from this whitelist as and when
# their respective type errors have been addressed. No new modules
# should be added to this whitelist.
[[tool.mypy.overrides]]
ignore_errors = true
module = [
  "meltano.cli.add",
  "meltano.cli.install",
  "meltano.cli.interactive.*",
  "meltano.cli.invoke",
  "meltano.cli.state",
  # Way too many modules at the root of meltano.core to tackle them all at once  # so listing them individually here.
  "meltano.core.db",
  "meltano.core.elt_context",
  "meltano.core.meltano_invoker",
  "meltano.core.migration_service",
  "meltano.core.models",
  "meltano.core.plugin_install_service",
  "meltano.core.plugin_invoker",
  "meltano.core.plugin_test_service",
  "meltano.core.project_add_service",
  "meltano.core.project_files",
  "meltano.core.project_plugins_service",
  "meltano.core.project_settings_service",
  "meltano.core.select_service",
  "meltano.core.settings_store",
  "meltano.core.sqlalchemy",
  "meltano.core.task_sets_service",
  "meltano.core.transform_add_service",
  # Meltano Core submodules
  "meltano.core.behavior.*",
  "meltano.core.block.*",
  "meltano.core.job.*",
  "meltano.core.plugin.airflow",
  "meltano.core.plugin.base",
  "meltano.core.plugin.command",
  "meltano.core.plugin.config_service",
  "meltano.core.plugin.dbt.*",
  "meltano.core.plugin.factory",
  "meltano.core.plugin.file",
  "meltano.core.plugin.meltano_file",
  "meltano.core.plugin.project_plugin",
  "meltano.core.plugin.settings_service",
  "meltano.core.plugin.singer.base",
  "meltano.core.plugin.singer.catalog",
  "meltano.core.plugin.singer.mapper",
  "meltano.core.plugin.singer.target",
  "meltano.core.runner.*",
  "meltano.core.tracking.*",
  "meltano.core.utils.*",
]

[[tool.mypy.overrides]]
ignore_missing_imports = true
module = [
  "click_default_group.*",  # https://github.com/click-contrib/click-default-group/issues/26
  "click_didyoumean.*",     # Unreleased, https://github.com/click-contrib/click-didyoumean/commit/048b275077382e5a80bdf05b02830013eb37ddd1
]

[build-system]
requires = ["poetry-core==1.7.0"]
build-backend = "poetry.core.masonry.api"

[tool.ruff]
line-length = 88
target-version = "py38"

[tool.ruff.lint]
exclude = [
  "src/meltano/migrations/*",
]
ignore = [
  "ANN101", # Missing type annotation for `self` in method
  "ANN102", # Missing type annotation for `cls` in class method
  "N818",   # Allow Exceptions to have suffix 'Exception' rather than 'Error'
  "PT004",  # Add leading underscore to fixtures that do not return anything
  "UP026",  # Replace `mock` import with `unittest.mock` - remove once Python 3.7 support is dropped
  "S310",   # Allow `urllib.open`
  "S603",   # Allow `subprocess.run(..., shell=False)`
  "COM812", # Handled by the Ruff formatter
  "ISC001", # Handled by the Ruff formatter
]
select = [
  "ARG", # flake8-unused-arguments
  "B",   # flake8-bugbear
  "C4",  # flake8-comprehensions
  "COM", # flake8-commas
  "DTZ", # flake8-datetimez
  "E",   # pycodestyle (error)
  "EM",   # flake8-errmsg
  "ERA", # flake8-eradicate
  "F",   # pyflakes
  "G",   # flake8-logging-format
  "I",   # isort
  "ISC", # flake8-implicit-str-concat
  "N",   # pep8-naming
  "PIE", # flake8-pie
  "PT",  # flake8-pytest-style
  "Q",   # flake8-quotes
  "RET", # flake8-return
  "RSE", # flake8-raise
  "S",   # flake8-bandit
  "SIM", # flake8-simplify
  "T10", # flake8-debugger
  "T20", # flake8-print
  "TID", # flake8-tidy-imports
  "UP",  # pyupgrade
  "W",   # pycodestyle (warning)
  "TID", # flake8-tidy-imports
  "TCH", # flake8-type-checking
]
unfixable = [
  "ERA001", # Don't remove commented-out code
]

[tool.ruff.lint.per-file-ignores]
"src/meltano/**/__init__.py" = [
  "F401", # Permit unused imports in `__init__.py` files
]
"tests/**" = [
  "S101", # Allow 'assert' in tests
]

[tool.ruff.lint.flake8-annotations]
allow-star-arg-any = true
mypy-init-return = true
suppress-dummy-args = true

[tool.ruff.lint.flake8-pytest-style]
parametrize-values-type = "tuple"

[tool.ruff.lint.isort]
known-first-party = ["asserts", "fixtures", "meltano"]
required-imports = ["from __future__ import annotations"]

[tool.ruff.lint.pydocstyle]
convention = "google"

[tool.ruff.lint.flake8-tidy-imports.banned-api]
"logging.getLogger".msg = "Use `structlog.stdlib.get_logger` instead"
"logging.critical".msg = "Create a logger with `structlog.stdlib.get_logger`"
"logging.fatal".msg = "Create a logger with `structlog.stdlib.get_logger`"
"logging.error".msg = "Create a logger with `structlog.stdlib.get_logger`"
"logging.exception".msg = "Create a logger with `structlog.stdlib.get_logger`"
"logging.warning".msg = "Create a logger with `structlog.stdlib.get_logger`"
"logging.warn".msg = "Create a logger with `structlog.stdlib.get_logger`"
"logging.info".msg = "Create a logger with `structlog.stdlib.get_logger`"
"logging.debug".msg = "Create a logger with `structlog.stdlib.get_logger`"
"logging.log".msg = "Create a logger with `structlog.stdlib.get_logger`"
"meltano.cli.cli.command".msg = "Use `click.command` and `meltano.cli.cli.add_command` instead"
"meltano.cli.cli.group".msg = "Use `click.group` and `meltano.cli.cli.add_command` instead"<|MERGE_RESOLUTION|>--- conflicted
+++ resolved
@@ -106,12 +106,7 @@
 bumpversion = "^0.6.0"
 colorama = "^0.4.4"
 coverage = {extras = ["toml"], version = ">=7.3.2,!=7.3.3"}
-<<<<<<< HEAD
-hypothesis = "^6.103.2"
-=======
-freezegun = "^1.5.1"
 hypothesis = "^6.103.4"
->>>>>>> 692d9f0c
 mock = "^5.0.2"
 moto = "^5.0.9"
 mypy = "^1.10.0"
