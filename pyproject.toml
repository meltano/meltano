[tool.poetry]
name = "meltano"
version = "2.1.0"
description = "Meltano: Your DataOps Platform Infrastructure"
authors = ["Meltano <hello@meltano.com>"]
license = "MIT"
readme = "README.md"
repository = "https://github.com/meltano/meltano"
classifiers = [
  "Programming Language :: Python :: 3",
  "License :: OSI Approved :: MIT License",
  "Operating System :: OS Independent",
]
include = [
  # Explicitly include non-Python files and gitignored files:
  "LICENSE",
  "*.m5o",
  "src/meltano/api/static/css/*",
  "src/meltano/api/static/js/*",
  "src/meltano/api/templates/webapp.html",
  "src/meltano/api/templates/embed.html",
  "src/meltano/core/tracking/.release_marker"
]

[tool.poetry.dependencies]
aiodocker = "^0.21.0"
aiohttp = "^3.4.4"
alembic = "^1.5.0"
async_generator = "^1.10"
atomicwrites = "^1.2.1"
authlib = "^1.0.1"
cached-property = "^1" # Remove after Python 3.7 support is dropped
bcrypt = "^3.2.0" # Needs to be installed explicitly so it can be used as a backend for passlib
click = "^8.0"
click-default-group = "^1.2.1"
email-validator = "^1.1.2"
fasteners = "^0.17.3"
flask = "^2.1"
flask-cors = "^3.0.7"
flask-executor = "^0.10"
flask-restful = "^0.3.7"
flask-sqlalchemy = "^2.4.4"
flatten-dict = "^0"
gunicorn = "^20.1.0"
jsonschema = "^4.6"
markdown = "^3.0.1"
meltano-flask-security = "^0.1.0"
networkx = "^2.2"
psutil = "^5.6.3"
psycopg2-binary = "^2.8.5"
pyhocon = "^0.3.51"
pyhumps = "^3.0.0"
<<<<<<< HEAD
pypika = "^0.25.1"
python = ">=3.7,<3.11"
python-dotenv = "^0.14.0"
python-gitlab = "^1.8.0"
=======
python = ">=3.7,<3.10"
python-dotenv = "^0.20.0"
python-gitlab = "^3.5.0"
>>>>>>> 86656074
pyyaml = "^5.3.1"
requests = "^2.23.0"
simplejson = "^3.16.0"
smtpapi = "^0.4.1"
snowflake-sqlalchemy = "^1.2.3"
snowflake-connector-python = '^2.0.2' # Only listed to speed up Poetry dependency resolution
snowplow-tracker = "^0.10.0"
sqlalchemy = "^1.3.19"
structlog = "^21.2.0"
tzlocal = "^4.2.0"
uvicorn = {extras = ["standard"], version = "^0.17.6"}
werkzeug = "^2.1"

[tool.poetry.extras]
infra = ["ansible"]
repl = ["ipython"]

[tool.poetry.dev-dependencies]
<<<<<<< HEAD
asynctest = "^0.13.0"
black = "^21.12b0"
=======
asynctest = "^0.12.2"
black = "^22.3.0"
>>>>>>> 86656074
bumpversion = "^0.6.0"
changelog-cli = "^0.6.2"
colorama = "^0.4.4"
coverage = "^4.5.4"
freezegun = "^0.3.12"
isort = "^5.10.1"
mock = "^4.0.3"
mypy = "^0.960"
pre-commit = "^2.9.2"
pylint = "^2.12.2"
pytest = "^6.2.5"
pytest-asyncio = "^0.18.3"
pytest-cov = "^2.6.1"
pyupgrade = "^2.29.1"
requests-mock = "^1.6.0"
tox = "^3.24.4"
wemake-python-styleguide = "^0.15.3"
flake8-bandit = "==2.1.2"
bandit = "==1.7.2"

[tool.poetry.scripts]
meltano = "meltano.cli:main"

[tool.isort]
multi_line_output = 3
include_trailing_comma = true
force_grid_wrap = 0
use_parentheses = true
ensure_newline_before_comments = true
line_length = 88
src_paths = ["src/", "tests/"]
skip_glob = ["*.md", "*.vue", "*.js"]

[build-system]
requires = ["poetry-core>=1.0.0"]
build-backend = "poetry.core.masonry.api"<|MERGE_RESOLUTION|>--- conflicted
+++ resolved
@@ -50,16 +50,9 @@
 psycopg2-binary = "^2.8.5"
 pyhocon = "^0.3.51"
 pyhumps = "^3.0.0"
-<<<<<<< HEAD
-pypika = "^0.25.1"
-python = ">=3.7,<3.11"
-python-dotenv = "^0.14.0"
-python-gitlab = "^1.8.0"
-=======
 python = ">=3.7,<3.10"
 python-dotenv = "^0.20.0"
 python-gitlab = "^3.5.0"
->>>>>>> 86656074
 pyyaml = "^5.3.1"
 requests = "^2.23.0"
 simplejson = "^3.16.0"
@@ -78,13 +71,8 @@
 repl = ["ipython"]
 
 [tool.poetry.dev-dependencies]
-<<<<<<< HEAD
-asynctest = "^0.13.0"
-black = "^21.12b0"
-=======
-asynctest = "^0.12.2"
+asynctest = "^0.13"
 black = "^22.3.0"
->>>>>>> 86656074
 bumpversion = "^0.6.0"
 changelog-cli = "^0.6.2"
 colorama = "^0.4.4"
