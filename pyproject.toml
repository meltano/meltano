--- conflicted
+++ resolved
@@ -42,13 +42,8 @@
 flask-sqlalchemy = "^2.4.4"
 flatten-dict = "^0"
 gunicorn = "^20.1.0"
-<<<<<<< HEAD
-jsonschema = "^4.6"
+jsonschema = "^3.2" # Held back because of our dependency on docker-compose v1.29.2; update after https://github.com/avast/pytest-docker/pull/72 is merged.
 markdown = "^3.3.7"
-=======
-jsonschema = "^3.2" # Held back because of our dependency on docker-compose v1.29.2; update after https://github.com/avast/pytest-docker/pull/72 is merged.
-markdown = "^3.0.1"
->>>>>>> fb6ed897
 meltano-flask-security = "^0.1.0"
 networkx = "^2.2"
 packaging = "^21.3"
@@ -90,12 +85,8 @@
 pylint = "^2.12.2"
 pytest = "^7.1.2"
 pytest-asyncio = "^0.18.3"
-<<<<<<< HEAD
 pytest-cov = "^3.0.0"
-=======
-pytest-cov = "^2.6.1"
 pytest-docker = "^0.12.0"
->>>>>>> fb6ed897
 pyupgrade = "^2.29.1"
 requests-mock = "^1.6.0"
 tox = "^3.24.4"
