[tool.poetry]
name = "meltano"
version = "2.1.0"
description = "Meltano: Your DataOps Platform Infrastructure"
authors = ["Meltano <hello@meltano.com>"]
license = "MIT"
readme = "README.md"
repository = "https://github.com/meltano/meltano"
classifiers = [
  "Programming Language :: Python :: 3",
  "License :: OSI Approved :: MIT License",
  "Operating System :: OS Independent",
]
include = [
  # Explicitly include non-Python files and gitignored files:
  "LICENSE",
  "*.m5o",
  "src/meltano/api/static/css/*",
  "src/meltano/api/static/js/*",
  "src/meltano/api/templates/webapp.html",
  "src/meltano/api/templates/embed.html",
  "src/meltano/core/tracking/.release_marker"
]

[tool.poetry.dependencies]
aiodocker = "^0.21.0"
aiohttp = "^3.4.4"
alembic = "^1.5.0"
async_generator = "^1.10"
atomicwrites = "^1.2.1"
authlib = "^1.0.1"
cached-property = "^1" # Remove after Python 3.7 support is dropped
<<<<<<< HEAD
backoff = "^2.1.2"
bcrypt = "^3.2.0"  # Needs to be installed explicitly so it can be used as a backend for passlib
click = "^7.0"
=======
bcrypt = "^3.2.0" # Needs to be installed explicitly so it can be used as a backend for passlib
click = "^8.0"
>>>>>>> de834382
click-default-group = "^1.2.1"
email-validator = "^1.1.2"
fasteners = "^0.17.3"
flask = "^2.1"
flask-cors = "^3.0.7"
flask-executor = "^0.10"
flask-restful = "^0.3.7"
flask-sqlalchemy = "^2.4.4"
flatten-dict = "^0"
gunicorn = "^20.1.0"
jsonschema = "^4.6"
markdown = "^3.0.1"
meltano-flask-security = "^0.1.0"
networkx = "^2.2"
packaging = "^21.3"
psutil = "^5.6.3"
psycopg2-binary = "^2.8.5"
pyhocon = "^0.3.51"
pyhumps = "^3.0.0"
python = ">=3.7,<3.10"
python-dotenv = "^0.20.0"
python-gitlab = "^3.5.0"
pyyaml = "^5.3.1"
requests = "^2.23.0"
simplejson = "^3.16.0"
smtpapi = "^0.4.1"
snowflake-sqlalchemy = "^1.2.3"
snowflake-connector-python = '^2.0.2' # Only listed to speed up Poetry dependency resolution
snowplow-tracker = "^0.10.0"
sqlalchemy = "^1.3.19"
structlog = "^21.2.0"
tzlocal = "^4.2.0"
uvicorn = {extras = ["standard"], version = "^0.17.6"}
werkzeug = "^2.1"

[tool.poetry.extras]
infra = ["ansible"]
repl = ["ipython"]

[tool.poetry.dev-dependencies]
asynctest = "^0.12.2"
black = "^22.3.0"
bumpversion = "^0.6.0"
changelog-cli = "^0.6.2"
colorama = "^0.4.4"
coverage = "^4.5.4"
freezegun = "^0.3.12"
isort = "^5.10.1"
mock = "^4.0.3"
mypy = "^0.960"
pre-commit = "^2.9.2"
pylint = "^2.12.2"
pytest = "^4.3.1"
pytest-asyncio = "^0.10.0"
pytest-cov = "^2.6.1"
pytest-docker = "^0.12.0"
pyupgrade = "^2.29.1"
requests-mock = "^1.6.0"
tox = "^3.24.4"
wemake-python-styleguide = "^0.15.3"
flake8-bandit = "==2.1.2"
bandit = "==1.7.2"

[tool.poetry.scripts]
meltano = "meltano.cli:main"

[tool.isort]
multi_line_output = 3
include_trailing_comma = true
force_grid_wrap = 0
use_parentheses = true
ensure_newline_before_comments = true
line_length = 88
src_paths = ["src/", "tests/"]
skip_glob = ["*.md", "*.vue", "*.js"]

[build-system]
requires = ["poetry-core>=1.0.0"]
build-backend = "poetry.core.masonry.api"<|MERGE_RESOLUTION|>--- conflicted
+++ resolved
@@ -30,14 +30,9 @@
 atomicwrites = "^1.2.1"
 authlib = "^1.0.1"
 cached-property = "^1" # Remove after Python 3.7 support is dropped
-<<<<<<< HEAD
 backoff = "^2.1.2"
-bcrypt = "^3.2.0"  # Needs to be installed explicitly so it can be used as a backend for passlib
-click = "^7.0"
-=======
 bcrypt = "^3.2.0" # Needs to be installed explicitly so it can be used as a backend for passlib
 click = "^8.0"
->>>>>>> de834382
 click-default-group = "^1.2.1"
 email-validator = "^1.1.2"
 fasteners = "^0.17.3"
@@ -48,7 +43,7 @@
 flask-sqlalchemy = "^2.4.4"
 flatten-dict = "^0"
 gunicorn = "^20.1.0"
-jsonschema = "^4.6"
+jsonschema = "^3.2" # Held back because of our dependency on docker-compose v1.29.2; update after https://github.com/avast/pytest-docker/pull/72 is merged.
 markdown = "^3.0.1"
 meltano-flask-security = "^0.1.0"
 networkx = "^2.2"
