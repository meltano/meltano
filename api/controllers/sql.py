--- conflicted
+++ resolved
@@ -24,14 +24,12 @@
 
 connections = {}
 
-
 def default(obj):
-<<<<<<< HEAD
     if isinstance(obj, Decimal):
         return str(obj)
     elif isinstance(obj, (datetime, date)):
         return obj.isoformat()
-    raise TypeError("Object of type '%s' is not JSON serialize-able" % type(obj).__name__)
+    raise TypeError(f"Object of type {type(obj).__name__} is not JSON serialize-able")
 
 
 def update_connections():
@@ -41,34 +39,12 @@
         if connection_name not in connections:
             this_connection = {}
             if connection['dialect'] == 'postgresql':
-                connection_url = 'postgresql+psycopg2://{user}:{pw}@{host}:{port}/{db}'.format(
-                    user=connection['username'], pw=connection['password'], host=connection['host'],
-                    port=connection['port'], db=connection['database'])
+                psql_params = ['username', 'password', 'host', 'port', 'database']
+                user, pw, host, port, db = [connection[param] for param in psql_params]
+                connection_url = f'postgresql+psycopg2://{user}:{pw}@{host}:{port}/{db}'
                 this_connection['connection_url'] = connection_url
                 this_connection['engine'] = sqlalchemy.create_engine(this_connection['connection_url'])
             connections[connection_name] = this_connection
-
-=======
-  if isinstance(obj, Decimal):
-      return str(obj)
-  elif isinstance(obj, (datetime, date)):
-    return obj.isoformat()
-  raise TypeError(f"Object of type {type(obj).__name__} is not JSON serialize-able")
-
-def update_connections():
-  current_connections = Settings.query.first().settings['connections']
-  for connection in current_connections:
-    connection_name = connection['name']
-    if connection_name not in connections:
-      this_connection = {}
-      if connection['dialect'] == 'postgresql':
-        psql_params = ['username', 'password', 'host', 'port', 'database']
-        user, pw, host, port, db = [connection[param] for param in psql_params]
-        connection_url = f'postgresql+psycopg2://{user}:{pw}@{host}:{port}/{db}'
-        this_connection['connection_url'] = connection_url
-        this_connection['engine'] =  sqlalchemy.create_engine(this_connection['connection_url'])
-      connections[connection_name] = this_connection
->>>>>>> a62c914a
 
 bp = Blueprint('sql', __name__, url_prefix='/sql')
 
@@ -80,43 +56,6 @@
 
 @bp.route('/get/<model_name>/<explore_name>', methods=['POST'])
 def get_sql(model_name, explore_name):
-<<<<<<< HEAD
-    update_connections()
-    sqlHelper = SqlHelper()
-    model = Model.query.filter(Model.name == model_name).first()
-    explore = Explore.query.filter(Explore.name == explore_name).first()
-    incoming_json = request.get_json()
-    to_run = incoming_json['run']
-    outgoing_sql = sqlHelper.get_sql(explore, incoming_json)
-
-    incoming_order = incoming_json['order']
-    incoming_order_desc = incoming_json['desc']
-
-    if to_run:
-        db_to_connect = model.settings['connection']
-        if not db_to_connect in connections:
-            return jsonify({'error': True,
-                            'code': 'Missing connection details to {}. Create a connection to {} in the settings.'.format(
-                                db_to_connect, db_to_connect)}), 422
-        engine = connections[model.settings['connection']]['engine']
-
-        try:
-            results = engine.execute(outgoing_sql)
-        except sqlalchemy.exc.DBAPIError as e:
-            return jsonify(
-                {'error': True, 'code': e.code, 'orig': e.orig.diag.message_primary, 'statement': e.statement}), 422
-
-        results = [OrderedDict(row) for row in results]
-
-        base_dict = {'sql': outgoing_sql, 'results': results, 'error': False}
-        if not len(results):
-            base_dict['empty'] = True
-        else:
-            base_dict['empty'] = False
-            base_dict['keys'] = list(results[0].keys())
-            base_dict['measures'] = measures_as_dict
-        return json.dumps(base_dict, default=default)
-=======
   update_connections()
   sqlHelper = SqlHelper()
   model = Model.query.filter(Model.name == model_name).first()
@@ -131,50 +70,35 @@
   dimensions = sql_dict['dimensions']
 
   if to_run:
-    db_to_connect = model.settings['connection']
-    if not db_to_connect in connections:
-      return jsonify({'error': True, 'code': f'Missing connection details to {db_to_connect}. Create a connection to {db_to_connect} in the settings.'}), 422
-    engine = connections[model.settings['connection']]['engine']
+      db_to_connect = model.settings['connection']
+      if not db_to_connect in connections:
+          return jsonify({'error': True, 'code': f'Missing connection details to {db_to_connect}. Create a connection to {db_to_connect} in the settings.'}), 422
+      engine = connections[model.settings['connection']]['engine']
 
-    try:
-      results = engine.execute(outgoing_sql)
-    except sqlalchemy.exc.DBAPIError as e:
-      print(e)
-      return jsonify({'error': True, 'code': e.code, 'orig': e.orig.diag.message_primary, 'statement': e.statement}), 422
+      try:
+          results = engine.execute(outgoing_sql)
+      except sqlalchemy.exc.DBAPIError as e:
+          print(e)
+          return jsonify({'error': True, 'code': e.code, 'orig': e.orig.diag.message_primary, 'statement': e.statement}), 422
 
-    results = [OrderedDict(row) for row in results]
+      results = [OrderedDict(row) for row in results]
 
-    base_dict = {'sql': outgoing_sql, 'results': results, 'error': False}
-    if not len(results):
-      base_dict['empty'] = True
->>>>>>> a62c914a
-    else:
-        return json.dumps({'sql': outgoing_sql}, default=default)
+      base_dict = {'sql': outgoing_sql, 'results': results, 'error': False}
+      if not len(results):
+          base_dict['empty'] = True
+  else:
+      return json.dumps({'sql': outgoing_sql}, default=default)
 
 @bp.route('/distinct/<model_name>/<explore_name>', methods=['POST'])
 def get_distinct_field_name(model_name, explore_name):
-<<<<<<< HEAD
     update_connections()
     incoming_json = request.get_json()
     field_name = incoming_json['field'].replace('${TABLE}', explore_name)
     model = Model.query.filter(Model.name == model_name).first()
     explore = Explore.query.filter(Explore.name == explore_name).first()
     base_table = explore.view.settings['sql_table_name']
-    base_sql = 'SELECT DISTINCT {} FROM {} AS {} ORDER BY {}'.format(field_name, base_table, explore_name, field_name)
+    base_sql = f'SELECT DISTINCT {field_name} FROM {base_table} AS {explore_name} ORDER BY {field_name}'
     engine = connections[model.settings['connection']]['engine']
     results = engine.execute(base_sql)
     results = [dict(row) for row in results]
-    return json.dumps({'sql': base_sql, 'results': results, 'keys': list(results[0].keys())}, default=default)
-=======
-  update_connections()
-  incoming_json = request.get_json()
-  field_name = incoming_json['field'].replace('${TABLE}', explore_name)
-  model = Model.query.filter(Model.name == model_name).first()
-  explore = Explore.query.filter(Explore.name == explore_name).first()
-  base_table = explore.view.settings['sql_table_name']
-  base_sql = f'SELECT DISTINCT {field_name} FROM {base_table} AS {explore_name} ORDER BY {field_name}'
-  engine = connections[model.settings['connection']]['engine']
-  results = engine.execute(base_sql)
-  results = [dict(row) for row in results]
-  return json.dumps({'sql': base_sql, 'results': results, 'keys': list(results[0].keys())}, default=default)
->>>>>>> a62c914a
+    return json.dumps({'sql': base_sql, 'results': results, 'keys': list(results[0].keys())}, default=default)