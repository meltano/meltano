--- conflicted
+++ resolved
@@ -25,7 +25,6 @@
 
 @bp.route('/', methods=['GET'])
 def index():
-<<<<<<< HEAD
     # rorepo is a Repo instance pointing to the git-python repository.
     # For all you know, the first argument to Repo is a path to the repository
     # you want to work with
@@ -226,224 +225,6 @@
     # project = Project(name=name, git_url=git_url)
     db.session.commit()
     return jsonify({'result': True})
-=======
-  repo_url = Project.query.first().git_url
-  # rorepo is a Repo instance pointing to the git-python repository.
-  # For all you know, the first argument to Repo is a path to the repository
-  # you want to work with
-  repo = Repo(repo_url)
-  tree = repo.heads.dothis.commit.tree
-  sortedLkml = {'documents': [],'views': [], 'models': [], 'dashboards': []}
-  for blob in tree.traverse():
-    if blob.type != 'blob':
-      continue
-    f = blob.path
-    filename, ext = os.path.splitext(f)
-    file_dict = {'path': f, 'abs': blob.abspath}
-    file_dict['visual'] = filename
-    file_dict['hexsha'] = blob.hexsha
-    filename = filename.lower()
-    if ext == '.md':
-      sortedLkml['documents'].append(file_dict)
-    else:
-      filename, ext = os.path.splitext(filename)
-      file_dict['visual'] = filename
-      if ext == '.view':
-        sortedLkml['views'].append(file_dict)
-      if ext == '.model':
-        sortedLkml['models'].append(file_dict)
-      if ext == '.dashboard':
-        sortedLkml['dashboards'].append(file_dict)
-
-  return jsonify(sortedLkml)
-
-@bp.route('/blobs/<hexsha>', methods=['GET'])
-def blob(hexsha):
-  repo_url = Project.query.first().git_url
-  repo = Repo(repo_url)
-  tree = repo.heads.dothis.commit.tree
-  found_blob = None
-
-  for blob in tree.traverse():
-    if blob.hexsha == hexsha:
-      found_blob = blob
-      break
-
-  filename, ext = os.path.splitext(found_blob.path)
-  data = found_blob.data_stream.read().decode("utf-8")
-  is_markdown = False
-  if ext == '.md':
-    data = markdown.markdown(data)
-    is_markdown = True
-  return jsonify({'blob': data, 'is_markdown': is_markdown, 'hexsha': found_blob.hexsha, 'populated': True})
-
-@bp.route('/lint', methods=['GET'])
-def lint():
-  repo_url = Project.query.first().git_url
-  command = ['./node_modules/lookml-parser/cli.js', f'--input={repo_url}/*.{{view,model}}.lkml']
-  # with open('./tmp/output.json', "w") as outfile:
-  #   subprocess.call(command, stdout=outfile)
-  p = subprocess.run(command, stdout=subprocess.PIPE)
-  j = json.loads(p.stdout.decode("utf-8"))
-  if 'errors' in j:
-    return jsonify({'result': False, 'errors': j['errors']})
-  else:
-    return jsonify({'result': True})
-
-@bp.route('/update', methods=['GET'])
-def db_import():
-  repo_url = Project.query.first().git_url
-  command = ['./node_modules/lookml-parser/cli.js', f'--input={repo_url}/*.{{view,model}}.lkml']
-  p = subprocess.run(command, stdout=subprocess.PIPE)
-  j = json.loads(p.stdout.decode("utf-8"))
-
-  # db.session.query(Explore).delete()
-  # db.session.query(Model).delete()
-  # db.session.query(View).delete()
-  # db.session.query(Dimension).delete()
-  # db.session.query(DimensionGroup).delete()
-  # db.session.query(Measure).delete()
-  # db.session.query(Join).delete()
-
-  models = j['models']
-  files = j['files']
-  # process views
-  for file in files:
-    if(file['_file_type'] == 'view'):
-      file_view = file['views'][0]
-      new_view_settings = {}
-      if 'label' in file_view:
-        new_view_settings['label'] = file_view['label'].strip()
-      if 'sql_table_name' in file_view:
-        new_view_settings['sql_table_name'] = file_view['sql_table_name'].strip()
-      new_view = View(file_view['_view'], new_view_settings)
-
-      # Add dimensions for view
-      if 'dimensions' in file_view:
-        for dimension in file_view['dimensions']:
-          new_dimension_settings = {}
-          if 'hidden' in dimension:
-            new_dimension_settings['hidden'] = dimension['hidden']
-          if 'primary_key' in dimension:
-            new_dimension_settings['primary_key'] = dimension['primary_key']
-          if 'label' in dimension:
-            new_dimension_settings['label'] = dimension['label'].strip()
-          if 'type' in dimension:
-            new_dimension_settings['type'] = dimension['type'].strip()
-          if 'sql' in dimension:
-            new_dimension_settings['sql'] = dimension['sql'].strip()
-          new_dimension_settings['_type'] = dimension['_type']
-          new_dimension_settings['_n'] = dimension['_n']
-          new_dimension = Dimension(dimension['_dimension'], new_dimension_settings)
-          new_view.dimensions.append(new_dimension)
-          db.session.add(new_dimension)
-          new_view.dimensions.append(new_dimension)
-
-      if 'dimension_groups' in file_view:
-        for dimension_group in file_view['dimension_groups']:
-          new_dimension_group_settings = {}
-          if 'timeframes' in dimension_group:
-            new_dimension_group_settings['timeframes'] = dimension_group['timeframes']
-          if 'sql' in dimension_group:
-            new_dimension_group_settings['sql'] = dimension_group['sql']
-          if 'type' in dimension_group:
-            new_dimension_group_settings['type'] = dimension_group['type']
-          if 'label' in dimension_group:
-            new_dimension_group_settings['label'] = dimension_group['label']
-          if 'convert_tz' in dimension_group:
-            new_dimension_group_settings['convert_tz'] = dimension_group['convert_tz']
-          if 'description' in dimension_group:
-            new_dimension_group_settings['description'] = dimension_group['description']
-
-          new_dimension_group_settings['_n'] = dimension_group['_n']
-          new_dimension_group_settings['_type'] = dimension_group['_type']
-          new_dimension_group = DimensionGroup(dimension_group['_dimension_group'],\
-            new_dimension_group_settings)
-          new_view.dimension_groups.append(new_dimension_group)
-          db.session.add(new_dimension_group)
-
-      # Add measures for view
-      if 'measures' in file_view:
-        for measure in file_view['measures']:
-          new_measure_settings = {}
-          if 'hidden' in measure:
-            new_measure_settings['hidden'] = measure['hidden']
-          if 'value_format' in measure:
-            new_measure_settings['value_format'] = measure['value_format'].strip()
-          if 'label' in measure:
-            new_measure_settings['label'] = measure['label'].strip()
-          if 'type' in measure:
-            new_measure_settings['type'] = measure['type'].strip()
-          if 'sql' in measure:
-            new_measure_settings['sql'] = measure['sql'].strip()
-          new_measure_settings['_type'] = measure['_type'].strip()
-          new_measure_settings['_n'] = measure['_n']
-          new_measure = Measure(measure['_measure'], new_measure_settings)
-          new_view.measures.append(new_measure)
-          db.session.add(new_measure)
-          new_view.measures.append(new_measure)
-      db.session.add(new_view)
-  # process models
-  for model in models:
-    model_settings = {}
-    if 'label' in model:
-      model_settings['label'] = model['label']
-    model_settings['include'] = model['include']
-    model_settings['connection'] = model['connection']
-    model_settings['_type'] = model['_type']
-
-    new_model = Model(model['_model'], model_settings)
-
-    # Set the explores for the model
-    if len(model['explores']):
-      for explore in model['explores']:
-        explore_settings = {}
-        if 'label' in explore:
-          explore_settings['label'] = explore['label']
-        if 'view_label' in explore:
-          explore_settings['view_label'] = explore['view_label']
-        if 'description' in explore:
-          explore_settings['description'] = explore['description']
-        if 'always_filter' in explore:
-          explore_settings['always_filter'] = explore['always_filter']
-        explore_settings['_type'] = explore['_type']
-
-        new_explore = Explore(explore['_explore'], explore_settings)
-
-        # Set the view for the explore
-        # Name the explore from `from` or from name of explore itself
-        view_name = explore.get('from', explore['_explore'])
-        connected_view = View.query.filter_by(name=view_name).first()
-        new_explore.view = connected_view
-        if 'joins' in explore:
-          explore_joins = explore['joins']
-          for join in explore_joins:
-            explore_join_settings = {}
-            if 'view_label' in join:
-              explore_join_settings['view_label'] = join['view_label']
-            if 'label' in join:
-              explore_join_settings['label'] = join['label']
-            if 'type' in join:
-              explore_join_settings['type'] = join['type']
-            if 'relationship' in join:
-              explore_join_settings['relationship'] = join['relationship']
-            if 'sql_on' in join:
-              explore_join_settings['sql_on'] = join['sql_on']
-            if 'type' in join:
-              explore_join_settings['type'] = join['type']
-
-            new_explore_join = Join(join['_join'], explore_join_settings)
-            new_explore.joins.append(new_explore_join)
-            db.session.add(new_explore_join)
-
-        new_model.explores.append(new_explore)
-        db.session.add(new_explore)
-
-    db.session.add(new_model)
-  # project = Project(name=name, git_url=git_url)
-  db.session.commit()
-  return jsonify({'result': True})
->>>>>>> a62c914a
 
 @bp.route('/test', methods=['GET'])
 def db_test():
@@ -453,7 +234,6 @@
 
 @bp.route('/models', methods=['GET'])
 def models():
-<<<<<<< HEAD
     models = Model.query.all()
     models_json = []
     for model in models:
@@ -465,7 +245,7 @@
             this_explore = {}
             this_explore['settings'] = explore.settings
             this_explore['name'] = explore.name
-            this_explore['link'] = '/explore/{}/{}'.format(model.name, explore.name)
+            this_explore['link'] = f'/explore/{model.name}/{explore.name}'
             this_view = {}
             this_view['name'] = explore.view.name
             this_view['settings'] = explore.view.settings
@@ -480,35 +260,6 @@
             this_model['explores'].append(this_explore)
         models_json.append(this_model)
     return jsonify(models_json)
-
-=======
-  models = Model.query.all()
-  models_json = []
-  for model in models:
-    this_model = {}
-    this_model['settings'] = model.settings
-    this_model['name'] = model.name
-    this_model['explores'] = []
-    for explore in model.explores:
-      this_explore = {}
-      this_explore['settings'] = explore.settings
-      this_explore['name'] = explore.name
-      this_explore['link'] = f'/explore/{model.name}/{explore.name}'
-      this_view = {}
-      this_view['name'] = explore.view.name
-      this_view['settings'] = explore.view.settings
-      this_explore['views'] = this_view
-      this_explore['joins'] = []
-      for join in explore.joins:
-        this_join = {}
-        this_join['name'] = join.name
-        this_join['settings'] = join.settings
-        this_explore['joins'].append(this_join)
-
-      this_model['explores'].append(this_explore)
-    models_json.append(this_model)
-  return jsonify(models_json)
->>>>>>> a62c914a
 
 @bp.route('/explores', methods=['GET'])
 def explores():
