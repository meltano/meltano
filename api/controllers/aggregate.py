--- conflicted
+++ resolved
@@ -4,7 +4,6 @@
 
 
 class AggregateType(Enum):
-<<<<<<< HEAD
     unknown = 'UNKNOWN'
     count = 'count'
     sum = 'sum'
@@ -34,7 +33,7 @@
             self.setAggregateSQLNumber()
         else:
             self.aggregateType = AggregateType.unknown
-            raise Exception('Aggregate Type {} not implemented yet'.format(type_))
+            raise Exception(f'Aggregate Type {type_} not implemented yet')
 
     def setAggregateSQLSum(self):
         self.sql = fn.Coalesce(fn.Sum(self.sql), 0, alias=self.substitution.alias)
@@ -43,44 +42,4 @@
         self.sql = fn.Coalesce(fn.Count(self.sql), 0, alias=self.substitution.alias)
 
     def setAggregateSQLNumber(self):
-        self.sql.alias = self.substitution.alias
-=======
-  unknown = 'UNKNOWN'
-  count = 'count'
-  sum = 'sum'
-  number = 'number'
-
-class Aggregate():
-  def __init__(self, measure, table):
-    sql = measure.settings['sql']
-    self.substitution = Substitution(sql, table)
-    self.measure = measure
-    self.table = table
-    self.sql = self.substitution.sql
-    self.aggregateType = AggregateType.unknown
-    self.getAggregateType()
-
-  def getAggregateType(self):
-    type_ = self.measure.settings['type']
-    if type_ == AggregateType.sum.value:
-      self.aggregateType = AggregateType.sum
-      self.setAggregateSQLSum()
-    elif type_ == AggregateType.count.value:
-      self.aggregateType = AggregateType.count
-      self.setAggregateSQLCount()
-    elif type_ == AggregateType.number.value:
-      self.aggregateType = AggregateType.number
-      self.setAggregateSQLNumber()
-    else:
-      self.aggregateType = AggregateType.unknown
-      raise Exception(f'Aggregate Type {type_} not implemented yet')
-
-  def setAggregateSQLSum(self):
-    self.sql = fn.Coalesce(fn.Sum(self.sql), 0, alias=self.substitution.alias)
-
-  def setAggregateSQLCount(self):
-    self.sql = fn.Coalesce(fn.Count(self.sql), 0, alias=self.substitution.alias)
-
-  def setAggregateSQLNumber(self):
-    self.sql.alias = self.substitution.alias
->>>>>>> a62c914a
+        self.sql.alias = self.substitution.alias