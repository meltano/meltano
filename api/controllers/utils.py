--- conflicted
+++ resolved
@@ -36,6 +36,7 @@
         incoming_measures = incoming_json['measures']
         incoming_filters = incoming_json['filters']
         incoming_joins = incoming_json['joins']
+        incoming_limit = incoming_json['limit']
         # get all timeframes
         timeframes = [t['timeframes'] for t in incoming_dimension_groups]
         # flatten list of timeframes
@@ -48,7 +49,7 @@
         dimensions = self.dimensions(dimensions, table)
         dimensions = dimensions + dimension_groups
         measures = self.measures(measures, table)
-        return self.get_query(from_=table, dimensions=dimensions, measures=measures)
+        return self.get_query(from_=table, dimensions=dimensions, measures=measures, limit=incoming_limit)
 
     def table(self, name, alias):
         (schema, name) = name.split('.')
@@ -91,28 +92,21 @@
                 fields.append(d.sql)
         return fields
 
-    def get_query(self, from_, dimensions, measures):
+    def get_query(self, from_, dimensions, measures, limit):
         select = dimensions + measures
-        q = Query.from_(from_).select(*select).groupby(*dimensions)
-        return '{};'.format(str(q))
+        q = Query.from_(from_).select(*select).groupby(*dimensions).limit(limit)
+        return f'{str(q)};'
 
-<<<<<<< HEAD
-@app.route("/drop_it_like_its_hot")
-def reset_db():
-    try:
-        Settings.__table__.drop(db.engine)
-        Project.__table__.drop(db.engine)
-        db.drop_all()
-    except sqlalchemy.exc.OperationalError as err:
-        logging.error("Failed drop database.")
-    db.create_all()
-    settings = Settings()
-    db.session.add(settings)
-    db.session.commit()
-    return jsonify({"dropped_it": "like_its_hot"})
-=======
-  def get_query(self, from_, dimensions, measures, limit):
-    select = dimensions + measures
-    q = Query.from_(from_).select(*select).groupby(*dimensions).limit(limit)
-    return f'{str(q)};'
->>>>>>> a62c914a
+    @app.route("/drop_it_like_its_hot")
+    def reset_db():
+        try:
+            Settings.__table__.drop(db.engine)
+            Project.__table__.drop(db.engine)
+            db.drop_all()
+        except sqlalchemy.exc.OperationalError as err:
+            logging.error("Failed drop database.")
+        db.create_all()
+        settings = Settings()
+        db.session.add(settings)
+        db.session.commit()
+        return jsonify({"dropped_it": "like_its_hot"})
