--- conflicted
+++ resolved
@@ -835,7 +835,6 @@
             "https://meltano.com/"
           ]
         },
-<<<<<<< HEAD
         "hidden": {
           "type": "boolean",
           "description": "A hidden setting should not be user-configurable",
@@ -846,13 +845,6 @@
           "description": "A sensitive setting is redacted in command output",
           "default": false
         },
-        "protected": {
-          "type": "boolean",
-          "description": "A protected setting cannot be changed from the UI",
-          "default": false
-        },
-=======
->>>>>>> 5d055091
         "env": {
           "type": "string",
           "description": "An alternative environment variable name to populate with this settings value in the plugin environment.",
