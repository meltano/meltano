--- conflicted
+++ resolved
@@ -10,13 +10,10 @@
 
 import click
 import questionary
-<<<<<<< HEAD
 import requests
 from slugify import slugify
 from yaspin import yaspin  # type: ignore
-=======
 from ulid import ULID
->>>>>>> b8f3b18d
 
 from meltano.cloud.api.client import MeltanoCloudClient, MeltanoCloudError
 from meltano.cloud.cli.base import (
