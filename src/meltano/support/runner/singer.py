--- conflicted
+++ resolved
@@ -134,11 +134,7 @@
         tap_code = self.stop(p_tap)
         tee_code = self.stop(p_tee, timeout=10)
         target_code = self.stop(p_target, timeout=10)
-<<<<<<< HEAD
-        
-=======
 
->>>>>>> 111cafdd
         if any((tap_code, tee_code, target_code)):
             raise Exception(
                 f"Subprocesses didn't exit cleanly: tap({tap_code}), target({target_code}), tee({tee_code})"
