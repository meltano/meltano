"""Snowplow contexts for Meltano telemetry."""

from .cli import CliContext, CliEvent
from .environment import environment_context
<<<<<<< HEAD
from .exception import ExceptionContext
from .plugins import (
    PluginsTrackingContext,
    plugins_tracking_context_from_block,
    plugins_tracking_context_from_elt_context,
)
=======
from .plugins import PluginsTrackingContext
>>>>>>> 62d144ca
from .project import ProjectContext<|MERGE_RESOLUTION|>--- conflicted
+++ resolved
@@ -2,14 +2,6 @@
 
 from .cli import CliContext, CliEvent
 from .environment import environment_context
-<<<<<<< HEAD
 from .exception import ExceptionContext
-from .plugins import (
-    PluginsTrackingContext,
-    plugins_tracking_context_from_block,
-    plugins_tracking_context_from_elt_context,
-)
-=======
 from .plugins import PluginsTrackingContext
->>>>>>> 62d144ca
 from .project import ProjectContext