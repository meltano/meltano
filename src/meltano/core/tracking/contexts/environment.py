--- conflicted
+++ resolved
@@ -57,16 +57,10 @@
         Returns:
             A dictionary containing system information.
         """
-<<<<<<< HEAD
-        freedesktop_data = getattr(
-            platform, "freedesktop_os_release", lambda: defaultdict(type(None))
-        )()
-=======
         try:
             freedesktop_data = platform.freedesktop_os_release()
         except Exception:
             freedesktop_data = defaultdict(type(None))
->>>>>>> 68ec89c5
 
         return {
             "system_name": platform.system() or None,
