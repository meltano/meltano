--- conflicted
+++ resolved
@@ -295,7 +295,6 @@
             )
         )
 
-<<<<<<< HEAD
     def track_telemetry_state_change_event(
         self,
         setting_name: str,
@@ -409,10 +408,7 @@
             )
             return None
 
-    def track_block_event(self, block_type: str, event: str) -> None:
-=======
     def track_block_event(self, block_type: str, event: BlockEvents) -> None:
->>>>>>> 01bca128
         """Fire generic block tracking event.
 
         Args:
