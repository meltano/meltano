--- conflicted
+++ resolved
@@ -8,13 +8,9 @@
 import re
 import uuid
 from contextlib import contextmanager
-<<<<<<< HEAD
+from enum import Enum, auto
 from pathlib import Path
 from typing import Any, NamedTuple, Optional
-=======
-from enum import Enum, auto
-from typing import Any
->>>>>>> 3c130d73
 from urllib.parse import urlparse
 
 import tzlocal
