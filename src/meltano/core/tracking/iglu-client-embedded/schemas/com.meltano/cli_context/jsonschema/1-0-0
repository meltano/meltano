{
    "$schema": "http://iglucentral.com/schemas/com.snowplowanalytics.self-desc/schema/jsonschema/1-0-0#",
    "description": "Schema for a Snowplow context describing a Meltano cli command",
    "self": {
        "vendor": "com.meltano",
        "name": "cli_context",
        "format": "jsonschema",
        "version": "1-0-0"
    },
    "type": "object",
    "properties": {
<<<<<<< HEAD
        "event_uuid": {
            "description": "A UUID that uniquely identifies an instance of this event",
            "type": "string",
            "pattern": "^[a-fA-F0-9]{8}-[a-fA-F0-9]{4}-[a-fA-F0-9]{4}-[a-fA-F0-9]{4}-[a-fA-F0-9]{12}$",
            "minLength": 64,
            "maxLength": 32
        },
=======
>>>>>>> d687d95e
        "command": {
            "description": "",
            "type": "string"
        },
        "sub_command": {
            "description": "",
            "type": [
                "string",
                "null"
            ],
            "maxLength": 1024
        },
        "option_keys": {
            "description": "",
            "type": "array",
            "items": {
                "description": "",
                "type": "string",
                "maxLength": 256
            }
        }
    },
    "required": [
        "command",
        "sub_command",
        "option_keys"
    ],
    "additionalProperties": false
}<|MERGE_RESOLUTION|>--- conflicted
+++ resolved
@@ -9,16 +9,6 @@
     },
     "type": "object",
     "properties": {
-<<<<<<< HEAD
-        "event_uuid": {
-            "description": "A UUID that uniquely identifies an instance of this event",
-            "type": "string",
-            "pattern": "^[a-fA-F0-9]{8}-[a-fA-F0-9]{4}-[a-fA-F0-9]{4}-[a-fA-F0-9]{4}-[a-fA-F0-9]{12}$",
-            "minLength": 64,
-            "maxLength": 32
-        },
-=======
->>>>>>> d687d95e
         "command": {
             "description": "",
             "type": "string"
