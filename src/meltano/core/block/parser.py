--- conflicted
+++ resolved
@@ -1,9 +1,5 @@
-<<<<<<< HEAD
-"""Utilities for turning a string list of plugins into a usable list of BlockSet and PluginCommand objects."""
-=======
 """Utilities for turning a string list of plugins into a usable list of `BlockSet` and `PluginCommand` objects."""
 
->>>>>>> e7c666cc
 from __future__ import annotations
 
 from typing import Generator
