--- conflicted
+++ resolved
@@ -27,10 +27,7 @@
         plugin_type: PluginType,
         name: str,
         config: dict | None = None,
-<<<<<<< HEAD
-=======
         env: dict | None = None,
->>>>>>> eabfb728
         **extras,
     ):
         """Create a new plugin configuration object.
