"""Project Settings Service."""

from __future__ import annotations

import json
from typing import TYPE_CHECKING

import structlog
from dotenv import dotenv_values

<<<<<<< HEAD
from meltano.core.config_service import ConfigService
from meltano.core.project import ProjectReadonly
=======
from meltano.core.error import ProjectReadonly
>>>>>>> 443fb605
from meltano.core.setting_definition import SettingDefinition
from meltano.core.settings_service import SettingsService, SettingValueStore
from meltano.core.utils import nest_object

<<<<<<< HEAD
=======
if TYPE_CHECKING:
    from meltano.core.project import Project

>>>>>>> 443fb605
logger = structlog.get_logger(__name__)

UI_CFG_SETTINGS = {
    "ui.server_name": "SERVER_NAME",
    "ui.secret_key": "SECRET_KEY",
    "ui.password_salt": "SECURITY_PASSWORD_SALT",
}


class ProjectSettingsService(SettingsService):  # noqa: WPS214
    """Project Settings Service."""

    config_override = {}
    supports_environments = False

    def __init__(
        self,
        project: Project,
        show_hidden: bool = True,
        env_override: dict | None = None,
        config_override: dict | None = None,
    ):
        """Instantiate a `ProjectSettingsService` instance.

        Args:
            project: Meltano project instance.
            show_hidden: Whether to display secret setting values.
            env_override: Optional override environment values.
            config_override:  Optional override configuration values.
        """
        super().__init__(
            project=project,
            show_hidden=show_hidden,
            env_override=env_override,
            config_override=config_override,
        )

        self.env_override = {
            # terminal environment variables already present from SettingService.env
            **self.project.env,  # static, project-level envs (e.g. MELTANO_ENVIRONMENT)
            **self.project.meltano.env,  # env vars stored in the base `meltano.yml` `env:` key
            **self.env_override,  # overrides
        }

        self.config_override = {  # noqa: WPS601
            **self.__class__.config_override,
            **self.config_override,
        }

        try:
            self.ensure_project_id()
        except ProjectReadonly:
            logger.debug(
                "Cannot update `project_id` in `meltano.yml`: project is read-only."
            )

    @property
    def project_settings_service(self):
        """Get the settings service for this project.

        For ProjectSettingsService, just returns self.

        Returns:
            self
        """
        return self

    def ensure_project_id(self) -> None:
        """Ensure `project_id` is configured properly.

        Every `meltano.yml` file should contain the `project_id` key-value pair. It should be
        present in the top-level config, rather than in any environment-level configs.

        If it is not present, it will be restored from `analytics.json` if possible.
        """
        try:
            project_id = self.get("project_id")
        except OSError:
            project_id = None

        if project_id is None:
            try:
                with open(
                    self.project.meltano_dir() / "analytics.json"
                ) as analytics_json_file:
                    project_id = json.load(analytics_json_file)["project_id"]
            except (OSError, KeyError, json.JSONDecodeError) as err:
                logger.debug(
                    "Unable to restore 'project_id' from 'analytics.json'", err=err
                )
            else:
                self.set("project_id", project_id, store=SettingValueStore.MELTANO_YML)
                logger.debug("Restored 'project_id' from 'analytics.json'")

    @property
    def label(self) -> str:
        """Return label.

        Returns:
            Project label.
        """
        return "Meltano"

    @property
    def docs_url(self) -> str:
        """Return docs URL.

        Returns:
            URL for Meltano doc site.
        """
        return "https://docs.meltano.com/reference/settings"

    @property
    def db_namespace(self) -> str:
        """Return namespace for setting value records in system database.

        Returns:
            Namespace for setting value records in system database.
        """
        return "meltano"

    @property
    def setting_definitions(self) -> list[SettingDefinition]:
        """Return definitions of supported settings.

        Returns:
            A list of defined settings.
        """
        return self.project.config_service.settings

    @property
    def meltano_yml_config(self):
        """Return current configuration in `meltano.yml`.

        Returns:
            Current configuration in `meltano.yml`.
        """
        return self.project.config_service.current_config

    def update_meltano_yml_config(self, config):
        """Update configuration in `meltano.yml`.

        Args:
            config: Updated config.
        """
        self.project.config_service.update_config(config)

    def process_config(self, config) -> dict:
        """Process configuration dictionary for presentation in `meltano config meltano`.

        Args:
            config: Config to process.

        Returns:
            Processed configuration dictionary for presentation in `meltano config meltano`.
        """
        return nest_object(config)

    def get_with_metadata(self, name: str, *args, **kwargs):
        """Return setting value with metadata.

        Args:
            name: Name of setting to get.
            args: Positional arguments to pass to the superclass method.
            kwargs: Keyword arguments to pass to the superclass method.

        Returns:
            Setting value with metadata.
        """
        value, metadata = super().get_with_metadata(name, *args, **kwargs)
        source = metadata["source"]

        if source is SettingValueStore.DEFAULT:
            # Support legacy `ui.cfg` files generated by `meltano ui setup`
            ui_cfg_value = self.get_from_ui_cfg(name)
            if ui_cfg_value is not None:
                value = ui_cfg_value
                metadata["source"] = SettingValueStore.ENV
        return value, metadata

    def get_from_ui_cfg(self, name: str):
        """Return setting value from UI config.

        Args:
            name: Name of setting to get.

        Returns:
            Setting value from UI config.
        """
        try:
            key = UI_CFG_SETTINGS[name]
            config = dotenv_values(self.project.root_dir("ui.cfg"))
            value = config[key]

            # Since `ui.cfg` is technically a Python file, `'None'` means `None`
            if value == "None":
                value = None

            return value
        except KeyError:
            return None<|MERGE_RESOLUTION|>--- conflicted
+++ resolved
@@ -8,22 +8,14 @@
 import structlog
 from dotenv import dotenv_values
 
-<<<<<<< HEAD
-from meltano.core.config_service import ConfigService
-from meltano.core.project import ProjectReadonly
-=======
 from meltano.core.error import ProjectReadonly
->>>>>>> 443fb605
 from meltano.core.setting_definition import SettingDefinition
 from meltano.core.settings_service import SettingsService, SettingValueStore
 from meltano.core.utils import nest_object
 
-<<<<<<< HEAD
-=======
 if TYPE_CHECKING:
     from meltano.core.project import Project
 
->>>>>>> 443fb605
 logger = structlog.get_logger(__name__)
 
 UI_CFG_SETTINGS = {
