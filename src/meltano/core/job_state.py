--- conflicted
+++ resolved
@@ -29,17 +29,6 @@
     """
 
     __tablename__ = "state"
-<<<<<<< HEAD
-    state_id = Column(types.String, unique=True, primary_key=True, nullable=False)
-
-    updated_at = Column(types.DATETIME, onupdate=datetime.now)
-
-    # TODO: Figure what's the offense here
-    # Argument 1 to "as_mutable" of "Mutable" has incompatible type
-    # "type[JSONEncodedDict]"; expected "TypeEngine[<nothing>]"
-    partial_state: Mapped[t.Any] = Column(MutableDict.as_mutable(JSONEncodedDict))  # type: ignore[assignment]  # noqa: E501
-    completed_state: Mapped[t.Any] = Column(MutableDict.as_mutable(JSONEncodedDict))  # type: ignore[assignment]  # noqa: E501
-=======
     state_id: Mapped[str] = Column(
         types.String,
         unique=True,
@@ -55,7 +44,6 @@
     completed_state: Mapped[dict[str, str]] = Column(
         MutableDict.as_mutable(JSONEncodedDict),
     )
->>>>>>> b6861a5d
 
     def __eq__(self, other: object) -> bool:
         """Check equality with another JobState.
