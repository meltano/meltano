--- conflicted
+++ resolved
@@ -174,11 +174,8 @@
     kind: SettingKind | None
     hidden: bool
     sensitive: bool
-<<<<<<< HEAD
+    value_post_processor: str | Callable | None
     deprecated: bool
-=======
-    value_post_processor: str | Callable | None
->>>>>>> 25e28cf3
     _custom: bool
 
     def __init__(
