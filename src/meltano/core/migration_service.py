"""Migration and system db management."""
import logging

import click
import sqlalchemy
from alembic import command
from alembic.config import Config
from alembic.runtime.migration import MigrationContext
from alembic.script import ScriptDirectory
from sqlalchemy.engine import Engine
from sqlalchemy.orm import Session

from meltano.api.models.security import Role, RolePermissions
from meltano.core.db import project_engine
from meltano.core.project import Project
from meltano.migrations import LOCK_PATH, MIGRATION_DIR

SPLAT = "*"


class MigrationError(Exception):
    """Generic class for migration errors."""


class MigrationUneededException(Exception):
    """Occurs when no migrations are needed."""


class MigrationService:
    """Migration service."""

    def __init__(self, engine: Engine) -> None:
        """Initialize the migration service.

        Args:
            engine: The sqlalchemy engine to use for the migration and checks.
        """
        self.engine = engine

    def ensure_migration_needed(
        self, script: ScriptDirectory, context: MigrationContext, target_revision: str
    ) -> None:
        """Ensure that a migration of the system database is actually needed.

        Args:
            script: The alembic script directory.
            context: The migration context.
            target_revision: The desired target revision.

        Raises:
            MigrationUneededException: If no migration is needed.
        """
        current_head = context.get_current_revision()

        for rev in script.iterate_revisions(current_head, "base"):
            if rev.revision == target_revision:
                raise MigrationUneededException

    def upgrade(  # noqa: WPS213, WPS231 too many expression and too complex
        self, silent: bool = False
    ) -> None:
        """Upgrade to the latest revision.

        Args:
            silent: If true, don't print anything.

        Raises:
            MigrationError: If the upgrade fails.
        """
        conn = self.engine.connect()
        cfg = Config()

        # this connection is used in `env.py` for the migrations
        cfg.attributes["connection"] = conn
        cfg.set_main_option("script_location", str(MIGRATION_DIR))
        script = ScriptDirectory.from_config(cfg)
        # let's make sure we actually need to migrate

        migration_logger = logging.getLogger("alembic.runtime.migration")
        original_log_level = migration_logger.getEffectiveLevel()
        if silent:
            migration_logger.setLevel(logging.ERROR)

        context = MigrationContext.configure(conn)

<<<<<<< HEAD
        try:
=======
        try:  # noqa: WPS229
>>>>>>> c7833f6f
            # try to find the locked version
            head = LOCK_PATH.open().read().strip()
            self.ensure_migration_needed(script, context, head)

            if not silent:
<<<<<<< HEAD
                click.secho(f"Upgrading database to {HEAD}")
            command.upgrade(cfg, HEAD)
=======
                click.secho(f"Upgrading database to {head}")
            command.upgrade(cfg, head)

>>>>>>> c7833f6f
            if silent:
                migration_logger.setLevel(original_log_level)
        except FileNotFoundError:
            raise MigrationError(
                "Cannot upgrade the system database, revision lock not found."
            )
        except MigrationUneededException:
            if not silent:
                click.secho("System database up-to-date.")
        except Exception as err:
            logging.exception(str(err))
            click.secho(
                "Cannot upgrade the system database. It might be corrupted or was created before database migrations where introduced (v0.34.0)",
                fg="yellow",
                err=True,
            )
        finally:
            conn.close()

    def seed(self, project: Project) -> None:
        """Seed the database with the default roles and permissions.

        Args:
            project: The project to seed the database for.
        """
        _, session_maker = project_engine(project)
        session = session_maker()
        try:  # noqa: WPS501, WPS229 Found too long try body length and finally without except
            self._create_user_role(session)
            session.commit()
        finally:
            session.close()

    def _create_user_role(self, session: Session) -> None:
        """Actually perform the database seeding creating users/roles.

        Args:
            session: The session to use.
        """
        if not session.query(Role).filter_by(name="admin").first():

            session.add(
                Role(
                    name="admin",
                    description="Meltano Admin",
                    permissions=[
                        RolePermissions(type="view:design", context=SPLAT),
                        RolePermissions(type="view:reports", context=SPLAT),
                        RolePermissions(type="modify:acl", context=SPLAT),
                    ],
                )
            )

        if not session.query(Role).filter_by(name="regular").first():
            session.merge(Role(name="regular", description="Meltano User"))

        # add the universal permissions to Admin
        admin = session.query(Role).filter_by(name="admin").one()
        try:
            session.query(RolePermissions).filter_by(
                role=admin, type=SPLAT, context=SPLAT
            ).one()
        except sqlalchemy.orm.exc.NoResultFound:
            admin.permissions.append(RolePermissions(type=SPLAT, context=SPLAT))<|MERGE_RESOLUTION|>--- conflicted
+++ resolved
@@ -83,24 +83,15 @@
 
         context = MigrationContext.configure(conn)
 
-<<<<<<< HEAD
-        try:
-=======
         try:  # noqa: WPS229
->>>>>>> c7833f6f
             # try to find the locked version
             head = LOCK_PATH.open().read().strip()
             self.ensure_migration_needed(script, context, head)
 
             if not silent:
-<<<<<<< HEAD
-                click.secho(f"Upgrading database to {HEAD}")
-            command.upgrade(cfg, HEAD)
-=======
                 click.secho(f"Upgrading database to {head}")
             command.upgrade(cfg, head)
 
->>>>>>> c7833f6f
             if silent:
                 migration_logger.setLevel(original_log_level)
         except FileNotFoundError:
