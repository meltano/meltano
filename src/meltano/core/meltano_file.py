--- conflicted
+++ resolved
@@ -29,12 +29,8 @@
     schedules: list[Schedule]
     environments: list[Environment]
     jobs: list[TaskSets]
-<<<<<<< HEAD
     env: dict[str, str]
-=======
-    env: dict[str, str | None]
     extras: dict[str, t.Any]
->>>>>>> cb8d4025
 
     def __init__(
         self,
