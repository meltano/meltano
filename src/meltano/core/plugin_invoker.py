--- conflicted
+++ resolved
@@ -24,7 +24,7 @@
 if sys.version_info < (3, 11):
     from typing_extensions import Unpack
 else:
-    from typing import Unpack
+    from typing import Unpack  # noqa: ICN003
 
 if t.TYPE_CHECKING:
     from pathlib import Path
@@ -50,15 +50,11 @@
 logger = get_logger(__name__)
 
 
-<<<<<<< HEAD
 def invoker_factory(
-    project,
+    project: Project,
     plugin: ProjectPlugin,
     **kwargs: Unpack[InvokerInitKwargs],
 ) -> PluginInvoker:
-=======
-def invoker_factory(project, plugin: ProjectPlugin, *args, **kwargs):  # noqa: ANN001, ANN002, ANN003, ANN201
->>>>>>> 055d2e02
     """Instantiate a plugin invoker from a project plugin.
 
     Args:
@@ -155,12 +151,8 @@
         self,
         project: Project,
         plugin: ProjectPlugin,
-<<<<<<< HEAD
         *,
-        context: t.Any | None = None,
-=======
         context: t.Any | None = None,  # noqa: ANN401
->>>>>>> 055d2e02
         output_handlers: dict | None = None,
         run_dir: Path | None = None,
         config_dir: Path | None = None,
@@ -442,15 +434,14 @@
         return {}
 
     @asynccontextmanager
-    async def _invoke(  # noqa: WPS234 (overly complex annotation)
+    async def _invoke(  # (overly complex annotation)
         self,
         *args: str,
         require_preparation: bool = True,
         env: dict[str, t.Any] | None = None,
         command: str | None = None,
-<<<<<<< HEAD
-        **kwargs,
-    ) -> t.AsyncGenerator[tuple[list[str], dict[str, t.Any], dict[str, t.Any]], None]:  # noqa: WPS221
+        **kwargs,  # noqa: ANN003
+    ) -> t.AsyncGenerator[tuple[list[str], dict[str, t.Any], dict[str, t.Any]], None]:
         """Invoke a command.
 
         Args:
@@ -469,10 +460,6 @@
                 `require_preparation` is True.
             ExecutableNotFoundError: If the executable is not found.
         """
-=======
-        **kwargs,  # noqa: ANN003
-    ) -> t.Generator[list[str], dict[str, t.Any], dict[str, t.Any]]:
->>>>>>> 055d2e02
         env = env or {}
 
         if require_preparation and not self._prepared:
@@ -570,11 +557,7 @@
             return self.files[file_id].read_text()
         except ExecutableNotFoundError as err:  # . Allow "useless" except.
             # Unwrap FileNotFoundError
-<<<<<<< HEAD
-            raise err.__cause__ from None  # type: ignore[misc] # noqa: WPS469, WPS609
-=======
-            raise err.__cause__ from None
->>>>>>> 055d2e02
+            raise err.__cause__ from None  # type: ignore[misc]
 
     def add_output_handler(self, src: str, handler: SubprocessOutputWriter) -> None:
         """Append an output handler for a given stdio stream.
