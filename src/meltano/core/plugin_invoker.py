"""Plugin invoker class."""

from __future__ import annotations

import asyncio
import enum
import os
import sys
import typing as t
import uuid
from contextlib import asynccontextmanager

from structlog.stdlib import get_logger

from meltano.core.container.container_service import ContainerService
from meltano.core.error import Error
from meltano.core.plugin.config_service import PluginConfigService
from meltano.core.plugin.settings_service import PluginSettingsService
from meltano.core.settings_service import FeatureFlags
from meltano.core.tracking import Tracker
from meltano.core.utils import EnvVarMissingBehavior, expand_env_vars
from meltano.core.venv_service import VenvService, VirtualEnv

if sys.version_info < (3, 11):
<<<<<<< HEAD
    from backports.strenum import StrEnum
else:
    from enum import StrEnum
=======
    from typing_extensions import Unpack
else:
    from typing import Unpack  # noqa: ICN003
>>>>>>> 795813aa

if t.TYPE_CHECKING:
    from collections.abc import Generator
    from pathlib import Path

    from sqlalchemy.orm import Session

    from meltano.core.logging.utils import SubprocessOutputWriter
    from meltano.core.plugin import PluginRef
    from meltano.core.plugin.project_plugin import ProjectPlugin
    from meltano.core.project import Project

    class InvokerInitKwargs(t.TypedDict, total=False):
        """Keyword arguments for the Invoker constructor."""

        context: t.Any | None
        output_handlers: dict | None
        run_dir: Path | None
        config_dir: Path | None
        plugin_config_service: PluginConfigService | None
        plugin_settings_service: PluginSettingsService | None


logger = get_logger(__name__)


def invoker_factory(
    project: Project,
    plugin: ProjectPlugin,
    **kwargs: Unpack[InvokerInitKwargs],
) -> PluginInvoker:
    """Instantiate a plugin invoker from a project plugin.

    Args:
        project: Meltano project.
        plugin: Plugin instance.
        kwargs: Invoker constructor keyword arguments.

    Returns:
        A plugin invoker.
    """
    cls = PluginInvoker

    if hasattr(plugin, "invoker_class"):
        cls = plugin.invoker_class

    return cls(project, plugin, **kwargs)


class InvokerError(Error):
    """Generic plugin invoker error."""


class ExecutableNotFoundError(InvokerError):
    """The executable could not be found."""

    def __init__(self, plugin: PluginRef, executable: str):
        """Initialize ExecutableNotFoundError.

        Args:
            plugin: Meltano plugin reference.
            executable: Plugin command executable.
        """
        plugin_type_descriptor = plugin.type.descriptor.capitalize()
        plugin_type = plugin.type.singular
        super().__init__(
            f"Executable '{executable}' could not be found. "
            f"{plugin_type_descriptor} '{plugin.name}' may not have "
            "been installed yet using "
            f"`meltano install {plugin_type} {plugin.name}`, "
            "or the executable name may be incorrect.",
        )


class InvokerNotPreparedError(InvokerError):
    """Occurs when `invoke` is called before `prepare`."""


class UnknownCommandError(InvokerError):
    """Occurs when `invoke` is called in command mode with an undefined command."""

    def __init__(self, plugin: PluginRef, command):  # noqa: ANN001
        """Initialize UnknownCommandError.

        Args:
            plugin: Meltano plugin reference.
            command: Plugin command name.
        """
        self.plugin = plugin
        self.command = command

    def __str__(self) -> str:
        """Return error message.

        Returns:
            String representation of this exception.
        """
        if self.plugin.supported_commands:
            supported_commands = ", ".join(self.plugin.supported_commands)
            desc = f"supports the following commands: {supported_commands}"
        else:
            desc = "does not define any commands."
        plugin_type_descriptor = self.plugin.type.descriptor.capitalize()
        plugin_name = self.plugin.name
        return " ".join(
            [
                f"Command '{self.command}' could not be found.",
                f"{plugin_type_descriptor} '{plugin_name}'",
                desc,
            ],
        )


class PluginInvoker:
    """This class handles the invocation of a `ProjectPlugin` instance."""

    class StdioSource(StrEnum):
        """Describes the available unix style std io sources."""

        STDIN = enum.auto()
        STDOUT = enum.auto()
        STDERR = enum.auto()

    def __init__(
        self,
        project: Project,
        plugin: ProjectPlugin,
        *,
        context: t.Any | None = None,  # noqa: ANN401
        output_handlers: dict | None = None,
        run_dir: Path | None = None,
        config_dir: Path | None = None,
        plugin_config_service: PluginConfigService | None = None,
        plugin_settings_service: PluginSettingsService | None = None,
    ):
        """Create a new plugin invoker.

        Args:
            project: Meltano Project.
            plugin: Meltano Plugin.
            context: Invocation context.
            output_handlers: Logging and output handlers.
            run_dir: Execution directory.
            config_dir: Configuration files directory.
            plugin_config_service: Plugin Configuration manager.
            plugin_settings_service: Plugin Settings manager.
        """
        self.project = project
        self.tracker = Tracker(project)
        self.plugin = plugin
        self.context = context
        self.output_handlers = output_handlers
        self.venv_service: VenvService | None

        if plugin.pip_url:
            self.venv_service = VenvService(
                project=project,
                python=self.plugin.python,
                name=plugin.plugin_dir_name,
                namespace=plugin.type,
            )
        else:
            self.venv_service = None

        self.plugin_config_service = plugin_config_service or PluginConfigService(
            plugin,
            config_dir or self.project.plugin_dir(plugin),
            run_dir or self.project.run_dir(plugin.name),
        )

        self.settings_service = plugin_settings_service or PluginSettingsService(
            project,
            plugin,
        )

        self._prepared = False
        self.plugin_config: dict = {}
        self.plugin_config_processed: dict = {}
        self.plugin_config_extras: dict = {}
        self.plugin_config_env: dict[str, str] = {}

    @property
    def capabilities(self):  # noqa: ANN201
        """Get plugin immutable capabilities.

        Makes sure the capabilities are immutable from the `PluginInvoker` interface.

        Returns:
            The set of plugin capabilities.
        """
        return frozenset(self.plugin.capabilities)

    @property
    def files(self) -> dict[str, Path]:
        """Get all config and output files of the plugin.

        Returns:
            A mapping of file IDs to file names.
        """
        plugin_files = {**self.plugin.config_files, **self.plugin.output_files}
        return {
            _key: self.plugin_config_service.run_dir.joinpath(filename)
            for _key, filename in plugin_files.items()
        }

    async def prepare(self, session: Session) -> None:
        """Prepare plugin config.

        Args:
            session: Database session.
        """
        self.plugin_config = self.settings_service.as_dict(
            extras=False,
            session=session,
        )
        self.plugin_config_processed = self.settings_service.as_dict(
            extras=False,
            process=True,
            session=session,
        )
        self.plugin_config_extras = self.settings_service.as_dict(
            extras=True,
            session=session,
        )
        self.plugin_config_env = self.settings_service.as_env(session=session)
        async with self.plugin.trigger_hooks("configure", self, session):
            self.plugin_config_service.configure()
            self._prepared = True

    async def cleanup(self) -> None:
        """Reset the plugin config."""
        self.plugin_config = {}
        self.plugin_config_processed = {}
        self.plugin_config_extras = {}
        self.plugin_config_env = {}

        async with self.plugin.trigger_hooks("cleanup", self):
            self._prepared = False

    @asynccontextmanager
    async def prepared(self, session: Session):  # noqa: ANN201
        """Context manager that prepares plugin config.

        Args:
            session: Database session.

        Yields:
            Yields to the caller, then resetting the config.
        """
        try:
            await self.prepare(session)
            yield
        finally:
            await self.cleanup()

    def exec_path(self, executable: str | None = None) -> str | Path:
        """Return the absolute path to the executable.

        Uses the plugin executable if none is specified.

        Args:
            executable: Optional executable string.

        Returns:
            Full path to the executable.
        """
        executable = executable or self.plugin.executable
        if not self.venv_service:
            if "/" not in executable.replace("\\", "/"):
                # Expect executable on path
                return executable

            # Return executable relative to project directory
            return self.project.root.joinpath(executable)

        # Return executable within venv
        return self.venv_service.exec_path(executable)

    def exec_args(self, *args, command=None, env=None):  # noqa: ANN001, ANN002, ANN201
        """Materialize the arguments to be passed to the executable.

        Args:
            args: Optional plugin args.
            command: Plugin command name.
            env: Environment variables

        Returns:
            List of plugin invocation arguments.
        """
        env = env or {}
        executable = self.exec_path()
        if command:
            command_config = self.find_command(command)
            plugin_args = command_config.expanded_args(command, env)
            if command_config.executable:
                executable = self.exec_path(command_config.executable)
        else:
            plugin_args = self.plugin.exec_args(self)

        return [str(arg) for arg in (executable, *plugin_args, *args)]

    def find_command(self, name):  # noqa: ANN001, ANN201
        """Find a Command by name.

        Args:
            name: Command name.

        Returns:
            Command instance.

        Raises:
            UnknownCommandError: If command is not defined.
        """
        try:
            return self.plugin.all_commands[name]
        except KeyError as err:
            raise UnknownCommandError(self.plugin, name) from err

    def env(self):  # noqa: ANN201
        """Environment variable mapping.

        Returns:
            Dictionary of environment variables.
        """
        with self.project.settings.feature_flag(
            FeatureFlags.STRICT_ENV_VAR_MODE,
            raise_error=False,
        ) as strict_env_var_mode:
            # Expand root env w/ os.environ
            expanded_project_env = {
                **expand_env_vars(
                    self.project.settings.env,
                    os.environ,
                    if_missing=EnvVarMissingBehavior(
                        strict_env_var_mode,
                    ),
                ),
                **expand_env_vars(
                    self.settings_service.project.dotenv_env,
                    os.environ,
                    if_missing=EnvVarMissingBehavior(strict_env_var_mode),
                ),
            }
            # Expand active env w/ expanded root env
            expanded_active_env = (
                expand_env_vars(
                    self.settings_service.project.environment.env,
                    expanded_project_env,
                    if_missing=EnvVarMissingBehavior(strict_env_var_mode),
                )
                if self.settings_service.project.environment
                else {}
            )

            # Expand root plugin env w/ expanded active env
            expanded_root_plugin_env = expand_env_vars(
                self.settings_service.plugin.env,
                expanded_active_env,
                if_missing=EnvVarMissingBehavior(strict_env_var_mode),
            )

            # Expand active env plugin env w/ expanded root plugin env
            expanded_active_env_plugin_env = (
                expand_env_vars(
                    self.settings_service.environment_plugin_config.env,
                    expanded_root_plugin_env,
                    if_missing=EnvVarMissingBehavior(strict_env_var_mode),
                )
                if self.settings_service.environment_plugin_config
                else {}
            )

        env = {
            **expanded_project_env,
            **self.project.dotenv_env,
            **self.settings_service.env,
            **self.plugin_config_env,
            **expanded_root_plugin_env,
            **expanded_active_env,
            **expanded_active_env_plugin_env,
            **self.tracker.env,
        }

        # Ensure Meltano venv is not inherited
        env.pop("VIRTUAL_ENV", None)
        env.pop("PYTHONPATH", None)
        if self.venv_service:
            # Switch to plugin-specific venv
            venv = VirtualEnv(
                self.project.venvs_dir(
                    self.plugin.type,
                    self.plugin.name,
                    make_dirs=False,
                ),
            )
            venv_dir = str(venv.bin_dir)
            env["VIRTUAL_ENV"] = str(venv.root)
            env["PATH"] = os.pathsep.join([venv_dir, env["PATH"]])

        return env

    def Popen_options(self) -> dict[str, t.Any]:  # noqa: N802
        """Get options for subprocess.Popen.

        Returns:
            Mapping of subprocess options.
        """
        return {}

    @asynccontextmanager
    async def _invoke(  # (overly complex annotation)
        self,
        *args: str,
        require_preparation: bool = True,
        env: dict[str, t.Any] | None = None,
        command: str | None = None,
        **kwargs,  # noqa: ANN003
<<<<<<< HEAD
    ) -> Generator[list[str], dict[str, t.Any], dict[str, t.Any]]:
=======
    ) -> t.AsyncGenerator[tuple[list[str], dict[str, t.Any], dict[str, t.Any]], None]:
        """Invoke a command.

        Args:
            args: Positional arguments.
            require_preparation: Whether to fail if the invoker is not "prepared", i.e.
                if the plugin config has not been loaded.
            env: Environment variables to pass to the subprocess.
            command: Plugin command name, if any.
            kwargs: Keyword arguments to pass to the subprocess constructor.

        Yields:
            Tuple of command arguments, subprocess call options, and environment dict.

        Raises:
            InvokerNotPreparedError: If the plugin config has not been loaded and
                `require_preparation` is True.
            ExecutableNotFoundError: If the executable is not found.
        """
>>>>>>> 795813aa
        env = env or {}

        if require_preparation and not self._prepared:
            raise InvokerNotPreparedError

        async with self.plugin.trigger_hooks("invoke", self, args):
            popen_options = {**self.Popen_options(), **kwargs}
            popen_env = {**self.env(), **env}
            popen_args = self.exec_args(*args, command=command, env=popen_env)
            logger.debug(f"Invoking: {popen_args}")  # noqa: G004

            try:
                yield (popen_args, popen_options, popen_env)
            except FileNotFoundError as err:
                raise ExecutableNotFoundError(
                    self.plugin,
                    self.plugin.executable,
                ) from err

    async def invoke_async(self, *args, **kwargs) -> asyncio.subprocess.Process:  # noqa: ANN002, ANN003
        """Invoke a command.

        Args:
            args: Positional arguments.
            kwargs: Keyword arguments.

        Returns:
            Subprocess.
        """
        async with self._invoke(*args, **kwargs) as (
            popen_args,
            popen_options,
            popen_env,
        ):
            return await asyncio.create_subprocess_exec(
                *popen_args,
                **popen_options,
                env=popen_env,
            )

    async def invoke_docker(
        self,
        plugin_command: str,
        *args,  # noqa: ANN002
        **kwargs,  # noqa: ANN003
    ) -> int:
        """Invoke a containerized command.

        Args:
            plugin_command: Plugin command name.
            args: Command line invocation arguments.
            kwargs: Command line invocation keyword arguments.

        Raises:
            ValueError: If the command doesn't declare a container spec.

        Returns:
            The container run exit code.
        """
        command_config = self.find_command(plugin_command)

        if not command_config.container_spec:
            raise ValueError("Command is missing a container spec")  # noqa: EM101

        spec = command_config.container_spec
        service = ContainerService()

        logger.debug("Running containerized command", command=plugin_command)
        async with self._invoke(*args, **kwargs) as (_proc_args, _, proc_env):
            plugin_name = self.plugin.name
            random_id = uuid.uuid4()
            name = f"meltano-{plugin_name}--{plugin_command}-{random_id}"

            info = await service.run_container(spec, name, env=proc_env)

        return info["State"]["ExitCode"]

    async def dump(self, file_id: str) -> str:
        """Dump a plugin file by ID.

        Args:
            file_id: Dump this file identifier.

        Returns:
            File contents.

        Raises:
            __cause__: If file is not found.
        """
        try:
            if file_id != "config":
                async with self._invoke():
                    return self.files[file_id].read_text()

            return self.files[file_id].read_text()
        except ExecutableNotFoundError as err:  # . Allow "useless" except.
            # Unwrap FileNotFoundError
            raise err.__cause__ from None  # type: ignore[misc]

    def add_output_handler(self, src: str, handler: SubprocessOutputWriter) -> None:
        """Append an output handler for a given stdio stream.

        Args:
            src: stdio source you'd like to subscribe, likely either 'stdout'
                or 'stderr'
            handler: A `StreamWriter` or object matching the
                `utils.SubprocessOutputWriter` protocol
        """
        if self.output_handlers:
            self.output_handlers[src].append(handler)
        else:
            self.output_handlers = {src: [handler]}<|MERGE_RESOLUTION|>--- conflicted
+++ resolved
@@ -22,18 +22,14 @@
 from meltano.core.venv_service import VenvService, VirtualEnv
 
 if sys.version_info < (3, 11):
-<<<<<<< HEAD
     from backports.strenum import StrEnum
+    from typing_extensions import Unpack
 else:
     from enum import StrEnum
-=======
-    from typing_extensions import Unpack
-else:
     from typing import Unpack  # noqa: ICN003
->>>>>>> 795813aa
 
 if t.TYPE_CHECKING:
-    from collections.abc import Generator
+    from collections.abc import AsyncGenerator
     from pathlib import Path
 
     from sqlalchemy.orm import Session
@@ -448,10 +444,7 @@
         env: dict[str, t.Any] | None = None,
         command: str | None = None,
         **kwargs,  # noqa: ANN003
-<<<<<<< HEAD
-    ) -> Generator[list[str], dict[str, t.Any], dict[str, t.Any]]:
-=======
-    ) -> t.AsyncGenerator[tuple[list[str], dict[str, t.Any], dict[str, t.Any]], None]:
+    ) -> AsyncGenerator[tuple[list[str], dict[str, t.Any], dict[str, t.Any]], None]:
         """Invoke a command.
 
         Args:
@@ -470,7 +463,6 @@
                 `require_preparation` is True.
             ExecutableNotFoundError: If the executable is not found.
         """
->>>>>>> 795813aa
         env = env or {}
 
         if require_preparation and not self._prepared:
