"""Project Plugin Class."""

from __future__ import annotations

import copy
import typing as t

import structlog

from meltano.core.plugin.base import PluginDefinition, PluginRef, PluginType, Variant
from meltano.core.plugin.command import Command
from meltano.core.plugin.factory import base_plugin_factory
from meltano.core.plugin.requirements import PluginRequirement
from meltano.core.setting_definition import SettingDefinition
from meltano.core.utils import flatten, uniques_in

if t.TYPE_CHECKING:
<<<<<<< HEAD
    from collections.abc import Iterable
=======
    from meltano.core.plugin_invoker import PluginInvoker
>>>>>>> 795813aa

logger = structlog.stdlib.get_logger(__name__)


class CyclicInheritanceError(Exception):
    """Exception raised when project plugin inherits from itself cyclicly."""

    def __init__(self, plugin: ProjectPlugin, ancestor: ProjectPlugin):
        """Initialize cyclic inheritance error.

        Args:
            plugin: A ProjectPlugin
            ancestor: The given ProjectPlugins' ancestor.
        """
        super().__init__()

        self.plugin = plugin
        self.ancestor = ancestor

    def __str__(self) -> str:
        """Return error message.

        Returns:
            A formatted error message string.
        """
        return (
            f"{self.plugin.type.descriptor.capitalize()} '{self.plugin.name}' "
            f"cannot inherit from '{self.ancestor.name}', which itself "
            f"inherits from '{self.plugin.name}'"
        )


class ProjectPlugin(PluginRef):  # too many attrs and methods
    """ProjectPlugin class."""

    VARIANT_ATTR = "variant"

    invoker_class: type[PluginInvoker]

    name: str
    variant: str | None
    executable: str

    config_files: dict[str, str]

    def __init__(
        self,
        plugin_type: PluginType,
        name: str,
        inherit_from: str | None = None,
        namespace: str | None = None,
        variant: str | None = None,
        pip_url: str | None = None,
        python: str | None = None,
        executable: str | None = None,
        capabilities: list | None = None,
        settings_group_validation: list | None = None,
        settings: list | None = None,
        commands: dict | None = None,
        requires: dict[PluginType, list] | None = None,
        config: dict | None = None,
        default_variant=Variant.ORIGINAL_NAME,  # noqa: ANN001
        env: dict[str, str] | None = None,
        **extras,  # noqa: ANN003
    ):
        """ProjectPlugin.

        Args:
            plugin_type: PluginType instance.
            name: Plugin name.
            inherit_from: Name of plugin to inherit from.
            namespace: Plugin namespace.
            variant: Plugin variant.
            pip_url: Plugin install pip url.
            python: The python version to use for this plugin, specified as a path, or a
                executable name to find within a directory in $PATH.
            executable: Executable name.
            capabilities: Capabilities.
            settings_group_validation: Settings group validation.
            settings: Settings.
            commands: Plugin commands.
            requires: Plugin requirements.
            config: Plugin configuration.
            default_variant: Default variant for this plugin.
            env: Environment variables to inject into plugins runtime context.
            extras: Extra keyword arguments.
        """
        super().__init__(plugin_type, name)

        # Attributes will be listed in meltano.yml in the order they are set on self:
        self.inherit_from = (
            inherit_from if inherit_from and inherit_from != name else None
        )

        # If a custom definition is provided, its properties will come before
        # all others in meltano.yml
        self.custom_definition = None
        self._flattened.add("custom_definition")

        self._parent = None
        if not self.inherit_from and namespace:
            # When not explicitly inheriting, a namespace indicates an
            # embedded custom plugin definition
            self.custom_definition = PluginDefinition(
                plugin_type,
                name,
                namespace,
                variant=variant,
                pip_url=pip_url,
                python=python,
                executable=executable,
                capabilities=capabilities,
                settings_group_validation=settings_group_validation,
                settings=settings,
                requires=requires,
                **extras,
            )

            # Any properties considered "extra" by the embedded plugin definition
            # should be considered extras of the project plugin, since they are
            # the current values, not default values.
            extras = self.custom_definition.extras
            self.custom_definition.extras = {}

            # Typically, the parent is set from `ProjectPluginsService.current_plugins`,
            # where we have access to the discoverable plugin definitions coming from
            # PluginDiscoveryService, but here we can set the parent directly.
            self.parent = base_plugin_factory(self.custom_definition, variant)

        # These properties are also set on the parent, but can be overridden
        self.namespace = namespace
        self.set_presentation_attrs(extras)
        self.variant = variant
        self.pip_url = pip_url
        self.python = python
        self.executable = executable
        self.capabilities = capabilities
        self.settings_group_validation = settings_group_validation
        self.settings = list(map(SettingDefinition.parse, settings or []))
        self.commands = Command.parse_all(commands)
        self.requires = PluginRequirement.parse_all(requires)
        self.env = env or {}

        self._fallbacks.update(
            [
                "logo_url",
                "description",
                self.VARIANT_ATTR,
                "pip_url",
                "python",
                "executable",
                "capabilities",
                "settings_group_validation",
            ],
        )

        # If no variant is set, we fall back on the default
        self._defaults[self.VARIANT_ATTR] = lambda _: default_variant

        if self.inherit_from:
            # When explicitly inheriting from a project plugin or discoverable
            # definition, derive default values from our own name
            self._defaults["namespace"] = lambda plugin: plugin.name.replace("-", "_")
            self._defaults["label"] = lambda plugin: (
                f"{plugin.parent.label}: {plugin.name}"
                if plugin.parent
                else plugin.name
            )
        else:
            # When shadowing a discoverable definition with the same name (no
            # `inherit_from`), or an embedded custom definition (with
            # `namespace`), fall back on parent's values derived from its name
            # instead
            self._fallbacks.update(["namespace", "label"])

        self.config = copy.deepcopy(config or {})
        self.extras = extras

        if "profiles" in extras:
            logger.warning(
                "Plugin configuration profiles are no longer supported, ignoring "  # noqa: G004
                f"`profiles` in '{name}' {plugin_type.descriptor} definition.",
            )

    @property
    def parent(self) -> ProjectPlugin | None:
        """Plugins parent.

        Returns:
            Parent ProjectPlugin instance, or None if no parent.
        """
        return self._parent

    @parent.setter
    def parent(self, new_parent) -> None:  # noqa: ANN001
        ancestor = new_parent
        while isinstance(ancestor, self.__class__):
            if ancestor == self:
                raise CyclicInheritanceError(self, ancestor)

            ancestor = ancestor.parent

        self._parent = new_parent
        self._fallback_to = new_parent

    @property
    def is_variant_set(self) -> bool:
        """Check if variant is set explicitly.

        Returns:
            'True' if variant is set explicitly.
        """
        return self.is_attr_set(self.VARIANT_ATTR)

    @property
    def info(self) -> dict[str, str | None]:
        """Plugin info dict.

        Returns:
            Dictionary of plugin info (name, namespace and variant)
        """
        return {"name": self.name, "namespace": self.namespace, "variant": self.variant}

    @property
    def info_env(self) -> dict[str, str]:
        """Plugin environment info.

        Returns:
            Dictionary of plugin info formatted as Meltano environment variables.
        """
        # MELTANO_EXTRACTOR_...
        return flatten({"meltano": {self.type.singular: self.info}}, "env_var")

    @property
    def all_commands(self) -> dict[str, Command]:
        """Return all commands for this plugin.

        Returns:
            Dictionary of supported commands, including those inherited from
            the parent plugin.
        """
        return {**(self._parent.all_commands if self._parent else {}), **self.commands}

    @property
    def test_commands(self) -> dict[str, Command]:
        """Return the test commands for this plugin.

        Returns:
            Dictionary of supported test commands, including those inherited
            from the parent plugin.
        """
        return {
            name: command
            for name, command in self.all_commands.items()
            if name.startswith("test")
        }

    @property
    def supported_commands(self) -> list[str]:
        """Return supported command names.

        Returns:
            All defined command names for the plugin.
        """
        return list(self.all_commands.keys())

    def env_prefixes(self, *, for_writing: bool = False) -> list[str]:
        """Return environment variable prefixes.

        Args:
            for_writing: Include parent prefix (used when writing to env vars)

        Returns:
            A list of env prefixes.
        """
        prefixes = [self.name, self.namespace]

        if for_writing:
            if self._parent:
                prefixes.extend(self._parent.env_prefixes(for_writing=True))
            prefixes.append(f"meltano_{self.type.verb}")  # MELTANO_EXTRACT_...

        return uniques_in(prefixes)

    @property
    def extra_config(self) -> dict[str, t.Any]:
        """Return plugin extra config.

        Returns:
            Dictionary of extra config.
        """
        return {f"_{key}": value for key, value in self.extras.items()}

    @property
    def config_with_extras(self) -> dict[str, t.Any]:
        """Return config with extras.

        Returns:
            Complete config dictionary, including config extras.
        """
        return {**self.config, **self.extra_config}

    @config_with_extras.setter
    def config_with_extras(self, new_config_with_extras) -> None:  # noqa: ANN001
        self.config.clear()
        self.extras.clear()

        for key, value in new_config_with_extras.items():
            if key.startswith("_"):
                self.extras[key[1:]] = value
            else:
                self.config[key] = value

    @property
    def all_settings(self) -> list[SettingDefinition]:
        """Return all settings for this plugin.

        Returns:
            List of settings, including those inherited from the parent plugin.
        """
        # New setting definitions override old ones
        new_setting_names = {setting.name for setting in self.settings}
        existing_settings = (
            [
                setting
                for setting in self._parent.all_settings
                if setting.name not in new_setting_names
            ]
            if self._parent
            else []
        )
        existing_settings.extend(self.settings)

        return [
            *existing_settings,
            *SettingDefinition.from_missing(existing_settings, self.config),
        ]

    @property
    def extra_settings(self) -> list[SettingDefinition]:
        """Return extra settings.

        Returns:
            A list of extra SettingDefinitions, including those defined by the parent.
        """
        existing_settings = self._parent.extra_settings if self._parent else []
        return [
            *existing_settings,
            *SettingDefinition.from_missing(existing_settings, self.extra_config),
        ]

    @property
    def settings_with_extras(self) -> list[SettingDefinition]:
        """Return all settings.

        Returns:
            A complete list of SettingDefinitions, including extras.
        """
        return [*self.all_settings, *self.extra_settings]

    def is_custom(self) -> bool:
        """Return if plugin is custom.

        Returns:
            'True' is plugin is custom.
        """
        return self.custom_definition is not None

    @property
    def is_shadowing(self) -> bool:
        """Return whether this plugin is shadowing a base plugin with the same name.

        Returns:
            'True' if this plugin is shadowing a base plugin with the same name.
        """
        return not self.inherit_from

    @property
    def plugin_dir_name(self) -> str:
        """Return the plugin directory name this plugin should use.

        This directory is where the plugin's Python virtual environment will be
        created, among other things.

        Returns:
            The name of this plugins parent if both pip urls are the same, else
            this plugins name.
        """
        if not self.inherit_from:
            return self.name

        if not self.pip_url or (self.parent.pip_url == self.pip_url):
            return self.parent.plugin_dir_name

        return self.name

    def get_requirements(
        self,
        plugin_types: Iterable[PluginType] | None = None,
    ) -> dict[PluginType, list[PluginRequirement]]:
        """Return the requirements for this plugin.

        Args:
            plugin_types: The plugin types to include.

        Returns:
            A list of requirements for this plugin, optionally filtered for
            specified plugin types.
        """
        plugin_types = plugin_types or list(PluginType)
        return {
            plugin_type: [
                *(
                    self._parent.all_requires.get(plugin_type, [])
                    if self._parent
                    else []
                ),
                *self.requires.get(plugin_type, []),
            ]
            for plugin_type in plugin_types
        }

    @property
    def all_requires(self) -> dict[PluginType, list]:
        """Return all requires for this plugin.

        Returns:
            List of supported requires, including those inherited from the
            parent plugin.
        """
        return self.get_requirements(plugin_types=None)

    @property
    def requirements(self) -> list[ProjectPlugin]:
        """Return the requirements for this plugin.

        Returns:
            A list of requirements for this plugin.
        """
        return [
            ProjectPlugin(plugin_type=plugin_type, name=dep.name, variant=dep.variant)
            for plugin_type, deps in self.all_requires.items()
            for dep in deps
        ]

    def is_mapping(self) -> bool:
        """Check if the plugin is a mapping, as mappings are not installed.

        Mappings are `PluginType.MAPPERS` with extra attribute of `_mapping`
        which will indicate that this instance of the plugin is actually a
        mapping - and should not be installed.

        Returns:
            A boolean determining if the plugin is a mapping (of type
            `PluginType.MAPPERS`).
        """
        return self.type is PluginType.MAPPERS and bool(
            self.extra_config.get("_mapping")
        )<|MERGE_RESOLUTION|>--- conflicted
+++ resolved
@@ -15,11 +15,9 @@
 from meltano.core.utils import flatten, uniques_in
 
 if t.TYPE_CHECKING:
-<<<<<<< HEAD
     from collections.abc import Iterable
-=======
+
     from meltano.core.plugin_invoker import PluginInvoker
->>>>>>> 795813aa
 
 logger = structlog.stdlib.get_logger(__name__)
 
