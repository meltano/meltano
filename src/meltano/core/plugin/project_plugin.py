"""Project Plugin Class."""

from __future__ import annotations

import copy
import logging
import sys
from typing import Any, Iterable

from meltano.core.plugin.requirements import PluginRequirement
from meltano.core.setting_definition import SettingDefinition
from meltano.core.utils import expand_env_vars, flatten, uniques_in

from .base import PluginDefinition, PluginRef, PluginType, Variant
from .command import Command
from .factory import base_plugin_factory

logger = logging.getLogger(__name__)


class CyclicInheritanceError(Exception):
    """Exception raised when project plugin inherits from itself cyclicly."""

    def __init__(self, plugin: ProjectPlugin, ancestor: ProjectPlugin):
        """Initialize cyclic inheritance error.

        Args:
            plugin: A ProjectPlugin
            ancestor: The given ProjectPlugins' ancestor.
        """
        super().__init__()

        self.plugin = plugin
        self.ancestor = ancestor

    def __str__(self):
        """Return error message.

        Returns:
            A formatted error message string.
        """
        return (
            "{type} '{name}' cannot inherit from '{ancestor}', "
            + "which itself inherits from '{name}'"
        ).format(
            type=self.plugin.type.descriptor.capitalize(),
            name=self.plugin.name,
            ancestor=self.ancestor.name,
        )


class ProjectPlugin(PluginRef):  # noqa: WPS230, WPS214 # too many attrs and methods
    """ProjectPlugin class."""

    VARIANT_ATTR = "variant"

    def __init__(
        self,
        plugin_type: PluginType,
        name: str,
        inherit_from: str | None = None,
        namespace: str | None = None,
        variant: str | None = None,
        pip_url: str | None = None,
        executable: str | None = None,
        capabilities: list | None = None,
        settings_group_validation: list | None = None,
        settings: list | None = None,
        commands: dict | None = None,
        requires: dict[PluginType, list] | None = None,
        config: dict | None = None,
        default_variant=Variant.ORIGINAL_NAME,
        **extras,
    ):
        """ProjectPlugin.

        Args:
            plugin_type: PluginType instance.
            name: Plugin name.
            inherit_from: (optional) Name of plugin to inherit from.
            namespace: (optional) Plugin namespace.
            variant: (optional) Plugin variant.
            pip_url: (optional) Plugin install pip url.
            executable: (optional) Executable name.
            capabilities: (optional) Capabilities.
            settings_group_validation: (optional) Settings group validation.
            settings: (optional) Settings.
            commands: (optional) Plugin commands.
            requires: (optional) Plugin requirements.
            config: (optional) Plugin configuration.
            default_variant: (optional) Default variant for this plugin.
            extras: Extra keyword arguments.
        """
        super().__init__(plugin_type, name)

        # Attributes will be listed in meltano.yml in the order they are set on self:
        self.inherit_from = (
            inherit_from if inherit_from and inherit_from != name else None
        )

        # If a custom definition is provided, its properties will come before all others in meltano.yml
        self.custom_definition = None
        self._flattened.add("custom_definition")

        self._parent = None
        if not self.inherit_from and namespace:
            # When not explicitly inheriting, a namespace indicates an embedded custom plugin definition
            self.custom_definition = PluginDefinition(
                plugin_type,
                name,
                namespace,
                variant=variant,
                pip_url=pip_url,
                executable=executable,
                capabilities=capabilities,
                settings_group_validation=settings_group_validation,
                settings=settings,
                requires=requires,
                **extras,
            )

            # Any properties considered "extra" by the embedded plugin definition
            # should be considered extras of the project plugin, since they are
            # the current values, not default values.
            extras = self.custom_definition.extras
            self.custom_definition.extras = {}

            # Typically, the parent is set from ProjectPluginsService.current_plugins,
            # where we have access to the discoverable plugin definitions coming from
            # PluginDiscoveryService, but here we can set the parent directly.
            self.parent = base_plugin_factory(self.custom_definition, variant)

        # These properties are also set on the parent, but can be overridden
        self.namespace = namespace
        self.set_presentation_attrs(extras)
        self.variant = variant
        self.pip_url = pip_url
        self.executable = executable
        self.capabilities = capabilities
        self.settings_group_validation = settings_group_validation
        self.settings = list(map(SettingDefinition.parse, settings or []))
        self.commands = Command.parse_all(commands)
        self.requires = PluginRequirement.parse_all(requires)

        self._fallbacks.update(
            [
                "logo_url",
                "description",
                self.VARIANT_ATTR,
                "pip_url",
                "executable",
                "capabilities",
                "settings_group_validation",
            ]
        )

        # If no variant is set, we fall back on the default
        self._defaults[self.VARIANT_ATTR] = lambda _: default_variant

        if self.inherit_from:
            # When explicitly inheriting from a project plugin or discoverable definition,
            # derive default values from our own name
            self._defaults["namespace"] = lambda plugin: plugin.name.replace("-", "_")
            self._defaults["label"] = lambda plugin: (
                f"{plugin.parent.label}: {plugin.name}"
                if plugin.parent
                else plugin.name
            )
        else:
            # When shadowing a discoverable definition with the same name (no `inherit_from`),
            # or an embedded custom definition (with `namespace`), fall back on parent's
            # values derived from its name instead
            self._fallbacks.update(["namespace", "label"])

        self.config = copy.deepcopy(config or {})
        self.extras = extras

        if "profiles" in extras:
            logger.warning(
                "Plugin configuration profiles are no longer supported, ignoring "
                + f"`profiles` in '{name}' {plugin_type.descriptor} definition."
            )

    @property
    def parent(self) -> ProjectPlugin:
        """Plugins parent.

        Returns:
            Parent ProjectPlugin instance, or None if no parent.
        """
        return self._parent

    @parent.setter
    def parent(self, new_parent):
        ancestor = new_parent
        while isinstance(ancestor, self.__class__):
            if ancestor == self:
                raise CyclicInheritanceError(self, ancestor)

            ancestor = ancestor.parent

        self._parent = new_parent
        self._fallback_to = new_parent

    @property
    def is_variant_set(self) -> bool:
        """Check if variant is set explicitly.

        Returns:
            'True' if variant is set explicitly.
        """
        return self.is_attr_set(self.VARIANT_ATTR)

    @property
    def info(self) -> dict[str, str]:
        """Plugin info dict.

        Returns:
            Dictionary of plugin info (name, namespace and variant)
        """
        return {"name": self.name, "namespace": self.namespace, "variant": self.variant}

    @property
    def info_env(self) -> dict[str, str]:
        """Plugin environment info.

        Returns:
            Dictionary of plugin info formatted as Meltano environment variables.
        """
        # MELTANO_EXTRACTOR_...
        return flatten({"meltano": {self.type.singular: self.info}}, "env_var")

    @property
    def all_commands(self) -> dict[str, Command]:
        """Return all commands for this plugin.

        Returns:
            Dictionary of supported commands, including those inherited from the parent plugin.
        """
        return {**self._parent.all_commands, **self.commands}

    @property
    def test_commands(self) -> dict[str, Command]:
        """Return the test commands for this plugin.

        Returns:
            Dictionary of supported test commands, including those inherited from the parent plugin.
        """
        return {
            name: command
            for name, command in self.all_commands.items()
            if name.startswith("test")
        }

    @property
    def supported_commands(self) -> list[str]:
        """Return supported command names.

        Returns:
            All defined command names for the plugin.
        """
        return list(self.all_commands.keys())

    def env_prefixes(self, for_writing=False) -> list[str]:
        """Return environment variable prefixes.

        Args:
            for_writing: Include parent prefix (used when writing to env vars)

        Returns:
            A list of env prefixes.
        """
        prefixes = [self.name, self.namespace]

        if for_writing:
            prefixes.extend(self._parent.env_prefixes(for_writing=True))
            prefixes.append(f"meltano_{self.type.verb}")  # MELTANO_EXTRACT_...

        return uniques_in(prefixes)

    @property
    def extra_config(self) -> dict[str, Any]:
        """Return plugin extra config.

        Returns:
            Dictionary of extra config.
        """
        return {f"_{key}": value for key, value in self.extras.items()}

    @property
    def config_with_extras(self) -> dict[str, Any]:
        """Return config with extras.

        Returns:
            Complete config dictionary, including config extras.
        """
        return {**self.config, **self.extra_config}

    @config_with_extras.setter
    def config_with_extras(self, new_config_with_extras):
        self.config.clear()
        self.extras.clear()

        for key, value in new_config_with_extras.items():
            if key.startswith("_"):
                self.extras[key[1:]] = value
            else:
                self.config[key] = value

    @property
    def all_settings(self) -> list[SettingDefinition]:
        """Return all settings for this plugin.

        Returns:
            List of settings, including those inherited from the parent plugin.
        """
        # New setting definitions override old ones
        new_setting_names = {setting.name for setting in self.settings}
        existing_settings = [
            setting
            for setting in self._parent.all_settings
            if setting.name not in new_setting_names
        ]
        existing_settings.extend(self.settings)

        return [
            *existing_settings,
            *SettingDefinition.from_missing(existing_settings, self.config),
        ]

    @property
    def extra_settings(self) -> list[SettingDefinition]:
        """Return extra settings.

        Returns:
            A list of extra SettingDefinitions, including those defined by the parent.
        """
        existing_settings = self._parent.extra_settings
        return [
            *existing_settings,
            *SettingDefinition.from_missing(existing_settings, self.extra_config),
        ]

    @property
    def settings_with_extras(self) -> list[SettingDefinition]:
        """Return all settings.

        Returns:
            A complete list of SettingDefinitions, including extras.
        """
        return [*self.all_settings, *self.extra_settings]

    def is_custom(self) -> bool:
        """Return if plugin is custom.

        Returns:
            'True' is plugin is custom.
        """
        return self.custom_definition is not None

    @property
    def is_shadowing(self) -> bool:
        """Return whether this plugin is shadowing a base plugin with the same name.

        Returns:
            'True' if this plugin is shadowing a base plugin with the same name.
        """
        return not self.inherit_from

    @property
    def formatted_pip_url(self) -> str:
        """Return the formatted version of the pip_url.

        Expands ${MELTANO__PYTHON_VERSION} to the major.minor version string of the current runtime.

        Returns:
            Expanded pip url string.
        """
        return expand_env_vars(
            self.pip_url,
            {
                "MELTANO__PYTHON_VERSION": f"{sys.version_info.major}.{sys.version_info.minor}"
            },
        )

    @property
    def venv_name(self) -> str:
        """Return the venv name this plugin should use.

        Returns:
            The name of this plugins parent if both pip urls are the same, else this plugins name.
        """
        if not self.inherit_from:
            return self.name

        if not self.pip_url or (self.parent.pip_url == self.pip_url):
            return self.parent.name

        return self.name

<<<<<<< HEAD
    def get_requirements(
        self,
        plugin_types: Iterable[PluginType] | None = None,
    ) -> list[ProjectPlugin]:
=======
    @property
    def all_requires(self) -> dict[PluginType, list]:
        """Return all requires for this plugin.

        Returns:
            List of supported requires, including those inherited from the parent plugin.
        """
        return {
            plugin_type: [
                *self._parent.all_requires.get(plugin_type, []),
                *self.requires.get(plugin_type, []),
            ]
            for plugin_type in list(PluginType)
        }

    @property
    def requirements(self) -> list[ProjectPlugin]:
>>>>>>> 8b5884fa
        """Return the requirements for this plugin.

        Args:
            plugin_types: The plugin types to include.

        Returns:
            A list of requirements for this plugin, optionally filtered for specified
            plugin types.
        """
<<<<<<< HEAD
        plugin_types = plugin_types or list(PluginType)
        plugins: list[ProjectPlugin] = []

        for plugin_type in plugin_types:
            plugins.extend(
                ProjectPlugin(
                    plugin_type=plugin_type,
                    name=dep.name,
                    variant=dep.variant,
                )
                for dep in self.requires.get(plugin_type, [])
            )

            plugins.extend(
                ProjectPlugin(
                    plugin_type=plugin_type,
                    name=dep.name,
                    variant=dep.variant,
                )
                for dep in self._parent.requires.get(plugin_type, [])
            )

        return plugins

    @property
    def all_requirements(self) -> list[ProjectPlugin]:
        """Return the requirements for this plugin.

        Returns:
            A list of requirements for this plugin.
        """
        return self.get_requirements(plugin_types=None)
=======
        return [
            ProjectPlugin(plugin_type=plugin_type, name=dep.name, variant=dep.variant)
            for plugin_type, deps in self.all_requires.items()
            for dep in deps
        ]
>>>>>>> 8b5884fa
<|MERGE_RESOLUTION|>--- conflicted
+++ resolved
@@ -398,76 +398,48 @@
 
         return self.name
 
-<<<<<<< HEAD
     def get_requirements(
         self,
         plugin_types: Iterable[PluginType] | None = None,
-    ) -> list[ProjectPlugin]:
-=======
-    @property
-    def all_requires(self) -> dict[PluginType, list]:
-        """Return all requires for this plugin.
-
-        Returns:
-            List of supported requires, including those inherited from the parent plugin.
-        """
-        return {
-            plugin_type: [
+    ) -> dict[PluginType, list[PluginRequirement]]:
+        """Return the requirements for this plugin.
+
+        Args:
+            plugin_types: The plugin types to include.
+
+        Returns:
+            A list of requirements for this plugin, optionally filtered for specified
+            plugin types.
+        """
+        plugin_types = plugin_types or list(PluginType)
+        plugins: dict[PluginType, list[PluginRequirement]] = {}
+
+        for plugin_type in plugin_types:
+            plugins[plugin_type] = [
                 *self._parent.all_requires.get(plugin_type, []),
                 *self.requires.get(plugin_type, []),
             ]
-            for plugin_type in list(PluginType)
-        }
+
+        return plugins
+
+    @property
+    def all_requires(self) -> dict[PluginType, list]:
+        """Return all requires for this plugin.
+
+        Returns:
+            List of supported requires, including those inherited from the parent plugin.
+        """
+        return self.get_requirements(plugin_types=None)
 
     @property
     def requirements(self) -> list[ProjectPlugin]:
->>>>>>> 8b5884fa
         """Return the requirements for this plugin.
 
-        Args:
-            plugin_types: The plugin types to include.
-
-        Returns:
-            A list of requirements for this plugin, optionally filtered for specified
-            plugin types.
-        """
-<<<<<<< HEAD
-        plugin_types = plugin_types or list(PluginType)
-        plugins: list[ProjectPlugin] = []
-
-        for plugin_type in plugin_types:
-            plugins.extend(
-                ProjectPlugin(
-                    plugin_type=plugin_type,
-                    name=dep.name,
-                    variant=dep.variant,
-                )
-                for dep in self.requires.get(plugin_type, [])
-            )
-
-            plugins.extend(
-                ProjectPlugin(
-                    plugin_type=plugin_type,
-                    name=dep.name,
-                    variant=dep.variant,
-                )
-                for dep in self._parent.requires.get(plugin_type, [])
-            )
-
-        return plugins
-
-    @property
-    def all_requirements(self) -> list[ProjectPlugin]:
-        """Return the requirements for this plugin.
-
         Returns:
             A list of requirements for this plugin.
         """
-        return self.get_requirements(plugin_types=None)
-=======
         return [
             ProjectPlugin(plugin_type=plugin_type, name=dep.name, variant=dep.variant)
             for plugin_type, deps in self.all_requires.items()
             for dep in deps
-        ]
->>>>>>> 8b5884fa
+        ]