"""Project Plugin Class."""

from __future__ import annotations

import copy
import logging
import sys
from typing import Any, Iterable

from meltano.core.plugin.requirements import PluginRequirement
from meltano.core.setting_definition import SettingDefinition
from meltano.core.utils import expand_env_vars, flatten, uniques_in

from .base import PluginDefinition, PluginRef, PluginType, Variant
from .command import Command
from .factory import base_plugin_factory

logger = logging.getLogger(__name__)


class CyclicInheritanceError(Exception):
    """Exception raised when project plugin inherits from itself cyclicly."""

    def __init__(self, plugin: ProjectPlugin, ancestor: ProjectPlugin):
        """Initialize cyclic inheritance error.

        Args:
            plugin: A ProjectPlugin
            ancestor: The given ProjectPlugins' ancestor.
        """
        super().__init__()

        self.plugin = plugin
        self.ancestor = ancestor

    def __str__(self):
        """Return error message.

        Returns:
            A formatted error message string.
        """
        return (
            "{type} '{name}' cannot inherit from '{ancestor}', "
            + "which itself inherits from '{name}'"
        ).format(
            type=self.plugin.type.descriptor.capitalize(),
            name=self.plugin.name,
            ancestor=self.ancestor.name,
        )


class ProjectPlugin(PluginRef):  # noqa: WPS230, WPS214 # too many attrs and methods
    """ProjectPlugin class."""

    VARIANT_ATTR = "variant"

    def __init__(
        self,
        plugin_type: PluginType,
        name: str,
        inherit_from: str | None = None,
        namespace: str | None = None,
        variant: str | None = None,
        pip_url: str | None = None,
        executable: str | None = None,
        capabilities: list | None = None,
        settings_group_validation: list | None = None,
        settings: list | None = None,
        commands: dict | None = None,
        requires: dict[PluginType, list] | None = None,
        config: dict | None = None,
        default_variant=Variant.ORIGINAL_NAME,
        env: dict[str, str] | None = None,
        **extras,
    ):
        """ProjectPlugin.

        Args:
            plugin_type: PluginType instance.
            name: Plugin name.
<<<<<<< HEAD
            inherit_from: (optional) Name of plugin to inherit from.
            namespace: (optional) Plugin namespace.
            variant: (optional) Plugin variant.
            pip_url: (optional) Plugin install pip url.
            executable: (optional) Executable name.
            capabilities: (optional) Capabilities.
            settings_group_validation: (optional) Settings group validation.
            settings: (optional) Settings.
            commands: (optional) Plugin commands.
            requires: (optional) Plugin requirements.
            config: (optional) Plugin configuration.
            default_variant: (optional) Default variant for this plugin.
            env: (optional) Environment variables to inject into plugins runtime context.
=======
            inherit_from: Name of plugin to inherit from.
            namespace: Plugin namespace.
            variant: Plugin variant.
            pip_url: Plugin install pip url.
            executable: Executable name.
            capabilities: Capabilities.
            settings_group_validation: Settings group validation.
            settings: Settings.
            commands: Plugin commands.
            requires: Plugin requirements.
            config: Plugin configuration.
            default_variant: Default variant for this plugin.
>>>>>>> 0fc7fbf5
            extras: Extra keyword arguments.
        """
        super().__init__(plugin_type, name)

        # Attributes will be listed in meltano.yml in the order they are set on self:
        self.inherit_from = (
            inherit_from if inherit_from and inherit_from != name else None
        )

        # If a custom definition is provided, its properties will come before all others in meltano.yml
        self.custom_definition = None
        self._flattened.add("custom_definition")

        self._parent = None
        if not self.inherit_from and namespace:
            # When not explicitly inheriting, a namespace indicates an embedded custom plugin definition
            self.custom_definition = PluginDefinition(
                plugin_type,
                name,
                namespace,
                variant=variant,
                pip_url=pip_url,
                executable=executable,
                capabilities=capabilities,
                settings_group_validation=settings_group_validation,
                settings=settings,
                requires=requires,
                **extras,
            )

            # Any properties considered "extra" by the embedded plugin definition
            # should be considered extras of the project plugin, since they are
            # the current values, not default values.
            extras = self.custom_definition.extras
            self.custom_definition.extras = {}

            # Typically, the parent is set from ProjectPluginsService.current_plugins,
            # where we have access to the discoverable plugin definitions coming from
            # PluginDiscoveryService, but here we can set the parent directly.
            self.parent = base_plugin_factory(self.custom_definition, variant)

        # These properties are also set on the parent, but can be overridden
        self.namespace = namespace
        self.set_presentation_attrs(extras)
        self.variant = variant
        self.pip_url = pip_url
        self.executable = executable
        self.capabilities = capabilities
        self.settings_group_validation = settings_group_validation
        self.settings = list(map(SettingDefinition.parse, settings or []))
        self.commands = Command.parse_all(commands)
        self.requires = PluginRequirement.parse_all(requires)
        self.env = env or {}

        self._fallbacks.update(
            [
                "logo_url",
                "description",
                self.VARIANT_ATTR,
                "pip_url",
                "executable",
                "capabilities",
                "settings_group_validation",
            ]
        )

        # If no variant is set, we fall back on the default
        self._defaults[self.VARIANT_ATTR] = lambda _: default_variant

        if self.inherit_from:
            # When explicitly inheriting from a project plugin or discoverable definition,
            # derive default values from our own name
            self._defaults["namespace"] = lambda plugin: plugin.name.replace("-", "_")
            self._defaults["label"] = lambda plugin: (
                f"{plugin.parent.label}: {plugin.name}"
                if plugin.parent
                else plugin.name
            )
        else:
            # When shadowing a discoverable definition with the same name (no `inherit_from`),
            # or an embedded custom definition (with `namespace`), fall back on parent's
            # values derived from its name instead
            self._fallbacks.update(["namespace", "label"])

        self.config = copy.deepcopy(config or {})
        self.extras = extras

        if "profiles" in extras:
            logger.warning(
                "Plugin configuration profiles are no longer supported, ignoring "
                + f"`profiles` in '{name}' {plugin_type.descriptor} definition."
            )

    @property
    def parent(self) -> ProjectPlugin:
        """Plugins parent.

        Returns:
            Parent ProjectPlugin instance, or None if no parent.
        """
        return self._parent

    @parent.setter
    def parent(self, new_parent):
        ancestor = new_parent
        while isinstance(ancestor, self.__class__):
            if ancestor == self:
                raise CyclicInheritanceError(self, ancestor)

            ancestor = ancestor.parent

        self._parent = new_parent
        self._fallback_to = new_parent

    @property
    def is_variant_set(self) -> bool:
        """Check if variant is set explicitly.

        Returns:
            'True' if variant is set explicitly.
        """
        return self.is_attr_set(self.VARIANT_ATTR)

    @property
    def info(self) -> dict[str, str]:
        """Plugin info dict.

        Returns:
            Dictionary of plugin info (name, namespace and variant)
        """
        return {"name": self.name, "namespace": self.namespace, "variant": self.variant}

    @property
    def info_env(self) -> dict[str, str]:
        """Plugin environment info.

        Returns:
            Dictionary of plugin info formatted as Meltano environment variables.
        """
        # MELTANO_EXTRACTOR_...
        return flatten({"meltano": {self.type.singular: self.info}}, "env_var")

    @property
    def all_commands(self) -> dict[str, Command]:
        """Return all commands for this plugin.

        Returns:
            Dictionary of supported commands, including those inherited from the parent plugin.
        """
        return {**self._parent.all_commands, **self.commands}

    @property
    def test_commands(self) -> dict[str, Command]:
        """Return the test commands for this plugin.

        Returns:
            Dictionary of supported test commands, including those inherited from the parent plugin.
        """
        return {
            name: command
            for name, command in self.all_commands.items()
            if name.startswith("test")
        }

    @property
    def supported_commands(self) -> list[str]:
        """Return supported command names.

        Returns:
            All defined command names for the plugin.
        """
        return list(self.all_commands.keys())

    def env_prefixes(self, for_writing=False) -> list[str]:
        """Return environment variable prefixes.

        Args:
            for_writing: Include parent prefix (used when writing to env vars)

        Returns:
            A list of env prefixes.
        """
        prefixes = [self.name, self.namespace]

        if for_writing:
            prefixes.extend(self._parent.env_prefixes(for_writing=True))
            prefixes.append(f"meltano_{self.type.verb}")  # MELTANO_EXTRACT_...

        return uniques_in(prefixes)

    @property
    def extra_config(self) -> dict[str, Any]:
        """Return plugin extra config.

        Returns:
            Dictionary of extra config.
        """
        return {f"_{key}": value for key, value in self.extras.items()}

    @property
    def config_with_extras(self) -> dict[str, Any]:
        """Return config with extras.

        Returns:
            Complete config dictionary, including config extras.
        """
        return {**self.config, **self.extra_config}

    @config_with_extras.setter
    def config_with_extras(self, new_config_with_extras):
        self.config.clear()
        self.extras.clear()

        for key, value in new_config_with_extras.items():
            if key.startswith("_"):
                self.extras[key[1:]] = value
            else:
                self.config[key] = value

    @property
    def all_settings(self) -> list[SettingDefinition]:
        """Return all settings for this plugin.

        Returns:
            List of settings, including those inherited from the parent plugin.
        """
        # New setting definitions override old ones
        new_setting_names = {setting.name for setting in self.settings}
        existing_settings = [
            setting
            for setting in self._parent.all_settings
            if setting.name not in new_setting_names
        ]
        existing_settings.extend(self.settings)

        return [
            *existing_settings,
            *SettingDefinition.from_missing(existing_settings, self.config),
        ]

    @property
    def extra_settings(self) -> list[SettingDefinition]:
        """Return extra settings.

        Returns:
            A list of extra SettingDefinitions, including those defined by the parent.
        """
        existing_settings = self._parent.extra_settings
        return [
            *existing_settings,
            *SettingDefinition.from_missing(existing_settings, self.extra_config),
        ]

    @property
    def settings_with_extras(self) -> list[SettingDefinition]:
        """Return all settings.

        Returns:
            A complete list of SettingDefinitions, including extras.
        """
        return [*self.all_settings, *self.extra_settings]

    def is_custom(self) -> bool:
        """Return if plugin is custom.

        Returns:
            'True' is plugin is custom.
        """
        return self.custom_definition is not None

    @property
    def is_shadowing(self) -> bool:
        """Return whether this plugin is shadowing a base plugin with the same name.

        Returns:
            'True' if this plugin is shadowing a base plugin with the same name.
        """
        return not self.inherit_from

    @property
    def formatted_pip_url(self) -> str:
        """Return the formatted version of the pip_url.

        Expands ${MELTANO__PYTHON_VERSION} to the major.minor version string of the current runtime.

        Returns:
            Expanded pip url string.
        """
        return expand_env_vars(
            self.pip_url,
            {
                "MELTANO__PYTHON_VERSION": f"{sys.version_info.major}.{sys.version_info.minor}"
            },
        )

    @property
    def venv_name(self) -> str:
        """Return the venv name this plugin should use.

        Returns:
            The name of this plugins parent if both pip urls are the same, else this plugins name.
        """
        if not self.inherit_from:
            return self.name

        if not self.pip_url or (self.parent.pip_url == self.pip_url):
            return self.parent.name

        return self.name

    def get_requirements(
        self,
        plugin_types: Iterable[PluginType] | None = None,
    ) -> dict[PluginType, list[PluginRequirement]]:
        """Return the requirements for this plugin.

        Args:
            plugin_types: The plugin types to include.

        Returns:
            A list of requirements for this plugin, optionally filtered for specified
            plugin types.
        """
        plugin_types = plugin_types or list(PluginType)
        plugins: dict[PluginType, list[PluginRequirement]] = {}

        for plugin_type in plugin_types:
            plugins[plugin_type] = [
                *self._parent.all_requires.get(plugin_type, []),
                *self.requires.get(plugin_type, []),
            ]

        return plugins

    @property
    def all_requires(self) -> dict[PluginType, list]:
        """Return all requires for this plugin.

        Returns:
            List of supported requires, including those inherited from the parent plugin.
        """
        return self.get_requirements(plugin_types=None)

    @property
    def requirements(self) -> list[ProjectPlugin]:
        """Return the requirements for this plugin.

        Returns:
            A list of requirements for this plugin.
        """
        return [
            ProjectPlugin(plugin_type=plugin_type, name=dep.name, variant=dep.variant)
            for plugin_type, deps in self.all_requires.items()
            for dep in deps
        ]<|MERGE_RESOLUTION|>--- conflicted
+++ resolved
@@ -78,21 +78,6 @@
         Args:
             plugin_type: PluginType instance.
             name: Plugin name.
-<<<<<<< HEAD
-            inherit_from: (optional) Name of plugin to inherit from.
-            namespace: (optional) Plugin namespace.
-            variant: (optional) Plugin variant.
-            pip_url: (optional) Plugin install pip url.
-            executable: (optional) Executable name.
-            capabilities: (optional) Capabilities.
-            settings_group_validation: (optional) Settings group validation.
-            settings: (optional) Settings.
-            commands: (optional) Plugin commands.
-            requires: (optional) Plugin requirements.
-            config: (optional) Plugin configuration.
-            default_variant: (optional) Default variant for this plugin.
-            env: (optional) Environment variables to inject into plugins runtime context.
-=======
             inherit_from: Name of plugin to inherit from.
             namespace: Plugin namespace.
             variant: Plugin variant.
@@ -105,7 +90,7 @@
             requires: Plugin requirements.
             config: Plugin configuration.
             default_variant: Default variant for this plugin.
->>>>>>> 0fc7fbf5
+            env: Environment variables to inject into plugins runtime context.
             extras: Extra keyword arguments.
         """
         super().__init__(plugin_type, name)
