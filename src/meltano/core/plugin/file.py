"""Meltano file plugin type."""

from __future__ import annotations

from typing import TYPE_CHECKING

import structlog

from meltano.core.behavior.hookable import hook
from meltano.core.plugin import BasePlugin, PluginType
from meltano.core.plugin.project_plugin import ProjectPlugin
from meltano.core.plugin.settings_service import PluginSettingsService
from meltano.core.plugin_install_service import (
    PluginInstallReason,
    PluginInstallService,
)
from meltano.core.setting_definition import SettingDefinition, SettingKind
from meltano.core.venv_service import VirtualEnv

if TYPE_CHECKING:
    from os import PathLike
    from pathlib import Path

    from meltano.core.project import Project


logger = structlog.getLogger(__name__)


class FilePlugin(BasePlugin):
    """Meltano file plugin type."""

    __plugin_type__ = PluginType.FILES

    EXTRA_SETTINGS = [
        SettingDefinition(
            name="_update", kind=SettingKind.OBJECT, aliases=["update"], value={}
        )
    ]

    def is_invokable(self) -> bool:
        """Return whether the plugin is invokable.

        Returns:
            True if the plugin is invokable, False otherwise.
        """
        return False

    def should_add_to_file(self) -> bool:
        """Return whether the plugin should be added to `meltano.yml`.

        Returns:
            True if the plugin should be added to `meltano.yml`, False otherwise.
        """
        return len(self.extras.get("update", [])) > 0

    def file_contents(self, project: Project) -> dict[Path, str]:
        """Return the contents of the files to be created or updated.

        Args:
            project: The Meltano project.

        Returns:
            A dictionary of file names and their contents.
        """
        venv = VirtualEnv(project.plugin_dir(self, "venv"))
        bundle_dir = venv.site_packages_dir.joinpath("bundle")

        return {
            path.relative_to(bundle_dir): path.read_text()
            for path in bundle_dir.glob("**/*")
            if path.is_file()
            and "__pycache__" not in path.parts
            and path != bundle_dir.joinpath("__init__.py")
        }

    def update_file_header(self, relative_path: PathLike) -> str:
        """Return the header to be added to the top of the file.

        Args:
            relative_path: The relative path of the file.

        Returns:
            The header to be added to the top of the file.
        """
        return "\n".join(
            (
                f"# This file is managed by the '{self.name}' {self.type.descriptor} and updated automatically when `meltano upgrade` is run.",
                f"# To prevent any manual changes from being overwritten, remove the {self.type.descriptor} from `meltano.yml` or disable automatic updates:",
                f"#     meltano config --plugin-type={self.type} {self.name} set _update {relative_path} false",
            )
        )

<<<<<<< HEAD
    def project_file_contents(self, project, paths_to_update):
        def with_update_header(content, relative_path):
            if any(relative_path.match(path) for path in paths_to_update):
=======
    def project_file_contents(
        self,
        project: Project,
        paths_to_update: list[str],
    ) -> dict[Path, str]:
        """Return the contents of the files to be created or updated in the project.

        Args:
            project: The Meltano project.
            paths_to_update: The paths of the files to be updated.

        Returns:
            A dictionary of file names and their contents.
        """

        def with_update_header(content: str, relative_path: PathLike):
            if str(relative_path) in paths_to_update:
>>>>>>> ecac36b7
                content = "\n\n".join([self.update_file_header(relative_path), content])

            return content

        return {
            relative_path: with_update_header(content, relative_path)
            for relative_path, content in self.file_contents(project).items()
        }

    def write_file(
        self,
        project: Project,
        relative_path: PathLike,
        content: str,
    ) -> bool:
        """Write the file to the project.

        Args:
            project: The Meltano project.
            relative_path: The relative path of the file.
            content: The contents of the file.

        Returns:
            True if the file was written, False otherwise.
        """
        project_path = project.root_dir(relative_path)
        if project_path.exists() and project_path.read_text() == content:
            return False

        project_path.parent.mkdir(parents=True, exist_ok=True)
        project_path.write_text(content)

        return True

    def write_files(
        self,
        project: Project,
        files_content: dict[Path, str],
    ) -> list[Path]:
        """Write the files to the project.

        Args:
            project: The Meltano project.
            files_content: A dictionary of file names and their contents.

        Returns:
            A list of the paths of the files that were written.
        """
        return [
            relative_path
            for relative_path, content in files_content.items()
            if self.write_file(project, relative_path, content)
        ]

    def files_to_create(
        self,
        project: Project,
        paths_to_update: list[str],
    ) -> dict[Path, str]:
        """Return the contents of the files to be created in the project.

        Args:
            project: The Meltano project.
            paths_to_update: The paths of the files to be updated.

        Returns:
            A dictionary of file names and their contents.
        """

        def rename_if_exists(relative_path: Path):
            if not project.root_dir(relative_path).exists():
                return relative_path

            logger.info(
                f"File {str(relative_path)!r} already exists, keeping both versions"
            )
            return relative_path.with_name(
                f"{relative_path.stem} ({self.name}){relative_path.suffix}"
            )

        return {
            rename_if_exists(relative_path): content
            for relative_path, content in self.project_file_contents(
                project, paths_to_update
            ).items()
        }

    def files_to_update(
        self,
        project: Project,
        paths_to_update: list[str],
    ) -> dict[Path, str]:
        """Return the contents of the files to be updated in the project.

        Args:
            project: The Meltano project.
            paths_to_update: The paths of the files to be updated.

        Returns:
            A dictionary of file names and their contents.
        """
        return {
            relative_path: content
            for relative_path, content in self.project_file_contents(
                project, paths_to_update
            ).items()
            if any(relative_path.match(path) for path in paths_to_update)
        }

    def create_files(
        self,
        project: Project,
        paths_to_update: list[str] | None = None,
    ) -> list[Path]:
        """Create the files in the project.

        Args:
            project: The Meltano project.
            paths_to_update: Optional paths of the files to be updated.

        Returns:
            A list of the paths of the files that were created.
        """
        return self.write_files(
            project,
            self.files_to_create(
                project, [] if paths_to_update is None else paths_to_update
            ),
        )

    def update_files(
        self,
        project: Project,
        paths_to_update: list[str] | None = None,
    ) -> list[Path]:
        """Update the files in the project.

        Args:
            project: The Meltano project.
            paths_to_update: Optional paths of the files to be updated.

        Returns:
            A list of the paths of the files that were updated.
        """
        return self.write_files(
            project,
            self.files_to_update(
                project, [] if paths_to_update is None else paths_to_update
            ),
        )

    @hook("after_install")
    async def after_install(
        self,
        installer: PluginInstallService,
        plugin: ProjectPlugin,
        reason: PluginInstallReason,
    ):
        """Trigger after install tasks.

        Args:
            installer: The plugin installer.
            plugin: The installed plugin.
            reason: The reason for the installation.
        """
        project = installer.project
        plugins_service = installer.plugins_service

        plugin_settings_service = PluginSettingsService(
            project, plugin, plugins_service=plugins_service
        )
        update_config = plugin_settings_service.get("_update")
        paths_to_update = [
            path for path, to_update in update_config.items() if to_update
        ]

        if reason is PluginInstallReason.ADD:
            logger.info(f"Adding '{plugin.name}' files to project...")

            for path in self.create_files(project, paths_to_update):
                logger.info(f"Created {path}")
        elif reason is PluginInstallReason.UPGRADE:
            logger.info(f"Updating '{plugin.name}' files in project...")

            updated_paths = self.update_files(project, paths_to_update)
            if not updated_paths:
                logger.info("Nothing to update")
                return

            for path in updated_paths:
                logger.info(f"Updated {path}")
        else:
            logger.info(
                f"Run `meltano upgrade files` to update your project's '{plugin.name}' files."
            )<|MERGE_RESOLUTION|>--- conflicted
+++ resolved
@@ -91,11 +91,6 @@
             )
         )
 
-<<<<<<< HEAD
-    def project_file_contents(self, project, paths_to_update):
-        def with_update_header(content, relative_path):
-            if any(relative_path.match(path) for path in paths_to_update):
-=======
     def project_file_contents(
         self,
         project: Project,
@@ -112,8 +107,7 @@
         """
 
         def with_update_header(content: str, relative_path: PathLike):
-            if str(relative_path) in paths_to_update:
->>>>>>> ecac36b7
+            if any(relative_path.match(path) for path in paths_to_update):
                 content = "\n\n".join([self.update_file_header(relative_path), content])
 
             return content
