"""This module contains the SingerMapper class as well as a supporting methods."""

from __future__ import annotations

import json
import typing as t

import structlog

from meltano.core.behavior.hookable import hook
from meltano.core.setting_definition import SettingDefinition, SettingKind

from . import PluginType, SingerPlugin

if t.TYPE_CHECKING:
    from pathlib import Path

    from meltano.core.plugin_invoker import PluginInvoker

logger = structlog.stdlib.get_logger(__name__)


class SingerMapper(SingerPlugin):
    """A SingerMapper is a singer spec compliant stream mapper."""

    __plugin_type__ = PluginType.MAPPERS

    EXTRA_SETTINGS: t.ClassVar[list[SettingDefinition]] = [
        SettingDefinition(
            name="_mappings",
            kind=SettingKind.ARRAY,
            aliases=["mappings"],
            value={},
        ),
        SettingDefinition(
            name="_mapping_name",
            kind=SettingKind.STRING,
            aliases=["mapping_name"],
            value=None,
        ),
    ]

<<<<<<< HEAD
    def exec_args(self, plugin_invoker: PluginInvoker) -> list[str | Path]:
=======
    def exec_args(self, plugin_invoker: PluginInvoker):  # noqa: ANN201
>>>>>>> b2121276
        """Return the arguments to be passed to the plugin's executable."""
        return ["--config", plugin_invoker.files["config"]]

    @property
<<<<<<< HEAD
    def config_files(self) -> dict[str, str]:
=======
    def config_files(self):  # noqa: ANN201
>>>>>>> b2121276
        """Return the configuration files required by the plugin."""
        return {"config": f"mapper.{self.instance_uuid}.config.json"}

    @hook("before_configure")
    async def before_configure(
        self,
        invoker: PluginInvoker,
        session,  # noqa: ANN001, ARG002
    ) -> None:
        """Create configuration file."""
        config_path = invoker.files["config"]

        config_payload: dict = {}
        with config_path.open("w") as config_file:
            config_payload = {
                **invoker.plugin_config_processed,
                **self._get_mapping_config(invoker.plugin.extra_config),
            }
            json.dump(config_payload, config_file, indent=2)

        logger.debug(
            "Created configuration",
            config_path=config_path,
            plugin_name=invoker.plugin.name,
            mapping_name=invoker.plugin_config_extras["_mapping_name"],
            mapping_config=config_payload,
        )

    @staticmethod
    def _get_mapping_config(extra_config: dict) -> dict:
        return next(
            (
                mapping.get("config", {})
                for mapping in extra_config.get("_mappings", [])
                if mapping.get("name") == extra_config.get("_mapping_name")
            ),
            {},
        )<|MERGE_RESOLUTION|>--- conflicted
+++ resolved
@@ -40,20 +40,12 @@
         ),
     ]
 
-<<<<<<< HEAD
     def exec_args(self, plugin_invoker: PluginInvoker) -> list[str | Path]:
-=======
-    def exec_args(self, plugin_invoker: PluginInvoker):  # noqa: ANN201
->>>>>>> b2121276
         """Return the arguments to be passed to the plugin's executable."""
         return ["--config", plugin_invoker.files["config"]]
 
     @property
-<<<<<<< HEAD
     def config_files(self) -> dict[str, str]:
-=======
-    def config_files(self):  # noqa: ANN201
->>>>>>> b2121276
         """Return the configuration files required by the plugin."""
         return {"config": f"mapper.{self.instance_uuid}.config.json"}
 
