from __future__ import annotations

import fnmatch
import re
import sys
import typing as t
from collections import OrderedDict
from enum import Enum, auto
from functools import singledispatch

import structlog

from meltano.core.behavior.visitor import visit_with

<<<<<<< HEAD
logger = structlog.stdlib.get_logger(__name__)
=======
if sys.version_info < (3, 11):
    ReprEnum = Enum
else:
    from enum import ReprEnum
>>>>>>> 3256cdab

Node = t.Dict[str, t.Any]
T = t.TypeVar("T", bound="CatalogRule")


UNESCAPED_DOT = re.compile(r"(?<!\\)\.")


class CatalogDict(t.TypedDict):
    """A catalog dictionary."""

    streams: list[dict[str, t.Any]]


class CatalogRule:
    def __init__(
        self,
        tap_stream_id: str | list[str],
        breadcrumb: list[str] | None = None,
        negated: bool = False,
    ):
        """Create a catalog rule for a stream and property."""
        self.tap_stream_id = tap_stream_id
        self.breadcrumb = breadcrumb or []
        self.negated = negated

    @classmethod
    def matching(
        cls: type[T],
        rules: list[T],
        tap_stream_id: str,
        breadcrumb: list[str] | None = None,
    ):
        """Filter rules that match a given breadcrumb."""
        return [rule for rule in rules if rule.match(tap_stream_id, breadcrumb)]

    def match(self, tap_stream_id: str, breadcrumb: list[str] | None = None) -> bool:
        """Evaluate if rule matches a stream or breadcrumb.

        Args:
            tap_stream_id: Singer stream identifier.
            breadcrumb: JSON property breadcrumb.

        Returns:
            Whether the stream ID or breadcrumb matches the rules.
        """
        patterns = (
            self.tap_stream_id
            if isinstance(self.tap_stream_id, list)
            else [self.tap_stream_id]
        )

        result = any(fnmatch.fnmatch(tap_stream_id, pattern) for pattern in patterns)

        # A negated rule matches a stream ID when none of the patterns match
        if self.negated:
            result = not result

        # If provided, the breadcrumb should still match, even on negated rules
        if breadcrumb is not None:
            result = result and fnmatch.fnmatch(
                ".".join(breadcrumb),
                ".".join(self.breadcrumb),
            )

        return result


class MetadataRule(CatalogRule):
    def __init__(
        self,
        tap_stream_id: str | list[str],
        breadcrumb: list[str] | None,
        key: str,
        value: bool,
        negated: bool = False,
    ):
        """Create a metadata rule for a stream and property."""
        super().__init__(tap_stream_id, breadcrumb, negated=negated)
        self.key = key
        self.value = value


class SchemaRule(CatalogRule):
    def __init__(
        self,
        tap_stream_id: str | list[str],
        breadcrumb: list[str] | None,
        payload: dict,
        negated: bool = False,
    ):
        """Create a schema rule for a stream and property."""
        super().__init__(tap_stream_id, breadcrumb, negated=negated)
        self.payload = payload


class SelectPattern(t.NamedTuple):
    """A pattern for selecting streams and properties."""

    stream_pattern: str
    property_pattern: str | None
    negated: bool
    raw: str

    @classmethod
    def parse(cls, pattern: str):
        """Parse a SelectPattern instance from a string pattern.

        Args:
            pattern: Stream or property selection pattern.

        Returns:
            An appropriate `SelectPattern` instance.

        Example:

        >>> SelectPattern.parse("!a.b.c")
        SelectedPattern(
            stream_pattern='a',
            property_pattern='b.c',
            negated=True,
            raw='!a.b.c'
        )
        """
        raw = pattern

        negated = False
        if pattern.startswith("!"):
            negated = True
            pattern = pattern[1:]

        if re.search(UNESCAPED_DOT, pattern):
            stream, prop = re.split(UNESCAPED_DOT, pattern, maxsplit=1)
        else:
            stream = pattern
            prop = None

        return cls(
            stream_pattern=stream.replace(r"\.", "."),
            property_pattern=prop,
            negated=negated,
            raw=raw,
        )


def select_metadata_rules(patterns: t.Iterable[str]) -> list[MetadataRule]:
    """Create metadata rules from `select` patterns.

    Args:
        patterns: Iterable of `select` string patterns.

    Returns:
        A list of corresponding metadata rule objects.
    """
    include_rules = []
    exclude_rules = []

    for pattern in patterns:
        pattern = SelectPattern.parse(pattern)

        prop_pattern = pattern.property_pattern
        selected = not pattern.negated

        rules = include_rules if selected else exclude_rules

        if selected or not prop_pattern or prop_pattern == "*":
            rules.append(
                MetadataRule(
                    tap_stream_id=pattern.stream_pattern,
                    breadcrumb=[],
                    key="selected",
                    value=selected,
                ),
            )

        if prop_pattern:
            props = prop_pattern.split(".")

            rules.append(
                MetadataRule(
                    tap_stream_id=pattern.stream_pattern,
                    breadcrumb=property_breadcrumb(props),
                    key="selected",
                    value=selected,
                ),
            )

    return include_rules + exclude_rules


def select_filter_metadata_rules(patterns: t.Iterable[str]) -> list[MetadataRule]:
    """Create metadata rules from `select_filter` patterns.

    Args:
        patterns: Iterable of `select_filter` string patterns.

    Returns:
        A list of corresponding metadata rule objects.
    """
    # We set `selected: false` if the `tap_stream_id`
    # does NOT match any of the selection/inclusion patterns
    include_rule = MetadataRule(
        negated=True,
        tap_stream_id=[],
        breadcrumb=[],
        key="selected",
        value=False,
    )
    # Or if it matches one of the exclusion patterns
    exclude_rule = MetadataRule(
        tap_stream_id=[],
        breadcrumb=[],
        key="selected",
        value=False,
    )

    for pattern in patterns:
        pattern = SelectPattern.parse(pattern)

        rule = exclude_rule if pattern.negated else include_rule
        rule.tap_stream_id.append(pattern.stream_pattern)

    rules = []
    if include_rule.tap_stream_id:
        rules.append(include_rule)
    if exclude_rule.tap_stream_id:
        rules.append(exclude_rule)

    return rules


def path_property(path: str) -> str:
    """Extract the property name from a materialized path.

    As we traverse the catalog tree, we build a materialized path
    to keep track of the parent nodes.

    Args:
        path: String representing a property path in the JSON schema.

    Returns:
        A string representing a property path in the JSON object.

    Examples:
      stream[0].properties.list_items.properties.account → list_items.account
      stream[0].properties.name                          → name
    """
    prop_regex = r"properties\.([^.]+)+"
    components = re.findall(prop_regex, path)
    return ".".join(components)


def property_breadcrumb(props: list[str]) -> list[str]:
    """Create breadcrumb from properties path list.

    Args:
        props: List of strings representing a property breadcrumb in the JSON object.

    Returns:
        A list of strings representing a property breadcrumb in the JSON schema.

    Example:
    >>> property_breadcrumb(["payload", "content"])
    ['properties', 'payload', 'properties', 'content']
    """
    if len(props) >= 2 and props[0] == "properties":
        breadcrumb = props
    else:
        breadcrumb = []
        for prop in props:
            breadcrumb.extend(["properties", prop])

    return breadcrumb


class CatalogNode(Enum):
    STREAM = auto()
    PROPERTY = auto()
    METADATA = auto()


# TODO: Move to `enum.StrEnum` when support for Python 3.8 is dropped
class SelectionType(str, ReprEnum):
    """A valid stream or property selection type."""

    SELECTED = "selected"
    EXCLUDED = "excluded"
    AUTOMATIC = "automatic"

    def __bool__(self):
        return self is not self.__class__.EXCLUDED

    def __add__(self, other):
        if self is SelectionType.EXCLUDED or other is SelectionType.EXCLUDED:
            return SelectionType.EXCLUDED

        if self is SelectionType.AUTOMATIC or other is SelectionType.AUTOMATIC:
            return SelectionType.AUTOMATIC

        return SelectionType.SELECTED


@singledispatch
def visit(  # noqa: D103
    node,  # noqa: ARG001
    executor,  # noqa: ARG001
    path: str = "",
):
    logger.debug("Skipping node at '%s'", path)  # noqa: WPS323


@visit.register(dict)
def _(node: dict, executor, path=""):
    node_type = None

    if re.search(r"streams\[\d+\]$", path):
        node_type = CatalogNode.STREAM

    if re.search(r"schema(\.properties\.\w*)+$", path):
        node_type = CatalogNode.PROPERTY

    if re.search(r"metadata\[\d+\]$", path) and "breadcrumb" in node:
        node_type = CatalogNode.METADATA

    if node_type:
        logger.debug("Visiting %s at '%s'.", node_type, path)  # noqa: WPS323
        executor(node_type, node, path)

    for child_path, child_node in node.items():
        if node_type is CatalogNode.PROPERTY and child_path in {"anyOf", "type"}:
            continue

        # TODO mbergeron: refactor this to use a dynamic visitor per CatalogNode
        executor.visit(child_node, path=f"{path}.{child_path}")


@visit.register(list)
def _(node: list, executor, path=""):
    for index, child_node in enumerate(node):
        executor.visit(child_node, path=f"{path}[{index}]")


@visit_with(visit)
class CatalogExecutor:
    def execute(self, node_type: CatalogNode, node: Node, path: str):
        """Dispatch all node methods."""
        dispatch = {
            CatalogNode.STREAM: self.stream_node,
            CatalogNode.PROPERTY: self.property_node,
            CatalogNode.METADATA: self.metadata_node,
        }

        try:
            dispatch[node_type](node, path)
        except KeyError:  # pragma: no cover
            logger.debug("Unknown node type '%s'.", node_type)  # noqa: WPS323

    def stream_node(self, node: Node, path: str):
        """Process stream node."""

    def property_node(self, node: Node, path: str):
        """Process property node."""

    def metadata_node(self, node: Node, path: str):
        """Process metadata node."""
        if len(node["breadcrumb"]) == 0:
            self.stream_metadata_node(node, path)
        else:
            self.property_metadata_node(node, path)

    def stream_metadata_node(self, node: Node, path: str):
        """Process stream metadata node."""

    def property_metadata_node(self, node: Node, path: str):
        """Process property metadata node."""

    def __call__(self, node_type, node: Node, path: str):
        """Call this instance as a function."""
        return self.execute(node_type, node, path)


class MetadataExecutor(CatalogExecutor):
    def __init__(self, rules: list[MetadataRule]):
        self._stream = None
        self._rules = rules

    def ensure_metadata(self, breadcrumb: list[str]):
        """Handle missing metadata entries."""
        metadata_list: list[dict] = self._stream["metadata"]
        match = next(
            (
                metadata
                for metadata in metadata_list
                if metadata["breadcrumb"] == breadcrumb
            ),
            None,
        )

        # Missing inclusion metadata for property
        if match is None:
            # Streams and top-level properties.
            if len(breadcrumb) <= 2:
                entry = {
                    "breadcrumb": breadcrumb,
                    "metadata": {"inclusion": "automatic"},
                }
            # Exclude nested properties.
            else:
                entry = {
                    "breadcrumb": breadcrumb,
                    "metadata": {"inclusion": "available"},
                }

            metadata_list.append(entry)

    def stream_node(self, node: Node, path: str):
        """Process stream metadata node."""
        self._stream = node
        tap_stream_id = self._stream["tap_stream_id"]

        if "metadata" not in node:
            node["metadata"] = []

        self.ensure_metadata([])

        for rule in MetadataRule.matching(self._rules, tap_stream_id, []):
            # Legacy catalogs have underscorized keys on the streams themselves
            self.set_metadata(node, path, rule.key.replace("-", "_"), rule.value)

    def property_node(
        self,
        node: Node,  # noqa: ARG002
        path: str,
    ):
        """Process property metadata node."""
        breadcrumb_idx = path.index("properties")
        breadcrumb = path[breadcrumb_idx:].split(".")

        self.ensure_metadata(breadcrumb)

    def metadata_node(self, node: Node, path: str):
        """Process metadata node."""
        tap_stream_id = self._stream["tap_stream_id"]
        breadcrumb = node["breadcrumb"]

        logger.debug(
            "Visiting metadata node for tap_stream_id '%s', breadcrumb '%s'",  # noqa: WPS323, E501
            tap_stream_id,
            breadcrumb,
        )

        for rule in MetadataRule.matching(self._rules, tap_stream_id, breadcrumb):
            self.set_metadata(
                node["metadata"],
                f"{path}.metadata",
                rule.key,
                rule.value,
            )

    def set_metadata(self, node: Node, path: str, key: str, value: t.Any):
        """Set selection and inclusion keys in a metadata node."""
        # Unsupported fields cannot be selected
        if (
            key == "selected"
            and value is True
            and node.get("inclusion") == "unsupported"
        ):
            return

        node[key] = value
        logger.debug("Setting '%s.%s' to '%s'", path, key, value)  # noqa: WPS323


class SelectExecutor(MetadataExecutor):
    def __init__(self, patterns: list[str]):
        super().__init__(select_metadata_rules(patterns))


class SchemaExecutor(CatalogExecutor):
    def __init__(self, rules: list[SchemaRule]):
        self._stream = None
        self._rules = rules

    def ensure_property(self, breadcrumb: list[str]):  # noqa: WPS231
        """Create nodes for the breadcrumb and schema extra that matches."""
        next_node: dict[str, t.Any] = self._stream["schema"]

        for idx, key in enumerate(breadcrumb):
            # If the key contains shell-style wildcards,
            # ensure property nodes exist for matching breadcrumbs.
            if re.match(r"[*?\[\]]", key):
                node_keys = next_node.keys()
                if matching_keys := fnmatch.filter(node_keys, key):
                    matching_breadcrumb = breadcrumb.copy()
                    for key in matching_keys:
                        matching_breadcrumb[idx] = key
                        self.ensure_property(matching_breadcrumb)

                break

            # If a property node for this breadcrumb doesn't exist yet, create it.
            if key not in next_node:
                next_node[key] = {}

            next_node = next_node[key]

    def stream_node(
        self,
        node: Node,
        path,  # noqa: ARG002
    ):
        """Process stream schema node."""
        self._stream = node
        tap_stream_id: str = self._stream["tap_stream_id"]

        if "schema" not in node:
            node["schema"] = {"type": "object"}

        for rule in SchemaRule.matching(self._rules, tap_stream_id):
            self.ensure_property(rule.breadcrumb)

    def property_node(self, node: Node, path: str):
        """Process property schema node."""
        tap_stream_id = self._stream["tap_stream_id"]

        breadcrumb_idx = path.index("properties")
        breadcrumb = path[breadcrumb_idx:].split(".")

        for rule in SchemaRule.matching(self._rules, tap_stream_id, breadcrumb):
            self.set_payload(node, path, rule.payload)

    def set_payload(self, node: Node, path: str, payload: dict):
        """Set node payload from a clean mapping."""
        node.clear()
        node.update(payload)
        logger.debug("Setting '%s' to %r", path, payload)  # noqa: WPS323


class ListExecutor(CatalogExecutor):
    def __init__(self):
        # properties per stream
        self.properties: dict[str, set[str]] = OrderedDict()

        super().__init__()

    def stream_node(
        self,
        node: Node,
        path: str,  # noqa: ARG002
    ):
        """Initialize empty property set stream."""
        stream = node["tap_stream_id"]
        if stream not in self.properties:
            self.properties[stream] = set()

    def property_node(
        self,
        node: Node,  # noqa: ARG002
        path: str,
    ):
        """Add property to stream collection."""
        prop = path_property(path)
        # current stream
        stream = next(reversed(self.properties))
        self.properties[stream].add(prop)


class SelectedNode(t.NamedTuple):
    """Selection type and key of a node."""

    key: str
    selection: SelectionType


class ListSelectedExecutor(CatalogExecutor):
    def __init__(self):
        self.streams: set[SelectedNode] = set()
        self.properties: dict[str, set[SelectedNode]] = OrderedDict()
        super().__init__()

    @property
    def selected_properties(self):
        """Get selected streams and properties."""
        # we don't want to mutate the visitor result
        selected_properties = self.properties.copy()

        # remove all non-selected streams
        for name, selected in self.streams:
            if not selected:
                del selected_properties[name]

        # remove all non-selected properties
        for stream, props in selected_properties.items():
            selected_properties[stream] = {name for name, selected in props if selected}

        return selected_properties

    @staticmethod
    def node_selection(node: Node) -> SelectionType:
        """Get selection type from metadata entry.

        Args:
            node: Catalog metadata dictionary.

        Returns:
            A proper `SelectionType` given the inclusion and selection metadata.
        """
        try:
            metadata: dict[str, t.Any] = node["metadata"]
        except KeyError:
            return SelectionType.EXCLUDED

        if metadata.get("inclusion") == "automatic":
            return SelectionType.AUTOMATIC
        if metadata.get("selected") is True or (
            metadata.get("selected") is None
            and metadata.get("selected-by-default", False)
        ):
            return SelectionType.SELECTED
        return SelectionType.EXCLUDED

    def stream_node(
        self,
        node: Node,
        path: str,  # noqa: ARG002
    ):
        """Initialize empty set for selected nodes in stream."""
        self._stream: str = node["tap_stream_id"]
        self.properties[self._stream] = set()

    def stream_metadata_node(
        self,
        node: Node,
        path: str,  # noqa: ARG002
    ):
        """Add stream selection to tap's collection."""
        selection = SelectedNode(self._stream, self.node_selection(node))
        self.streams.add(selection)

    def property_metadata_node(
        self,
        node: Node,
        path: str,  # noqa: ARG002
    ):
        """Add property selection to stream's collection."""
        property_path = ".".join(node["breadcrumb"])
        prop = path_property(property_path)
        selection = SelectedNode(prop, self.node_selection(node))

        self.properties[self._stream].add(selection)<|MERGE_RESOLUTION|>--- conflicted
+++ resolved
@@ -12,14 +12,12 @@
 
 from meltano.core.behavior.visitor import visit_with
 
-<<<<<<< HEAD
-logger = structlog.stdlib.get_logger(__name__)
-=======
 if sys.version_info < (3, 11):
     ReprEnum = Enum
 else:
     from enum import ReprEnum
->>>>>>> 3256cdab
+
+logger = structlog.stdlib.get_logger(__name__)
 
 Node = t.Dict[str, t.Any]
 T = t.TypeVar("T", bound="CatalogRule")
