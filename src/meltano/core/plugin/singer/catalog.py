"""Catalog executor classes for traversing and manipulating Singer catalog structures.

This module provides a set of classes that implement the visitor pattern for
traversing and processing Singer catalog nodes. The classes are organized into
a hierarchy, with the base `CatalogExecutor` class providing the core traversal
and dispatch functionality, and specialized executors for specific catalog
manipulation tasks (e.g., metadata, selection, schema).
"""

from __future__ import annotations

import dataclasses
import fnmatch
import re
import sys
import typing as t
from enum import Enum, auto
from functools import singledispatch

import structlog

from meltano.core.behavior.visitor import visit_with

if sys.version_info >= (3, 10):
    from typing import TypeAlias  # noqa: ICN003
else:
    from typing_extensions import TypeAlias

if sys.version_info >= (3, 11):
    from enum import StrEnum
    from typing import Self  # noqa: ICN003
else:
    from backports.strenum import StrEnum
    from typing_extensions import Self

if sys.version_info >= (3, 12):
    from typing import override  # noqa: ICN003
else:
    from typing_extensions import override

if t.TYPE_CHECKING:
    from collections.abc import Iterable

logger = structlog.stdlib.get_logger(__name__)

Node: TypeAlias = dict[str, t.Any]


UNESCAPED_DOT = re.compile(r"(?<!\\)\.")
PROP_DELIMITER = "."
PROPERTIES_KEY = "properties"
SCHEMA_KEY = "schema"
INCLUSION_KEY = "inclusion"
SELECTED_KEY = "selected"
SELECTED_BY_DEFAULT_KEY = "selected-by-default"


class CatalogDict(t.TypedDict):
    """A catalog dictionary."""

    streams: list[dict[str, t.Any]]


class _CatalogRuleProtocol(t.Protocol):
    """A catalog rule for a stream and property."""

    tap_stream_id: str | list[str]
    breadcrumb: list[str]
    negated: bool

    @classmethod
    def matching(
        cls,
        rules: list[Self],
        tap_stream_id: str,
        breadcrumb: list[str] | None = None,
    ) -> list[Self]:
        """Filter rules that match a given breadcrumb."""
        return [rule for rule in rules if rule.match(tap_stream_id, breadcrumb)]

    def match(self, tap_stream_id: str, breadcrumb: list[str] | None = None) -> bool:
        """Evaluate if rule matches a stream or breadcrumb.

        Args:
            tap_stream_id: Singer stream identifier.
            breadcrumb: JSON property breadcrumb.

        Returns:
            Whether the stream ID or breadcrumb matches the rules.
        """
        patterns = (
            self.tap_stream_id
            if isinstance(self.tap_stream_id, list)
            else [self.tap_stream_id]
        )

        result = any(fnmatch.fnmatch(tap_stream_id, pattern) for pattern in patterns)

        # A negated rule matches a stream ID when none of the patterns match
        if self.negated:
            result = not result

        # If provided, the breadcrumb should still match, even on negated rules
        if breadcrumb is not None:
            result = result and fnmatch.fnmatch(
                PROP_DELIMITER.join(breadcrumb),
                PROP_DELIMITER.join(self.breadcrumb),
            )

        return result


@dataclasses.dataclass
class CatalogRule(_CatalogRuleProtocol):
    """A catalog rule for a stream and property."""

    tap_stream_id: str | list[str]
    breadcrumb: list[str] = dataclasses.field(default_factory=list)
    negated: bool = False


@dataclasses.dataclass
class MetadataRule(_CatalogRuleProtocol):
    """A metadata rule for a stream and property."""

    tap_stream_id: str | list[str]
    breadcrumb: list[str]
    key: str
    value: bool
    negated: bool = False


@dataclasses.dataclass
class SchemaRule(_CatalogRuleProtocol):
    """A schema rule for a stream and property."""

    tap_stream_id: str | list[str]
    breadcrumb: list[str]
    payload: dict
    negated: bool = False


class SelectPattern(t.NamedTuple):
    """A pattern for selecting streams and properties."""

    stream_pattern: str
    property_pattern: str | None
    negated: bool
    raw: str

    @classmethod
    def parse(cls, pattern: str) -> SelectPattern:
        """Parse a SelectPattern instance from a string pattern.

        Args:
            pattern: Stream or property selection pattern.

        Returns:
            An appropriate `SelectPattern` instance.

        Example:
        >>> SelectPattern.parse("!a.b.c")
        SelectedPattern(
            stream_pattern='a',
            property_pattern='b.c',
            negated=True,
            raw='!a.b.c'
        )
        """
        raw = pattern

        negated = False
        if pattern.startswith("!"):
            negated = True
            pattern = pattern[1:]

        if UNESCAPED_DOT.search(pattern):
            stream, prop = UNESCAPED_DOT.split(pattern, maxsplit=1)
        else:
            stream = pattern
            prop = None

        return cls(
            stream_pattern=stream.replace(r"\.", PROP_DELIMITER),
            property_pattern=prop,
            negated=negated,
            raw=raw,
        )


def select_metadata_rules(patterns: Iterable[str]) -> list[MetadataRule]:
    """Create metadata rules from `select` patterns.

    Args:
        patterns: Iterable of `select` string patterns.

    Returns:
        A list of corresponding metadata rule objects.
    """
    include_rules: list[MetadataRule] = []
    exclude_rules: list[MetadataRule] = []

    for pattern in patterns:
        parsed_pattern = SelectPattern.parse(pattern)

        prop_pattern = parsed_pattern.property_pattern
        selected = not parsed_pattern.negated

        rules = include_rules if selected else exclude_rules

        if not prop_pattern:
            # Select the stream
            rules.append(
                MetadataRule(
                    tap_stream_id=parsed_pattern.stream_pattern,
                    breadcrumb=[],
                    key=SELECTED_KEY,
                    value=selected,
                ),
            )

<<<<<<< HEAD
        else:
            # Always select the stream for property access
            if selected or prop_pattern == "*":
                rules.append(
                    MetadataRule(
                        tap_stream_id=parsed_pattern.stream_pattern,
                        breadcrumb=[],
                        key="selected",
                        value=selected,
                    ),
                )
=======
        if prop_pattern:
            props = prop_pattern.split(PROP_DELIMITER)
>>>>>>> 4e5a0bea

            props = prop_pattern.split(".")
            rules.append(
                MetadataRule(
                    tap_stream_id=parsed_pattern.stream_pattern,
                    breadcrumb=property_breadcrumb(props),
                    key=SELECTED_KEY,
                    value=selected,
                ),
            )

    return include_rules + exclude_rules


def select_filter_metadata_rules(patterns: Iterable[str]) -> list[MetadataRule]:
    """Create metadata rules from `select_filter` patterns.

    Args:
        patterns: Iterable of `select_filter` string patterns.

    Returns:
        A list of corresponding metadata rule objects.
    """
    # We set `selected: false` if the `tap_stream_id`
    # does NOT match any of the selection/inclusion patterns
    include_rule = MetadataRule(
        negated=True,
        tap_stream_id=[],
        breadcrumb=[],
        key=SELECTED_KEY,
        value=False,
    )
    # Or if it matches one of the exclusion patterns
    exclude_rule = MetadataRule(
        tap_stream_id=[],
        breadcrumb=[],
        key=SELECTED_KEY,
        value=False,
    )

    for pattern in patterns:
        parsed_pattern = SelectPattern.parse(pattern)

        rule = exclude_rule if parsed_pattern.negated else include_rule
        rule.tap_stream_id.append(parsed_pattern.stream_pattern)  # type: ignore[union-attr]

    rules = []
    if include_rule.tap_stream_id:
        rules.append(include_rule)
    if exclude_rule.tap_stream_id:
        rules.append(exclude_rule)

    return rules


def path_property(path: str) -> str:
    """Extract the property name from a materialized path.

    As we traverse the catalog tree, we build a materialized path
    to keep track of the parent nodes.

    Args:
        path: String representing a property path in the JSON schema.

    Returns:
        A string representing a property path in the JSON object.

    Examples:
      stream[0].properties.list_items.properties.account → list_items.account
      stream[0].properties.name                          → name
      stream[0].properties.properties.properties.amount  → properties.amount
    """
    prop_regex = r"properties\.([^.]+)+"
    components = re.findall(prop_regex, path)
    return PROP_DELIMITER.join(components)


def property_breadcrumb(props: list[str]) -> list[str]:
    """Create breadcrumb from properties path list.

    Args:
        props: List of strings representing a property breadcrumb in the JSON object.

    Returns:
        A list of strings representing a property breadcrumb in the JSON schema.

    Example:
    >>> property_breadcrumb(["payload", "content"])
    ['properties', 'payload', 'properties', 'content']
    """
    breadcrumb = []
    for prop in props:
        breadcrumb.extend([PROPERTIES_KEY, prop])

    return breadcrumb


class CatalogNode(Enum):
    """Enumeration of catalog node types encountered during traversal.

    Defines the three fundamental node types in a Singer catalog structure
    that executors can process during catalog traversal and manipulation.
    """

    STREAM = auto()
    PROPERTY = auto()
    METADATA = auto()


class SelectionType(StrEnum):
    """A valid stream or property selection type."""

    SELECTED = auto()
    EXCLUDED = auto()
    AUTOMATIC = auto()
    UNSUPPORTED = auto()

    def __bool__(self) -> bool:
        """Truth value of the selection type.

        Examples:
        >>> for selection_type in SelectionType:
        ...     if selection_type:
        ...         print(selection_type)
        selected
        automatic
        """
        return self not in {SelectionType.EXCLUDED, SelectionType.UNSUPPORTED}

    def __add__(self, other: object) -> SelectionType:
        """Combine two selection types.

        Args:
            other: Another selection type.

        Returns:
            The combined selection type.

        Examples:
        >>> SelectionType.SELECTED + SelectionType.AUTOMATIC
        <SelectionType.AUTOMATIC: 'automatic'>
        >>> SelectionType.EXCLUDED + SelectionType.UNSUPPORTED
        <SelectionType.EXCLUDED: 'excluded'>
        """
        if not isinstance(other, SelectionType):
            return NotImplemented

        if self is SelectionType.EXCLUDED or other is SelectionType.EXCLUDED:
            return SelectionType.EXCLUDED

        if self is SelectionType.AUTOMATIC or other is SelectionType.AUTOMATIC:
            return SelectionType.AUTOMATIC

        if self is SelectionType.UNSUPPORTED or other is SelectionType.UNSUPPORTED:
            return SelectionType.UNSUPPORTED

        return SelectionType.SELECTED


@singledispatch
def visit(
    node: t.Any,  # noqa: ANN401, ARG001
    executor: CatalogExecutor,  # noqa: ARG001
    path: str = "",
) -> None:
    """Visit a node in the catalog."""
    logger.debug("Skipping node at '%s'", path)


@visit.register(dict)
def _(node: dict, executor, path: str = "") -> None:  # noqa: ANN001
    node_type = None

    if re.search(r"streams\[\d+\]$", path):
        node_type = CatalogNode.STREAM

    if re.search(r"schema(\.properties\.\w*)+$", path):
        node_type = CatalogNode.PROPERTY

    if re.search(r"metadata\[\d+\]$", path) and "breadcrumb" in node:
        node_type = CatalogNode.METADATA

    if node_type:
        logger.debug("Visiting %s at '%s'.", node_type, path)
        executor(node_type, node, path)

    for child_path, child_node in node.items():
        if node_type is CatalogNode.PROPERTY and child_path in {"anyOf", "type"}:
            continue

        # TODO mbergeron: refactor this to use a dynamic visitor per CatalogNode
        executor.visit(child_node, path=f"{path}.{child_path}")


@visit.register(list)
def _(node: list, executor, path: str = "") -> None:  # noqa: ANN001
    for index, child_node in enumerate(node):
        executor.visit(child_node, path=f"{path}[{index}]")


@visit_with(visit)
class CatalogExecutor:
    """Base executor class for traversing and processing Singer catalog nodes.

    This class provides a visitor pattern implementation for traversing catalog
    structures and dispatching processing to specific node handlers. It serves
    as the foundation for more specialized executors that manipulate catalog
    metadata, schema properties, and selection rules.

    The executor processes three types of catalog nodes:
    - Stream nodes: Top-level catalog entries representing data streams
    - Property nodes: Schema property definitions within streams
    - Metadata nodes: Selection and inclusion metadata for streams and properties

    Subclasses should override the specific node processing methods to implement
    their custom catalog manipulation logic.
    """

    def execute(self, node_type: CatalogNode, node: Node, path: str) -> None:
        """Dispatch all node methods."""
        dispatch = {
            CatalogNode.STREAM: self.stream_node,
            CatalogNode.PROPERTY: self.property_node,
            CatalogNode.METADATA: self.metadata_node,
        }

        try:
            dispatch[node_type](node, path)
        except KeyError:  # pragma: no cover
            logger.debug("Unknown node type '%s'.", node_type)

    def stream_node(self, node: Node, path: str) -> None:
        """Process stream node."""

    def property_node(self, node: Node, path: str) -> None:
        """Process property node."""

    def metadata_node(self, node: Node, path: str) -> None:
        """Process metadata node."""
        if len(node["breadcrumb"]) == 0:
            self.stream_metadata_node(node, path)
        else:
            self.property_metadata_node(node, path)

    def stream_metadata_node(self, node: Node, path: str) -> None:
        """Process stream metadata node."""

    def property_metadata_node(self, node: Node, path: str) -> None:
        """Process property metadata node."""

    def __call__(self, node_type: CatalogNode, node: Node, path: str) -> None:
        """Call this instance as a function."""
        return self.execute(node_type, node, path)


class MetadataExecutor(CatalogExecutor):
    """Executor for applying metadata rules to catalog streams and properties.

    This executor processes metadata rules that control stream and property selection,
    inclusion settings, and other metadata attributes in Singer catalogs. It ensures
    proper metadata structure exists and applies rule-based transformations to
    control data extraction behavior.

    The executor automatically creates missing metadata entries with appropriate
    default inclusion settings (automatic for streams and top-level properties,
    available for nested properties).
    """

    def __init__(self, rules: list[MetadataRule]):
        """Initialize the MetadataExecutor with a list of metadata rules."""
        self._stream: Node | None = None
        self._rules = rules

    def ensure_metadata(self, breadcrumb: list[str]) -> None:
        """Handle missing metadata entries."""
        metadata_list: list[dict] = self._stream["metadata"]  # type: ignore[index]
        match = next(
            (
                metadata
                for metadata in metadata_list
                if metadata["breadcrumb"] == breadcrumb
            ),
            None,
        )

        # Missing inclusion metadata for property
        if match is None:
            # Streams and top-level properties.
            if len(breadcrumb) <= 2:
                entry = {
                    "breadcrumb": breadcrumb,
                    "metadata": {"inclusion": "automatic"},
                }
            # Exclude nested properties.
            else:
                entry = {
                    "breadcrumb": breadcrumb,
                    "metadata": {"inclusion": "available"},
                }

            metadata_list.append(entry)

    @override
    def stream_node(self, node: Node, path: str) -> None:
        """Process stream metadata node."""
        self._stream = node
        tap_stream_id = self._stream["tap_stream_id"]

        if "metadata" not in node:
            node["metadata"] = []

        self.ensure_metadata([])

        for rule in MetadataRule.matching(self._rules, tap_stream_id, []):
            # Legacy catalogs have underscorized keys on the streams themselves
            self.set_metadata(node, path, rule.key.replace("-", "_"), rule.value)

    @override
    def property_node(
        self,
        node: Node,
        path: str,
    ) -> None:
        """Process property metadata node."""
        breadcrumb_idx = path.index(PROPERTIES_KEY)
        breadcrumb = path[breadcrumb_idx:].split(PROP_DELIMITER)

        self.ensure_metadata(breadcrumb)

    @override
    def metadata_node(self, node: Node, path: str) -> None:
        """Process metadata node."""
        tap_stream_id = self._stream["tap_stream_id"]  # type: ignore[index]
        breadcrumb = node["breadcrumb"]

        logger.debug(
            "Visiting metadata node for tap_stream_id '%s', breadcrumb '%s'",
            tap_stream_id,
            breadcrumb,
        )

        for rule in MetadataRule.matching(self._rules, tap_stream_id, breadcrumb):
            self.set_metadata(
                node["metadata"],
                f"{path}.metadata",
                rule.key,
                rule.value,
            )

    def set_metadata(self, node: Node, path: str, key: str, value: t.Any) -> None:  # noqa: ANN401
        """Set selection and inclusion keys in a metadata node."""
        # Unsupported fields cannot be selected
        if (
            key == SELECTED_KEY
            and value is True
            and node.get(INCLUSION_KEY) == SelectionType.UNSUPPORTED
        ):
            return

        node[key] = value
        logger.debug("Setting '%s.%s' to '%s'", path, key, value)


class SelectExecutor(MetadataExecutor):
    """Executor for applying stream and property selection patterns to catalog metadata.

    This executor processes selection patterns (e.g., 'users', '!orders.id', 'products.*')
    and applies the corresponding metadata rules to mark streams and properties as
    selected or excluded in the catalog. It extends MetadataExecutor to handle the
    conversion of pattern-based selections into catalog metadata entries.

    Selection patterns support:
    - Stream selection: 'stream_name' selects entire streams
    - Property selection: 'stream.property' selects specific properties
    - Wildcards: 'stream.*' selects all properties in a stream
    - Exclusion: '!pattern' excludes matching streams/properties
    """  # noqa: E501

    def __init__(self, patterns: list[str]):
        """Initialize the SelectExecutor with a list of selection patterns.

        Args:
            patterns: List of selection patterns to apply to the catalog.
        """
        super().__init__(select_metadata_rules(patterns))


class SchemaExecutor(CatalogExecutor):
    """Executor for applying schema modifications to catalog property definitions.

    This executor processes schema rules that modify the JSON schema definitions
    of catalog properties. It can add, update, or replace schema properties based
    on breadcrumb patterns and payload definitions, allowing for dynamic schema
    customization during catalog processing.

    The executor ensures that property nodes exist in the catalog schema tree
    before applying modifications, creating intermediate nodes as needed. It supports
    wildcard matching in breadcrumb patterns for bulk schema operations.
    """

    def __init__(self, rules: list[SchemaRule]):
        """Initialize the SchemaExecutor with a list of schema rules.

        Args:
            rules: List of schema rules to apply to the catalog.
        """
        self._stream: Node | None = None
        self._rules = rules

    def ensure_property(self, breadcrumb: list[str]) -> None:
        """Create nodes for the breadcrumb and schema extra that matches."""
        next_node: dict[str, t.Any] = self._stream[SCHEMA_KEY]  # type: ignore[index]

        for idx, key in enumerate(breadcrumb):
            # If the key contains shell-style wildcards,
            # ensure property nodes exist for matching breadcrumbs.
            if re.match(r"[*?\[\]]", key):
                node_keys = next_node.keys()
                if matching_keys := fnmatch.filter(node_keys, key):
                    matching_breadcrumb = breadcrumb.copy()
                    for key in matching_keys:
                        matching_breadcrumb[idx] = key
                        self.ensure_property(matching_breadcrumb)

                break

            # If a property node for this breadcrumb doesn't exist yet, create it.
            if key not in next_node:
                next_node[key] = {}

            next_node = next_node[key]

    @override
    def stream_node(
        self,
        node: Node,
        path: str,
    ) -> None:
        """Process stream schema node."""
        self._stream = node
        tap_stream_id: str = self._stream["tap_stream_id"]
        node.setdefault(SCHEMA_KEY, {"type": "object"})

        for rule in SchemaRule.matching(self._rules, tap_stream_id):
            self.ensure_property(rule.breadcrumb)

    @override
    def property_node(self, node: Node, path: str) -> None:
        """Process property schema node."""
        tap_stream_id = self._stream["tap_stream_id"]  # type: ignore[index]

        breadcrumb_idx = path.index(PROPERTIES_KEY)
        breadcrumb = path[breadcrumb_idx:].split(PROP_DELIMITER)

        for rule in SchemaRule.matching(self._rules, tap_stream_id, breadcrumb):
            self.set_payload(node, path, rule.payload)

    def set_payload(self, node: Node, path: str, payload: dict) -> None:
        """Set node payload from a clean mapping."""
        node.clear()
        node.update(payload)
        logger.debug("Setting '%s' to %r", path, payload)


class ListExecutor(CatalogExecutor):
    """Executor for cataloging available streams and properties in a catalog.

    This executor traverses the catalog structure to build a comprehensive
    inventory of all available streams and their properties. It creates a
    mapping of stream names to sets of property paths, providing visibility
    into the complete catalog structure without regard to selection status.

    Useful for discovery operations and catalog introspection tasks.
    """

    def __init__(self) -> None:
        """Initialize the ListExecutor."""
        # properties per stream
        self.properties: dict[str, set[str]] = {}

        super().__init__()

    @override
    def stream_node(
        self,
        node: Node,
        path: str,
    ) -> None:
        """Initialize empty property set stream."""
        stream = node["tap_stream_id"]
        if stream not in self.properties:
            self.properties[stream] = set()

    @override
    def property_node(
        self,
        node: Node,
        path: str,
    ) -> None:
        """Add property to stream collection."""
        prop = path_property(path)
        # current stream
        stream = next(reversed(self.properties))
        self.properties[stream].add(prop)


class SelectedNode(t.NamedTuple):
    """Selection type and key of a node."""

    key: str
    selection: SelectionType


class ListSelectedExecutor(CatalogExecutor):
    """Executor for identifying selected streams and properties in a catalog.

    This executor analyzes catalog metadata to determine which streams and
    properties are currently selected for extraction. It processes selection
    and inclusion metadata to build collections of selected nodes, distinguishing
    between different selection types (selected, automatic, excluded, unsupported).

    The executor maintains separate collections for streams and properties,
    allowing consumers to query the current selection state and filter
    catalogs based on selection criteria.
    """

    def __init__(self) -> None:
        """Initialize the ListSelectedExecutor."""
        self.streams: set[SelectedNode] = set()
        self.properties: dict[str, set[SelectedNode]] = {}
        super().__init__()

    @property
    def selected_properties(self) -> dict[str, set[str]]:
        """Get selected streams and properties."""
        # we don't want to mutate the visitor result
        properties = self.properties.copy()

        # remove all non-selected streams
        for stream, selected in self.streams:
            if not selected:
                del properties[stream]

        # return with all non-selected properties removed
        return {
            stream: {prop for prop, selected in props if selected}
            for stream, props in properties.items()
        }

    @staticmethod
    def node_selection(node: Node) -> SelectionType:
        """Get selection type from metadata entry.

        Args:
            node: Catalog metadata dictionary.

        Returns:
            A proper `SelectionType` given the inclusion and selection metadata.
        """
        try:
            metadata: dict[str, t.Any] = node["metadata"]
        except KeyError:
            return SelectionType.EXCLUDED

        if metadata.get(INCLUSION_KEY) == SelectionType.AUTOMATIC:
            return SelectionType.AUTOMATIC
        if metadata.get(INCLUSION_KEY) == SelectionType.UNSUPPORTED:
            return SelectionType.UNSUPPORTED
        if metadata.get(SELECTED_KEY) is True or (
            metadata.get(SELECTED_KEY) is None
            and metadata.get(SELECTED_BY_DEFAULT_KEY, False)
        ):
            return SelectionType.SELECTED
        return SelectionType.EXCLUDED

    @override
    def stream_node(
        self,
        node: Node,
        path: str,
    ) -> None:
        """Initialize empty set for selected nodes in stream."""
        self._stream: str = node["tap_stream_id"]
        self.properties[self._stream] = set()

    @override
    def stream_metadata_node(
        self,
        node: Node,
        path: str,
    ) -> None:
        """Add stream selection to tap's collection."""
        selection = SelectedNode(self._stream, self.node_selection(node))
        self.streams.add(selection)

    @override
    def property_metadata_node(
        self,
        node: Node,
        path: str,
    ) -> None:
        """Add property selection to stream's collection."""
        property_path = PROP_DELIMITER.join(node["breadcrumb"])
        prop = path_property(property_path)
        selection = SelectedNode(prop, self.node_selection(node))

        self.properties[self._stream].add(selection)<|MERGE_RESOLUTION|>--- conflicted
+++ resolved
@@ -219,7 +219,6 @@
                 ),
             )
 
-<<<<<<< HEAD
         else:
             # Always select the stream for property access
             if selected or prop_pattern == "*":
@@ -231,12 +230,8 @@
                         value=selected,
                     ),
                 )
-=======
-        if prop_pattern:
+
             props = prop_pattern.split(PROP_DELIMITER)
->>>>>>> 4e5a0bea
-
-            props = prop_pattern.split(".")
             rules.append(
                 MetadataRule(
                     tap_stream_id=parsed_pattern.stream_pattern,
