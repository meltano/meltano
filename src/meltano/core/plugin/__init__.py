--- conflicted
+++ resolved
@@ -1,8 +1,5 @@
-<<<<<<< HEAD
 from __future__ import annotations
 
-from .base import *
-=======
 from .base import (
     BasePlugin,
     PluginDefinition,
@@ -11,5 +8,4 @@
     StandalonePlugin,
     Variant,
     VariantNotFoundError,
-)
->>>>>>> e7c666cc
+)