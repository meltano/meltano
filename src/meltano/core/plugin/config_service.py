--- conflicted
+++ resolved
@@ -29,13 +29,8 @@
         self.config_dir = Path(config_dir)
         self.run_dir = Path(run_dir)
 
-<<<<<<< HEAD
-    def configure(self):
+    def configure(self):  # noqa: ANN201
         self.run_dir.mkdir(parents=True, exist_ok=True)
-=======
-    def configure(self):  # noqa: ANN201
-        os.makedirs(self.run_dir, exist_ok=True)
->>>>>>> b2121276
 
         config_file = self.config_dir.joinpath
         run_file = self.run_dir.joinpath
