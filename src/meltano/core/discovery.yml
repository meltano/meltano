extractors:
  - name: tap-gitlab
    pip_url: "git+https://gitlab.com/meltano/tap-gitlab.git"
    config:
      api_key: "$GITLAB_API_TOKEN"
  - name: tap-zendesk
    pip_url: "tap-zendesk"
    config:
      email: "$ZENDESK_EMAIL"
      api_token: "$ZENDESK_API_TOKEN"
      subdomain: "$ZENDESK_SUBDOMAIN"
      start_date: "$ZENDESK_START_DATE"
  - name: tap-zuora
    pip_url: "tap-zuora"
    config:
      username: $ZUORA_USERNAME
      password: $ZUORA_PASSWORD
      api_type: $ZUORA_API_TYPE
      partner_id: $ZUORA_PARTNER_ID
      api_token: $ZUORA_API_TOKEN
      start_date: $ZUORA_START_DATE
  - name: tap-marketo
    pip_url: "git+https://gitlab.com/meltano/tap-marketo.git"
    config:
      endpoint: $MARKETO_ENDPOINT
      identity: $MARKETO_IDENTITY
      client_id: $MARKETO_CLIENT_ID
      client_secret: $MARKETO_CLIENT_SECRET
      start_time: $MARKETO_START_TIME
  - name: tap-salesforce
    pip_url: "git+https://github.com/meltano/tap-salesforce.git@add-password-auth"
    config:
      api_type: BULK
      client_id: $SFDC_CLIENT_ID
      username: $SFDC_USERNAME
      password: $SFDC_PASSWORD
      security_token: $SFDC_SECURITY_TOKEN
      select_fields_by_default: true
      start_date: $SFDC_START_DATE
  - name: tap-mongodb
    pip_url: "git+https://github.com/singer-io/tap-mongodb.git"
    config:
      host: $MONGODB_HOST
      port: $MONGODB_PORT
      user: $MONGODB_USERNAME
      password: $MONGODB_PASSWORD
      dbname: $MONGODB_DBNAME
<<<<<<< HEAD
  - name: tap-stripe
    pip_url: "git+https://github.com/meltano/tap-stripe.git@v0.2.4"
    config:
      client_secret: $STRIPE_API_KEY
      start_date: $STRIPE_START_DATE
      account_id:
=======
  - name: tap-fastly
    pip_url: "git+https://gitlab.com/meltano/tap-fastly.git"
    config:
      api_token: $FASTLY_API_TOKEN
      start_date: $FASTLY_START_DATE
>>>>>>> 996613cf
loaders:
  - name: target-csv
    pip_url: "git+https://gitlab.com/meltano/target-csv.git"
    config:
      delimiter": "\t"
      quotechar": "'"
  - name: target-snowflake
    pip_url: "git+https://gitlab.com/meltano/target-snowflake.git"
    config:
      account: "$SF_ACCOUNT"
      username: "$SF_USER"
      password: "$SF_PASSWORD"
      role: "$SF_ROLE"
      database: "$SF_DATABASE"
      schema: "$SF_SCHEMA"
      warehouse: "$SF_WAREHOUSE"
  - name: target-postgres
    pip_url: "git+https://github.com/meltano/target-postgres.git"
    config:
      host: "$PG_ADDRESS"
      user: "$PG_USERNAME"
      port: "$PG_PORT"
      password: "$PG_PASSWORD"
      dbname: "$PG_DATABASE"
      schema: "$PG_SCHEMA"<|MERGE_RESOLUTION|>--- conflicted
+++ resolved
@@ -45,20 +45,17 @@
       user: $MONGODB_USERNAME
       password: $MONGODB_PASSWORD
       dbname: $MONGODB_DBNAME
-<<<<<<< HEAD
   - name: tap-stripe
     pip_url: "git+https://github.com/meltano/tap-stripe.git@v0.2.4"
     config:
       client_secret: $STRIPE_API_KEY
       start_date: $STRIPE_START_DATE
       account_id:
-=======
   - name: tap-fastly
     pip_url: "git+https://gitlab.com/meltano/tap-fastly.git"
     config:
       api_token: $FASTLY_API_TOKEN
       start_date: $FASTLY_START_DATE
->>>>>>> 996613cf
 loaders:
   - name: target-csv
     pip_url: "git+https://gitlab.com/meltano/target-csv.git"
