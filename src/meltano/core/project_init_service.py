--- conflicted
+++ resolved
@@ -1,7 +1,6 @@
 """New Project Initialization Service."""
 from __future__ import annotations
 
-import errno
 import os
 import uuid
 
@@ -44,21 +43,9 @@
         """
         try:
             os.mkdir(self.project_name)
-<<<<<<< HEAD
-        except OSError as e:
-            if e.errno == errno.EEXIST:
-                raise ProjectInitServiceError(
-                    f"Directory {self.project_name} already exists."
-                )
-            elif e.errno in {errno.EPERM, errno.EACCES}:
-                raise ProjectInitServiceError(
-                    f"Permission denied to create {self.project_name}."
-                )
-=======
         except FileExistsError:
->>>>>>> 805bcbb9
             raise ProjectInitServiceError(
-                f"Could not create directory {self.project_name}: {e}."
+                f"Directory {self.project_name} already exists."
             )
         except PermissionError:
             raise ProjectInitServiceError(
