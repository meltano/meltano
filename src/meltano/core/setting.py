<<<<<<< HEAD
from __future__ import annotations

import sqlalchemy.types as types
from sqlalchemy import Column
=======
from sqlalchemy import Column, types
>>>>>>> e7c666cc

from .models import SystemModel


class Setting(SystemModel):
    __tablename__ = "plugin_settings"

    # represent the mapping to the ENV
    label = Column(types.String)
    description = Column(types.Text)

    # represent a materialized path to support
    # a nested configuration.
    name = Column(types.String, primary_key=True)
    namespace = Column(types.String, primary_key=True, nullable=True)
    value = Column(types.PickleType)
    enabled = Column(types.Boolean, default=False)

    def __repr__(self):
        enabled_marker = "E" if self.enabled else ""
        return f"<({self.namespace}) {self.name}={self.value} {enabled_marker}>"<|MERGE_RESOLUTION|>--- conflicted
+++ resolved
@@ -1,11 +1,6 @@
-<<<<<<< HEAD
 from __future__ import annotations
 
-import sqlalchemy.types as types
-from sqlalchemy import Column
-=======
 from sqlalchemy import Column, types
->>>>>>> e7c666cc
 
 from .models import SystemModel
 
