"""Install plugins into the project, using pip in separate virtual environments by default."""
import asyncio
import functools
import logging
import sys
from enum import Enum
from multiprocessing import cpu_count
from typing import Any, Callable, Iterable, Tuple

from meltano.core.plugin.project_plugin import ProjectPlugin

from .compiler.project_compiler import ProjectCompiler
from .error import AsyncSubprocessError, PluginInstallError, PluginInstallWarning
from .plugin import PluginType
from .plugin_discovery_service import PluginDiscoveryService
from .project import Project
from .project_add_service import ProjectAddService
from .project_plugins_service import ProjectPluginsService
from .utils import noop, run_async
from .venv_service import VenvService


class PluginInstallReason(str, Enum):
    ADD = "add"
    INSTALL = "install"
    UPGRADE = "upgrade"


class PluginInstallStatus(Enum):
    """The status of the process of installing a plugin."""

    RUNNING = "running"
    SUCCESS = "success"
    SKIPPED = "skipped"
    ERROR = "error"
    WARNING = "warning"


class PluginInstallState:
    """A message reporting the progress of installing a plugin."""

    def __init__(
        self,
        plugin: ProjectPlugin,
        reason: PluginInstallReason,
        status: PluginInstallStatus,
        message: str = None,
        details: str = None,
    ):
        # TODO: use dataclasses.dataclass for this when 3.6 support is dropped
        self.plugin = plugin
        self.reason = reason
        self.status = status
        self.message = message
        self.details = details

    @property
    def successful(self):
        """If the installation completed without error."""
        return self.status in {PluginInstallStatus.SUCCESS, PluginInstallStatus.SKIPPED}

    @property
    def skipped(self):
        """Return 'True' if the installation was skipped / not needed."""
        return self.status == PluginInstallStatus.SKIPPED

    @property  # noqa: WPS212  # Too many return statements
    def verb(self):
        """Verb form of status."""
        if self.status is PluginInstallStatus.RUNNING:
            if self.reason is PluginInstallReason.UPGRADE:
                return "Updating"
            return "Installing"

        if self.status is PluginInstallStatus.SUCCESS:
            if self.reason is PluginInstallReason.UPGRADE:
                return "Updated"

            return "Installed"

        if self.status is PluginInstallStatus.SKIPPED:
            return "Skipped installing"

        return "Errored"


def installer_factory(project, plugin: ProjectPlugin, *args, **kwargs):
    cls = PipPluginInstaller

    if hasattr(plugin, "installer_class"):
        cls = plugin.installer_class

    return cls(project, plugin, *args, **kwargs)


def with_semaphore(func):
    """Gate access to the method using its class's semaphore."""

    @functools.wraps(func)  # noqa: WPS430
    async def wrapper(self, *args, **kwargs):  # noqa: WPS430
        async with self.semaphore:
            return await func(self, *args, **kwargs)

    return wrapper


class PluginInstallService:
    def __init__(
        self,
        project: Project,
        plugins_service: ProjectPluginsService = None,
        status_cb: Callable[[PluginInstallState], Any] = noop,
        parallelism=None,
        clean=False,
    ):
        self.project = project
        self.plugins_service = plugins_service or ProjectPluginsService(project)
        self.status_cb = status_cb

        if parallelism is None:
            parallelism = cpu_count()
        if parallelism < 1:
            parallelism = sys.maxsize  # unbounded
        self.semaphore = asyncio.Semaphore(parallelism)
        self.clean = clean

    def install_all_plugins(
        self, reason=PluginInstallReason.INSTALL
    ) -> Tuple[PluginInstallState]:
        """
        Install all the plugins for the project.

        Blocks until all plugins are installed.
        """
        return self.install_plugins(self.plugins_service.plugins(), reason=reason)

    def install_plugins(
        self,
        plugins: Iterable[ProjectPlugin],
        reason=PluginInstallReason.INSTALL,
    ) -> Tuple[PluginInstallState]:
        """
        Install all the provided plugins.

        Blocks until all plugins are installed.
        """
        return run_async(self.install_plugins_async(plugins, reason=reason))

    async def install_plugins_async(
        self,
        plugins: Iterable[ProjectPlugin],
        reason=PluginInstallReason.INSTALL,
    ) -> Tuple[PluginInstallState]:
        """Install all the provided plugins."""
        results = await asyncio.gather(
            *[
                self.install_plugin_async(plugin, reason, compile_models=False)
                for plugin in plugins
            ]
        )
        for plugin in plugins:
            if plugin.type is PluginType.MODELS:
                self.compile_models()
                break

        return results

    def install_plugin(
        self,
        plugin: ProjectPlugin,
        reason=PluginInstallReason.INSTALL,
        compile_models=True,
    ) -> PluginInstallState:
        """
        Install a plugin.

        Blocks until the plugin is installed.
        """
        return run_async(
            self.install_plugin_async(
                plugin,
                reason=reason,
                compile_models=compile_models,
            )
        )

    @with_semaphore
    async def install_plugin_async(
        self,
        plugin: ProjectPlugin,
        reason=PluginInstallReason.INSTALL,
        compile_models=True,
    ) -> PluginInstallState:
        """Install a plugin."""
        self.status_cb(
            PluginInstallState(
                plugin=plugin,
                reason=reason,
                status=PluginInstallStatus.RUNNING,
            )
        )
        if not plugin.is_installable():
            state = PluginInstallState(
                plugin=plugin,
                reason=reason,
                status=PluginInstallStatus.SKIPPED,
                message=f"Plugin '{plugin.name}' does not require installation",
            )
            self.status_cb(state)
            return state

        try:
<<<<<<< HEAD
            async with plugin.trigger_hooks("install", self, plugin, reason):
                await installer_factory(self.project, plugin).install(reason)
=======
            with plugin.trigger_hooks("install", self, plugin, reason):
                await installer_factory(self.project, plugin).install(
                    reason, self.clean
                )
>>>>>>> 85b9ac8f
                state = PluginInstallState(
                    plugin=plugin, reason=reason, status=PluginInstallStatus.SUCCESS
                )
                if compile_models and plugin.type is PluginType.MODELS:
                    self.compile_models()
                self.status_cb(state)
                return state

        except PluginInstallError as err:
            state = PluginInstallState(
                plugin=plugin,
                reason=reason,
                status=PluginInstallStatus.ERROR,
                message=str(err),
            )
            self.status_cb(state)
            return state

        except PluginInstallWarning as warn:
            state = PluginInstallState(
                plugin=plugin,
                reason=reason,
                status=PluginInstallStatus.WARNING,
                message=str(warn),
            )
            self.status_cb(state)
            return state

        except AsyncSubprocessError as err:
            state = PluginInstallState(
                plugin=plugin,
                reason=reason,
                status=PluginInstallStatus.ERROR,
                message=f"{plugin.type.descriptor} '{plugin.name}' could not be installed: {err}".capitalize(),
                details=await err.stderr,
            )
            self.status_cb(state)
            return state

    def compile_models(self):
        compiler = ProjectCompiler(self.project)
        try:
            compiler.compile()
        except Exception:
            pass


class PipPluginInstaller:
    def __init__(
        self,
        project,
        plugin: ProjectPlugin,
        venv_service: VenvService = None,
    ):
        self.plugin = plugin
        self.venv_service = venv_service or VenvService(
            project,
            namespace=self.plugin.type,
            name=self.plugin.name,
        )

    async def install(self, reason, clean):
        """Install the plugin into the virtual environment using pip."""
        return await self.venv_service.install(
            self.plugin.formatted_pip_url, clean=clean
        )<|MERGE_RESOLUTION|>--- conflicted
+++ resolved
@@ -210,15 +210,10 @@
             return state
 
         try:
-<<<<<<< HEAD
             async with plugin.trigger_hooks("install", self, plugin, reason):
-                await installer_factory(self.project, plugin).install(reason)
-=======
-            with plugin.trigger_hooks("install", self, plugin, reason):
                 await installer_factory(self.project, plugin).install(
                     reason, self.clean
                 )
->>>>>>> 85b9ac8f
                 state = PluginInstallState(
                     plugin=plugin, reason=reason, status=PluginInstallStatus.SUCCESS
                 )
