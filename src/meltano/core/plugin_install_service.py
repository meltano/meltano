--- conflicted
+++ resolved
@@ -663,14 +663,13 @@
         msg = f"Unsupported venv backend: {backend}"
         raise ValueError(msg)
 
-<<<<<<< HEAD
     with temp_file(requirements_file) as f:
         f.writelines(requirements)
         f.flush()
 
         await service.install(
             pip_install_args=("--ignore-requires-python", *pip_install_args)
-            if force
+            if force and backend == "virtualenv"
             else pip_install_args,
             clean=clean,
             env={
@@ -690,16 +689,4 @@
         with path.open("w+") as f:
             yield f
     finally:
-        path.unlink()
-=======
-    await service.install(
-        pip_install_args=("--ignore-requires-python", *pip_install_args)
-        if force and backend == "virtualenv"
-        else pip_install_args,
-        clean=clean,
-        env={
-            **os.environ,
-            **project.dotenv_env,
-        },
-    )
->>>>>>> 427b0da0
+        path.unlink()