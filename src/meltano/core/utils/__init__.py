--- conflicted
+++ resolved
@@ -390,11 +390,7 @@
         raise NotFound(name, obj_type) from stop
 
 
-<<<<<<< HEAD
-def makedirs(func):  # noqa: ANN001, ANN201, D103
-=======
-def makedirs(func: t.Callable[..., Path]):  # noqa: ANN201
->>>>>>> ca989aca
+def makedirs(func: t.Callable[..., Path]):  # noqa: ANN201, D103
     @functools.wraps(func)
     def decorate(*args, **kwargs):  # noqa: ANN002, ANN003, ANN202
         enabled = kwargs.pop("make_dirs", True)
