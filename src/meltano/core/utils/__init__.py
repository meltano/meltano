"""Defines helpers for the core codebase."""

from __future__ import annotations

import asyncio
import collections
import functools
import hashlib
import math
import os
import platform
import re
import sys
import traceback
import typing as t
import unicodedata
from contextlib import suppress
from copy import copy, deepcopy
from datetime import date, datetime, time, timezone
from enum import IntEnum
from functools import reduce
from operator import setitem
from pathlib import Path

import flatten_dict
import structlog
from requests.auth import HTTPBasicAuth

from meltano.core.error import MeltanoError

logger = structlog.stdlib.get_logger(__name__)

TRUTHY = ("true", "1", "yes", "on")
REGEX_EMAIL = r"(^[a-zA-Z0-9_.+-]+@[a-zA-Z0-9-]+\.[a-zA-Z0-9-.]+$)"


try:
    # asyncio.Task.all_tasks() is fully moved to asyncio.all_tasks() starting
    # with Python 3.9. Also applies to current_task.
    asyncio_all_tasks = asyncio.all_tasks
except AttributeError:
    asyncio_all_tasks = asyncio.Task.all_tasks


class NotFound(Exception):
    """An element is not found."""

    def __init__(self, name, obj_type=None) -> None:  # noqa: ANN001
        """Create a new exception.

        Args:
            name: the name of the element that is not found
            obj_type: the type of element
        """
        if obj_type is None:
            super().__init__(f"{name} was not found.")
        else:
            super().__init__(f"{obj_type.__name__} '{name}' was not found.")


def run_async(func: t.Callable[..., t.Coroutine[t.Any, t.Any, t.Any]]):  # noqa: ANN201
    """Run the given async function using `asyncio.run`.

    Args:
        func: The function to run asynchronously.

    Returns:
        The given function wrapped so as to run within `asyncio.run`.
    """

    @functools.wraps(func)
    def wrapper(*args, **kwargs):  # noqa: ANN002, ANN003, ANN202
        return asyncio.run(func(*args, **kwargs))

    return wrapper


# from https://github.com/jonathanj/compose/blob/master/compose.py
def compose(*fs: t.Callable[[t.Any], t.Any]):  # noqa: ANN201
    """Create a composition of unary functions.

    Args:
        fs: Unary functions to compose.

    Examples:
        ```python
        compose(f, g)(x) == f(g(x))
        ```

    Returns:
        The composition of the provided unary functions, which itself is a
        unary function.
    """
    return functools.reduce(lambda f, g: lambda x: f(g(x)), compact(fs), lambda x: x)


# from http://www.dolphmathews.com/2012/09/slugify-string-in-python.html
def slugify(s):  # noqa: ANN001, ANN201
    """Normalize strings into something URL-friendly.

    Args:
        s: the string to slugify

    Returns:
        The string as a slug

    >>> slugify("[Some] _ Article's Title--")
    'some-articles-title'
    """
    # "[Some] _ Article's Title--" -> "[some] _ article's title--"
    s = s.lower()

    # "[some] _ article's_title--" -> "[some]___article's_title__"
    for c in " -./":
        s = s.replace(c, "_")

    # "[some]___article's_title__" -> "some___articles_title__"
    s = re.sub(r"\W", "", s)

    # "some___articles_title__" -> "some   articles title  "
    s = s.replace("_", " ")

    # "some   articles title  " -> "some articles title "
    s = re.sub(r"\s+", " ", s)

    # "some articles title " -> "some articles title"
    s = s.strip()

    # "some articles title" -> "some-articles-title"
    return s.replace(" ", "-")


def get_basic_auth(user, token):  # noqa: ANN001, ANN201
    return HTTPBasicAuth(user, token)


def pop_all(keys, d: dict):  # noqa: ANN001, ANN201
    return {k: d.pop(k) for k in keys}


def get_all(keys, d: dict, default=None):  # noqa: ANN001, ANN201
    return {k: d.get(k, default) for k in keys}


# Taken from https://stackoverflow.com/a/20666342
def merge(src, dest):  # noqa: ANN001, ANN201
    """Merge both given dictionaries together at depth, modifying `dest` in-place.

    Args:
        src: A dictionary to merge into `dest`.
        dest: The dictionary that will be updated with the keys and values from
            `src` at depth.

    Examples:
        >>> a = {'f' :{'all_rows': {'pass': 'dog', 'n': '1'}}}
        >>> b = {'f' :{'all_rows': {'fail': 'cat', 'n': '5'}}}
        >>> merge(b, a) == {'f': {'all_rows': {'pass': 'dog', 'fail': 'cat', 'n': '5'}}}
        True

    Returns:
        The `dest` dictionary with the keys and values from `src` merged in.
    """
    for key, value in src.items():
        if isinstance(value, dict):
            # get node or create one
            node = dest.setdefault(key, {})
            merge(value, node)
        else:
            dest[key] = value

    return dest


def are_similar_types(left, right):  # noqa: ANN001, ANN201
    return isinstance(left, type(right)) or isinstance(right, type(left))


def nest(d: dict, path: str, value=None, maxsplit=-1, *, force=False):  # noqa: ANN001, ANN201
    """Create a hierarchical dictionary path and return the leaf dict.

    Args:
        d: the dictionary to operate on
        path: the dot-delimited path to operate on
        value: the value to set at the given path
        maxsplit: maximum number of splits to split path by
        force: if true, write an empty dict

    Returns:
        The leaf element of the dict

    Examples:
        >>> d = dict()
        >>> test = nest(d, "foo.bar.test")
        >>> test
        {}
        >>> d
        {'foo': {'bar': {'test': {}}}}
        >>> test["a"] = 1
        >>> d
        {'foo': {'bar': {'test': {'a': 1}}}}
        >>> alist = nest(d, "foo.bar.list", value=[])
        >>> alist.append("works")
        >>> d
        {'foo': {'bar': {'test': {'a': 1}}, 'list': ["works"]}}
    """
    if value is None:
        value = {}

    if isinstance(path, str):
        path = path.split(".", maxsplit=maxsplit)

    *initial, tail = path

    # create the list of dicts
    cursor = d
    for key in initial:
        if key not in cursor or (not isinstance(cursor[key], dict) and force):
            cursor[key] = {}

        cursor = cursor[key]

    if tail not in cursor or ((not are_similar_types(cursor[tail], value)) and force):
        # We need to copy the value to make sure
        # the `value` parameter is not mutated.
        cursor[tail] = deepcopy(value)

    return cursor[tail]


def nest_object(flat_object):  # noqa: ANN001, ANN201
    obj = {}
    for key, value in flat_object.items():
        nest(obj, key, value)
    return obj


def to_env_var(*xs: str) -> str:
    """Convert a list of strings to an environment variable name.

    Args:
        *xs: the strings to convert

    Returns:
        The environment variable name.

    Examples:
        >>> to_env_var("foo", "bar")
        'FOO_BAR'
        >>> to_env_var("foo", "bar", "baz")
        'FOO_BAR_BAZ'
        >>> to_env_var("foo.bar")
        'FOO_BAR'
    """
    return "_".join(re.sub("[^A-Za-z0-9]", "_", x).upper() for x in xs if x)


def flatten(d: dict, reducer: str | t.Callable = "tuple", **kwargs):  # noqa: ANN003, ANN201
    """Flatten a dictionary with `dot` and `env_var` reducers.

    Wrapper around `flatten_dict.flatten`.

    Args:
        d: the dict to flatten
        reducer: the reducer to flatten with
        **kwargs: additional kwargs to pass to flatten_dict.flatten

    Returns:
        the flattened dict
    """
    if reducer == "dot":
        reducer = lambda *xs: xs[1] if xs[0] is None else ".".join(xs)  # noqa: E731
    if reducer == "env_var":
        reducer = to_env_var

    return flatten_dict.flatten(d, reducer, **kwargs)


def compact(xs: t.Iterable) -> t.Iterable:
    """Remove None values from an iterable.

    Args:
        xs: the iterable to operate on

    Returns:
        The iterable with Nones removed
    """
    return (x for x in xs if x is not None)


def file_has_data(file: Path | str):  # noqa: ANN201
    file = Path(file)  # ensure it is a Path object
    return file.exists() and file.stat().st_size > 0


def identity(x):  # noqa: ANN001, ANN201
    return x


def noop(*_args, **_kwargs) -> None:
    pass


async def async_noop(*_args, **_kwargs) -> bool:
    return True


def truthy(val: str) -> bool:
    return str(val).lower() in TRUTHY


@t.overload
def coerce_datetime(d: None) -> None: ...


@t.overload
def coerce_datetime(d: datetime) -> datetime: ...


@t.overload
def coerce_datetime(d: date) -> datetime: ...


def coerce_datetime(d):
    """Add a `time` component to `d` if it is missing.

    Args:
        d: the date or datetime to add the time to

    Returns:
        The resulting datetime
    """
    if d is None:
        return None

    return d if isinstance(d, datetime) else datetime.combine(d, time())


@t.overload
def iso8601_datetime(d: None) -> None: ...


@t.overload
def iso8601_datetime(d: str) -> datetime: ...


def iso8601_datetime(d: str | None):
    if d is None:
        return None

    isoformats = [
        "%Y-%m-%dT%H:%M:%SZ",
        "%Y-%m-%dT%H:%M:%S+00:00",
        "%Y-%m-%dT%H:%M:%S",
        "%Y-%m-%d %H:%M:%S",
        "%Y-%m-%d",
    ]

    for format_string in isoformats:
        with suppress(ValueError):
            return coerce_datetime(
                datetime.strptime(d, format_string).replace(tzinfo=timezone.utc),
            )
    raise ValueError(f"{d} is not a valid UTC date.")  # noqa: EM102


class _GetItemProtocol(t.Protocol):
    def __getitem__(self, key: str) -> str: ...


_G = t.TypeVar("_G", bound=_GetItemProtocol)


def find_named(xs: t.Iterable[_G], name: str, obj_type: type | None = None) -> _G:
    """Find an object by its 'name' key.

    Args:
        xs: Some iterable of objects against which that name should be matched.
        name: Used to match against the input objects.
        obj_type: Object type used for generating the exception message.

    Returns:
        The first item matched, if any. Otherwise raises an exception.

    Raises:
        NotFound: If an object with the given name was not found.
    """
    try:
        return next(x for x in xs if x["name"] == name)
    except StopIteration as stop:
        raise NotFound(name, obj_type) from stop


<<<<<<< HEAD
def makedirs(func: t.Callable[..., Path]):
=======
def makedirs(func):  # noqa: ANN001, ANN201
>>>>>>> b2121276
    @functools.wraps(func)
    def decorate(*args, **kwargs):  # noqa: ANN002, ANN003, ANN202
        enabled = kwargs.pop("make_dirs", True)

        path = func(*args, **kwargs, make_dirs=enabled)

        if not enabled:
            return path

        # if there is an extension, only create the base dir
        dir_path = path.parent if path.suffix else path
        dir_path.mkdir(parents=True, exist_ok=True)
        return path

    return decorate


def is_email_valid(value: str):  # noqa: ANN201
    return re.match(REGEX_EMAIL, value)


def pop_at_path(d, path, default=None):  # noqa: ANN001, ANN201
    if isinstance(path, str):
        path = path.split(".")

    *initial, tail = path

    cursor = d
    cursors = []
    for key in initial:
        cursors.append((cursor, key))

        try:
            cursor = cursor[key]
        except KeyError:
            return default

    popped = cursor.pop(tail, default)

    for cursor, key in reversed(cursors):
        if len(cursor[key]) == 0:
            cursor.pop(key, None)

    return popped


def set_at_path(d, path, value) -> None:  # noqa: ANN001
    if isinstance(path, str):
        path = path.split(".")

    *initial, tail = path

    final = nest(d, initial, force=True) if initial else d
    final[tail] = value


class EnvironmentVariableNotSetError(MeltanoError):
    """A referenced environment variable is not set."""

    def __init__(self, env_var: str):
        """Initialize the error.

        Args:
            env_var: The unset environment variable name.
        """
        self.env_var = env_var

        reason = f"Environment variable '{env_var}' referenced but not set"
        instruction = "Make sure the environment variable is set"
        super().__init__(reason, instruction)


ENV_VAR_PATTERN = re.compile(
    r"""
    (?P<escape>\\)?  # escape
    \$  # starts with a '$'
    (?:
        {(?P<curly>\w+)} # ${VAR}
        |
        (?P<normal>[A-Z][A-Z0-9_]*) # $VAR
    )
    """,
    re.VERBOSE,
)

Expandable = t.TypeVar(
    "Expandable",
    str,
    t.Mapping[str, "Expandable"],
    t.Sequence["Expandable"],
)


class EnvVarMissingBehavior(IntEnum):
    """The behavior that should be employed when expanding a missing env var."""

    use_empty_str = 0
    raise_exception = 1
    ignore = 2


def expand_env_vars(
    raw_value: Expandable,
    env: t.Mapping[str, str],
    *,
    if_missing: EnvVarMissingBehavior = EnvVarMissingBehavior.use_empty_str,
    flat: bool = False,
) -> Expandable:
    """Expand/interpolate provided env vars into a string or env mapping.

    By default, attempting to expand an env var which is not defined in the
    provided env dict will result in it being replaced with the empty string.

    Args:
        raw_value: A string or env mapping in which env vars will be expanded.
        env: The env vars to use for the expansion of `raw_value`.
        if_missing: The behavior to employ if an env var in `raw_value` is not
            set in `env`.
        flat: Whether the `raw_value` has a flat structure. Ignored if
            `raw_value` is not a mapping. Otherwise it controls whether this
            function will process nested levels within `raw_value`. Defaults to
            `False` for backwards-compatibility. Setting to `True` is recommend
            for performance, safety, and cleanliness reasons.

    Raises:
        EnvironmentVariableNotSetError: Attempted to expand an env var that was not
            defined in the provided env dict, and `if_missing` was
            `EnvVarMissingBehavior.raise_exception`.

    Returns:
        The string or env dict with env vars expanded. For backwards
        compatibility, if anything other than an `str` or mapping is provided
        as the `raw_value`, it is returned unchanged.
    """
    if_missing = EnvVarMissingBehavior(if_missing)

    if not isinstance(raw_value, (str, t.Mapping, list)):
        return raw_value

    def replacer(match: re.Match) -> str:
        # The variable can be in either group
        var = match["curly"] or match["normal"]
        restored = f"${{{var}}}" if match["curly"] else f"${var}"
        if match["escape"]:
            return restored
        try:
            val = str(env[var])
        except KeyError as ex:
            logger.debug(
                f"Variable '${var}' is not set in the provided env dictionary.",  # noqa: G004
            )
            if if_missing == EnvVarMissingBehavior.raise_exception:
                raise EnvironmentVariableNotSetError(var) from ex
            if if_missing == EnvVarMissingBehavior.ignore:
                return restored
            return ""
        if not val:
            logger.debug(f"Variable '${var}' is empty.")  # noqa: G004
        return val

    return _expand_env_vars(raw_value, replacer, flat=flat)


# Separate inner-function for `expand_env_vars` for performance reasons. Like
# this the `replacer` function closure only needs to be created once when
# `raw_value` is a dict, as opposed to once per key-value pair.
def _expand_env_vars(
    raw_value: Expandable,
    replacer: t.Callable[[re.Match], str],
    *,
    flat: bool,
) -> Expandable:
    if isinstance(raw_value, t.Mapping):
        if flat:
            return {k: ENV_VAR_PATTERN.sub(replacer, v) for k, v in raw_value.items()}
        return {
            k: _expand_env_vars(v, replacer, flat=flat)
            if isinstance(v, (str, t.Mapping, list))
            else v
            for k, v in raw_value.items()
        }
    if isinstance(raw_value, list):
        # `flat=True` doesn't seem to be used anywhere and probably doesn't make sense
        # for lists anyway, so we don't support it here.
        return [
            _expand_env_vars(v, replacer, flat=flat)
            if isinstance(v, (str, t.Mapping, list))
            else v
            for v in raw_value
        ]
    return ENV_VAR_PATTERN.sub(replacer, raw_value)


T = t.TypeVar("T")


def uniques_in(original: t.Sequence[T]) -> list[T]:
    """Get unique elements from an iterable while preserving order.

    Args:
        original: A sequence from which only the unique values will be returned.

    Returns:
        A list of unique values from the provided sequence in the order they appeared.
    """
    return list(collections.OrderedDict.fromkeys(original))


# https://gist.github.com/cbwar/d2dfbc19b140bd599daccbe0fe925597#gistcomment-2845059
def human_size(num, suffix="B") -> str:  # noqa: ANN001
    """Return human-readable file size.

    Args:
        num: the number to convert
        suffix: the suffix to append to the resulting file size

    Returns:
        File size in human-readable format
    """
    magnitude = int(math.floor(math.log(num, 1024)))
    val = num / math.pow(1024, magnitude)

    if magnitude == 0:
        return f"{val:.0f} bytes"
    if magnitude > 7:
        return f"{val:.1f}Yi{suffix}"

    prefix = ["", "Ki", "Mi", "Gi", "Ti", "Pi", "Ei", "Zi"][magnitude]
    return f"{val:3.1f}{prefix}{suffix}"


def hash_sha256(value: str | bytes) -> str:
    """Get the sha256 hash of a string.

    Args:
        value: the string value to hash.

    Returns:
        The hashed value of the given string.

    Raises:
        ValueError: If we are blindly passed a value that is None.
    """
    if value is None:
        raise ValueError("Cannot hash None.")  # noqa: EM101
    if isinstance(value, str):
        value = value.encode()
    return hashlib.sha256(value).hexdigest()


def format_exception(exception: BaseException) -> str:
    """Get the exception with its traceback formatted as it would have been printed.

    Args:
        exception: The exception value to be turned into a string.

    Returns:
        A string that shows the exception object as it would have been printed
        had it been raised and not caught.
    """
    return "".join(
        traceback.format_exception(type(exception), exception, exception.__traceback__),
    )


def safe_hasattr(obj: t.Any, name: str) -> bool:  # noqa: ANN401
    """Safely checks if an object has a given attribute.

    This is a hacky workaround for the fact that `hasattr` is not allowed by WPS.

    Args:
        obj: The object to check.
        name: The name of the attribute to check.

    Returns:
        True if the object has the attribute, False otherwise.
    """
    try:
        getattr(obj, name)
    except AttributeError:
        return False
    return True


def strtobool(val: str) -> bool:
    """Convert a string representation of truth to true (1) or false (0).

    True values are 'y', 'yes', 't', 'true', 'on', and '1'; false values
    are 'n', 'no', 'f', 'false', 'off', and '0'.  Raises ValueError if
    'val' is anything else.

    Case is ignored in string comparisons.

    Re-implemented from distutils.util.strtobool to avoid importing distutils.

    Args:
        val: The string to convert to a boolean.

    Returns:
        True if the string represents a truthy value, False otherwise.

    Raises:
        ValueError: If the string is not a valid representation of a boolean.
    """
    val = val.lower()
    if val in {"y", "yes", "t", "true", "on", "1"}:
        return True
    if val in {"n", "no", "f", "false", "off", "0"}:
        return False

    raise ValueError(f"invalid truth value {val!r}")  # noqa: EM102


def get_boolean_env_var(env_var: str, *, default: bool = False) -> bool:
    """Get the value of an environment variable as a boolean.

    Args:
        env_var: The name of the environment variable.
        default: The default value to return if the environment variable is not set.

    Returns:
        The value of the environment variable as a boolean.
    """
    try:
        return strtobool(os.getenv(env_var, str(default)))
    except ValueError:
        return default


def get_no_color_flag() -> bool:
    """Get the truth value of the `NO_COLOR` environment variable.

    Returns:
        Whether the `NO_COLOR` environment variable is set to a truthy value.
    """
    return get_boolean_env_var("NO_COLOR")


class MergeStrategy(t.NamedTuple):
    """Strategy to be used when merging instances of a type.

    The first value of this tuple, `applicable_for_instance_of`, is a type or
    tuple of types for which the behavior (see below) should apply. An
    `isinstance` check is performed on each yet-unprocessed value using these
    types.

    The second value of this tuple, `behavior`, is a function which is provided
    the dictionary being merged into, the key into that dictionary that is
    being affected, the value for which
    `isinstance(value, applicable_for_instance_of)` was true, and the tuple of
    merge strategies in use (provided to enable recursion by calling
    `deep_merge`).

    If the behavior function returns `NotImplemented` then it will be skipped,
    and later items in the tuple of merge strategies will be tried instead.
    """

    applicable_for_instance_of: type | tuple[type, ...]
    behavior: t.Callable[
        [t.MutableMapping[str, t.Any], str, t.Any, tuple[MergeStrategy, ...] | None],
        None,
    ]


@t.runtime_checkable
class Extendable(t.Protocol):
    """A type protocol for types which have an `extend` method."""

    def extend(self, x: t.Any) -> None:  # noqa: ANN401
        """Extend the current instance with another value.

        Args:
            x: A value to extend this instance with.
        """


default_deep_merge_strategies: tuple[MergeStrategy, ...] = (
    MergeStrategy(
        t.Mapping,
        lambda x, k, v, s: setitem(
            x,
            k,
            _deep_merge(x.setdefault(k, v.__class__()), v, strategies=s),
        ),
    ),
    MergeStrategy(
        Extendable,
        lambda x, k, v, _: x.setdefault(k, v.__class__()).extend(v),
    ),
    MergeStrategy(object, lambda x, k, v, _: setitem(x, k, v)),
)


TMapping = t.TypeVar("TMapping", bound=t.Mapping)


def deep_merge(
    *data: TMapping,
    strategies: tuple[MergeStrategy, ...] = default_deep_merge_strategies,
) -> TMapping:
    """Merge multiple mappings at depth.

    Args:
        data: The mappings.
        strategies: A tuple of merge strategies, which are pairs of
            `(applicable type, behavior function)`. Each type will be tried in
            order until one passes an `isinstance` check for the value being
            merged, then the associated behavior function will be called to
            perform the merge. Refer to the documentation for `MergeStrategy`
            for more details. By default, the merge strategies will merge
            mappings with a recursive deep merge, objects with an `extend`
            method (e.g. `lists`) using the `extend` method, and all other
            objects with `setitem(dict_being_merged_into, key, value)`.

    Returns:
        The merged mapping.
    """
    return reduce(lambda a, b: _deep_merge(a, b, strategies), data)


def _deep_merge(a, b, strategies):  # noqa: ANN001, ANN202
    base: TMapping = copy(a)
    for key, value in b.items():
        for applicable_types, behavior in strategies:
            if (
                isinstance(value, applicable_types)
                and behavior(base, key, value, strategies) is not NotImplemented
            ):
                break
    return base


def remove_suffix(string: str, suffix: str) -> str:
    """Remove suffix from string.

    Compatible with Python 3.8

    Args:
        string: the string to remove suffix from
        suffix: the suffix to remove

    Returns:
        The changed string
    """
    if sys.version_info >= (3, 9):
        return string.removesuffix(suffix)
    if string.endswith(suffix):
        return string[: -len(suffix)]
    return string


_filename_restriction_pattern = re.compile(r"[^\w.-]")
_reserved_windows_filenames = frozenset(
    (
        "AUX",
        "COM1",
        "COM2",
        "COM3",
        "COM4",
        "CON",
        "LPT1",
        "LPT2",
        "LPT3",
        "NUL",
        "PRN",
    ),
)
_sanitize_filename_transformations = (
    # Normalize unicode data in the string:
    lambda x: unicodedata.normalize("NFKD", x),
    # Limit the string to ASCII characters:
    lambda x: x.encode("ascii", "ignore").decode("ascii"),
    # Replace each path separator with a space:
    lambda x: x.replace(os.path.sep, " "),
    lambda x: x.replace(os.path.altsep, " ") if os.path.altsep else x,
    # Replace each whitespace character with an underscore:
    lambda x: "_".join(x.split()),
    # Limit the string to alphanumeric characters, underscores, hyphens, and dots:
    lambda x: _filename_restriction_pattern.sub("", x),
    # Remove Remove illegal character combination `._` from front and back:
    lambda x: x.strip("._"),
    # Add a leading `_` if necessary to avoid conflict with reserved Windows filenames:
    lambda x: f"_{x}"
    if platform.system() == "Windows"
    and x
    and x.split(".")[0].upper() in _reserved_windows_filenames
    else x,
)


def sanitize_filename(filename: str) -> str:
    """Sanitize `filename` in a consistent cross-platform way.

    Args:
        filename: The name of the file to sanitize - not the full path.

    Returns:
        The provided filename after a series of sanitization steps. It will
        only contain ASCII characters. If necessary on Windows, the filename
        will be prefixed by an underscore to avoid conflict with reserved
        Windows file names.
    """
    return functools.reduce(
        lambda x, y: y(x),
        _sanitize_filename_transformations,
        filename,
    )<|MERGE_RESOLUTION|>--- conflicted
+++ resolved
@@ -390,11 +390,7 @@
         raise NotFound(name, obj_type) from stop
 
 
-<<<<<<< HEAD
-def makedirs(func: t.Callable[..., Path]):
-=======
-def makedirs(func):  # noqa: ANN001, ANN201
->>>>>>> b2121276
+def makedirs(func: t.Callable[..., Path]):  # noqa: ANN201
     @functools.wraps(func)
     def decorate(*args, **kwargs):  # noqa: ANN002, ANN003, ANN202
         enabled = kwargs.pop("make_dirs", True)
