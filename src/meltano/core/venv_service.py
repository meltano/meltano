"""Manage Python virtual environments."""

from __future__ import annotations

import asyncio
import hashlib
import logging
import os
import platform
import shutil
import subprocess
import sys
import typing as t
from asyncio.subprocess import Process
from collections.abc import Iterable
from numbers import Number
from pathlib import Path

from meltano.core.error import AsyncSubprocessError, MeltanoError
from meltano.core.project import Project

if sys.version_info >= (3, 8):
    from functools import cached_property
else:
    from cached_property import cached_property

logger = logging.getLogger(__name__)


class VirtualEnv:
    """Info about a single virtual environment."""

    _SUPPORTED_PLATFORMS = {
        "Linux",
        "Darwin",
        "Windows",
    }

    def __init__(
        self,
        root: Path,
        python: Path | str | None = None,
    ):
        """Initialize the `VirtualEnv` instance.

        Args:
            root: The root directory of the virtual environment.
            python: The path to the Python executable to use, or name to find on the
                $PATH. Defaults to the Python executable running Meltano.

        Raises:
            MeltanoError: The current system is not supported.
        """
        self._system = platform.system()
        if self._system not in self._SUPPORTED_PLATFORMS:
            raise MeltanoError(f"Platform {self._system!r} not supported.")
        self.root = root.resolve()
        self.python_path = self._resolve_python_path(python)

    @staticmethod
    def _resolve_python_path(python: Path | str | None) -> str:
        python_path: str | None = None

        if python is None:
            python_path = sys.executable
        elif isinstance(python, Path):
            python_path = str(python.resolve())
        elif isinstance(python, Number):
            raise MeltanoError(
                "Python must be specified as an executable name or path, "
                f"not the number {python!r}",
            )
        else:
            python_path = python if os.path.exists(python) else shutil.which(python)

        if python_path is None:
            raise MeltanoError(f"Python executable {python!r} was not found")

        if not os.access(python_path, os.X_OK):
            raise MeltanoError(f"{python_path!r} is not executable")

        return python_path

<<<<<<< HEAD
class VirtualEnv:
    """Info about a single virtual environment."""
=======
    @cached_property
    def lib_dir(self) -> Path:
        """Return the lib directory of the virtual environment.

        Raises:
            MeltanoError: The current system is not supported.

        Returns:
            The lib directory of the virtual environment.
        """
        if self._system in {"Linux", "Darwin"}:
            return self.root / "lib"
        elif self._system == "Windows":
            return self.root / "Lib"
        raise MeltanoError(f"Platform {self._system!r} not supported.")
>>>>>>> 775aff04

    @cached_property
    def bin_dir(self) -> Path:
        """Return the bin directory of the virtual environment.

        Raises:
            MeltanoError: The current system is not supported.

        Returns:
            The bin directory of the virtual environment.
        """
        if self._system in {"Linux", "Darwin"}:
            return self.root / "bin"
        elif self._system == "Windows":
            return self.root / "Scripts"
        raise MeltanoError(f"Platform {self._system!r} not supported.")

    @cached_property
    def site_packages_dir(self) -> Path:
        """Return the site-packages directory of the virtual environment.

        Raises:
            MeltanoError: The current system is not supported.

        Returns:
            The site-packages directory of the virtual environment.
        """
        if self._system in {"Linux", "Darwin"}:
            return (
                self.lib_dir
                / f"python{'.'.join(str(x) for x in self.python_version_tuple[:2])}"
                / "site-packages"
            )
        elif self._system == "Windows":
            return self.lib_dir / "site-packages"
        raise MeltanoError(f"Platform {self._system!r} not supported.")

    @cached_property
    def python_version_tuple(self) -> tuple[int, int, int]:
        """Return the Python version tuple of the virtual environment.

        Returns:
            The Python version tuple of the virtual environment.
        """
        if self.python_path == sys.executable:
            return sys.version_info[:3]
        return t.cast(
            tuple[int, int, int],
            tuple(
                int(x)
                for x in subprocess.run(
                    (
                        self.python_path,
                        "-c",
                        "import sys; print(*sys.version_info[:3])",
                    ),
                    stdout=subprocess.PIPE,
                ).stdout.split(b" ")
            ),
        )


async def _extract_stderr(_):
    return None


async def exec_async(*args, extract_stderr=_extract_stderr, **kwargs) -> Process:
    """Run an executable asynchronously in a subprocess.

    Args:
        args: Positional arguments for `asyncio.create_subprocess_exec`.
        extract_stderr: Async function that is provided the completed failed process,
            and returns its error string or `None`.
        kwargs: Keyword arguments for `asyncio.create_subprocess_exec`.

    Raises:
        AsyncSubprocessError: The command failed.

    Returns:
        The subprocess.
    """
    run = await asyncio.create_subprocess_exec(
        *args,
        stdout=subprocess.PIPE,
        stderr=subprocess.STDOUT,
        **kwargs,
    )
    await run.wait()

    if run.returncode != 0:
        raise AsyncSubprocessError(
            "Command failed",
            process=run,
            stderr=await extract_stderr(run),
        )

    return run


def fingerprint(pip_install_args: Iterable[str]) -> str:
    """Generate a hash identifying pip install args.

    Arguments are sorted and deduplicated before the hash is generated.

    Args:
        pip_install_args: Arguments for `pip install`.

    Returns:
        The SHA256 hash hex digest of the sorted set of pip install args.
    """
    return hashlib.sha256(" ".join(sorted(set(pip_install_args))).encode()).hexdigest()


class VenvService:  # noqa: WPS214
    """Manages virtual environments.

    The methods in this class are not threadsafe.
    """

    def __init__(
        self,
        *,
        project: Project,
        python: Path | str | None = None,
        namespace: str = "",
        name: str = "",
    ):
        """Initialize the `VenvService`.

        Args:
            project: The Meltano project.
            python: The path to the Python executable to use, or name to find on $PATH.
                Defaults to the Python executable running Meltano.
            namespace: The namespace for the venv, e.g. a Plugin type.
            name: The name of the venv, e.g. a Plugin name.
        """
        self.project = project
        self.namespace = namespace
        self.name = name
        self.venv = VirtualEnv(
            self.project.venvs_dir(namespace, name),
            python or project.settings.get("python"),
        )
        self.plugin_fingerprint_path = self.venv.root / ".meltano_plugin_fingerprint"

    async def install(
        self,
        pip_install_args: t.Sequence[str],
        clean: bool = False,
    ) -> None:
        """Configure a virtual environment, then run pip install with the given args.

        Args:
            pip_install_args: Arguments passed to `pip install`.
            clean: Whether to not attempt to use an existing virtual environment.
        """
        if not clean and self.requires_clean_install(pip_install_args):
            logger.debug(
                f"Packages for '{self.namespace}/{self.name}' have changed so "
                "performing a clean install.",
            )
            clean = True

        self.clean_run_files()
        await self._pip_install(pip_install_args=pip_install_args, clean=clean)
        self.write_fingerprint(pip_install_args)

    def requires_clean_install(self, pip_install_args: t.Sequence[str]) -> bool:
        """Determine whether a clean install is needed.

        Args:
            pip_install_args: The arguments being passed to `pip install`, used
                for fingerprinting the installation.

        Returns:
            Whether virtual environment doesn't exist or can't be reused.
        """

        def checks():  # A generator is used to perform the checks lazily
            # The Python installation used to create this venv no longer exists
            yield not self.exec_path("python").exists()
            # The fingerprint of the venv does not match the pip install args
            existing_fingerprint = self.read_fingerprint()
            yield existing_fingerprint is None
            yield existing_fingerprint != fingerprint(pip_install_args)

        return any(checks())

    def clean_run_files(self) -> None:
        """Destroy cached configuration files, if they exist."""
        try:
            shutil.rmtree(self.project.run_dir(self.name, make_dirs=False))
        except FileNotFoundError:
            logger.debug("No cached configuration files to remove")

    def clean(self) -> None:
        """Destroy the virtual environment, if it exists."""
        try:
            shutil.rmtree(self.venv.root)
            logger.debug(
                "Removed old virtual environment for '%s/%s'",  # noqa: WPS323
                self.namespace,
                self.name,
            )
        except FileNotFoundError:
            # If the VirtualEnv has never been created before do nothing
            logger.debug("No old virtual environment to remove")

    async def create(self) -> Process:
        """Create a new virtual environment.

        Raises:
            AsyncSubprocessError: The virtual environment could not be created.

        Returns:
            The Python process creating the virtual environment.
        """
        logger.debug(f"Creating virtual environment for '{self.namespace}/{self.name}'")

        async def extract_stderr(proc: Process):
            return (await t.cast(asyncio.StreamReader, proc.stdout).read()).decode(
                "unicode_escape",
            )

        try:
            return await exec_async(
                sys.executable,
                "-m",
                "virtualenv",
                "--python",
                self.venv.python_path,
                str(self.venv.root),
                extract_stderr=extract_stderr,
            )
        except AsyncSubprocessError as err:
            raise AsyncSubprocessError(
                f"Could not create the virtualenv for '{self.namespace}/{self.name}'",
                process=err.process,
                stderr=await err.stderr,
            ) from err

    async def upgrade_pip(self) -> Process:
        """Upgrade the `pip` package to the latest version in the virtual environment.

        Raises:
            AsyncSubprocessError: Failed to upgrade pip to the latest version.

        Returns:
            The process running `pip install --upgrade ...`.
        """
        logger.debug(f"Upgrading pip for '{self.namespace}/{self.name}'")
        try:
<<<<<<< HEAD
            return await self._pip_install(["--upgrade", "pip"])
=======
            return await self._pip_install(("--upgrade", "pip"))
>>>>>>> 775aff04
        except AsyncSubprocessError as err:
            raise AsyncSubprocessError(
                "Failed to upgrade pip to the latest version.",
                err.process,
            ) from err

    def read_fingerprint(self) -> str | None:
        """Get the fingerprint of the existing virtual environment.

        Returns:
            The fingerprint of the existing virtual environment if it exists.
            `None` otherwise.
        """
        if not self.plugin_fingerprint_path.exists():
            return None
        with open(self.plugin_fingerprint_path) as fingerprint_file:
            return fingerprint_file.read()

    def write_fingerprint(self, pip_install_args: t.Sequence[str]) -> None:
        """Save the fingerprint for this installation.

        Args:
            pip_install_args: The arguments being passed to `pip install`.
        """
        with open(self.plugin_fingerprint_path, "w") as fingerprint_file:
            fingerprint_file.write(fingerprint(pip_install_args))

    def exec_path(self, executable: str) -> Path:
        """Return the absolute path for the given executable in the virtual environment.

        Args:
            executable: The path to the executable relative to the venv bin directory.

        Returns:
            The venv bin directory joined to the provided executable.
        """
        absolute_executable = self.venv.bin_dir / executable
        if platform.system() != "Windows":
            return absolute_executable

        # On Windows, try using the '.exe' suffixed version if it exists. Use the
        # regular executable path as a fallback (and for backwards compatibility).
        absolute_executable_windows = absolute_executable.with_suffix(".exe")
        return (
            absolute_executable_windows
            if absolute_executable_windows.exists()
            else absolute_executable
        )

    async def _pip_install(
        self,
        pip_install_args: t.Sequence[str],
        clean: bool = False,
    ) -> Process:
        """Install a package using `pip` in the proper virtual environment.

        Args:
            pip_install_args: The arguments to pass to `pip install`.
            clean: Whether the installation should be done in a clean venv.

        Raises:
            AsyncSubprocessError: The command failed.

        Returns:
            The process running `pip install` with the provided args.
        """
        if clean:
            self.clean()
            await self.create()
            await self.upgrade_pip()

        pip_install_args_str = " ".join(pip_install_args)
        log_msg_prefix = (
            f"Upgrading with args {pip_install_args_str!r} in existing"
            if "--upgrade" in pip_install_args
            else f"Installing with args {pip_install_args_str!r} into"
        )
        logger.debug(
            f"{log_msg_prefix} virtual environment for '{self.namespace}/{self.name}'",
        )

        try:
            return await exec_async(
                str(self.exec_path("python")),
                "-m",
                "pip",
                "install",
                *pip_install_args,
            )
        except AsyncSubprocessError as err:
            raise AsyncSubprocessError(
                f"Failed to install plugin '{self.name}'.",
                err.process,
            ) from err<|MERGE_RESOLUTION|>--- conflicted
+++ resolved
@@ -81,10 +81,6 @@
 
         return python_path
 
-<<<<<<< HEAD
-class VirtualEnv:
-    """Info about a single virtual environment."""
-=======
     @cached_property
     def lib_dir(self) -> Path:
         """Return the lib directory of the virtual environment.
@@ -100,7 +96,6 @@
         elif self._system == "Windows":
             return self.root / "Lib"
         raise MeltanoError(f"Platform {self._system!r} not supported.")
->>>>>>> 775aff04
 
     @cached_property
     def bin_dir(self) -> Path:
@@ -353,11 +348,7 @@
         """
         logger.debug(f"Upgrading pip for '{self.namespace}/{self.name}'")
         try:
-<<<<<<< HEAD
-            return await self._pip_install(["--upgrade", "pip"])
-=======
             return await self._pip_install(("--upgrade", "pip"))
->>>>>>> 775aff04
         except AsyncSubprocessError as err:
             raise AsyncSubprocessError(
                 "Failed to upgrade pip to the latest version.",
