"""Manage Python virtual environments."""
<<<<<<< HEAD
=======

>>>>>>> e7c666cc
from __future__ import annotations

import asyncio
import hashlib
import logging
import os
import platform
import shutil
import subprocess
import sys
from asyncio.subprocess import Process
from collections import namedtuple
from pathlib import Path

from .error import AsyncSubprocessError
from .project import Project

logger = logging.getLogger(__name__)

VenvSpecs = namedtuple("VenvSpecs", ("lib_dir", "bin_dir", "site_packages_dir"))

POSIX = VenvSpecs(
    lib_dir="lib",
    bin_dir="bin",
    site_packages_dir=os.path.join(
        "lib",
        f"python{'.'.join(str(part) for part in sys.version_info[:2])}",
        "site-packages",
    ),
)

NT = VenvSpecs(
    lib_dir="Lib",
    bin_dir="Scripts",
    site_packages_dir=os.path.join("Lib", "site-packages"),
)

PIP_PACKAGES = ("pip", "setuptools==57.5.0", "wheel")


class VirtualEnv:
    PLATFORM_SPECS = {"Linux": POSIX, "Darwin": POSIX, "Windows": NT}

    def __init__(self, root: Path):
        self.root = root
        self._specs = self.__class__.platform_specs()

    @classmethod
    def platform_specs(cls):
        system = platform.system()
        try:
            return cls.PLATFORM_SPECS[system]
        except KeyError:
            raise Exception(f"Platform {system} not supported.")

    def __getattr__(self, attr):
        spec = getattr(self._specs, attr)
        return self.root.joinpath(spec)

    def __str__(self):
        return str(self.root)


async def exec_async(*args, **kwargs) -> Process:
    """
    Run an executable asyncronously.

    :raises AsyncSubprocessError: if the command fails
    """
    run = await asyncio.create_subprocess_exec(
        *args,
        stdout=subprocess.PIPE,
        stderr=subprocess.PIPE,
        **kwargs,
    )
    await run.wait()

    if run.returncode != 0:
        raise AsyncSubprocessError("Command failed", run)

    return run


def fingerprint(pip_urls: list[str]):
    """Return a unique string for the given pip urls."""
    key = " ".join(sorted(pip_urls))
    return hashlib.sha256(bytes(key, "utf-8")).hexdigest()


class VenvService:
    def __init__(self, project: Project, namespace: str = "", name: str = ""):
        """
        Manage isolated virtual environments.

        The methods in this class are not threadsafe.
        """
        self.project = project
        self.namespace = namespace
        self.name = name
        self.venv = VirtualEnv(self.project.venvs_dir(namespace, name))
        self.python_path = self.venv.bin_dir.joinpath("python")
        self.plugin_fingerprint_path = self.venv.root.joinpath(
            ".meltano_plugin_fingerprint"
        )

    async def install(self, *pip_urls: str, clean: bool = False):
        """
        Configure a virtual environment and install the given `pip_urls` packages in it.

        This will try to use an existing virtual environment if one exists unless commanded
        to `clean`.
        """
        pip_urls = [pip_url for arg in pip_urls for pip_url in arg.split(" ")]

        if not clean and self.requires_clean_install(pip_urls):
            logger.debug(
                f"Packages for '{self.namespace}/{self.name}' have changed so performing a clean install."
            )
            clean = True

        self.clean_run_files()

        if clean:
            await self._clean_install(pip_urls)
        else:
            await self._upgrade_install(pip_urls)
        self.write_fingerprint(pip_urls)

    def requires_clean_install(self, pip_urls: list[str]) -> bool:
        """Return `True` if the virtual environment doesn't exist or can't be reused."""
        meltano_pth_path = self.venv.site_packages_dir.joinpath("meltano_venv.pth")
        if meltano_pth_path.exists():
            # clean up deprecated feature
            return True
        existing_fingerprint = self.read_fingerprint()
        if not existing_fingerprint:
            return True
        return existing_fingerprint != fingerprint(pip_urls)

    def clean_run_files(self):
        """Destroy cached configuration files, if they exist."""
        try:
            shutil.rmtree(self.project.run_dir(self.name, make_dirs=False))
        except FileNotFoundError:
            logger.debug("No cached configuration files to remove")

    def clean(self):
        """Destroy the virtual environment, if it exists."""
        try:
            shutil.rmtree(self.venv.root)
            logger.debug(
                "Removed old virtual environment for '%s/%s'",  # noqa: WPS323
                self.namespace,
                self.name,
            )
        except FileNotFoundError:
            # If the VirtualEnv has never been created before do nothing
            logger.debug("No old virtual environment to remove")

    async def create(self):
        """Create a new virtual environment."""
        logger.debug(f"Creating virtual environment for '{self.namespace}/{self.name}'")
        try:
            return await exec_async(
                sys.executable,
                "-m",
                "venv",
                str(self.venv),
            )
        except AsyncSubprocessError as err:
            raise AsyncSubprocessError(
                f"Could not create the virtualenv for '{self.namespace}/{self.name}'",
                err.process,
            )

    async def upgrade_pip(self):
        """Upgrade the `pip` package to the latest version in the virtual environment."""
        logger.debug(f"Upgrading pip for '{self.namespace}/{self.name}'")

        try:
            return await self._pip_install(*PIP_PACKAGES, upgrade=True)

        except AsyncSubprocessError as err:
            raise AsyncSubprocessError(
                "Failed to upgrade pip to the latest version.", err.process
            )

    def read_fingerprint(self) -> str | None:
        """Return the fingerprint of the existing virtual environment, if any."""
        if not self.plugin_fingerprint_path.exists():
            return None
        with open(self.plugin_fingerprint_path) as fingerprint_file:
            return fingerprint_file.read()

    def write_fingerprint(self, pip_urls: list[str]):
        """Save the fingerprint for this installation."""
        with open(self.plugin_fingerprint_path, "wt") as fingerprint_file:
            fingerprint_file.write(fingerprint(pip_urls))

    def exec_path(self, executable: str) -> Path:
        """Return the absolute path for the given binary in the virtual environment."""
        return self.venv.bin_dir.joinpath(executable)

    async def _clean_install(self, pip_urls: list[str]):
        self.clean()
        await self.create()
        await self.upgrade_pip()

        logger.debug(
            f"Installing '{' '.join(pip_urls)}' into virtual environment for '{self.namespace}/{self.name}'"  # noqa: WPS221
        )
        await self._pip_install(*pip_urls)

    async def _upgrade_install(self, pip_urls: list[str]):
        logger.debug(
            f"Upgrading '{' '.join(pip_urls)}' in existing virtual environment for '{self.namespace}/{self.name}'"  # noqa: WPS221
        )
        await self._pip_install(*PIP_PACKAGES, *pip_urls, upgrade=True)

    async def _pip_install(self, *pip_urls: str, upgrade: bool = False):
        """
        Install a package using `pip` in the proper virtual environment.

        :raises: AsyncSubprocessError: if the command fails.
        """
        args = [
            str(self.python_path),
            "-m",
            "pip",
            "install",
        ]
        if upgrade:
            args += ["--upgrade"]
        args += pip_urls

        try:
            return await exec_async(*args)
        except AsyncSubprocessError as err:
            raise AsyncSubprocessError(
                f"Failed to install plugin '{self.name}'.", err.process
            )<|MERGE_RESOLUTION|>--- conflicted
+++ resolved
@@ -1,8 +1,5 @@
 """Manage Python virtual environments."""
-<<<<<<< HEAD
-=======
-
->>>>>>> e7c666cc
+
 from __future__ import annotations
 
 import asyncio
