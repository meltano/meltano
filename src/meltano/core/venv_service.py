--- conflicted
+++ resolved
@@ -31,7 +31,7 @@
     site_packages_dir=os.path.join("Lib", "site-packages"),
 )
 
-PIP_PACKAGES = ("pip", "setuptools", "wheel")
+PIP_PACKAGES = ("pip", "setuptools==57.5.0", "wheel")
 
 
 class VirtualEnv:
@@ -188,20 +188,8 @@
         logger.debug(f"Upgrading pip for '{self.namespace}/{self.name}'")
 
         try:
-<<<<<<< HEAD
             return await self._pip_install(*PIP_PACKAGES, upgrade=True)
-=======
-            return await exec_async(
-                self.python_path,
-                "-m",
-                "pip",
-                "install",
-                "--upgrade",
-                "pip",
-                "setuptools==57.5.0",
-                "wheel",
-            )
->>>>>>> c1925e02
+
         except AsyncSubprocessError as err:
             raise AsyncSubprocessError(
                 "Failed to upgrade pip to the latest version.", err.process
