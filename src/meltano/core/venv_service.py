--- conflicted
+++ resolved
@@ -378,11 +378,7 @@
                 stderr=await err.stderr,
             ) from err
 
-<<<<<<< HEAD
-    async def upgrade_pip(self) -> Process | None:
-=======
     async def upgrade_pip(self, env: dict[str, str | None] | None = None) -> Process:
->>>>>>> fe18f452
         """Upgrade the `pip` package to the latest version in the virtual environment.
 
         Args:
@@ -451,6 +447,7 @@
         pip_install_args: t.Sequence[str],
         *,
         extract_stderr: StdErrExtractor = _extract_stderr,
+        env: dict[str, str | None] | None = None,
     ) -> Process:
         """Return the `pip install` arguments to use.
 
@@ -458,6 +455,7 @@
             pip_install_args: The arguments to pass to `pip install`.
             extract_stderr: Async function that is provided the completed failed
                 process, and returns its error string or `None`.
+            env: Environment variables to pass to the subprocess.
 
         Returns:
             The process running `pip install` with the provided args.
@@ -471,6 +469,7 @@
             str(self.pip_log_path),
             *pip_install_args,
             extract_stderr=extract_stderr,
+            env=env,
         )
 
     async def uninstall_package(self, package: str) -> Process:
@@ -616,8 +615,15 @@
         logger.debug("Using uv executable at %s", self.uv)
 
     @override
-    async def upgrade_pip(self) -> Process | None:
-        """No-op for `uv` virtual environments."""
+    async def upgrade_pip(
+        self,
+        env: dict[str, str | None] | None = None,
+    ) -> Process | None:
+        """No-op for `uv` virtual environments.
+
+        Args:
+            env: Environment variables to pass to the subprocess.
+        """
 
     @override
     async def install_pip_args(
@@ -625,6 +631,7 @@
         pip_install_args: t.Sequence[str],
         *,
         extract_stderr: StdErrExtractor = _extract_stderr,
+        env: dict[str, str | None] | None = None,
     ) -> Process:
         """Run `pip install` in the plugin's virtual environment.
 
@@ -632,6 +639,7 @@
             pip_install_args: The arguments to pass to `pip install`.
             extract_stderr: Async function that is provided the completed failed
                 process, and returns its error string or `None`.
+            env: Environment variables to pass to the subprocess.
 
         Returns:
             The process running `pip install` with the provided args.
@@ -644,6 +652,7 @@
             str(self.exec_path("python")),
             *pip_install_args,
             extract_stderr=extract_stderr,
+            env=env,
         )
 
     @override
