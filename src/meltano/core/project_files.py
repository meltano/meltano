"""Module for handling multiple project .yml files."""

from __future__ import annotations

<<<<<<< HEAD
import copy
import json
=======
>>>>>>> 443fb605
import logging
from collections import OrderedDict
from copy import copy
from os import PathLike
from pathlib import Path
<<<<<<< HEAD
from typing import (
    Any,
    Generator,
    Mapping,
    MutableMapping,
    NamedTuple,
    Sequence,
    TypeVar,
)
=======
from typing import Any, Mapping, TypeVar
>>>>>>> 443fb605

from atomicwrites import atomic_write
from ruamel.yaml import CommentedMap, CommentedSeq, YAMLError

from meltano.core import yaml
from meltano.core.utils import deep_merge

logger = logging.getLogger(__name__)


class ExtractedAnnotation(NamedTuple):
    """An annotation extracted from the project files.

    The `path` element is a tuple of strings and ints which, when applied in
    sequence to the root of the project files data object, would have results
    in this annotation prior to its extraction.

    The `index` element is its index within the ordered dictionary it was
    removed from.

    The `data` element is the annotation dictionary itself.
    """

    path: tuple[str | int, ...]
    index: int
    data: CommentedMap


BLANK_SUBFILE = CommentedMap(
    [
        ("plugins", {}),
        ("schedules", []),
        ("jobs", []),
        ("environments", []),
    ]
)
MULTI_FILE_KEYS = {
    "plugins",
    "schedules",
    "environments",
    "jobs",
}


class InvalidIncludePathError(Exception):
    """Occurs when an included file path matches a provided pattern but is not a valid config file."""


class ProjectFiles:  # noqa: WPS214
    """Interface for working with multiple project yaml files."""

    _annotations: list[ExtractedAnnotation] = []

    def __init__(self, root: Path, meltano_file_path: Path) -> None:
        """Instantiate ProjectFiles interface from project root and meltano.yml path.

        Args:
            root: The project root path.
            meltano_file_path: The path to the meltano.yml file.
        """
        self.root = root.resolve()
        self._meltano_file_path = meltano_file_path.resolve()
        self._plugin_file_map = {}
        self._raw_contents_map: dict[str, CommentedMap] = {}
        self._cached_loaded: CommentedMap | None = None

    @property
    def meltano(self) -> CommentedMap:
        """Return the contents of this project's `meltano.yml`.

        Returns:
            The contents of this projects `meltano.yml`.
        """
        return yaml.load(self._meltano_file_path)

    @property
    def include_paths(self) -> list[Path]:
        """Return list of paths derived from glob patterns defined in the meltanofile.

        Returns:
            List of paths derived from glob patterns defined in the meltanofile.
        """
        include_path_patterns = self.meltano.get("include_paths", [])
        return self._resolve_include_paths(include_path_patterns)

    def load(self) -> CommentedMap:
        """Load all project files into a single dict representation.

        Returns:
            A dict representation of all project files.
        """
        prev_raw_contents_map = self._raw_contents_map.copy()
        self._raw_contents_map.clear()
        self._raw_contents_map[str(self._meltano_file_path)] = self.meltano
        included_file_contents = self._load_included_files()

        # If the exact same objects are loaded again, use the cached result:
        k = TypeVar("k")

        def id_vals(x: dict[k, Any]) -> dict[k, int]:
            return {k: id(v) for k, v in x.items()}

        if self._cached_loaded is None or id_vals(prev_raw_contents_map) != id_vals(
            self._raw_contents_map
        ):
<<<<<<< HEAD
            self._cached_loaded = deep_merge(self.meltano, included_file_contents)
            self.extract_annotations(self._cached_loaded)
=======
            self._cached_loaded = (
                deep_merge(self.meltano, *included_file_contents)
                if included_file_contents
                else copy(self.meltano)
            )
>>>>>>> 443fb605

        return self._cached_loaded

    def update(self, meltano_config: CommentedMap) -> CommentedMap:
        """Update config by overriding current config with new, changed config.

        Note: `.update()` will write blank entities for those no longer in use
        (i.e. contained config on load, but not on save).

        Args:
            meltano_config: The new config to update with.

        Returns:
            The updated config dictionary.
        """
        self.restore_annotations(meltano_config)
        file_dicts = self._split_config_dict(meltano_config)
        for file_path, contents in file_dicts.items():
            self._write_file(file_path, contents)

        unused_files = [fl for fl in self.include_paths if str(fl) not in file_dicts]
        for unused_file_path in unused_files:
            self._write_file(unused_file_path, BLANK_SUBFILE)

        self.extract_annotations(meltano_config)
        return meltano_config

    def _is_valid_include_path(self, file_path: Path) -> None:
        """Determine if given path is a valid `include_paths` file.

        Args:
            file_path: The path to check.

        Raises:
            InvalidIncludePathError: If the included path is not a valid file.
        """
        if not (file_path.is_file() and file_path.exists()):
            raise InvalidIncludePathError(f"Included path '{file_path}' not found.")

    def _resolve_include_paths(self, include_path_patterns: list[str]) -> list[Path]:
        """Return a list of paths from a list of glob pattern strings.

        Not including `meltano.yml` (even if it is matched by a pattern).

        Args:
            include_path_patterns: List of glob pattern strings.

        Returns:
            List of paths matching the given glob patterns.

        Raises:
            InvalidIncludePathError: If a path is matched by a pattern but is not a valid
                file.
        """
        include_paths = []
        for pattern in include_path_patterns:
            for path in self.root.glob(pattern):
                try:
                    self._is_valid_include_path(path)
                except InvalidIncludePathError as err:
                    logger.critical(f"Include path '{path}' is invalid: \n {err}")
                    raise err
                include_paths.append(path)
            if self._meltano_file_path in include_paths:
                include_paths.remove(self._meltano_file_path)

        # Deduplicate entries
        return list(OrderedDict.fromkeys(include_paths))

    def _add_to_index(self, key: tuple, include_path: Path) -> None:
        """Add a new key:path to the `_plugin_file_map`.

        Args:
            key: The key to add.
            include_path: The path to add.

        Raises:
            Exception: If the plugin file is already in the index.
        """
        if key in self._plugin_file_map:
            key_path_string = ":".join(key)
            existing_key_file_path = self._plugin_file_map.get(key)
            logger.critical(
                f'Plugin with path "{key_path_string}" already added in file {existing_key_file_path}.'
            )
            raise Exception("Duplicate plugin name found.")
        else:
            self._plugin_file_map.update({key: str(include_path)})

    def _index_file(  # noqa: WPS210
        self, include_file_path: Path, include_file_contents: CommentedMap
    ) -> None:
        """Populate map of plugins/schedules to their respective files.

        This allows us to know exactly which plugin is configured where when we come to
        update plugins.

        Args:
            include_file_path: The path to the included file.
            include_file_contents: The contents of the included file.
        """
        # index plugins
        all_plugins = include_file_contents.get("plugins", {})
        for plugin_type, plugins in all_plugins.items():
            for plugin in plugins:
                plugin_key = ("plugins", plugin_type, plugin["name"])
                self._add_to_index(key=plugin_key, include_path=include_file_path)
        # index schedules
        schedules = include_file_contents.get("schedules", [])
        for schedule in schedules:
            schedule_key = ("schedules", schedule["name"])
            self._add_to_index(key=schedule_key, include_path=include_file_path)
        # index environments
        environments = include_file_contents.get("environments", [])
        for environment in environments:
            environment_key = ("environments", environment["name"])
            self._add_to_index(key=environment_key, include_path=include_file_path)

        jobs = include_file_contents.get("jobs", [])
        for job in jobs:
            job_key = ("jobs", job["name"])
            self._add_to_index(key=job_key, include_path=include_file_path)

    def _load_included_files(self) -> list[CommentedMap]:
        """Read and index included files.

        Returns:
            A list representation of all included files.

        Raises:
            YAMLError: If a file is invalid YAML.
        """
        self._plugin_file_map.clear()
        included_file_contents = []
        for path in self.include_paths:
            try:
                contents: CommentedMap = yaml.load(path)
            except YAMLError as exc:
                logger.critical(f"Error while parsing YAML file: {path} \n {exc}")
                raise exc
            else:
                self._raw_contents_map[str(path)] = contents
                # TODO: validate dict schema (https://gitlab.com/meltano/meltano/-/issues/3029)
                self._index_file(include_file_path=path, include_file_contents=contents)
                included_file_contents.append(contents)
        return included_file_contents

    def _add_mapping_entry(self, file_dicts, file, key, value):
        file_dict = file_dicts.setdefault(file, CommentedMap())
        entries = file_dict.setdefault(key, CommentedSeq())
        if value["name"] not in {scd["name"] for scd in entries}:
            entries.append(value)

    def _add_sequence_entry(self, file_dicts, key, elements):
        for elem in elements:
            file_key = (key, elem["name"])
            file = self._plugin_file_map.get(file_key, str(self._meltano_file_path))
            self._add_mapping_entry(file_dicts, file, key, elem)

    def _add_plugin(self, file_dicts, file, plugin_type, plugin):
        file_dict = file_dicts.setdefault(file, CommentedMap())
        plugins_dict = file_dict.setdefault("plugins", CommentedMap())
        plugins = plugins_dict.setdefault(plugin_type, CommentedSeq())
        if plugin["name"] not in {plg["name"] for plg in plugins}:
            plugins.append(plugin)

    def _add_plugins(self, file_dicts, all_plugins):
        for plugin_type, plugins in all_plugins.items():
            plugin_type = str(plugin_type)
            for plugin in plugins:
                key = ("plugins", plugin_type, plugin.get("name"))
                file = self._plugin_file_map.get(key, str(self._meltano_file_path))
                self._add_plugin(file_dicts, file, plugin_type, plugin)

    def _split_config_dict(self, config: CommentedMap):
        file_dicts: dict[str, CommentedMap] = {}

        # Fill in the top-level entries
        for key, value in config.items():
            if key == "plugins":
                self._add_plugins(file_dicts, value)
            elif key in MULTI_FILE_KEYS:
                self._add_sequence_entry(file_dicts, key, value)
            else:
                file = str(self._meltano_file_path)
                file_dict = file_dicts.setdefault(file, CommentedMap())
                file_dict[key] = value

        # Make sure that the top-level keys are in the same order as the original files
        sorted_file_dicts = self._restore_file_key_order(file_dicts)

        # Copy comments from the original config to the new config
        config.copy_attributes(sorted_file_dicts[str(self._meltano_file_path)])
        self._copy_yaml_attributes(sorted_file_dicts)
        return sorted_file_dicts

    def _restore_file_key_order(self, file_dicts: dict[str, CommentedMap]):
        """Restore the order of the keys in the meltano project files.

        Args:
            file_dicts: The dictionary mapping included files to their contents.

        Returns:
            The file contents mapping with order preserved from the original files.∫
        """
        sorted_file_dicts: dict[str, CommentedMap] = {}

        for file, contents in self._raw_contents_map.items():
            if file not in file_dicts:
                continue

            new_keys = [key for key in file_dicts[file] if key not in contents]

            # Restore sorting in project files
            sorted_file_dicts[file] = CommentedMap()
            for key in contents.keys():
                if key in file_dicts[file]:
                    sorted_file_dicts[file][key] = file_dicts[file][key]

            # Add the new keys at the end
            for new_key in new_keys:
                sorted_file_dicts[file][new_key] = file_dicts[file][new_key]

        return sorted_file_dicts

    def _copy_yaml_attributes(  # noqa: WPS210
        self,
        file_dicts: dict[str, CommentedMap],
    ):
        """Restore comments from top-level YAML entries in project files.

        For every file, use the top-level entries (e.g. "plugins") to copy the comments
        from the original config.

        Args:
            file_dicts: The dictionary mapping included files to their contents.
        """
        for file, file_dict in file_dicts.items():
            original_contents = self._raw_contents_map[file]
            original_contents.copy_attributes(file_dict)

            original_environments = original_contents.get(
                "environments", CommentedSeq()
            )
            environments = file_dict.get("environments", CommentedSeq())
            original_environments.copy_attributes(environments)

            original_jobs = original_contents.get("jobs", CommentedSeq())
            jobs = file_dict.get("jobs", CommentedSeq())
            original_jobs.copy_attributes(jobs)

            original_plugins = original_contents.get("plugins", CommentedMap())
            plugins = file_dict.get("plugins", CommentedMap())
            for plugin_type, plugin_type_plugins in plugins.items():
                original_plugin_type_plugins = original_plugins.get(
                    plugin_type, CommentedSeq()
                )
                original_plugin_type_plugins.copy_attributes(plugin_type_plugins)

            original_schedules = original_contents.get("schedules", CommentedSeq())
            schedules = file_dict.get("schedules", CommentedSeq())
            original_schedules.copy_attributes(schedules)

    def _write_file(self, file_path: PathLike, contents: Mapping):
        with atomic_write(file_path, overwrite=True) as fl:
            yaml.dump(contents, fl)

    @classmethod
    def extract_annotations(cls, data: CommentedMap | CommentedSeq) -> None:
        """Extract annotations, and store them for later re-insertion.

        Args:
            data: The data from which to extract all "annotations" keys. It
                will be modified in-place.
        """
        extracted = list(cls._extract_annotations(data=data, path=()))
        if not cls._annotations:
            cls._annotations = extracted

    @classmethod
    def _extract_annotations(  # noqa: C901
        cls, data: CommentedMap | CommentedSeq, path: tuple[str | int, ...]
    ) -> Generator[ExtractedAnnotation, None, None]:
        if isinstance(data, CommentedMap):
            if "annotations" in data:
                yield ExtractedAnnotation(
                    path,
                    list(data.keys()).index("annotations"),
                    data.pop("annotations"),
                )
            for key, value in data.items():
                if isinstance(value, (CommentedMap, CommentedSeq)):
                    yield from cls._extract_annotations(value, path=(*path, key))
        elif isinstance(data, CommentedSeq):
            for index, value in enumerate(data):
                if isinstance(value, (CommentedMap, CommentedSeq)):
                    yield from cls._extract_annotations(value, path=(*path, index))

    @classmethod
    def restore_annotations(  # noqa: C901
        cls, data: CommentedMap | CommentedSeq
    ) -> None:
        """Insert previously extracted annotations into the given data.

        Args:
            data: The data from which annotations were extracted previously. It
                will be modified in-place.
        """

        def warn(path, annotation_data):
            path_str = "".join(
                f"[{key}]" if isinstance(key, int) else f".{key}" for key in path
            )
            logger.warning(
                f"Failed to re-insert annotation located at {path_str!r} "
                f"in project files: {json.dumps(annotation_data)}"
            )

        root = data
        for annotation in cls._annotations:
            data = root
            for key in annotation.path:
                try:
                    data = data[key]
                except (KeyError, IndexError):
                    warn(annotation.path, annotation.data)
                    return
            if isinstance(data, CommentedMap):
                data.insert(annotation.index, "annotations", annotation.data)
            else:
                warn(annotation.path, annotation.data)<|MERGE_RESOLUTION|>--- conflicted
+++ resolved
@@ -2,29 +2,21 @@
 
 from __future__ import annotations
 
-<<<<<<< HEAD
 import copy
 import json
-=======
->>>>>>> 443fb605
 import logging
 from collections import OrderedDict
 from copy import copy
 from os import PathLike
 from pathlib import Path
-<<<<<<< HEAD
 from typing import (
     Any,
     Generator,
     Mapping,
-    MutableMapping,
     NamedTuple,
-    Sequence,
     TypeVar,
 )
-=======
 from typing import Any, Mapping, TypeVar
->>>>>>> 443fb605
 
 from atomicwrites import atomic_write
 from ruamel.yaml import CommentedMap, CommentedSeq, YAMLError
@@ -130,16 +122,12 @@
         if self._cached_loaded is None or id_vals(prev_raw_contents_map) != id_vals(
             self._raw_contents_map
         ):
-<<<<<<< HEAD
-            self._cached_loaded = deep_merge(self.meltano, included_file_contents)
-            self.extract_annotations(self._cached_loaded)
-=======
             self._cached_loaded = (
                 deep_merge(self.meltano, *included_file_contents)
                 if included_file_contents
                 else copy(self.meltano)
             )
->>>>>>> 443fb605
+            self.extract_annotations(self._cached_loaded)
 
         return self._cached_loaded
 
