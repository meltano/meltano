"""Plugin Lockfile Service."""

from __future__ import annotations

import json
from pathlib import Path

from structlog.stdlib import get_logger

from meltano.core.plugin.base import PluginRef, StandalonePlugin, Variant
from meltano.core.plugin.project_plugin import ProjectPlugin
from meltano.core.project import Project

logger = get_logger(__name__)


class LockfileAlreadyExistsError(Exception):
    """Raised when a plugin lockfile already exists."""

    def __init__(self, message: str, path: Path, plugin: PluginRef):
        """Create a new LockfileAlreadyExistsError.

        Args:
            message: The error message.
            path: The path to the existing lockfile.
            plugin: The plugin that was locked.
        """
        self.path = path
        self.plugin = plugin
        super().__init__(message)


class PluginLockService:
    """Plugin Lockfile Service."""

    def __init__(self, project: Project):
        """Create a new Plugin Lockfile Service.

        Args:
            project: The Meltano project.
        """
        self.project = project

    def save(
        self,
        plugin: ProjectPlugin,
        *,
        overwrite: bool = False,
        exists_ok: bool = False,
    ):
        """Save the plugin lockfile.

        Args:
            plugin: The plugin definition to save.
            overwrite: Whether to overwrite the lockfile if it already exists.
            exists_ok: Whether raise an exception if the lockfile already exists.

        Raises:
            LockfileAlreadyExistsError: If the lockfile already exists and is not
                flagged for overwriting.
        """
        base_plugin = plugin.parent
        variant = (
            None if base_plugin.variant == Variant.DEFAULT_NAME else base_plugin.variant
        )

        logger.info(f"Locking a {type(base_plugin)}")

<<<<<<< HEAD
        plugin_def = base_plugin.definition
=======
        plugin_def = plugin.definition
>>>>>>> 0b0c1e3c
        path = self.project.plugin_lock_path(
            plugin_def.type,
            plugin_def.name,
            variant_name=variant,
        )

        if path.exists() and not overwrite and not exists_ok:
            raise LockfileAlreadyExistsError(
                f"Lockfile already exists: {path}",
                path,
                plugin,
            )

        variant = plugin_def.find_variant(base_plugin.variant)
        locked_def = StandalonePlugin.from_variant(
            variant,
            base_plugin.name,
            base_plugin.namespace,
            base_plugin.type,
            label=base_plugin.label,
        )

        with path.open("w") as lockfile:
            json.dump(locked_def.canonical(), lockfile, indent=2)

        logger.debug("Locked plugin definition", path=path)<|MERGE_RESOLUTION|>--- conflicted
+++ resolved
@@ -64,13 +64,7 @@
             None if base_plugin.variant == Variant.DEFAULT_NAME else base_plugin.variant
         )
 
-        logger.info(f"Locking a {type(base_plugin)}")
-
-<<<<<<< HEAD
         plugin_def = base_plugin.definition
-=======
-        plugin_def = plugin.definition
->>>>>>> 0b0c1e3c
         path = self.project.plugin_lock_path(
             plugin_def.type,
             plugin_def.name,
