--- conflicted
+++ resolved
@@ -5,11 +5,7 @@
 import json
 from hashlib import sha256
 from pathlib import Path
-<<<<<<< HEAD
-from typing import Callable
-=======
-from typing import TYPE_CHECKING
->>>>>>> 7aa898bc
+from typing import TYPE_CHECKING, Callable
 
 from structlog.stdlib import get_logger
 
