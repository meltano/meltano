# Increment this version number whenever the schema of discovery.yml is changed.
<<<<<<< HEAD
# See https://www.meltano.com/docs/contributor-guide.html#discovery-yml-version for more information.
version: 20
=======
# See https://docs.meltano.com/the-project/contributor-guide#discoveryyml-version for more information.
version: 19
>>>>>>> 6fd706c8

extractors:
  - name: tap-adwords
    label: Google Ads
    description: Advertising Platform
    namespace: tap_adwords
    variants:
    - name: singer-io
      docs: 'https://hub.meltano.com/extractors/adwords.html'
      repo: https://github.com/singer-io/tap-adwords
      pip_url: 'git+https://github.com/singer-io/tap-adwords.git'
      capabilities:
        - properties
        - discover
        - state
      select:
        - campaigns.*
        - ad_groups.*
        - ads.*
        - accounts.*
        - KEYWORDS_PERFORMANCE_REPORT.customerID
        - KEYWORDS_PERFORMANCE_REPORT.account
        - KEYWORDS_PERFORMANCE_REPORT.currency
        - KEYWORDS_PERFORMANCE_REPORT.timeZone
        - KEYWORDS_PERFORMANCE_REPORT.clientName
        - KEYWORDS_PERFORMANCE_REPORT.campaign
        - KEYWORDS_PERFORMANCE_REPORT.campaignID
        - KEYWORDS_PERFORMANCE_REPORT.campaignState
        - KEYWORDS_PERFORMANCE_REPORT.adGroup
        - KEYWORDS_PERFORMANCE_REPORT.adGroupID
        - KEYWORDS_PERFORMANCE_REPORT.adGroupState
        - KEYWORDS_PERFORMANCE_REPORT.day
        - KEYWORDS_PERFORMANCE_REPORT.network
        - KEYWORDS_PERFORMANCE_REPORT.device
        - KEYWORDS_PERFORMANCE_REPORT.clicks
        - KEYWORDS_PERFORMANCE_REPORT.cost
        - KEYWORDS_PERFORMANCE_REPORT.impressions
        - KEYWORDS_PERFORMANCE_REPORT.interactions
        - KEYWORDS_PERFORMANCE_REPORT.engagements
        - KEYWORDS_PERFORMANCE_REPORT.conversions
        - KEYWORDS_PERFORMANCE_REPORT.allConv
        - KEYWORDS_PERFORMANCE_REPORT.views
        - KEYWORDS_PERFORMANCE_REPORT.activeViewViewableImpressions
        - KEYWORDS_PERFORMANCE_REPORT.activeViewMeasurableImpr
        - KEYWORDS_PERFORMANCE_REPORT.activeViewMeasurableCost
        - KEYWORDS_PERFORMANCE_REPORT.gmailClicksToWebsite
        - KEYWORDS_PERFORMANCE_REPORT.gmailSaves
        - KEYWORDS_PERFORMANCE_REPORT.gmailForwards
        - KEYWORDS_PERFORMANCE_REPORT.keywordID
        - KEYWORDS_PERFORMANCE_REPORT.keyword
        - KEYWORDS_PERFORMANCE_REPORT.keywordState
        - KEYWORDS_PERFORMANCE_REPORT.criterionServingStatus
        - KEYWORDS_PERFORMANCE_REPORT.destinationURL
        - KEYWORDS_PERFORMANCE_REPORT.matchType
        - KEYWORDS_PERFORMANCE_REPORT.topOfPageCPC
        - KEYWORDS_PERFORMANCE_REPORT.firstPageCPC
        - KEYWORDS_PERFORMANCE_REPORT.imprAbsTop
        - KEYWORDS_PERFORMANCE_REPORT.activeViewAvgCPM
        - KEYWORDS_PERFORMANCE_REPORT.activeViewViewableCTR
        - KEYWORDS_PERFORMANCE_REPORT.activeViewMeasurableImprImpr
        - KEYWORDS_PERFORMANCE_REPORT.activeViewViewableImprMeasurableImpr
        - KEYWORDS_PERFORMANCE_REPORT.allConvRate
        - KEYWORDS_PERFORMANCE_REPORT.allConvValue
        - KEYWORDS_PERFORMANCE_REPORT.avgCost
        - KEYWORDS_PERFORMANCE_REPORT.avgCPC
        - KEYWORDS_PERFORMANCE_REPORT.avgCPE
        - KEYWORDS_PERFORMANCE_REPORT.avgCPM
        - KEYWORDS_PERFORMANCE_REPORT.avgCPV
        - KEYWORDS_PERFORMANCE_REPORT.avgPosition
        - KEYWORDS_PERFORMANCE_REPORT.convRate
        - KEYWORDS_PERFORMANCE_REPORT.totalConvValue
        - KEYWORDS_PERFORMANCE_REPORT.costAllConv
        - KEYWORDS_PERFORMANCE_REPORT.costConv
        - KEYWORDS_PERFORMANCE_REPORT.costConvCurrentModel
        - KEYWORDS_PERFORMANCE_REPORT.crossDeviceConv
        - KEYWORDS_PERFORMANCE_REPORT.ctr
        - KEYWORDS_PERFORMANCE_REPORT.conversionsCurrentModel
        - KEYWORDS_PERFORMANCE_REPORT.convValueCurrentModel
        - KEYWORDS_PERFORMANCE_REPORT.engagementRate
        - KEYWORDS_PERFORMANCE_REPORT.interactionRate
        - KEYWORDS_PERFORMANCE_REPORT.interactionTypes
        - KEYWORDS_PERFORMANCE_REPORT.imprTop
        - KEYWORDS_PERFORMANCE_REPORT.valueAllConv
        - KEYWORDS_PERFORMANCE_REPORT.valueConv
        - KEYWORDS_PERFORMANCE_REPORT.valueConvCurrentModel
        - KEYWORDS_PERFORMANCE_REPORT.videoPlayedTo100
        - KEYWORDS_PERFORMANCE_REPORT.videoPlayedTo25
        - KEYWORDS_PERFORMANCE_REPORT.videoPlayedTo50
        - KEYWORDS_PERFORMANCE_REPORT.videoPlayedTo75
        - KEYWORDS_PERFORMANCE_REPORT.viewRate
        - KEYWORDS_PERFORMANCE_REPORT.viewThroughConv
        - KEYWORDS_PERFORMANCE_REPORT.searchAbsTopIS
        - KEYWORDS_PERFORMANCE_REPORT.searchLostAbsTopISBudget
        - KEYWORDS_PERFORMANCE_REPORT.searchLostTopISBudget
        - KEYWORDS_PERFORMANCE_REPORT.searchExactMatchIS
        - KEYWORDS_PERFORMANCE_REPORT.searchImprShare
        - KEYWORDS_PERFORMANCE_REPORT.searchLostAbsTopISRank
        - KEYWORDS_PERFORMANCE_REPORT.searchLostISRank
        - KEYWORDS_PERFORMANCE_REPORT.searchLostTopISRank
        - KEYWORDS_PERFORMANCE_REPORT.searchTopIS
        - AD_PERFORMANCE_REPORT.customerID
        - AD_PERFORMANCE_REPORT.account
        - AD_PERFORMANCE_REPORT.currency
        - AD_PERFORMANCE_REPORT.timeZone
        - AD_PERFORMANCE_REPORT.clientName
        - AD_PERFORMANCE_REPORT.campaign
        - AD_PERFORMANCE_REPORT.campaignID
        - AD_PERFORMANCE_REPORT.campaignState
        - AD_PERFORMANCE_REPORT.adGroup
        - AD_PERFORMANCE_REPORT.adGroupID
        - AD_PERFORMANCE_REPORT.adGroupState
        - AD_PERFORMANCE_REPORT.day
        - AD_PERFORMANCE_REPORT.network
        - AD_PERFORMANCE_REPORT.device
        - AD_PERFORMANCE_REPORT.clicks
        - AD_PERFORMANCE_REPORT.cost
        - AD_PERFORMANCE_REPORT.impressions
        - AD_PERFORMANCE_REPORT.interactions
        - AD_PERFORMANCE_REPORT.engagements
        - AD_PERFORMANCE_REPORT.conversions
        - AD_PERFORMANCE_REPORT.allConv
        - AD_PERFORMANCE_REPORT.views
        - AD_PERFORMANCE_REPORT.activeViewViewableImpressions
        - AD_PERFORMANCE_REPORT.activeViewMeasurableImpr
        - AD_PERFORMANCE_REPORT.activeViewMeasurableCost
        - AD_PERFORMANCE_REPORT.gmailClicksToWebsite
        - AD_PERFORMANCE_REPORT.gmailSaves
        - AD_PERFORMANCE_REPORT.gmailForwards
        - AD_PERFORMANCE_REPORT.adID
        - AD_PERFORMANCE_REPORT.adState
        - AD_PERFORMANCE_REPORT.approvalStatus
        - AD_PERFORMANCE_REPORT.adType
        - AD_PERFORMANCE_REPORT.adStrength
        - AD_PERFORMANCE_REPORT.autoAppliedAdSuggestion
        - AD_PERFORMANCE_REPORT.ad
        - AD_PERFORMANCE_REPORT.descriptionLine1
        - AD_PERFORMANCE_REPORT.descriptionLine2
        - AD_PERFORMANCE_REPORT.finalURL
        - AD_PERFORMANCE_REPORT.displayURL
        - AD_PERFORMANCE_REPORT.description
        - AD_PERFORMANCE_REPORT.headline1
        - AD_PERFORMANCE_REPORT.headline2
        - AD_PERFORMANCE_REPORT.path1
        - AD_PERFORMANCE_REPORT.businessName
        - AD_PERFORMANCE_REPORT.callToActionTextResponsive
        - AD_PERFORMANCE_REPORT.shortHeadline
        - AD_PERFORMANCE_REPORT.longHeadline
        - AD_PERFORMANCE_REPORT.promotionTextResponsive
        - AD_PERFORMANCE_REPORT.responsiveSearchAdPath1
        - AD_PERFORMANCE_REPORT.responsiveSearchAdHeadlines
        - AD_PERFORMANCE_REPORT.responsiveSearchAdDescriptions
        - AD_PERFORMANCE_REPORT.gmailAdBusinessName
        - AD_PERFORMANCE_REPORT.gmailAdHeadline
        - AD_PERFORMANCE_REPORT.gmailAdDescription
        - AD_PERFORMANCE_REPORT.imageAdName
        - AD_PERFORMANCE_REPORT.businessNameMultiAssetResponsiveDisplay
        - AD_PERFORMANCE_REPORT.longHeadlineMultiAssetResponsiveDisplay
        - AD_PERFORMANCE_REPORT.headlinesMultiAssetResponsiveDisplay
        - AD_PERFORMANCE_REPORT.callToActionTextMultiAssetResponsiveDisplay
        - AD_PERFORMANCE_REPORT.promotionTextMultiAssetResponsiveDisplay
        - AD_PERFORMANCE_REPORT.imprAbsTop
        - AD_PERFORMANCE_REPORT.activeViewAvgCPM
        - AD_PERFORMANCE_REPORT.activeViewViewableCTR
        - AD_PERFORMANCE_REPORT.activeViewMeasurableImprImpr
        - AD_PERFORMANCE_REPORT.activeViewViewableImprMeasurableImpr
        - AD_PERFORMANCE_REPORT.allConvRate
        - AD_PERFORMANCE_REPORT.allConvValue
        - AD_PERFORMANCE_REPORT.avgCost
        - AD_PERFORMANCE_REPORT.avgCPC
        - AD_PERFORMANCE_REPORT.avgCPE
        - AD_PERFORMANCE_REPORT.avgCPM
        - AD_PERFORMANCE_REPORT.avgCPV
        - AD_PERFORMANCE_REPORT.avgPosition
        - AD_PERFORMANCE_REPORT.convRate
        - AD_PERFORMANCE_REPORT.totalConvValue
        - AD_PERFORMANCE_REPORT.costAllConv
        - AD_PERFORMANCE_REPORT.costConv
        - AD_PERFORMANCE_REPORT.costConvCurrentModel
        - AD_PERFORMANCE_REPORT.crossDeviceConv
        - AD_PERFORMANCE_REPORT.ctr
        - AD_PERFORMANCE_REPORT.conversionsCurrentModel
        - AD_PERFORMANCE_REPORT.convValueCurrentModel
        - AD_PERFORMANCE_REPORT.engagementRate
        - AD_PERFORMANCE_REPORT.interactionRate
        - AD_PERFORMANCE_REPORT.interactionTypes
        - AD_PERFORMANCE_REPORT.imprTop
        - AD_PERFORMANCE_REPORT.valueAllConv
        - AD_PERFORMANCE_REPORT.valueConv
        - AD_PERFORMANCE_REPORT.valueConvCurrentModel
        - AD_PERFORMANCE_REPORT.videoPlayedTo100
        - AD_PERFORMANCE_REPORT.videoPlayedTo25
        - AD_PERFORMANCE_REPORT.videoPlayedTo50
        - AD_PERFORMANCE_REPORT.videoPlayedTo75
        - AD_PERFORMANCE_REPORT.viewRate
        - AD_PERFORMANCE_REPORT.viewThroughConv
      settings_group_validation:
        - ['developer_token', 'oauth_client_id', 'oauth_client_secret', 'refresh_token', 'user_agent', 'customer_ids', 'start_date']
      settings:
        - name: developer_token
          env_aliases: [OAUTH_GOOGLE_ADWORDS_DEVELOPER_TOKEN]
          kind: password
          label: Developer Token
          description: Your Developer Token for Google AdWord Application
          placeholder: Ex. *****************
        - name: oauth_client_id
          env_aliases: [OAUTH_GOOGLE_ADWORDS_CLIENT_ID]
          kind: password
          label: OAuth Client ID
          description: Your Google OAuth Client ID
          placeholder: Ex. 123456789012345.apps.googleusercontent.com
        - name: oauth_client_secret
          env_aliases: [OAUTH_GOOGLE_ADWORDS_CLIENT_SECRET]
          kind: password
          label: OAuth Client Secret
          description: Your Google OAuth Client Secret
          placeholder: Ex. *****************

        - name: refresh_token
          kind: oauth
          oauth:
            # https://oauth.svc.meltanodata.com/google-adwords/
            provider: google-adwords
          label: Access Token
          description: The Refresh Token generated through the OAuth flow run using your OAuth Client and your Developer Token
          placeholder: Ex. *****************
        - name: customer_ids
          label: Account ID(s)
          placeholder: Ex. 1234567890,1234567891,1234567892
          description: A comma-separated list of Ad Account IDs to replicate data from

        - name: start_date
          kind: date_iso8601
          description: Determines how much historical data will be extracted. Please be aware that the larger the time period and amount of data, the longer the initial extraction can be expected to take.
        - name: end_date
          kind: date_iso8601
          description: Date up to when historical data will be extracted.
        - name: user_agent
          value: tap-adwords via Meltano
          label: User Agent for your OAuth Client
          placeholder: Ex. tap-adwords via Meltano <user@example.com>
          description: The User Agent for your OAuth Client (used in requests made to the AdWords API)

        - name: conversion_window_days
          kind: integer
          value: 0
          label: Conversion Window Days
          description: How many Days before the Start Date to fetch data for Performance Reports
        - name: primary_keys
          kind: object
          value:
            KEYWORDS_PERFORMANCE_REPORT:
              - customerID
              - campaignID
              - adGroupID
              - keywordID
              - day
              - network
              - device
            AD_PERFORMANCE_REPORT:
              - customerID
              - campaignID
              - adGroupID
              - adID
              - day
              - network
              - device
          label: Primary Keys
          description: Primary Keys for the selected Entities (Streams)
    - name: meltano
      hidden: true
      repo: https://gitlab.com/meltano/tap-adwords
      pip_url: 'git+https://gitlab.com/meltano/tap-adwords.git'
      capabilities:
        - properties
        - discover
        - state
      select:
        - campaigns.*
        - ad_groups.*
        - ads.*
        - accounts.*
        - KEYWORDS_PERFORMANCE_REPORT.customerID
        - KEYWORDS_PERFORMANCE_REPORT.account
        - KEYWORDS_PERFORMANCE_REPORT.currency
        - KEYWORDS_PERFORMANCE_REPORT.timeZone
        - KEYWORDS_PERFORMANCE_REPORT.clientName
        - KEYWORDS_PERFORMANCE_REPORT.campaign
        - KEYWORDS_PERFORMANCE_REPORT.campaignID
        - KEYWORDS_PERFORMANCE_REPORT.campaignState
        - KEYWORDS_PERFORMANCE_REPORT.adGroup
        - KEYWORDS_PERFORMANCE_REPORT.adGroupID
        - KEYWORDS_PERFORMANCE_REPORT.adGroupState
        - KEYWORDS_PERFORMANCE_REPORT.day
        - KEYWORDS_PERFORMANCE_REPORT.network
        - KEYWORDS_PERFORMANCE_REPORT.device
        - KEYWORDS_PERFORMANCE_REPORT.clicks
        - KEYWORDS_PERFORMANCE_REPORT.cost
        - KEYWORDS_PERFORMANCE_REPORT.impressions
        - KEYWORDS_PERFORMANCE_REPORT.interactions
        - KEYWORDS_PERFORMANCE_REPORT.engagements
        - KEYWORDS_PERFORMANCE_REPORT.conversions
        - KEYWORDS_PERFORMANCE_REPORT.allConv
        - KEYWORDS_PERFORMANCE_REPORT.views
        - KEYWORDS_PERFORMANCE_REPORT.activeViewViewableImpressions
        - KEYWORDS_PERFORMANCE_REPORT.activeViewMeasurableImpr
        - KEYWORDS_PERFORMANCE_REPORT.activeViewMeasurableCost
        - KEYWORDS_PERFORMANCE_REPORT.gmailClicksToWebsite
        - KEYWORDS_PERFORMANCE_REPORT.gmailSaves
        - KEYWORDS_PERFORMANCE_REPORT.gmailForwards
        - KEYWORDS_PERFORMANCE_REPORT.keywordID
        - KEYWORDS_PERFORMANCE_REPORT.keyword
        - KEYWORDS_PERFORMANCE_REPORT.keywordState
        - KEYWORDS_PERFORMANCE_REPORT.criterionServingStatus
        - KEYWORDS_PERFORMANCE_REPORT.destinationURL
        - KEYWORDS_PERFORMANCE_REPORT.matchType
        - KEYWORDS_PERFORMANCE_REPORT.topOfPageCPC
        - KEYWORDS_PERFORMANCE_REPORT.firstPageCPC
        - KEYWORDS_PERFORMANCE_REPORT.imprAbsTop
        - KEYWORDS_PERFORMANCE_REPORT.activeViewAvgCPM
        - KEYWORDS_PERFORMANCE_REPORT.activeViewViewableCTR
        - KEYWORDS_PERFORMANCE_REPORT.activeViewMeasurableImprImpr
        - KEYWORDS_PERFORMANCE_REPORT.activeViewViewableImprMeasurableImpr
        - KEYWORDS_PERFORMANCE_REPORT.allConvRate
        - KEYWORDS_PERFORMANCE_REPORT.allConvValue
        - KEYWORDS_PERFORMANCE_REPORT.avgCost
        - KEYWORDS_PERFORMANCE_REPORT.avgCPC
        - KEYWORDS_PERFORMANCE_REPORT.avgCPE
        - KEYWORDS_PERFORMANCE_REPORT.avgCPM
        - KEYWORDS_PERFORMANCE_REPORT.avgCPV
        - KEYWORDS_PERFORMANCE_REPORT.avgPosition
        - KEYWORDS_PERFORMANCE_REPORT.convRate
        - KEYWORDS_PERFORMANCE_REPORT.totalConvValue
        - KEYWORDS_PERFORMANCE_REPORT.costAllConv
        - KEYWORDS_PERFORMANCE_REPORT.costConv
        - KEYWORDS_PERFORMANCE_REPORT.costConvCurrentModel
        - KEYWORDS_PERFORMANCE_REPORT.crossDeviceConv
        - KEYWORDS_PERFORMANCE_REPORT.ctr
        - KEYWORDS_PERFORMANCE_REPORT.conversionsCurrentModel
        - KEYWORDS_PERFORMANCE_REPORT.convValueCurrentModel
        - KEYWORDS_PERFORMANCE_REPORT.engagementRate
        - KEYWORDS_PERFORMANCE_REPORT.interactionRate
        - KEYWORDS_PERFORMANCE_REPORT.interactionTypes
        - KEYWORDS_PERFORMANCE_REPORT.imprTop
        - KEYWORDS_PERFORMANCE_REPORT.valueAllConv
        - KEYWORDS_PERFORMANCE_REPORT.valueConv
        - KEYWORDS_PERFORMANCE_REPORT.valueConvCurrentModel
        - KEYWORDS_PERFORMANCE_REPORT.videoPlayedTo100
        - KEYWORDS_PERFORMANCE_REPORT.videoPlayedTo25
        - KEYWORDS_PERFORMANCE_REPORT.videoPlayedTo50
        - KEYWORDS_PERFORMANCE_REPORT.videoPlayedTo75
        - KEYWORDS_PERFORMANCE_REPORT.viewRate
        - KEYWORDS_PERFORMANCE_REPORT.viewThroughConv
        - KEYWORDS_PERFORMANCE_REPORT.searchAbsTopIS
        - KEYWORDS_PERFORMANCE_REPORT.searchLostAbsTopISBudget
        - KEYWORDS_PERFORMANCE_REPORT.searchLostTopISBudget
        - KEYWORDS_PERFORMANCE_REPORT.searchExactMatchIS
        - KEYWORDS_PERFORMANCE_REPORT.searchImprShare
        - KEYWORDS_PERFORMANCE_REPORT.searchLostAbsTopISRank
        - KEYWORDS_PERFORMANCE_REPORT.searchLostISRank
        - KEYWORDS_PERFORMANCE_REPORT.searchLostTopISRank
        - KEYWORDS_PERFORMANCE_REPORT.searchTopIS
        - AD_PERFORMANCE_REPORT.customerID
        - AD_PERFORMANCE_REPORT.account
        - AD_PERFORMANCE_REPORT.currency
        - AD_PERFORMANCE_REPORT.timeZone
        - AD_PERFORMANCE_REPORT.clientName
        - AD_PERFORMANCE_REPORT.campaign
        - AD_PERFORMANCE_REPORT.campaignID
        - AD_PERFORMANCE_REPORT.campaignState
        - AD_PERFORMANCE_REPORT.adGroup
        - AD_PERFORMANCE_REPORT.adGroupID
        - AD_PERFORMANCE_REPORT.adGroupState
        - AD_PERFORMANCE_REPORT.day
        - AD_PERFORMANCE_REPORT.network
        - AD_PERFORMANCE_REPORT.device
        - AD_PERFORMANCE_REPORT.clicks
        - AD_PERFORMANCE_REPORT.cost
        - AD_PERFORMANCE_REPORT.impressions
        - AD_PERFORMANCE_REPORT.interactions
        - AD_PERFORMANCE_REPORT.engagements
        - AD_PERFORMANCE_REPORT.conversions
        - AD_PERFORMANCE_REPORT.allConv
        - AD_PERFORMANCE_REPORT.views
        - AD_PERFORMANCE_REPORT.activeViewViewableImpressions
        - AD_PERFORMANCE_REPORT.activeViewMeasurableImpr
        - AD_PERFORMANCE_REPORT.activeViewMeasurableCost
        - AD_PERFORMANCE_REPORT.gmailClicksToWebsite
        - AD_PERFORMANCE_REPORT.gmailSaves
        - AD_PERFORMANCE_REPORT.gmailForwards
        - AD_PERFORMANCE_REPORT.adID
        - AD_PERFORMANCE_REPORT.adState
        - AD_PERFORMANCE_REPORT.approvalStatus
        - AD_PERFORMANCE_REPORT.adType
        - AD_PERFORMANCE_REPORT.adStrength
        - AD_PERFORMANCE_REPORT.autoAppliedAdSuggestion
        - AD_PERFORMANCE_REPORT.ad
        - AD_PERFORMANCE_REPORT.descriptionLine1
        - AD_PERFORMANCE_REPORT.descriptionLine2
        - AD_PERFORMANCE_REPORT.finalURL
        - AD_PERFORMANCE_REPORT.displayURL
        - AD_PERFORMANCE_REPORT.description
        - AD_PERFORMANCE_REPORT.headline1
        - AD_PERFORMANCE_REPORT.headline2
        - AD_PERFORMANCE_REPORT.path1
        - AD_PERFORMANCE_REPORT.businessName
        - AD_PERFORMANCE_REPORT.callToActionTextResponsive
        - AD_PERFORMANCE_REPORT.shortHeadline
        - AD_PERFORMANCE_REPORT.longHeadline
        - AD_PERFORMANCE_REPORT.promotionTextResponsive
        - AD_PERFORMANCE_REPORT.responsiveSearchAdPath1
        - AD_PERFORMANCE_REPORT.responsiveSearchAdHeadlines
        - AD_PERFORMANCE_REPORT.responsiveSearchAdDescriptions
        - AD_PERFORMANCE_REPORT.gmailAdBusinessName
        - AD_PERFORMANCE_REPORT.gmailAdHeadline
        - AD_PERFORMANCE_REPORT.gmailAdDescription
        - AD_PERFORMANCE_REPORT.imageAdName
        - AD_PERFORMANCE_REPORT.businessNameMultiAssetResponsiveDisplay
        - AD_PERFORMANCE_REPORT.longHeadlineMultiAssetResponsiveDisplay
        - AD_PERFORMANCE_REPORT.headlinesMultiAssetResponsiveDisplay
        - AD_PERFORMANCE_REPORT.callToActionTextMultiAssetResponsiveDisplay
        - AD_PERFORMANCE_REPORT.promotionTextMultiAssetResponsiveDisplay
        - AD_PERFORMANCE_REPORT.imprAbsTop
        - AD_PERFORMANCE_REPORT.activeViewAvgCPM
        - AD_PERFORMANCE_REPORT.activeViewViewableCTR
        - AD_PERFORMANCE_REPORT.activeViewMeasurableImprImpr
        - AD_PERFORMANCE_REPORT.activeViewViewableImprMeasurableImpr
        - AD_PERFORMANCE_REPORT.allConvRate
        - AD_PERFORMANCE_REPORT.allConvValue
        - AD_PERFORMANCE_REPORT.avgCost
        - AD_PERFORMANCE_REPORT.avgCPC
        - AD_PERFORMANCE_REPORT.avgCPE
        - AD_PERFORMANCE_REPORT.avgCPM
        - AD_PERFORMANCE_REPORT.avgCPV
        - AD_PERFORMANCE_REPORT.avgPosition
        - AD_PERFORMANCE_REPORT.convRate
        - AD_PERFORMANCE_REPORT.totalConvValue
        - AD_PERFORMANCE_REPORT.costAllConv
        - AD_PERFORMANCE_REPORT.costConv
        - AD_PERFORMANCE_REPORT.costConvCurrentModel
        - AD_PERFORMANCE_REPORT.crossDeviceConv
        - AD_PERFORMANCE_REPORT.ctr
        - AD_PERFORMANCE_REPORT.conversionsCurrentModel
        - AD_PERFORMANCE_REPORT.convValueCurrentModel
        - AD_PERFORMANCE_REPORT.engagementRate
        - AD_PERFORMANCE_REPORT.interactionRate
        - AD_PERFORMANCE_REPORT.interactionTypes
        - AD_PERFORMANCE_REPORT.imprTop
        - AD_PERFORMANCE_REPORT.valueAllConv
        - AD_PERFORMANCE_REPORT.valueConv
        - AD_PERFORMANCE_REPORT.valueConvCurrentModel
        - AD_PERFORMANCE_REPORT.videoPlayedTo100
        - AD_PERFORMANCE_REPORT.videoPlayedTo25
        - AD_PERFORMANCE_REPORT.videoPlayedTo50
        - AD_PERFORMANCE_REPORT.videoPlayedTo75
        - AD_PERFORMANCE_REPORT.viewRate
        - AD_PERFORMANCE_REPORT.viewThroughConv
      settings_group_validation:
        - ['developer_token', 'oauth_client_id', 'oauth_client_secret', 'refresh_token', 'user_agent', 'customer_ids', 'start_date']
      settings:
        - name: developer_token
          env_aliases: [OAUTH_GOOGLE_ADWORDS_DEVELOPER_TOKEN]
          kind: password
          label: Developer Token
          description: Your Developer Token for Google AdWord Application
          placeholder: Ex. *****************
        - name: oauth_client_id
          env_aliases: [OAUTH_GOOGLE_ADWORDS_CLIENT_ID]
          kind: password
          label: OAuth Client ID
          description: Your Google OAuth Client ID
          placeholder: Ex. 123456789012345.apps.googleusercontent.com
        - name: oauth_client_secret
          env_aliases: [OAUTH_GOOGLE_ADWORDS_CLIENT_SECRET]
          kind: password
          label: OAuth Client Secret
          description: Your Google OAuth Client Secret
          placeholder: Ex. *****************

        - name: refresh_token
          kind: oauth
          oauth:
            # https://oauth.svc.meltanodata.com/google-adwords/
            provider: google-adwords
          label: Access Token
          description: The Refresh Token generated through the OAuth flow run using your OAuth Client and your Developer Token
          placeholder: Ex. *****************
        - name: customer_ids
          label: Account ID(s)
          placeholder: Ex. 1234567890,1234567891,1234567892
          description: A comma-separated list of Ad Account IDs to replicate data from

        - name: start_date
          kind: date_iso8601
          description: Determines how much historical data will be extracted. Please be aware that the larger the time period and amount of data, the longer the initial extraction can be expected to take.
        - name: end_date
          kind: date_iso8601
          description: Date up to when historical data will be extracted.
        - name: user_agent
          value: tap-adwords via Meltano
          label: User Agent for your OAuth Client
          placeholder: Ex. tap-adwords via Meltano <user@example.com>
          description: The User Agent for your OAuth Client (used in requests made to the AdWords API)

        - name: conversion_window_days
          kind: integer
          value: 0
          label: Conversion Window Days
          description: How many Days before the Start Date to fetch data for Performance Reports
        - name: primary_keys
          kind: object
          value:
            KEYWORDS_PERFORMANCE_REPORT:
              - customerID
              - campaignID
              - adGroupID
              - keywordID
              - day
              - network
              - device
            AD_PERFORMANCE_REPORT:
              - customerID
              - campaignID
              - adGroupID
              - adID
              - day
              - network
              - device
          label: Primary Keys
          description: Primary Keys for the selected Entities (Streams)
  - name: tap-ask-nicely
    description: Customer Experience Platform
    label: AskNicely
    namespace: tap_ask_nicely
    variants:
      - name: mashey
        docs: https://hub.meltano.com/extractors/ask-nicely
        pip_url: git+https://github.com/Mashey/tap-ask-nicely.git
        repo: https://github.com/Mashey/tap-ask-nicely
        capabilities:
          - catalog
          - discover
          - state
        settings_group_validation:
          - ['subdomain', 'api_key']
        settings:
          - name: subdomain
            label: Subdomain
            description: The subdomain of your Ask Nicely account.
          - name: api_key
            kind: password
            label: API Key
            documentation: https://asknicely.asknice.ly/help/apidocs/auth
            description: The API Key generated via your Ask Nicely account.
  - name: tap-bigquery
    label: BigQuery
    description: BigQuery data warehouse extractor
    namespace: tap_bigquery
    variants:
    - name: anelendata
      docs: https://hub.meltano.com/extractors/bigquery.html
      repo: https://github.com/anelendata/tap-bigquery
      pip_url: tap-bigquery
      capabilities:
        - catalog
        - discover
        - state
      settings_group_validation:
        - ['streams', 'start_datetime', 'credentials_path']
      settings:
        - name: streams
          kind: array
          description: Array holding objects describing streams (tables) to extract, with `name`, `table`, `columns`, `datetime_key`, and `filters` keys. See docs for details.
        - name: credentials_path
          # The tap doesn't know this setting, but will read the GOOGLE_APPLICATION_CREDENTIALS env var.
          env_aliases: [GOOGLE_APPLICATION_CREDENTIALS]
          value: $MELTANO_PROJECT_ROOT/client_secrets.json
          description: Fully qualified path to `client_secrets.json` for your service account.
        - name: start_datetime
          kind: date_iso8601
          description: Determines how much historical data will be extracted. Please be aware that the larger the time period and amount of data, the longer the initial extraction can be expected to take.
        - name: end_datetime
          kind: date_iso8601
          description: Date up to when historical data will be extracted.
        - name: limit
          kind: integer
          description: Limits the number of records returned in each stream, applied as a limit in the query.
        - name: start_always_inclusive
          kind: boolean
          value: true
          description: When replicating incrementally, disable to only select records whose `datetime_key` is greater than the maximum value replicated in the last run, by excluding records whose timestamps match exactly. This could cause records to be missed that were created after the last run finished, but during the same second and with the same timestamp.
  - name: tap-bing-ads
    label: Bing Ads
    description: Advertising Platform
    namespace: tap_bing_ads
    variants:
    - name: singer-io
      docs: 'https://hub.meltano.com/extractors/bing-ads.html'
      repo: https://github.com/singer-io/tap-bing-ads
      pip_url: tap-bing-ads
      capabilities:
        - catalog
        - discover
        - state
      metadata:
        ad_group_performance_report:
          AbsoluteTopImpressionSharePercent:
            inclusion: available
            selected: false
          AbsoluteTopImpressionRatePercent:
            inclusion: available
            selected: false
          AbsoluteTopImpressionShareLostToBudgetPercent:
            inclusion: available
            selected: false
          AbsoluteTopImpressionShareLostToRankPercent:
            inclusion: available
            selected: false
          AudienceImpressionLostToBudgetPercent:
            inclusion: available
            selected: false
          AudienceImpressionLostToRankPercent:
            inclusion: available
            selected: false
          AudienceImpressionSharePercent:
            inclusion: available
            selected: false
          ClickSharePercent:
            inclusion: available
            selected: false
          ExactMatchImpressionSharePercent:
            inclusion: available
            selected: false
          ImpressionLostToAdRelevancePercent:
            inclusion: available
            selected: false
          ImpressionLostToBidPercent:
            inclusion: available
            selected: false
          ImpressionLostToBudgetPercent:
            inclusion: available
            selected: false
          ImpressionLostToExpectedCtrPercent:
            inclusion: available
            selected: false
          ImpressionLostToRankPercent:
            inclusion: available
            selected: false
          ImpressionLostToRankAggPercent:
            inclusion: available
            selected: false
          ImpressionSharePercent:
            inclusion: available
            selected: false
          TopImpressionRatePercent:
            inclusion: available
            selected: false
          TopImpressionShareLostToBudgetPercent:
            inclusion: available
            selected: false
          TopImpressionShareLostToRankPercent:
            inclusion: available
            selected: false
          TopImpressionSharePercent:
            inclusion: available
            selected: false
        campaign_performance_report:
          AbsoluteTopImpressionSharePercent:
            inclusion: available
            selected: false
          AbsoluteTopImpressionRatePercent:
            inclusion: available
            selected: false
          AbsoluteTopImpressionShareLostToBudgetPercent:
            inclusion: available
            selected: false
          AbsoluteTopImpressionShareLostToRankPercent:
            inclusion: available
            selected: false
          AudienceImpressionLostToBudgetPercent:
            inclusion: available
            selected: false
          AudienceImpressionLostToRankPercent:
            inclusion: available
            selected: false
          AudienceImpressionSharePercent:
            inclusion: available
            selected: false
          ClickSharePercent:
            inclusion: available
            selected: false
          ExactMatchImpressionSharePercent:
            inclusion: available
            selected: false
          ImpressionLostToAdRelevancePercent:
            inclusion: available
            selected: false
          ImpressionLostToBidPercent:
            inclusion: available
            selected: false
          ImpressionLostToBudgetPercent:
            inclusion: available
            selected: false
          ImpressionLostToExpectedCtrPercent:
            inclusion: available
            selected: false
          ImpressionLostToRankPercent:
            inclusion: available
            selected: false
          ImpressionLostToRankAggPercent:
            inclusion: available
            selected: false
          ImpressionSharePercent:
            inclusion: available
            selected: false
          TopImpressionRatePercent:
            inclusion: available
            selected: false
          TopImpressionShareLostToBudgetPercent:
            inclusion: available
            selected: false
          TopImpressionShareLostToRankPercent:
            inclusion: available
            selected: false
          TopImpressionSharePercent:
            inclusion: available
            selected: false
      settings_group_validation:
        - ['customer_id', 'account_ids', 'oauth_client_id', 'oauth_client_secret', 'refresh_token', 'developer_token', 'start_date']
      settings:
        - name: developer_token
          env_aliases: [OAUTH_BING_ADS_DEVELOPER_TOKEN]
          kind: password
        - name: oauth_client_id
          env_aliases: [OAUTH_BING_ADS_CLIENT_ID]
          label: OAuth Client ID
          kind: password
        - name: oauth_client_secret
          env_aliases: [OAUTH_BING_ADS_CLIENT_SECRET]
          label: OAuth Client Secret
          kind: password
        - name: refresh_token
          kind: password

        - name: customer_id
          label: Customer ID
        - name: account_ids
          label: Account ID(s)
        - name: start_date
          description: Determines how much historical data will be extracted. Please be aware that the larger the time period and amount of data, the longer the initial extraction can be expected to take.
          kind: date_iso8601
  - name: tap-chargebee
    namespace: tap_chargebee
    label: Chargebee
    description: Subscription billing software
    variants:
    - name: hotgluexyz
      docs: https://hub.meltano.com/extractors/chargebee.html
      repo: https://github.com/hotgluexyz/tap-chargebee
      pip_url: git+https://github.com/hotgluexyz/tap-chargebee.git
      capabilities:
      - catalog
      - discover
      - state
      settings_group_validation:
      - - api_key
        - site
        - product_catalog
        - start_date
      settings:
      - name: api_key
        label: API Key
        kind: password
      - name: site
        label: Chargebee Site
      - name: product_catalog
        label: Chargebee Product Catalog
      - name: start_date
        kind: date_iso8601
        description: Determines how much historical data will be extracted. Please be
          aware that the larger the time period and amount of data, the longer the initial
          extraction can be expected to take.
      - name: select_fields_by_default
        kind: boolean
        value: true
        description: Select by default any new fields discovered in Quickbooks objects
      - name: state_message_threshold
        kind: integer
        value: 1000
        description: Generate a STATE message every N records
      - name: max_workers
        kind: integer
        value: 8
        label: Maximum number of threads to use
  - name: tap-csv
    label: Comma Separated Values (CSV)
    description: Generic data extractor of CSV (comma separated value) files
    namespace: tap_csv
    variants:
    - name: meltanolabs
      docs: 'https://hub.meltano.com/extractors/csv.html'
      repo: https://github.com/MeltanoLabs/tap-csv
      pip_url: 'git+https://github.com/MeltanoLabs/tap-csv.git'
      capabilities:
        - discover
        - catalog
        - state
      settings_group_validation:
        - ['files']
        - ['csv_files_definition']
      settings:
        - name: files
          kind: array
          description: Array of objects with `entity`, `path`, and `keys` keys
        - name: csv_files_definition
          env_aliases: [TAP_CSV_FILES_DEFINITION]
          label: CSV Files Definition
          description: Project-relative path to JSON file holding array of objects with `entity`, `path`, and `keys` keys
          placeholder: Ex. files-def.json
          documentation: https://github.com/MeltanoLabs/tap-csv#settings
    - name: meltano
      hidden: true
      repo: https://gitlab.com/meltano/tap-csv
      pip_url: 'git+https://gitlab.com/meltano/tap-csv.git'
      capabilities:
        - discover
        - catalog
        - state
      settings_group_validation:
        - ['files']
        - ['csv_files_definition']
      settings:
        - name: files
          kind: array
          description: Array of objects with `entity`, `file`, and `keys` keys
        - name: csv_files_definition
          env_aliases: [TAP_CSV_FILES_DEFINITION]
          label: CSV Files Definition
          description: Project-relative path to JSON file holding array of objects with `entity`, `file`, and `keys` keys
          placeholder: Ex. files-def.json
          documentation: https://gitlab.com/meltano/tap-csv#run
  - name: tap-facebook
    label: Facebook Ads
    description: Advertising Platform
    namespace: tap_facebook
    variants:
    - name: singer-io
      docs: 'https://hub.meltano.com/extractors/facebook.html'
      repo: https://github.com/singer-io/tap-facebook
      pip_url: 'git+https://github.com/singer-io/tap-facebook.git'
      capabilities:
        - properties
        - discover
        - state
      settings_group_validation:
        - ['account_id', 'access_token', 'start_date']
      settings:
        - name: account_id
          label: Account ID
          placeholder: Ex. 123456789012345
          description: Your Facebook Ads Account ID
        - name: access_token
          label: Access Token
          placeholder: Ex. *****************
          description: User Token generated by Facebook OAuth handshake
          kind: oauth
          oauth:
            provider: facebook
        - name: start_date
          kind: date_iso8601
          description: Determines how much historical data will be extracted. Please be aware that the larger the time period and amount of data, the longer the initial extraction can be expected to take.
        - name: end_date
          kind: date_iso8601
          description: Date up to when historical data will be extracted.
        - name: insights_buffer_days
          kind: integer
          value: 0
          label: Ads Insights Buffer Days
          description: How many Days before the Start Date to fetch Ads Insights for
        - name: include_deleted
          kind: boolean
          label: Include Deleted Objects
          description: Determines if it should include deleted objects or not.
    - name: meltano
      hidden: true
      repo: https://gitlab.com/meltano/tap-facebook
      pip_url: 'git+https://gitlab.com/meltano/tap-facebook.git'
      capabilities:
        - properties
        - discover
        - state
      settings_group_validation:
        - ['account_id', 'access_token', 'start_date']
      settings:
        - name: account_id
          label: Account ID
          placeholder: Ex. 123456789012345
          description: Your Facebook Ads Account ID
        - name: access_token
          label: Access Token
          placeholder: Ex. *****************
          description: User Token generated by Facebook OAuth handshake
          kind: oauth
          oauth:
            provider: facebook
        - name: start_date
          kind: date_iso8601
          description: Determines how much historical data will be extracted. Please be aware that the larger the time period and amount of data, the longer the initial extraction can be expected to take.
        - name: end_date
          kind: date_iso8601
          description: Date up to when historical data will be extracted.
        - name: insights_buffer_days
          kind: integer
          value: 0
          label: Ads Insights Buffer Days
          description: How many Days before the Start Date to fetch Ads Insights for
  - name: tap-fastly
    label: Fastly
    description: Edge cloud computing services provider
    namespace: tap_fastly
    variants:
    - name: splitio
      docs: 'https://hub.meltano.com/extractors/fastly.html'
      repo: https://github.com/splitio/tap-fastly
      pip_url: 'git+https://github.com/splitio/tap-fastly.git'
      capabilities:
        - catalog
        - discover
        - state
      settings:
        - name: api_token
          label: API Token
          kind: password
          placeholder: Ex. *****************
          description: Fastly token for authenticating with the API.
        - name: start_date
          label: Start Date
          kind: date_iso8601
          description: Determines how much historical data will be extracted. Please be aware that the larger the time period and amount of data, the longer the initial extraction can be expected to take.
    - name: meltano
      docs: 'https://hub.meltano.com/extractors/fastly.html'
      repo: https://gitlab.com/meltano/tap-fastly
      pip_url: 'git+https://gitlab.com/meltano/tap-fastly.git'
      capabilities:
        - catalog
        - discover
        - state
      settings:
        - name: api_token
          label: API Token
          kind: password
          placeholder: Ex. *****************
        - name: start_date
          label: Start Date
          kind: date_iso8601
  - name: tap-gitlab
    label: GitLab
    description: Single application for the entire DevOps lifecycle
    namespace: tap_gitlab
    variants:
    - name: meltanolabs
      docs: 'https://hub.meltano.com/extractors/gitlab.html'
      repo: https://github.com/MeltanoLabs/tap-gitlab
      pip_url: 'git+https://github.com/MeltanoLabs/tap-gitlab.git'
      capabilities:
        - catalog
        - discover
        - state
      settings_group_validation:
        - ['api_url', 'groups', 'start_date']
        - ['api_url', 'projects', 'start_date']
      settings:
        - name: api_url
          label: GitLab Instance
          value: 'https://gitlab.com'
          description: GitLab API/instance URL. When an API path is omitted, `/api/v4/` is assumed.
          protected: true
        - name: private_token
          env_aliases: [GITLAB_API_TOKEN]
          kind: password
          value: ""
          label: Access Token
          description: GitLab personal access token or other API token.
          placeholder: Ex. *****************
        - name: groups
          env_aliases: [GITLAB_API_GROUPS]
          value: ''
          label: Groups
          description: Space-separated names of groups to extract data from. Leave empty and provide a project name if you'd like to pull data from a project in a personal user namespace.
          placeholder: Ex. my-organization
        - name: projects
          env_aliases: [GITLAB_API_PROJECTS]
          value: ''
          label: Project
          description: Space-separated `namespace/project` paths of projects to extract data from. Leave empty and provide a group name to extract data from all group projects.
          placeholder: Ex. my-organization/project-1
        - name: ultimate_license
          env_aliases: [GITLAB_API_ULTIMATE_LICENSE]
          kind: boolean
          value: false
          description: Enable to pull in extra data (like Epics, Epic Issues and other entities) only available to GitLab Ultimate and GitLab.com Gold accounts.
        - name: fetch_merge_request_commits
          kind: boolean
          value: false
          description: For each Merge Request, also fetch the MR's commits and create the join table `merge_request_commits` with the Merge Request and related Commit IDs. This can slow down extraction considerably because of the many API calls required.
        - name: fetch_pipelines_extended
          kind: boolean
          value: false
          description: For every Pipeline, also fetch extended details of each of these pipelines. This can slow down extraction considerably because of the many API calls required.
        - name: start_date
          env_aliases: [GITLAB_API_START_DATE]
          kind: date_iso8601
          description: Determines how much historical data will be extracted. Please be aware that the larger the time period and amount of data, the longer the initial extraction can be expected to take.
    - name: meltano
      hidden: true
      repo: https://gitlab.com/meltano/tap-gitlab
      pip_url: 'git+https://gitlab.com/meltano/tap-gitlab.git'
      capabilities:
        - catalog
        - discover
        - state
      settings_group_validation:
        - ['api_url', 'groups', 'start_date']
        - ['api_url', 'projects', 'start_date']
      settings:
        - name: api_url
          label: GitLab Instance
          value: 'https://gitlab.com'
          description: GitLab API/instance URL. When an API path is omitted, `/api/v4/` is assumed.
          protected: true
        - name: private_token
          env_aliases: [GITLAB_API_TOKEN]
          kind: password
          value: ""
          label: Access Token
          description: GitLab personal access token or other API token.
          placeholder: Ex. *****************
        - name: groups
          env_aliases: [GITLAB_API_GROUPS]
          value: ''
          label: Groups
          description: Space-separated names of groups to extract data from. Leave empty and provide a project name if you'd like to pull data from a project in a personal user namespace.
          placeholder: Ex. my-organization
        - name: projects
          env_aliases: [GITLAB_API_PROJECTS]
          value: ''
          label: Project
          description: Space-separated `namespace/project` paths of projects to extract data from. Leave empty and provide a group name to extract data from all group projects.
          placeholder: Ex. my-organization/project-1
        - name: ultimate_license
          env_aliases: [GITLAB_API_ULTIMATE_LICENSE]
          kind: boolean
          value: false
          description: Enable to pull in extra data (like Epics, Epic Issues and other entities) only available to GitLab Ultimate and GitLab.com Gold accounts.
        - name: fetch_merge_request_commits
          kind: boolean
          value: false
          description: For each Merge Request, also fetch the MR's commits and create the join table `merge_request_commits` with the Merge Request and related Commit IDs. This can slow down extraction considerably because of the many API calls required.
        - name: fetch_pipelines_extended
          kind: boolean
          value: false
          description: For every Pipeline, also fetch extended details of each of these pipelines. This can slow down extraction considerably because of the many API calls required.
        - name: start_date
          env_aliases: [GITLAB_API_START_DATE]
          kind: date_iso8601
          description: Determines how much historical data will be extracted. Please be aware that the larger the time period and amount of data, the longer the initial extraction can be expected to take.
  - name: tap-github
    description: Code hosting platform
    label: GitHub
    namespace: tap_github
    variants:
      - name: singer-io
        docs: https://hub.meltano.com/extractors/github
        pip_url: git+https://github.com/singer-io/tap-github.git
        repo: https://github.com/singer-io/tap-github
        capabilities:
          - properties
          - discover
          - state
        settings_group_validation:
          - ['access_token', 'repository', 'start_date']
        settings:
          - name: access_token
            label: Personal Access Tokens
            docs: https://github.com/settings/tokens
            kind: password
            description: Personal access token used to authenticate with GitHub. The token can be generated by going to the [Personal Access Token settings page](https://github.com/settings/tokens).
          - name: repository
            label: Repositories
            placeholder: Ex. "meltano/meltano meltano/sdk meltano/hub"
            description: Space-separated list of repositories. Each repository must be prefaced by the user/organization name, e.g. `"meltano/meltano meltano/sdk meltano/hub"`
          - name: start_date
            label: Start Date
            kind: date_iso8601
            description: Defines how far into the past to pull data for the provided repositories.
  - name: tap-google-analytics
    label: Google Analytics
    description: App and website analytics platform hosted by Google
    namespace: tap_google_analytics
    variants:
    - name:  meltanolabs
      docs: 'https://hub.meltano.com/extractors/google-analytics.html'
      repo: https://github.com/MeltanoLabs/tap-google-analytics
      pip_url: 'git+https://github.com/MeltanoLabs/tap-google-analytics.git'
      capabilities:
        - catalog
        - discover
        - state
      settings_group_validation:
        - ['key_file_location', 'view_id', 'start_date']
        - ['client_secrets', 'view_id', 'start_date']
        - ['oauth_credentials.client_id', 'oauth_credentials.client_secret', 'oauth_credentials.access_token', 'oauth_credentials.refresh_token', 'view_id', 'start_date']
      settings:
        - name: key_file_location
          kind: file
          description: A file that contains the Google Analytics client secrets json.
          value: $MELTANO_PROJECT_ROOT/client_secrets.json
          label: Client Secrets File Location
          placeholder: Ex. client_secrets.json
        - name: client_secrets
          description: An object that contains the Google Analytics client secrets.
          kind: object
          label: Client Secrets JSON
          placeholder: Ex. client_secrets.json
        - name: oauth_credentials.client_id
          description: The Google Analytics oauth client ID.
          kind: password
          label: OAuth Client ID
        - name: oauth_credentials.client_secret
          description: The Google Analytics oauth client secret.
          kind: password
          label: OAuth Client Secret
        - name: oauth_credentials.access_token
          description: The Google Analytics oauth access token.
          kind: password
          label: OAuth Access Token
        - name: oauth_credentials.refresh_token
          kind: password
          description: The Google Analytics oauth refresh token.
          label: OAuth Refresh Token
        - name: view_id
          description: The ID for the view to fetch data from.
          label: View ID
          placeholder: Ex. 198343027
        - name: reports
          description: The reports definition of which fields to retrieve from the view.
          label: Reports
          placeholder: Ex. my_report_definition.json
        - name: start_date
          label: Start Date
          kind: date_iso8601
          description: This property determines how much historical data will be extracted. Please be aware that the larger the time period and amount of data, the longer the initial extraction can be expected to take.
        - name: end_date
          label: End Date
          kind: date_iso8601
          description: Date up to when historical data will be extracted.
    - name:  meltano
      hidden: true
      docs: 'https://hub.meltano.com/extractors/google-analytics.html'
      repo: https://gitlab.com/meltano/tap-google-analytics
      pip_url: 'git+https://gitlab.com/meltano/tap-google-analytics.git'
      capabilities:
        - catalog
        - discover
      settings_group_validation:
        - ['key_file_location', 'view_id', 'start_date']
        - ['oauth_credentials.client_id', 'oauth_credentials.client_secret', 'oauth_credentials.access_token', 'oauth_credentials.refresh_token', 'view_id', 'start_date']
      settings:
        - name: key_file_location
          env_aliases: [GOOGLE_ANALYTICS_API_CLIENT_SECRETS]
          kind: file
          value: $MELTANO_PROJECT_ROOT/client_secrets.json
          label: Client Secrets
          placeholder: Ex. client_secrets.json
        - name: oauth_credentials.client_id
          env_aliases: [GOOGLE_ANALYTICS_API_OAUTH_CLIENT_ID]
          kind: password
          label: OAuth Client ID
        - name: oauth_credentials.client_secret
          env_aliases: [GOOGLE_ANALYTICS_API_OAUTH_CLIENT_SECRET]
          kind: password
          label: OAuth Client Secret
        - name: oauth_credentials.access_token
          env_aliases: [GOOGLE_ANALYTICS_API_OAUTH_ACCESS_TOKEN]
          kind: password
          label: OAuth Access Token
        - name: oauth_credentials.refresh_token
          env_aliases: [GOOGLE_ANALYTICS_API_OAUTH_REFRESH_TOKEN]
          kind: password
          label: OAuth Refresh Token

        - name: view_id
          env_aliases: [GOOGLE_ANALYTICS_API_VIEW_ID]
          label: View ID
          placeholder: Ex. 198343027
        - name: reports
          env_aliases: [GOOGLE_ANALYTICS_API_REPORTS]
          label: Reports
          placeholder: Ex. my_report_definition.json

        - name: start_date
          env_aliases: [GOOGLE_ANALYTICS_API_START_DATE]
          kind: date_iso8601
          description: This property determines how much historical data will be extracted. Please be aware that the larger the time period and amount of data, the longer the initial extraction can be expected to take.
        - name: end_date
          env_aliases: [GOOGLE_ANALYTICS_API_END_DATE]
          kind: date_iso8601
          description: Date up to when historical data will be extracted.
  - name: tap-google-sheets
    description: Cloud Spreadsheets
    label: Google Sheets
    namespace: tap_google_sheets
    variants:
    - name: singer-io
      docs: https://hub.meltano.com/extractors/google-sheets
      pip_url: git+https://github.com/singer-io/tap-google-sheets.git
      repo: https://github.com/singer-io/tap-google-sheets
      capabilities:
        - discover
        - catalog
        - state
      settings_group_validation:
        - ['client_id', 'client_secret', 'refresh_token', 'spreadsheet_id', 'start_date', 'user_agent']
      settings:
        - name: client_id
          label: Client ID
          description: This is the ID setup via the Google Cloud API.
          documentation: https://drive.google.com/open?id=1FojlvtLwS0-BzGS37R0jEXtwSHqSiO1Uw-7RKQQO-C4
        - name: client_secret
          label: Client Secret
          kind: password
          description: This is generated when the client ID is created via the Google Cloud API.
          documentation: https://drive.google.com/open?id=1FojlvtLwS0-BzGS37R0jEXtwSHqSiO1Uw-7RKQQO-C4
        - name: refresh_token
          label: Refresh Token
          kind: password
          description: This is the token used to generate new access_tokens. It is manually generated by making an API call to the Google Cloud API. See the [documentation](https://drive.google.com/open?id=1FojlvtLwS0-BzGS37R0jEXtwSHqSiO1Uw-7RKQQO-C4) for more information.
          documentation: https://drive.google.com/open?id=1FojlvtLwS0-BzGS37R0jEXtwSHqSiO1Uw-7RKQQO-C4
        - name: spreadsheet_id
          label: Spreadsheet ID
          description: The unique identifier for a spreadsheet.
        - name: start_date
          label: Start Date
          kind: date_iso8601
          description: The absolute minimum start date to check if a file was modified.
          placeholder: Ex. "2019-01-01T00:00:00Z"
        - name: user_agent
          label: User Agent
          value: tap-google-sheets via Meltano
          description: Used to identify the tap in the Google Remote API logs.
          placeholder: Ex. "tap-google-search-console <api_user_email@example.com>"
  - name: tap-hubspot
    description: Inbound Marketing software
    label: Hubspot
    namespace: tap_hubspot
    variants:
      - name: singer-io
        docs: https://hub.meltano.com/extractors/hubspot
        pip_url: git+https://github.com/singer-io/tap-hubspot.git
        repo: https://github.com/singer-io/tap-hubspot
        capabilities:
          - discover
          - properties
          - state
        settings_group_validation:
          - ['redirect_uri','client_id','client_secret','refresh_token','start_date']
        settings:
          - name: redirect_uri
            label: Redirect URI
            documentation: https://legacydocs.hubspot.com/docs/methods/oauth2/oauth2-quickstart
            description: This is the URL that the user will be redirected to after they authorize your app for the requested scopes
          - name: client_id
            label: Client ID
            description: This identifies the app used to connect to HubSpot.
            documentation: https://legacydocs.hubspot.com/docs/methods/oauth2/oauth2-quickstart
          - name: client_secret
            label: Client Secret
            kind: password
            description: The client secret used for authentication.
          - name: refresh_token
            label: Refresh Token
            kind: password
            description: This is the refresh token provided by HubSpot.
          - name: start_date
            label: Start Date
            kind: date_iso8601
            description: This is the cutoff date for syncing historical data.
  - name: tap-intacct
    namespace: tap_intacct
    label: Sage Intacct
    description: Financial management software
    variants:
    - name: hotgluexyz
      docs: https://hub.meltano.com/extractors/intacct.html
      repo: https://github.com/hotgluexyz/tap-intacct
      pip_url: git+https://github.com/hotgluexyz/tap-intacct.git
      capabilities:
      - catalog
      - discover
      - state
      settings_group_validation:
      - - company_id
        - sender_id
        - sender_password
        - user_id
        - user_password
        - start_date
      settings:
      - name: company_id
        label: Company Id
      - name: sender_id
        label: Intacct Sender Id
      - name: sender_password
        label: Intacct Sender Password
        kind: password
      - name: user_id
        label: Intacct User Id
      - name: user_password
        label: Intacct User Password
        kind: password
      - name: start_date
        kind: date_iso8601
        description: Determines how much historical data will be extracted. Please be
          aware that the larger the time period and amount of data, the longer the initial
          extraction can be expected to take.
      - name: select_fields_by_default
        kind: boolean
        value: true
        description: Select by default any new fields discovered in Quickbooks objects
      - name: state_message_threshold
        kind: integer
        value: 1000
        description: Generate a STATE message every N records
      - name: max_workers
        kind: integer
        value: 8
        label: Maximum number of threads to use
  - name: tap-jira
    description: Issue and Project Tracking Software
    label: Jira
    namespace: tap_jira
    variants:
    - name: singer-io
      docs: https://hub.meltano.com/extractors/jira
      pip_url: git+https://github.com/singer-io/tap-jira.git
      repo: https://github.com/singer-io/tap-jira
      capabilities:
        - discover
        - properties
        - state
      settings_group_validation:
        - ['username','password','base_url','start_date','user_agent']
        - ['oauth_client_secret','oauth_client_id','access_token','cloud_id','refresh_token','start_date','user_agent']
      settings:
        - name: username
          label: Username
          description: Your Jira username.
        - name: password
          label: Password
          kind: password
          description: Your Jira password.
        - name: base_url
          label: Base URL
          description: The base URL for your Jira instance.
          placeholder: Ex. "https://mycompany.atlassian.net"
        - name: oauth_client_secret
          label: OAuth Client Secret
          kind: password
          description: The client secret value used for OAuth authentication.
        - name: oauth_client_id
          label: OAuth Client ID
          description: The client ID used for OAuth authentication.
        - name: access_token
          label: Access Token
          kind: password
          description: The access token generated for your account.
        - name: cloud_id
          label: Cloud ID
          description: The cloud ID of your JIRA instance.
        - name: refresh_token
          label: Refresh Token
          kind: password
          description: The refresh token generated for your account.
        - name: start_date
          label: Start Date
          kind: date_iso8601
          description: Specifies the date at which the tap will begin pulling data. This works only for the streams taht suppport it.
        - name: user_agent
          label: User Agent
          value: tap-jira via Meltano
  - name: tap-marketo
    label: Marketo
    description: Marketing automation for account-based marketing
    namespace: tap_marketo
    variants:
    - name: singer-io
      docs: 'https://hub.meltano.com/extractors/marketo.html'
      repo: https://github.com/singer-io/tap-marketo
      pip_url: 'git+https://github.com/singer-io/tap-marketo.git'
      capabilities: []
      settings:
        - name: endpoint
          label: Endpoint
        - name: client_id
          label: Client ID
        - name: client_secret
          kind: password
          label: Client Secret
        - name: start_date
          label: Start Date
          description: Determines how much historical data will be extracted. Please be aware that the larger the time period and amount of data, the longer the initial extraction can be expected to take.
          kind: date_iso8601
    - name: meltano
      hidden: true
      repo: https://gitlab.com/meltano/tap-marketo
      pip_url: 'git+https://gitlab.com/meltano/tap-marketo.git'
      capabilities: []
      settings:
        - name: endpoint
        - name: identity
        - name: client_id
          label: Client ID
        - name: client_secret
          kind: password
        - name: start_date
          description: Determines how much historical data will be extracted. Please be aware that the larger the time period and amount of data, the longer the initial extraction can be expected to take.
          kind: date_iso8601
  - name: tap-mongodb
    label: MongoDB
    description: General purpose, document-based, distributed database
    namespace: tap_mongodb
    variants:
    - name: singer-io
      docs: 'https://hub.meltano.com/extractors/mongodb.html'
      repo: https://github.com/singer-io/tap-mongodb
      pip_url: tap-mongodb
      capabilities:
        - catalog
        - discover
        - state
      settings_group_validation:
        - ['host', 'port', 'user', 'password', 'database']
      settings:
        - name: host
          label: Host URL
          value: localhost
        - name: port
          kind: integer
          value: 27017
        - name: user
        - name: password
          kind: password
        - name: database
          label: Database Name
        - name: replica_set
        - name: ssl
          kind: boolean
          value: false
          value_post_processor: stringify
          label: SSL
        - name: verify_mode
          kind: boolean
          value: true
          value_post_processor: stringify
          description: SSL Verify Mode
        - name: include_schemas_in_destination_stream_name
          kind: boolean
          value: false
          description: Forces the stream names to take the form `<database_name>_<collection_name>` instead of `<collection_name>`
  - name: tap-mysql
    label: MySQL / MariaDB
    description: MySQL / MariaDB database extractor
    namespace: tap_mysql
    variants:
    - name: transferwise
      docs: https://hub.meltano.com/extractors/mysql.html
      repo: https://github.com/transferwise/pipelinewise-tap-mysql
      pip_url: pipelinewise-tap-mysql
      capabilities:
        - catalog
        - discover
        - state
      settings_group_validation:
        - ['host', 'port', 'user', 'password']
      settings:
        - name: host
          value: localhost
        - name: port
          kind: integer
          value: 3306
        - name: user
        - name: password
          kind: password
        - name: database
        - name: ssl
          kind: boolean
          value: false
          value_post_processor: stringify

        - name: filter_dbs
          description: Comma separated list of schemas to extract tables only from particular schemas and to improve data extraction performance
        - name: session_sqls
          kind: array
          value:
            - SET @@session.time_zone="+0:00"
            - SET @@session.wait_timeout=28800
            - SET @@session.net_read_timeout=3600
            - SET @@session.innodb_lock_wait_timeout=3600
          description: List of SQL commands to run when a connection made. This allows to set session variables dynamically, like timeouts.
  - name: tap-pendo
    description: Product Experience and Digital Adoption Solutions
    label: Pendo
    namespace: tap_pendo
    variants:
    - name: singer-io
      docs: https://hub.meltano.com/extractors/pendo
      pip_url: git+https://github.com/singer-io/tap-pendo.git
      repo: https://github.com/singer-io/tap-pendo
      capabilities:
        - catalog
        - discover
        - state
      settings_group_validation:
        - ['x_pendo_integration_key', 'period', 'start_date']
      settings:
        - name: x_pendo_integration_key
          label: Integration Key
          env_aliases: [TAP_PENDO_INTEGRATION_KEY]
          description: "This is the integration key generated via the Pendo website: Settings -> Integrations -> Integration Keys."
          kind: password
        - name: period
          label: Period
          description: This defines how data is aggregated, either on a daily or hourly basis.
          kind: options
          options:
            - label: Daily
              value: dayRange
            - label: Hourly
              value: hourRange
        - name: lookback_window
          kind: integer
          label: Lookback Window
          description: The number of days to use as the lookback window.
          value: 0
        - name: include_anonymous_visitors
          label: Include Anonymous Visitors
          description: Defines whether or not to include anonymous visitors in the results.
          kind: boolean
          value: false
          value_post_processor: stringify
        - name: start_date
          label: Start Date
          description: This is the default start date value to use if no bookmark is present.
          kind: date_iso8601
  - name: tap-postgres
    label: PostgreSQL
    description: PostgreSQL database extractor
    namespace: tap_postgres
    variants:
    - name: transferwise
      docs: https://hub.meltano.com/extractors/postgres.html
      repo: https://github.com/transferwise/pipelinewise-tap-postgres
      pip_url: pipelinewise-tap-postgres
      capabilities:
        - catalog
        - discover
        - state
      settings_group_validation:
        - ['host', 'port', 'user', 'password', 'dbname']
      settings:
        - name: host
          value: localhost
          description: PostgreSQL host
        - name: port
          kind: integer
          value: 5432
          description: PostgreSQL port
        - name: user
          description: PostgreSQL user
        - name: password
          kind: password
          description: PostgreSQL password
        - name: dbname
          description: PostgreSQL database name
        - name: ssl
          kind: boolean
          value: false
          value_post_processor: stringify
          description: Using SSL via postgres `sslmode='require'` option. If the server does not accept SSL connections or the client certificate is not recognized the connection will fail

        - name: filter_schemas
          description: Scan only the specified comma-separated schemas to improve the performance of data extraction
        - name: default_replication_method
          kind: options
          options:
            - label: Log-based Incremental Replication
              value: LOG_BASED
            - label: Key-based Incremental Replication
              value: INCREMENTAL
            - label: Full Table Replication
              value: FULL_TABLE
        - name: max_run_seconds
          kind: integer
          value: 43200
          description: Stop running the tap after certain number of seconds
        - name: logical_poll_total_seconds
          kind: integer
          value: 10800
          description: Stop running the tap when no data received from wal after certain number of seconds
        - name: break_at_end_lsn
          kind: boolean
          value: true
          description: Stop running the tap if the newly received lsn is after the max lsn that was detected when the tap started
  - name: tap-recharge
    label: ReCharge
    description: Subscription payments platform
    namespace: tap_recharge
    variants:
    - name: singer-io
      docs: 'https://hub.meltano.com/extractors/recharge.html'
      repo: https://github.com/singer-io/tap-recharge
      pip_url: tap-recharge==1.0.3
      capabilities:
        - catalog
        - discover
        - state
      settings:
        - name: access_token
          kind: password
          description: Private API Token
          placeholder: Ex. 1a2b3c4d5e6f
        - name: start_date
          kind: date_iso8601
          description: Determines how much historical data will be extracted. Please be aware that the larger the time period and amount of data, the longer the initial extraction can be expected to take.
        - name: user_agent
          value: tap-recharge via Meltano
          description: User agent to send to ReCharge along with API requests. Typically includes name of integration and an email address you can be reached at
          placeholder: Ex. tap-recharge via Meltano <user@example.com>
  - name: tap-salesforce
    label: Salesforce
    description: Customer-relationship management & customer success platform
    namespace: tap_salesforce
    variants:
    - name: meltano
      docs: 'https://hub.meltano.com/extractors/salesforce.html'
      repo: https://gitlab.com/meltano/tap-salesforce
      pip_url: 'git+https://gitlab.com/meltano/tap-salesforce.git@v1.5.0'
      capabilities:
        - properties
        - discover
        - state
      select:
        - Lead.*
        - Contact.*
        - User.*
        - OpportunityHistory.*
        - Account.*
        - Opportunity.*
      settings_group_validation:
        - ['username', 'password', 'security_token', 'start_date']
        - ['client_id', 'client_secret', 'refresh_token', 'start_date']
      settings:
        - name: username
          placeholder: Ex. me@my-organization.com
        - name: password
          kind: password
          label: Password
          placeholder: Ex. *****************
        - name: security_token
          kind: password
          label: Security Token
          placeholder: Ex. *****************
          description: Your Salesforce Account access token
          documentation: https://hub.meltano.com/extractors/salesforce.html#salesforce-setup

        - name: client_id
          label: Client ID
        - name: client_secret
          kind: password
        - name: refresh_token
          kind: password

        - name: start_date
          kind: date_iso8601
          description: Determines how much historical data will be extracted. Please be aware that the larger the time period and amount of data, the longer the initial extraction can be expected to take.

        - name: is_sandbox
          kind: boolean
          value: false
          description: Use Salesforce Sandbox
        - name: api_type
          value: REST
          kind: options
          options:
            - label: REST
              value: REST
            - label: BULK
              value: BULK
          label: API Type
        - name: select_fields_by_default
          kind: boolean
          value: true
          description: Select by default any new fields discovered in Salesforce objects
        - name: state_message_threshold
          kind: integer
          value: 1000
          description: Generate a STATE message every N records
        - name: max_workers
          kind: integer
          value: 8
          label: Maximum number of threads to use
  - name: tap-quickbooks
    namespace: tap_quickbooks
    label: Quickbooks
    description: Accounting management platform
    variants:
    - name: hotgluexyz
      docs: https://hub.meltano.com/extractors/quickbooks.html
      repo: https://github.com/hotgluexyz/tap-quickbooks
      pip_url: git+https://github.com/hotgluexyz/tap-quickbooks.git
      capabilities:
      - catalog
      - discover
      - state
      settings_group_validation:
      - - client_id
        - client_secret
        - refresh_token
        - realmId
        - start_date
      settings:
      - name: realmId
        label: Realm ID
      - name: client_id
        kind: password
        label: Client ID
      - name: client_secret
        kind: password
      - name: refresh_token
        kind: password
      - name: start_date
        kind: date_iso8601
        description: Determines how much historical data will be extracted. Please be
          aware that the larger the time period and amount of data, the longer the initial
          extraction can be expected to take.
      - name: is_sandbox
        kind: boolean
        value: false
        description: Use Quickbooks Sandbox
      - name: select_fields_by_default
        kind: boolean
        value: true
        description: Select by default any new fields discovered in Quickbooks objects
      - name: state_message_threshold
        kind: integer
        value: 1000
        description: Generate a STATE message every N records
      - name: max_workers
        kind: integer
        value: 8
        label: Maximum number of threads to use
  - name: tap-shopify
    label: Shopify
    description: Ecommerce platform
    namespace: tap_shopify
    variants:
    - name: singer-io
      docs: 'https://hub.meltano.com/extractors/shopify.html'
      repo: https://github.com/singer-io/tap-shopify
      pip_url: tap-shopify
      capabilities:
        - catalog
        - discover
        - state
      select:
        # Select everything except for `metafields.*`.
        # Selecting `*.*` and `!metafields.*` doesn't work because `*.*` takes
        # precedence at the stream level, so we would still get `metafields.id`
        # and `metafields.updated_at` since these are `inclusion: available`
        - abandoned_checkouts.*
        - collects.*
        - custom_collections.*
        - customers.*
        - order_refunds.*
        - orders.*
        - products.*
        - transactions.*
      settings:
        - name: shop
          label: Store Subdomain
          placeholder: Ex. my-first-store
        - name: api_key
          kind: password
          label: Private App API Password
          placeholder: Ex. shppa_1a2b3c4d5e6f
        - name: start_date
          kind: date_iso8601
          description: Determines how much historical data will be extracted. Please be aware that the larger the time period and amount of data, the longer the initial extraction can be expected to take.
  - name: tap-slack
    label: Slack
    description: Team communication tool
    namespace: tap_slack
    variants:
    - name: mashey
      docs: 'https://hub.meltano.com/extractors/slack.html'
      repo: https://github.com/Mashey/tap-slack
      pip_url: git+https://github.com/Mashey/tap-slack.git
      capabilities:
        - catalog
        - discover
        - state
      settings:
        - name: token
          kind: password
          label: API Token
          documentation: https://slack.com/help/articles/215770388-Create-and-regenerate-API-tokens
        - name: start_date
          kind: date_iso8601
          label: Sync Start Date
          description: Determines how much historical data will be extracted. Please be aware that the larger the time period and amount of data, the longer the initial extraction can be expected to take.
        - name: channels
          label: Channels to Sync
          kind: array
          description: By default the tap will sync all channels it has been invited to, but this can be overriden to limit it ot specific channels. Note this needs to be channel ID, not the name, as recommended by the Slack API. To get the ID for a channel, either use the Slack API or find it in the URL.
          placeholder: Ex. ["abc123", "def456"]
        - name: private_channels
          label: Join Private Channels
          kind: boolean
          value: true
          description: Specifies whether to sync private channels or not. Default is true.
        - name: join_public_channels
          label: Join Public Channels
          kind: boolean
          value: false
          description: Specifies whether to have the tap auto-join all public channels in your ogranziation. Default is false.
        - name: archived_channels
          label: Sync Archived Channels
          kind: boolean
          value: false
          description: Specifies whether the tap will sync archived channels or not. Note that a bot cannot join an archived channel, so unless the bot was added to the channel prior to it being archived it will not be able to sync the data from that channel. Default is false.
        - name: date_window_size
          label: Date Window Size
          kind: integer
          value: 7
          description: Specifies the window size for syncing certain streams (messages, files, threads). The default is 7 days.
  - name: tap-spreadsheets-anywhere
    label: Spreadsheets Anywhere
    description: Data extractor for CSV and Excel files from any smart_open supported transport (S3, SFTP, localhost, etc...)
    namespace: tap_spreadsheets_anywhere
    variants:
    - name: ets
      docs: 'https://hub.meltano.com/extractors/spreadsheets-anywhere.html'
      repo: https://github.com/ets/tap-spreadsheets-anywhere
      pip_url: git+https://github.com/ets/tap-spreadsheets-anywhere.git
      capabilities:
        - catalog
        - discover
        - state
      settings:
        - name: tables
          kind: array
          description: An array holding json objects that each describe a set of targeted source files. See docs for details.
  - name: tap-stripe
    label: Stripe
    description: Online payment processing for internet businesses
    namespace: tap_stripe
    variants:
    - name: singer-io
      docs: 'https://hub.meltano.com/extractors/stripe.html'
      repo: https://github.com/singer-io/tap-stripe
      pip_url: 'git+https://github.com/singer-io/tap-stripe.git'
      capabilities:
        - catalog
        - discover
        - state
      settings_group_validation:
      - - account_id
        - client_secret
        - start_date
      settings:
        - name: account_id
          env_aliases: [STRIPE_ACCOUNT_ID]
          label: Account ID
          placeholder: Ex. acct_1a2b3c4d5e
        - name: client_secret
          env_aliases: [STRIPE_API_KEY]
          kind: password
          label: Secret API Key
          placeholder: Ex. sk_live_1a2b3c4d5e
        - name: start_date
          label: Start Date
          kind: date_iso8601
          description: Determines how much historical data will be extracted. Please be aware that the larger the time period and amount of data, the longer the initial extraction can be expected to take.
    - name: prratek
      repo: https://github.com/prratek/tap-stripe
      pip_url: 'git+https://github.com/prratek/tap-stripe.git'
      capabilities:
        - catalog
        - discover
        - state
      settings_group_validation:
      - - api_key
        - start_date
      settings:
        - name: api_key
          env_aliases: [STRIPE_API_KEY]
          kind: password
          label: Secret API Key
          placeholder: Ex. sk_live_1a2b3c4d5e
        - name: start_date
          kind: date_iso8601
          description: Determines how much historical data will be extracted. Please be aware that the larger the time period and amount of data, the longer the initial extraction can be expected to take.
        # Optional
        - name: account_id
          env_aliases: [STRIPE_ACCOUNT_ID]
          label: Account ID
          placeholder: Ex. acct_1a2b3c4d5e
    - name: meltano
      hidden: true
      repo: https://github.com/meltano/tap-stripe
      pip_url: 'git+https://github.com/meltano/tap-stripe.git'
      capabilities:
        - catalog
        - discover
        - state
      settings:
        - name: account_id
          env_aliases: [STRIPE_ACCOUNT_ID]
          label: Account ID
          placeholder: Ex. acct_1a2b3c4d5e
        - name: client_secret
          env_aliases: [STRIPE_API_KEY]
          kind: password
          label: Secret API Key
          placeholder: Ex. sk_live_1a2b3c4d5e
        - name: start_date
          kind: date_iso8601
          description: Determines how much historical data will be extracted. Please be aware that the larger the time period and amount of data, the longer the initial extraction can be expected to take.
  - name: tap-twilio
    description: Cloud communications platform as a service
    label: Twilio
    namespace: tap_twilio
    variants:
    - name: transferwise
      docs: https://hub.meltano.com/extractors/twilio
      pip_url: git+https://github.com/transferwise/pipelinewise-tap-twilio.git
      repo: https://github.com/transferwise/pipelinewise-tap-twilio
      capabilities:
        - discover
        - catalog
        - state
      settings_group_validation:
        - ['account_sid','auth_token','start_date','user_agent']
      settings:
        - name: account_sid
          label: Account String ID
          description: This is the String ID of your account which can be found in the account console at twilio.com/console.
        - name: auth_token
          label: Auth Token
          kind: password
          description: This is the authorization token for your account which can be found in the account console at twilio.com/console.
        - name: date_window_days
          label: Date Window Days
          kind: integer
          description: This is the integer number of days (between the from and to dates) for date-windowing through the date-filtered endpoints.
          value: 30
        - name: start_date
          label: Start Date
          kind: date_iso8601
          description: This is the absolute beginning date from which incremental loading on the initial load will start
        - name: user_agent
          label: User Agent
          value: tap-twilio via Meltano
          description: This is used to identify the process running the tap.
          placeholder: Ex. "tap-twilio <api_user_email@your_company.com>"
  - name: tap-zendesk
    label: Zendesk
    description: Support ticketing system & customer service platform
    namespace: tap_zendesk
    variants:
      - name: twilio-labs
        docs: 'https://hub.meltano.com/extractors/zendesk.html'
        repo: https://github.com/twilio-labs/twilio-tap-zendesk
        pip_url: twilio-tap-zendesk
        capabilities:
          - catalog
          - discover
          - state
        settings_group_validation:
          - ['email', 'api_token', 'subdomain', 'start_date']
          - ['access_token', 'subdomain', 'start_date']
        settings:
          - name: email
            label: Email
            kind: email
            placeholder: Ex. me@my-organization.com
            description: This is the email you use to login to your Zendesk dashboard. For API Authentication, `/token` is automatically appended to the email address and is not required in the configuration.
          - name: api_token
            kind: password
            label: API Token
            placeholder: Ex. *****************
            description: You can use the API Token authentication which can be generated from the Zendesk Admin page.
            documentation: https://support.zendesk.com/hc/en-us/articles/226022787-Generating-a-new-API-token-

          - name: access_token
            label: Access Token
            kind: password
            description: To use OAuth, you will need to fetch an `access_token` from a configured Zendesk integration.
            documentation: https://support.zendesk.com/hc/en-us/articles/203663836

          - name: subdomain
            label: Zendesk Subdomain
            placeholder: Ex. my-subdomain.zendesk.com
            description: >
              When visiting your Zendesk instance, the URL is structured as follows: `SUBDOMAIN.zendesk.com`. For example, if the URL is `meltano.zendesk.com`, then the subdomain is `meltano`.
            documentation: https://support.zendesk.com/hc/en-us/articles/221682747-Where-can-I-find-my-Zendesk-subdomain-
          - name: start_date
            label: Start Date
            kind: date_iso8601
            description: Determines how much historical data will be extracted. Please be aware that the larger the time period and amount of data, the longer the initial extraction can be expected to take.
      - name: singer-io
        docs: 'https://hub.meltano.com/extractors/zendesk.html'
        repo: https://github.com/singer-io/tap-zendesk
        pip_url: tap-zendesk
        capabilities:
          - catalog
          - discover
          - state
        settings_group_validation:
          - ['email', 'api_token', 'subdomain', 'start_date']
          - ['access_token', 'subdomain', 'start_date']
        settings:
          - name: email
            kind: email
            placeholder: Ex. me@my-organization.com
          - name: api_token
            kind: password
            label: API Token
            placeholder: Ex. *****************
            documentation: https://support.zendesk.com/hc/en-us/articles/226022787-Generating-a-new-API-token-

          - name: access_token
            kind: password
            description: OAuth Access Token
            documentation: https://support.zendesk.com/hc/en-us/articles/203663836

          - name: subdomain
            label: Zendesk Subdomain
            placeholder: Ex. my-subdomain.zendesk.com
            documentation: https://support.zendesk.com/hc/en-us/articles/221682747-Where-can-I-find-my-Zendesk-subdomain-
          - name: start_date
            kind: date_iso8601
            description: Determines how much historical data will be extracted. Please be aware that the larger the time period and amount of data, the longer the initial extraction can be expected to take.
  - name: tap-zoom
    label: Zoom
    description: Video conferencing software
    namespace: tap_zoom
    variants:
    - name: mashey
      docs: 'https://hub.meltano.com/extractors/zoom.html'
      repo: https://github.com/mashey/tap-zoom
      pip_url: 'git+https://github.com/mashey/tap-zoom.git'
      capabilities:
        - catalog
        - discover
      settings_group_validation:
        - ['jwt']
        - ['client_id', 'client_secret', 'refresh_token']
      settings:
        - name: jwt
          kind: password
          label: JSON Web Token
          documentation: https://marketplace.zoom.us/docs/guides/auth/jwt
        - name: client_id
          documentation: https://marketplace.zoom.us/docs/guides/auth/oauth
        - name: client_secret
          kind: password
          documentation: https://marketplace.zoom.us/docs/guides/auth/oauth
        - name: refresh_token
          kind: password
          documentation: https://marketplace.zoom.us/docs/guides/auth/oauth
  - name: tap-solarvista
    label: Solarvista Live
    description: Solarvista Live is a Field Service Management platform to manage, plan, and mobilise your engineers.
    namespace: tap_solarvista
    variants:
    - name: matatika
      docs: 'https://hub.meltano.com/extractors/solarvista.html'
      repo: https://github.com/Matatika/tap-solarvista
      pip_url: git+https://github.com/Matatika/tap-solarvista.git
      capabilities:
        - state
        - catalog
        - discover
      settings_group_validation:
        - - start_date
          - clientId
          - code
          - account
      settings:
        - name: datasources
          label: Datasources
          description: The Datasources to sync from Solarvista. Leave list blank to use the default list of Datasources.
          kind: array
        - name: account
          label: Account
          description: The AccountId for your Solarvista account.
        - name: clientId
          label: Client ID
          description: Your Solarvista Client ID to create your access token and credentials.
        - name: code
          label: Authorization Code
          kind: password
          description: Your API authorization code retrieved using your account id, client id, and access token.
        - name: start_date
          label: Start Date
          kind: date_iso8601
          description: Determines how much historical data will be extracted. Please be aware that the larger the time period and amount of data, the longer the initial extraction can be expected to take.
  # Hidden taps:
  - name: tap-carbon-intensity
    label: Carbon Emissions Intensity
    description: National Grid ESO's Carbon Emissions Intensity API
    namespace: tap_carbon
    variants:
    - name: meltano
      hidden: true
      repo: https://gitlab.com/meltano/tap-carbon-intensity
      pip_url: 'git+https://gitlab.com/meltano/tap-carbon-intensity.git'
      capabilities:
        - discover
loaders:
  - name: target-bigquery
    label: BigQuery
    description: BigQuery loader
    namespace: target_bigquery
    variants:
    - name: adswerve
      docs: https://hub.meltano.com/loaders/bigquery.html
      repo: https://github.com/adswerve/target-bigquery
      pip_url: git+https://github.com/adswerve/target-bigquery.git@0.11.3
      dialect: bigquery
      target_schema: $TARGET_BIGQUERY_DATASET_ID
      settings_group_validation:
        - ['project_id', 'dataset_id', 'location', 'credentials_path']
      settings:
        - name: project_id
          description: BigQuery project
          label: Project Id
        - name: dataset_id
          description: BigQuery dataset
          value: $MELTANO_EXTRACT__LOAD_SCHEMA
          label: Dataset Id
        - name: location
          description: Dataset location
          value: US
          label: Location
        - name: credentials_path
          # The target doesn't know this setting, but will read the GOOGLE_APPLICATION_CREDENTIALS env var.
          env_aliases: [GOOGLE_APPLICATION_CREDENTIALS]
          value: $MELTANO_PROJECT_ROOT/client_secrets.json
          description: Fully qualified path to `client_secrets.json` for your service account.
          label: Credentials Path
        - name: validate_records
          description: Validate records
          kind: boolean
          value: false
          label: Validate Records
        - name: add_metadata_columns
          description: Add `_time_extracted` and `_time_loaded` metadata columns
          kind: boolean
          value: false
          label: Add Metadata Columns
        - name: replication_method
          description: Replication method, `append` or `truncate`
          kind: options
          options:
            - label: Append
              value: append
            - label: Truncate
              value: truncate
          value: append
          label: Replication Method
        - name: table_prefix
          description: Add prefix to table name
          label: Table Prefix
        - name: table_suffix
          description: Add suffix to table name
          label: Table Suffix
        - name: max_cache
          description: Maximum cache size in MB
          value: 50
          label: Max Cache
        - name: merge_state_messages
          kind: boolean
          description: Whether to merge multiple state messages from the tap into the state
            file or uses the last state message as the state file.
          label: Merge State Messages
        - name: table_config
          description: A path to a file containing the definition of partitioning and clustering.
          label: Table Config
  - name: target-csv
    label: Comma Separated Values (CSV)
    description: CSV loader
    namespace: target_csv
    variants:
      - name: hotgluexyz
        docs: 'https://hub.meltano.com/loaders/csv.html'
        repo: https://github.com/hotgluexyz/target-csv
        pip_url: git+https://github.com/hotgluexyz/target-csv.git@0.3.3
        settings:
          - name: destination_path
            description: Sets the destination path the CSV files are written to, relative to the project root. The directory needs to exist already, it will not be created automatically. To write CSV files to the project root, set an empty string (`""`).
            value: output
          - name: delimiter
            kind: options
            options:
              - label: Comma (,)
                value: ','
              - label: Tab (  )
                value: '\t'
              - label: Semi-colon (;)
                value: ';'
              - label: Pipe (|)
                value: '|'
            value: ','
            description: A one-character string used to separate fields. It defaults to a comma (,).
          - name: quotechar
            kind: options
            options:
              - label: Single Quote (')
                value: "'"
              - label: Double Quote (")
                value: '"'
            value: "'"
            description: A one-character string used to quote fields containing special characters, such as the delimiter or quotechar, or which contain new-line characters. It defaults to single quote (').
      - name: singer-io
        docs: 'https://hub.meltano.com/loaders/csv.html'
        repo: https://github.com/singer-io/target-csv
        pip_url: target-csv
        settings:
          - name: destination_path
            description: Sets the destination path the CSV files are written to, relative to the project root. The directory needs to exist already, it will not be created automatically. To write CSV files to the project root, set an empty string (`""`).
            value: output
          - name: delimiter
            kind: options
            options:
              - label: Comma (,)
                value: ','
              - label: Tab (  )
                value: '\t'
              - label: Semi-colon (;)
                value: ';'
              - label: Pipe (|)
                value: '|'
            value: ','
            description: A one-character string used to separate fields. It defaults to a comma (,).
          - name: quotechar
            kind: options
            options:
              - label: Single Quote (')
                value: "'"
              - label: Double Quote (")
                value: '"'
            value: "'"
            description: A one-character string used to quote fields containing special characters, such as the delimiter or quotechar, or which contain new-line characters. It defaults to single quote (').
  - name: target-jsonl
    label: JSON Lines (JSONL)
    description: JSONL loader
    namespace: target_jsonl
    variants:
    - name: andyh1203
      docs: https://hub.meltano.com/loaders/jsonl.html
      repo: https://github.com/andyh1203/target-jsonl
      pip_url: target-jsonl
      settings:
        - name: destination_path
          description: Sets the destination path the JSONL files are written to, relative to the project root. The directory needs to exist already, it will not be created automatically. To write JSONL files to the project root, set an empty string (`""`).
          value: output
        - name: do_timestamp_file
          kind: boolean
          label: Include timestamp in file names
          description: Specifies if the files should get timestamped
          value: false
  - name: target-postgres
    label: PostgreSQL
    description: PostgreSQL database loader
    namespace: target_postgres
    dialect: postgres
    target_schema: $TARGET_POSTGRES_SCHEMA
    variants:
      - name: transferwise
        docs: https://hub.meltano.com/loaders/postgres.html
        repo: https://github.com/transferwise/pipelinewise-target-postgres
        pip_url: pipelinewise-target-postgres
        settings_group_validation:
          - ['host', 'port', 'user', 'password', 'dbname', 'default_target_schema']
        settings:
          - name: host
            env_aliases: [PG_ADDRESS]
            value: localhost
            description: PostgreSQL host
            label: Host
          - name: port
            env_aliases: [PG_PORT]
            kind: integer
            value: 5432
            description: PostgreSQL port
            label: Port
          - name: user
            env_aliases: [PG_USERNAME]
            description: PostgreSQL user
            label: User
          - name: password
            env_aliases: [PG_PASSWORD]
            kind: password
            description: PostgreSQL password
            label: Password
          - name: dbname
            env_aliases: [PG_DATABASE]
            description: PostgreSQL database name
            label: Database Name
          - name: ssl
            kind: boolean
            value: false
            value_post_processor: stringify
            label: SSL
          - name: default_target_schema
            env_aliases: [TARGET_POSTGRES_SCHEMA, PG_SCHEMA]
            value: $MELTANO_EXTRACT__LOAD_SCHEMA
            description: Name of the schema where the tables will be created. If `schema_mapping` is not defined then every stream sent by the tap is loaded into this schema.
            label: Default Target Schema

          # Optional settings
          - name: batch_size_rows
            kind: integer
            value: 100000
            description: Maximum number of rows in each batch. At the end of each batch, the rows in the batch are loaded into Postgres.
            label: Batch Size Rows
          - name: flush_all_streams
            kind: boolean
            value: false
            description: "Flush and load every stream into Postgres when one batch is full. Warning: This may trigger the COPY command to use files with low number of records."
            label: Flush All Streams
          - name: parallelism
            kind: integer
            value: 0
            description: The number of threads used to flush tables. 0 will create a thread for each stream, up to parallelism_max. -1 will create a thread for each CPU core. Any other positive number will create that number of threads, up to parallelism_max.
            label: Parallelism
          - name: parallelism_max
            kind: integer
            value: 16
            description: Max number of parallel threads to use when flushing tables.
            label: Max Parallelism
          - name: default_target_schema_select_permission
            description: Grant USAGE privilege on newly created schemas and grant SELECT privilege on newly created tables to a specific role or a list of roles. If `schema_mapping` is not defined then every stream sent by the tap is granted accordingly.
            label: Default Target Schema Select Permission
          - name: schema_mapping
            kind: object
            description: >
              Useful if you want to load multiple streams from one tap to multiple Postgres schemas.

              If the tap sends the `stream_id` in `<schema_name>-<table_name>` format then this option overwrites the `default_target_schema` value.
              Note, that using `schema_mapping` you can overwrite the `default_target_schema_select_permission` value to grant SELECT permissions to different groups per schemas or optionally you can create indices automatically for the replicated tables.
            label: Schema Mapping
          - name: add_metadata_columns
            kind: boolean
            value: false
            description: Metadata columns add extra row level information about data ingestions, (i.e. when was the row read in source, when was inserted or deleted in postgres etc.) Metadata columns are creating automatically by adding extra columns to the tables with a column prefix `_SDC_`. The column names are following the stitch naming conventions documented at https://www.stitchdata.com/docs/data-structure/integration-schemas#sdc-columns. Enabling metadata columns will flag the deleted rows by setting the `_SDC_DELETED_AT` metadata column. Without the `add_metadata_columns` option the deleted rows from singer taps will not be recongisable in Postgres.
            label: Add Metadata Columns
          - name: hard_delete
            kind: boolean
            value: false
            description: When `hard_delete` option is true then DELETE SQL commands will be performed in Postgres to delete rows in tables. It's achieved by continuously checking the `_SDC_DELETED_AT` metadata column sent by the singer tap. Due to deleting rows requires metadata columns, `hard_delete` option automatically enables the `add_metadata_columns` option as well.
            label: Hard Delete
          - name: data_flattening_max_level
            kind: integer
            value: 0
            description: Object type RECORD items from taps can be transformed to flattened columns by creating columns automatically. When value is 0 (default) then flattening functionality is turned off.
            label: Data Flattening Max Level
          - name: primary_key_required
            kind: boolean
            value: true
            description: Log based and Incremental replications on tables with no Primary Key cause duplicates when merging UPDATE events. When set to true, stop loading data if no Primary Key is defined.
            label: Primary Key Required
          - name: validate_records
            kind: boolean
            value: false
            description: Validate every single record message to the corresponding JSON schema. This option is disabled by default and invalid RECORD messages will fail only at load time by Postgres. Enabling this option will detect invalid records earlier but could cause performance degradation.
            label: Validate Records
          - name: temp_dir
            description: "(Default: platform-dependent) Directory of temporary CSV files with RECORD messages."
            label: Temporary Directory
      - name: datamill-co
        docs: https://hub.meltano.com/loaders/postgres--datamill-co.html
        repo: https://github.com/datamill-co/target-postgres
        pip_url: singer-target-postgres
        settings_group_validation:
          - ['postgres_host', 'postgres_port', 'postgres_database', 'postgres_username', 'postgres_password', 'postgres_schema']
        settings:
          - name: postgres_host
            env_aliases: [PG_ADDRESS, TARGET_POSTGRES_HOST]
            value: localhost
          - name: postgres_port
            env_aliases: [PG_PORT, TARGET_POSTGRES_PORT]
            kind: integer
            value: 5432
          - name: postgres_database
            env_aliases: [PG_DATABASE, TARGET_POSTGRES_DATABASE]
          - name: postgres_username
            env_aliases: [PG_USERNAME, TARGET_POSTGRES_USERNAME]
          - name: postgres_password
            env_aliases: [PG_PASSWORD, TARGET_POSTGRES_PASSWORD]
            kind: password
          - name: postgres_schema
            env_aliases: [PG_SCHEMA, TARGET_POSTGRES_SCHEMA]
            value: $MELTANO_EXTRACT__LOAD_SCHEMA

          - name: postgres_sslmode
            env_aliases: [TARGET_POSTGRES_SSLMODE]
            value: prefer
            description: "Refer to the libpq docs for more information about SSL: https://www.postgresql.org/docs/current/libpq-connect.html#LIBPQ-PARAMKEYWORDS"
          - name: postgres_sslcert
            env_aliases: [TARGET_POSTGRES_SSLCERT]
            value: "~/.postgresql/postgresql.crt"
            description: Only used if a SSL request w/ a client certificate is being made
          - name: postgres_sslkey
            env_aliases: [TARGET_POSTGRES_SSLKEY]
            value: "~/.postgresql/postgresql.key"
            description: Only used if a SSL request w/ a client certificate is being made
          - name: postgres_sslrootcert
            env_aliases: [TARGET_POSTGRES_SSLROOTCERT]
            value: "~/.postgresql/root.crt"
            description: Used for authentication of a server SSL certificate
          - name: postgres_sslcrl
            env_aliases: [TARGET_POSTGRES_SSLCRL]
            value: "~/.postgresql/root.crl"
            description: Used for authentication of a server SSL certificate

          - name: invalid_records_detect
            kind: boolean
            value: true
            description: Include `false` in your config to disable `target-postgres` from crashing on invalid records
          - name: invalid_records_threshold
            kind: integer
            value: 0
            description: Include a positive value `n` in your config to allow for `target-postgres` to encounter at most `n` invalid records per stream before giving up.
          - name: disable_collection
            kind: boolean
            value: false
            description: "Include `true` in your config to disable Singer Usage Logging: https://github.com/datamill-co/target-postgres#usage-logging"
          - name: logging_level
            kind: options
            value: INFO
            options:
              - label: Debug
                value: DEBUG
              - label: Info
                value: INFO
              - label: Warning
                value: WARNING
              - label: Error
                value: ERROR
              - label: Critical
                value: CRITICAL
            description: The level for logging. Set to `DEBUG` to get things like queries executed, timing of those queries, etc.
          - name: persist_empty_tables
            kind: boolean
            value: false
            description: Whether the Target should create tables which have no records present in Remote.
          - name: max_batch_rows
            kind: integer
            value: 200000
            description: The maximum number of rows to buffer in memory before writing to the destination table in Postgres
          - name: max_buffer_size
            kind: integer
            value: 104857600
            description: "The maximum number of bytes to buffer in memory before writing to the destination table in Postgres. Default: 100MB in bytes"
          - name: batch_detection_threshold
            kind: integer
            description: How often, in rows received, to count the buffered rows and bytes to check if a flush is necessary. There's a slight performance penalty to checking the buffered records count or bytesize, so this controls how often this is polled in order to mitigate the penalty. This value is usually not necessary to set as the default is dynamically adjusted to check reasonably often.
          - name: state_support
            kind: boolean
            value: true
            description: Whether the Target should emit `STATE` messages to stdout for further consumption. In this mode, which is on by default, STATE messages are buffered in memory until all the records that occurred before them are flushed according to the batch flushing schedule the target is configured with.
          - name: add_upsert_indexes
            kind: boolean
            value: true
            description: Whether the Target should create column indexes on the important columns used during data loading. These indexes will make data loading slightly slower but the deduplication phase much faster. Defaults to on for better baseline performance.
          - name: before_run_sql
            description: Raw SQL statement(s) to execute as soon as the connection to Postgres is opened by the target. Useful for setup like `SET ROLE` or other connection state that is important.
          - name: after_run_sql
            description: Raw SQL statement(s) to execute as soon as the connection to Postgres is opened by the target. Useful for setup like `SET ROLE` or other connection state that is important.
      - name: meltano
        original: true
        docs: 'https://hub.meltano.com/loaders/postgres--meltano.html'
        repo: https://github.com/meltano/target-postgres
        pip_url: 'git+https://github.com/meltano/target-postgres.git'
        settings_group_validation:
          - ['url', 'schema']
          - ['user', 'password', 'host', 'port', 'dbname', 'schema']
        settings:
          - name: user
            aliases: [username]
            env_aliases: [PG_USERNAME, POSTGRES_USER]
            value: warehouse
          - name: password
            kind: password
            env_aliases: [PG_PASSWORD, POSTGRES_PASSWORD]
            value: warehouse
          - name: host
            aliases: [address]
            env_aliases: [PG_ADDRESS, POSTGRES_HOST]
            value: localhost
          - name: port
            kind: integer
            env_aliases: [PG_PORT, POSTGRES_PORT]
            value: 5502
          - name: dbname
            aliases: [database]
            label: Database Name
            env_aliases: [PG_DATABASE, POSTGRES_DBNAME]
            value: warehouse
          - name: url
            env_aliases: [PG_URL, POSTGRES_URL]
            label: URL
            description: Lets you set `user`, `password`, `host`, `port`, and `dbname` in one go using a `postgresql://` URI. Takes precedence over the other settings when set.
          - name: schema
            env_aliases: [PG_SCHEMA, POSTGRES_SCHEMA]
            value: $MELTANO_EXTRACT__LOAD_SCHEMA
  - name: target-snowflake
    label: Snowflake
    description: Snowflake database loader
    namespace: target_snowflake
    dialect: snowflake
    target_schema: $TARGET_SNOWFLAKE_SCHEMA
    variants:
      - name: transferwise
        docs: https://hub.meltano.com/loaders/snowflake.html
        repo: https://github.com/transferwise/pipelinewise-target-snowflake
        pip_url: pipelinewise-target-snowflake
        settings_group_validation:
          - ['account', 'dbname', 'user', 'password', 'warehouse', 'file_format', 'default_target_schema']
        settings:
          - name: account
            label: Account
            env_aliases: [SF_ACCOUNT]
            description: Snowflake account name (i.e. rtXXXXX.eu-central-1)
            placeholder: E.g. rtXXXXX.eu-central-1
          - name: dbname
            label: DB Name
            aliases: [database]
            env_aliases: [TARGET_SNOWFLAKE_DATABASE, SF_DATABASE]
            description: Snowflake Database name
          - name: user
            label: User
            aliases: [username]
            env_aliases: [TARGET_SNOWFLAKE_USERNAME, SF_USER]
            description: Snowflake User
          - name: password
            label: Password
            env_aliases: [SF_PASSWORD]
            kind: password
            description: Snowflake Password
          - name: warehouse
            label: Warehouse
            env_aliases: [SF_WAREHOUSE]
            description: Snowflake virtual warehouse name
          - name: file_format
            label: File Format
            description: The Snowflake file format object name which needs to be manually created as part of the pre-requirements section of the docs. Has to be the fully qualified name including the schema. Refer to the docs for more details https://github.com/transferwise/pipelinewise-target-snowflake#pre-requirements.

          # Optional settings
          - name: role
            label: Role
            description: Snowflake role to use. If not defined then the user's default role will be used.
          - name: aws_access_key_id
            label: AWS Access Key ID
            kind: password
            description: S3 Access Key Id. If not provided, `AWS_ACCESS_KEY_ID` environment variable or IAM role will be used
          - name: aws_secret_access_key
            label: AWS Secret Access Key
            kind: password
            description: S3 Secret Access Key. If not provided, `AWS_SECRET_ACCESS_KEY` environment variable or IAM role will be used
          - name: aws_session_token
            label: AWS Session Token
            kind: password
            description: AWS Session token. If not provided, `AWS_SESSION_TOKEN` environment variable will be used
          - name: aws_profile
            label: AWS Profile
            description: AWS profile name for profile based authentication. If not provided, `AWS_PROFILE` environment variable will be used.
          - name: default_target_schema
            label: Default Target Schema
            aliases: [schema]
            env_aliases: [TARGET_SNOWFLAKE_SCHEMA, SF_SCHEMA]
            value: $MELTANO_EXTRACT__LOAD_SCHEMA
            value_processor: upcase_string
            description: Name of the schema where the tables will be created, without database prefix. If `schema_mapping` is not defined then every stream sent by the tap is loaded into this schema.
          - name: s3_bucket
            label: S3 Bucket
            description: S3 Bucket name
          - name: s3_key_prefix
            label: S3 Key Prefix
            description: A static prefix before the generated S3 key names. Using prefixes you can upload files into specific directories in the S3 bucket.
          - name: s3_endpoint_url
            label: S3 Endpoint URL
            description: The complete URL to use for the constructed client. This is allowing to use non-native s3 account.
          - name: s3_region_name
            label: S3 Region Name
            description: Default region when creating new connections
          - name: s3_acl
            label: S3 ACL
            description: S3 ACL name to set on the uploaded files
          - name: stage
            label: Stage
            description: Named external stage name created at pre-requirements section. Has to be a fully qualified name including the schema name
          - name: batch_size_rows
            label: Batch Size Rows
            kind: integer
            value: 100000
            description: Maximum number of rows in each batch. At the end of each batch, the rows in the batch are loaded into Snowflake.
          - name: batch_wait_limit_seconds
            label: Batch Wait Limit Seconds
            kind: integer
            description: Maximum time to wait for batch to reach batch_size_rows.
          - name: flush_all_streams
            label: Flush All Streams
            kind: boolean
            value: false
            description: "Flush and load every stream into Snowflake when one batch is full. Warning: This may trigger the COPY command to use files with low number of records, and may cause performance problems."
          - name: parallelism
            label: Parallelism
            kind: integer
            value: 0
            description: The number of threads used to flush tables. 0 will create a thread for each stream, up to parallelism_max. -1 will create a thread for each CPU core. Any other positive number will create that number of threads, up to parallelism_max.
          - name: parallelism_max
            label: Parallelism Max
            kind: integer
            value: 16
            description: Max number of parallel threads to use when flushing tables.
          - name: default_target_schema_select_permission
            label: Default Target Schema Select Permission
            description: Grant USAGE privilege on newly created schemas and grant SELECT privilege on newly created tables to a specific role or a list of roles. If `schema_mapping` is not defined then every stream sent by the tap is granted accordingly.
          - name: schema_mapping
            label: Schema Mapping
            kind: object
            description: >
              Useful if you want to load multiple streams from one tap to multiple Snowflake schemas.

              If the tap sends the `stream_id` in `<schema_name>-<table_name>` format then this option overwrites the `default_target_schema` value.
              Note, that using `schema_mapping` you can overwrite the `default_target_schema_select_permission` value to grant SELECT permissions to different groups per schemas or optionally you can create indices automatically for the replicated tables.
          - name: disable_table_cache
            label: Disable Table Cache
            kind: boolean
            value: false
            description: By default the connector caches the available table structures in Snowflake at startup. In this way it doesn't need to run additional queries when ingesting data to check if altering the target tables is required. With `disable_table_cache` option you can turn off this caching. You will always see the most recent table structures but will cause an extra query runtime.
          - name: client_side_encryption_master_key
            label: Client Side Encryption Master Key
            kind: password
            description: When this is defined, Client-Side Encryption is enabled. The data in S3 will be encrypted, No third parties, including Amazon AWS and any ISPs, can see data in the clear. Snowflake COPY command will decrypt the data once it's in Snowflake. The master key must be 256-bit length and must be encoded as base64 string.
          - name: client_side_encryption_stage_object
            label: Client Side Encryption Stage Object
            description: Required when `client_side_encryption_master_key` is defined. The name of the encrypted stage object in Snowflake that created separately and using the same encryption master key.
          - name: add_metadata_columns
            label: Add Metadata Columns
            kind: boolean
            value: false
            description: Metadata columns add extra row level information about data ingestions, (i.e. when was the row read in source, when was inserted or deleted in snowflake etc.) Metadata columns are creating automatically by adding extra columns to the tables with a column prefix `_SDC_`. The column names are following the stitch naming conventions documented at https://www.stitchdata.com/docs/data-structure/integration-schemas#sdc-columns. Enabling metadata columns will flag the deleted rows by setting the `_SDC_DELETED_AT` metadata column. Without the `add_metadata_columns` option the deleted rows from singer taps will not be recongisable in Snowflake.
          - name: hard_delete
            label: Hard Delete
            kind: boolean
            value: false
            description: When `hard_delete` option is true then DELETE SQL commands will be performed in Snowflake to delete rows in tables. It's achieved by continuously checking the `_SDC_DELETED_AT` metadata column sent by the singer tap. Due to deleting rows requires metadata columns, `hard_delete` option automatically enables the `add_metadata_columns` option as well.
          - name: data_flattening_max_level
            label: Data Flattening Max Level
            kind: integer
            value: 0
            description: Object type RECORD items from taps can be loaded into VARIANT columns as JSON (default) or we can flatten the schema by creating columns automatically. When value is 0 (default) then flattening functionality is turned off.
          - name: primary_key_required
            label: Primary Key Required
            kind: boolean
            value: true
            description: Log based and Incremental replications on tables with no Primary Key cause duplicates when merging UPDATE events. When set to true, stop loading data if no Primary Key is defined.
          - name: validate_records
            label: Validate Records
            kind: boolean
            value: false
            description: Validate every single record message to the corresponding JSON schema. This option is disabled by default and invalid RECORD messages will fail only at load time by Snowflake. Enabling this option will detect invalid records earlier but could cause performance degradation.
          - name: temp_dir
            label: Temporary Directory
            description: "(Default: platform-dependent) Directory of temporary CSV files with RECORD messages."
          - name: no_compression
            label: No Compression
            kind: boolean
            value: false
            description: Generate uncompressed CSV files when loading to Snowflake. Normally, by default GZIP compressed files are generated.
          - name: query_tag
            label: Query Tag
            description: Optional string to tag executed queries in Snowflake. Replaces tokens `schema` and `table` with the appropriate values. The tags are displayed in the output of the Snowflake `QUERY_HISTORY`, `QUERY_HISTORY_BY_*` functions.
          - name: archive_load_files
            label: Archive Load Files
            kind: boolean
            value: false
            description: When enabled, the files loaded to Snowflake will also be stored in archive_load_files_s3_bucket under the key /{archive_load_files_s3_prefix}/{schema_name}/{table_name}/. All archived files will have tap, schema, table and archived-by as S3 metadata keys. When incremental replication is used, the archived files will also have the following S3 metadata keys - incremental-key, incremental-key-min and incremental-key-max.
          - name: archive_load_files_s3_prefix
            label: Archive Load Files S3 Prefix
            description: When archive_load_files is enabled, the archived files will be placed in the archive S3 bucket under this prefix.
          - name: archive_load_files_s3_bucket
            label: Archive Load Files S3 Bucket
            description: When archive_load_files is enabled, the archived files will be placed in this bucket.
      - name: datamill-co
        docs: https://hub.meltano.com/loaders/snowflake--datamill-co.html
        repo: https://github.com/datamill-co/target-snowflake
        pip_url: target-snowflake
        settings_group_validation:
          - ['snowflake_account', 'snowflake_username', 'snowflake_password', 'snowflake_database', 'snowflake_warehouse']
        settings:
          - name: snowflake_account
            label: Snowflake Account
            env_aliases: [SF_ACCOUNT, TARGET_SNOWFLAKE_ACCOUNT]
            description: >
              `ACCOUNT` might require the `region` and `cloud` platform where your account is located, in the form of: `<your_account_name>.<region_id>.<cloud>` (e.g. `xy12345.east-us-2.azure`)

              Refer to Snowflake's documentation about Account: https://docs.snowflake.net/manuals/user-guide/connecting.html#your-snowflake-account-name-and-url
          - name: snowflake_username
            label: Snowflake Username
            env_aliases: [SF_USER, TARGET_SNOWFLAKE_USERNAME]
          - name: snowflake_password
            label: Snowflake Password
            env_aliases: [SF_PASSWORD, TARGET_SNOWFLAKE_PASSWORD]
            kind: password
          - name: snowflake_role
            label: Snowflake Role
            env_aliases: [SF_ROLE, TARGET_SNOWFLAKE_ROLE]
            description: If not specified, Snowflake will use the user's default role.
          - name: snowflake_database
            label: Snowflake Database
            env_aliases: [SF_DATABASE, TARGET_SNOWFLAKE_DATABASE]
          - name: snowflake_authenticator
            label: Snowflake Authenticator
            value: snowflake
            description: Specifies the authentication provider for snowflake to use. Valud options are the internal one ("snowflake"), a browser session ("externalbrowser"), or Okta ("https://<your_okta_account_name>.okta.com"). See the snowflake docs for more details.
          - name: snowflake_warehouse
            label: Snowflake Warehouse
            env_aliases: [SF_WAREHOUSE, TARGET_SNOWFLAKE_WAREHOUSE]

          # Optional settings
          - name: invalid_records_detect
            label: Invalid Records Detect
            kind: boolean
            value: true
            description: Include `false` in your config to disable crashing on invalid records
          - name: invalid_records_threshold
            label: Invalid Records Threshold
            kind: integer
            value: 0
            description: Include a positive value `n` in your config to allow at most `n` invalid records per stream before giving up.
          - name: disable_collection
            label: Disable Collection
            kind: boolean
            value: false
            description: "Include `true` in your config to disable Singer Usage Logging: https://github.com/datamill-co/target-snowflake#usage-logging"
          - name: logging_level
            label: Logging Level
            kind: options
            value: INFO
            options:
              - label: Debug
                value: DEBUG
              - label: Info
                value: INFO
              - label: Warning
                value: WARNING
              - label: Error
                value: ERROR
              - label: Critical
                value: CRITICAL
            description: The level for logging. Set to `DEBUG` to get things like queries executed, timing of those queries, etc.
          - name: persist_empty_tables
            label: Persist Empty Tables
            kind: boolean
            value: false
            description: Whether the Target should create tables which have no records present in Remote.
          - name: snowflake_schema
            label: Snowflake Schema
            env_aliases: [SF_SCHEMA, TARGET_SNOWFLAKE_SCHEMA]
            value: $MELTANO_EXTRACT__LOAD_SCHEMA
            value_processor: upcase_string
          - name: state_support
            label: State Support
            kind: boolean
            value: true
            description: Whether the Target should emit `STATE` messages to stdout for further consumption. In this mode, which is on by default, STATE messages are buffered in memory until all the records that occurred before them are flushed according to the batch flushing schedule the target is configured with.
          - name: target_s3.bucket
            label: Target S3 Bucket
            description: When included, use S3 to stage files. Bucket where staging files should be uploaded to.
          - name: target_s3.key_prefix
            label: Target S3 Key Prefix
            description: Prefix for staging file uploads to allow for better delineation of tmp files
          - name: target_s3.aws_access_key_id
            label: Target S3 AWS Access Key ID
            kind: password
          - name: target_s3.aws_secret_access_key
            label: Target S3 AWS Secret Access Key
            kind: password
      - name: meltano
        original: true
        hidden: true
        docs: https://hub.meltano.com/loaders/snowflake--meltano.html
        repo: https://gitlab.com/meltano/target-snowflake
        pip_url: git+https://gitlab.com/meltano/target-snowflake.git
        settings_group_validation:
          - [account, username, password, role, database, warehouse, schema]
        settings:
          - name: account
            label: Account
            env_aliases: [SF_ACCOUNT, SNOWFLAKE_ACCOUNT]
            description: Account Name in Snowflake (https://XXXXX.snowflakecomputing.com)
          - name: username
            label: Username
            env_aliases: [SF_USER, SNOWFLAKE_USERNAME]
            description: The username you use for logging in
          - name: password
            label: Password
            env_aliases: [SF_PASSWORD, SNOWFLAKE_PASSWORD]
            kind: password
            description: The password you use for logging in
          - name: role
            label: Role
            env_aliases: [SF_ROLE, SNOWFLAKE_ROLE]
            description: Role to be used for loading the data, e.g. `LOADER`. Also this role is GRANTed usage to all tables and schemas created
          - name: database
            label: Database
            env_aliases: [SF_DATABASE, SNOWFLAKE_DATABASE]
            description: The name of the Snowflake database you want to use
          - name: warehouse
            label: Warehouse
            env_aliases: [SF_WAREHOUSE, SNOWFLAKE_WAREHOUSE]
            description: The name of the Snowflake warehouse you want to use
          - name: schema
            label: Schema
            env_aliases: [SF_SCHEMA, SNOWFLAKE_SCHEMA]
            value: $MELTANO_EXTRACT__LOAD_SCHEMA
            value_processor: upcase_string
          - name: batch_size
            label: Batch Size
            kind: integer
            value: 5000
            description: How many records are sent to Snowflake at a time?
          - name: timestamp_column
            label: Timestamp Column
            value: '__loaded_at'
            description: Name of the column used for recording the timestamp when Data are uploaded to Snowflake.
  - name: target-sqlite
    label: SQLite
    description: SQLite database loader
    namespace: target_sqlite
    variants:
    - name: meltanolabs
      docs: 'https://hub.meltano.com/loaders/sqlite.html'
      repo: https://github.com/MeltanoLabs/target-sqlite
      pip_url: 'git+https://github.com/MeltanoLabs/target-sqlite.git'
      dialect: sqlite
      settings_group_validation:
        - ['batch_size']
      settings:
        - name: database
          label: Database Name
          description: Name of the SQLite database file to be used or created, relative to the project root. The `.db` extension is optional and will be added automatically when omitted.
          value: warehouse
          env_aliases: [SQLITE_DATABASE]
        - name: batch_size
          label: Batch Size
          kind: integer
          value: 50
          description: How many records are sent to SQLite at a time?
        - name: timestamp_column
          label: Timestamp Column
          value: '__loaded_at'
          description: Name of the column used for recording the timestamp when Data are loaded to SQLite.
    - name: meltano
      hidden: true
      repo: https://gitlab.com/meltano/target-sqlite
      pip_url: 'git+https://gitlab.com/meltano/target-sqlite.git'
      dialect: sqlite
      settings_group_validation:
        - ['batch_size']
      settings:
        - name: database
          label: Database Name
          description: Name of the SQLite database file to be used or created, relative to the project root. The `.db` extension is optional and will be added automatically when omitted.
          value: warehouse
          env_aliases: [SQLITE_DATABASE]
        - name: batch_size
          kind: integer
          value: 50
          description: How many records are sent to SQLite at a time?
        - name: timestamp_column
          value: '__loaded_at'
          description: Name of the column used for recording the timestamp when Data are loaded to SQLite.
  - name: target-redshift
    label: Amazon Redshift
    description: Amazon Redshift loader
    namespace: target_redshift
    variants:
    - name: transferwise
      repo: https://github.com/transferwise/pipelinewise-target-redshift
      docs: https://hub.meltano.com/loaders/redshift.html
      pip_url: pipelinewise-target-redshift
      executable: target-redshift
      capabilities:
        - activate-version
        - soft-delete
        - hard-delete
        - datatype-failsafe
        - record-flattening
      dialect: redshift
      target_schema: $TARGET_REDSHIFT_SCHEMA
      settings_group_validation:
        - ['host', 'port', 'user', 'password', 'dbname', 's3_bucket', 'default_target_schema', 'aws_profile']
        - ['host', 'port', 'user', 'password', 'dbname', 's3_bucket', 'default_target_schema', 'aws_access_key_id', 'aws_secret_access_key']
        - ['host', 'port', 'user', 'password', 'dbname', 's3_bucket', 'default_target_schema', 'aws_session_token']
      settings:
      - name: host
        description: Redshift host
      - name: port
        kind: integer
        value: 5439
        description: Redshift port
      - name: dbname
        label: Database Name
        description: Redshift database name
      - name: user
        label: User name
        description: Redshift user name
      - name: password
        kind: password
        description: Redshift password
      - name: s3_bucket
        label: S3 Bucket name
        description: AWS S3 bucket name
      - name: default_target_schema
        env_aliases: [TARGET_REDSHIFT_SCHEMA]
        value: $MELTANO_EXTRACT__LOAD_SCHEMA
        description: Name of the schema where the tables will be created. If schema_mapping is not defined then every stream sent by the tap is loaded into this schema.

      # Optional settings
      - name: aws_profile
        label: AWS profile name
        env_aliases: [AWS_PROFILE]
        description: AWS profile name for profile based authentication. If not provided, AWS_PROFILE environment variable will be used.
      - name: aws_access_key_id
        kind: password
        label: AWS S3 Access Key ID
        env_aliases: [AWS_ACCESS_KEY_ID]
        description: S3 Access Key Id. Used for S3 and Redshift copy operations. If not provided, AWS_ACCESS_KEY_ID environment variable will be used.
      - name: aws_secret_access_key
        label: AWS S3 Secret Access Key
        kind: password
        env_aliases: [AWS_SECRET_ACCESS_KEY]
        description: S3 Secret Access Key. Used for S3 and Redshift copy operations. If not provided, AWS_SECRET_ACCESS_KEY environment variable will be used.
      - name: aws_session_token
        label: AWS S3 Session Token
        kind: password
        env_aliases: [AWS_SESSION_TOKEN]
        description: S3 AWS STS token for temporary credentials. If not provided, AWS_SESSION_TOKEN environment variable will be used.
      - name: aws_redshift_copy_role_arn
        label: AWS Redshift COPY role ARN
        description: AWS Role ARN to be used for the Redshift COPY operation. Used instead of the given AWS keys for the COPY operation if provided - the keys are still used for other S3 operations
      - name: s3_acl
        label: AWS S3 ACL
        description: S3 Object ACL
      - name: s3_key_prefix
        label: S3 Key Prefix
        description: A static prefix before the generated S3 key names. Using prefixes you can upload files into specific directories in the S3 bucket. Default(None)
      - name: copy_options
        label: COPY options
        value: EMPTYASNULL BLANKSASNULL TRIMBLANKS TRUNCATECOLUMNS TIMEFORMAT 'auto' COMPUPDATE OFF STATUPDATE OFF
        description: >
          Parameters to use in the COPY command when loading data to Redshift. Some basic file formatting parameters are fixed values and not recommended overriding them by custom values. They are like: `CSV GZIP DELIMITER ',' REMOVEQUOTES ESCAPE`.
      - name: batch_size_rows
        kind: integer
        value: 100000
        description: Maximum number of rows in each batch. At the end of each batch, the rows in the batch are loaded into Redshift.
      - name: flush_all_streams
        kind: boolean
        value: false
        description: Flush and load every stream into Redshift when one batch is full. Warning - This may trigger the COPY command to use files with low number of records, and may cause performance problems.
      - name: parallelism
        kind: integer
        value: 0
        description: The number of threads used to flush tables. 0 will create a thread for each stream, up to parallelism_max. -1 will create a thread for each CPU core. Any other positive number will create that number of threads, up to parallelism_max.
      - name: max_parallelism
        kind: integer
        value: 16
        description: Max number of parallel threads to use when flushing tables.
      - name: default_target_schema_select_permissions
        description: Grant USAGE privilege on newly created schemas and grant SELECT privilege on newly created tables to a specific list of users or groups. If schema_mapping is not defined then every stream sent by the tap is granted accordingly.
      - name: schema_mapping
        kind: object
        description: Useful if you want to load multiple streams from one tap to multiple Redshift schemas. If the tap sends the stream_id in <schema_name>-<table_name> format then this option overwrites the default_target_schema value. Note, that using schema_mapping you can overwrite the default_target_schema_select_permissions value to grant SELECT permissions to different groups per schemas or optionally you can create indices automatically for the replicated tables.
      - name: disable_table_cache
        kind: boolean
        value: false
        description: By default the connector caches the available table structures in Redshift at startup. In this way it doesn't need to run additional queries when ingesting data to check if altering the target tables is required. With disable_table_cache option you can turn off this caching. You will always see the most recent table structures but will cause an extra query runtime.
      - name: add_metadata_columns
        kind: boolean
        value: false
        description: Metadata columns add extra row level information about data ingestions, (i.e. when was the row read in source, when was inserted or deleted in redshift etc.) Metadata columns are creating automatically by adding extra columns to the tables with a column prefix _SDC_. The metadata columns are documented at https://transferwise.github.io/pipelinewise/data_structure/sdc-columns.html. Enabling metadata columns will flag the deleted rows by setting the _SDC_DELETED_AT metadata column. Without the add_metadata_columns option the deleted rows from singer taps will not be recongisable in Redshift.
      - name: hard_delete
        kind: boolean
        value: false
        description: When hard_delete option is true then DELETE SQL commands will be performed in Redshift to delete rows in tables. It's achieved by continuously checking the _SDC_DELETED_AT metadata column sent by the singer tap. Due to deleting rows requires metadata columns, hard_delete option automatically enables the add_metadata_columns option as well.
      - name: data_flattening_max_level
        kind: integer
        value: 0
        description: Object type RECORD items from taps can be loaded into VARIANT columns as JSON (default) or we can flatten the schema by creating columns automatically. When value is 0 (default) then flattening functionality is turned off.
      - name: primary_key_required
        kind: boolean
        value: true
        description: Log based and Incremental replications on tables with no Primary Key cause duplicates when merging UPDATE events. When set to true, stop loading data if no Primary Key is defined.
      - name: validate_records
        kind: boolean
        value: false
        description: Validate every single record message to the corresponding JSON schema. This option is disabled by default and invalid RECORD messages will fail only at load time by Redshift. Enabling this option will detect invalid records earlier but could cause performance degradation.
      - name: skip_updates
        kind: boolean
        value: false
        description: Do not update existing records when Primary Key is defined. Useful to improve performance when records are immutable, e.g. events
      - name: compression
        kind: options
        options:
          - label: None
            value: ""
          - label: gzip
            value: gzip
          - label: bzip2
            value: bzip2
        description: The compression method to use when writing files to S3 and running Redshift COPY.
      - name: slices
        kind: integer
        value: 1
        description: The number of slices to split files into prior to running COPY on Redshift. This should be set to the number of Redshift slices. The number of slices per node depends on the node size of the cluster - run SELECT COUNT(DISTINCT slice) slices FROM stv_slices to calculate this. Defaults to 1.
      - name: temp_dir
        label: Temp directory
        description: "(Default: platform-dependent) Directory of temporary CSV files with RECORD messages."
transformers:
  - name: dbt
    namespace: dbt
    docs: https://docs.meltano.com/guide/transformation
    repo: https://github.com/dbt-labs/dbt-core
    pip_url: >
      dbt-core~=1.0.0
      dbt-postgres~=1.0.0
      dbt-redshift~=1.0.0
      dbt-snowflake~=1.0.0
      dbt-bigquery~=1.0.0
    settings:
      - name: project_dir
        value: $MELTANO_PROJECT_ROOT/transform
      - name: profiles_dir
        env: DBT_PROFILES_DIR
        value: $MELTANO_PROJECT_ROOT/transform/profile
      - name: target
        value: $MELTANO_LOAD__DIALECT
      - name: source_schema
        value: $MELTANO_LOAD__TARGET_SCHEMA
      - name: target_schema
        value: analytics
      - name: models
        value: $MELTANO_TRANSFORM__PACKAGE_NAME $MELTANO_EXTRACTOR_NAMESPACE my_meltano_project
    commands:
      clean:
        args: clean
        description: Delete all folders in the clean-targets list (usually the dbt_modules and target directories.)
      compile:
        args: compile --models $DBT_MODELS
        description: Generates executable SQL from source model, test, and analysis files. Compiled SQL files are written to the target/ directory.
      deps:
        args: deps
        description: Pull the most recent version of the dependencies listed in packages.yml
      run:
        args: run --models $DBT_MODELS
        description: Compile SQL and execute against the current target database.
      seed:
        args: seed
        description: Load data from csv files into your data warehouse.
      snapshot:
        args: snapshot
        description: Execute snapshots defined in your project.
      test:
        args: test
        description: Runs tests on data in deployed models.
transforms:
  - name: tap-adwords
    namespace: tap_adwords
    variant: meltano
    repo: https://gitlab.com/meltano/dbt-tap-adwords
    pip_url: 'https://gitlab.com/meltano/dbt-tap-adwords.git@config-version-2'
    vars:
      schema: "{{ env_var('DBT_SOURCE_SCHEMA') }}"
  - name: tap-carbon-intensity
    namespace: tap_carbon
    variant: meltano
    repo: https://gitlab.com/meltano/dbt-tap-carbon-intensity
    pip_url: 'https://gitlab.com/meltano/dbt-tap-carbon-intensity.git@config-version-2'
    vars:
      entry_table: "{{ env_var('DBT_SOURCE_SCHEMA') }}.entry"
      generationmix_table: "{{ env_var('DBT_SOURCE_SCHEMA') }}.generationmix"
      region_table: "{{ env_var('DBT_SOURCE_SCHEMA') }}.region"
  - name: tap-facebook
    namespace: tap_facebook
    variant: meltano
    repo: https://gitlab.com/meltano/dbt-tap-facebook
    pip_url: 'https://gitlab.com/meltano/dbt-tap-facebook.git@config-version-2'
    vars:
      schema: "{{ env_var('DBT_SOURCE_SCHEMA') }}"
  - name: tap-gitlab
    namespace: tap_gitlab
    variant: meltano
    repo: https://gitlab.com/meltano/dbt-tap-gitlab
    pip_url: 'https://gitlab.com/meltano/dbt-tap-gitlab.git@config-version-2'
    vars:
      schema: "{{ env_var('DBT_SOURCE_SCHEMA') }}"
      ultimate_license: "{{ env_var('GITLAB_API_ULTIMATE_LICENSE', False) }}"
  - name: tap-google-analytics
    namespace: tap_google_analytics
    variant: meltano
    repo: https://gitlab.com/meltano/dbt-tap-google-analytics
    pip_url: 'https://gitlab.com/meltano/dbt-tap-google-analytics.git@config-version-2'
    vars:
      schema: "{{ env_var('DBT_SOURCE_SCHEMA') }}"
  - name: tap-salesforce
    namespace: tap_salesforce
    variant: meltano
    repo: https://gitlab.com/meltano/dbt-tap-salesforce
    pip_url: 'https://gitlab.com/meltano/dbt-tap-salesforce.git@config-version-2'
    vars:
      schema: "{{ env_var('DBT_SOURCE_SCHEMA') }}"
  - name: tap-shopify
    namespace: tap_shopify
    variant: meltano
    repo: https://gitlab.com/meltano/dbt-tap-shopify
    pip_url: 'https://gitlab.com/meltano/dbt-tap-shopify.git@config-version-2'
    vars:
      schema: "{{ env_var('DBT_SOURCE_SCHEMA') }}"
  - name: tap-stripe
    namespace: tap_stripe
    variant: meltano
    repo: https://gitlab.com/meltano/dbt-tap-stripe
    pip_url: 'https://gitlab.com/meltano/dbt-tap-stripe.git@config-version-2'
    vars:
      livemode: false
      schema: "{{ env_var('DBT_SOURCE_SCHEMA') }}"
  - name: tap-zendesk
    namespace: tap_zendesk
    variant: meltano
    repo: https://gitlab.com/meltano/dbt-tap-zendesk
    pip_url: 'https://gitlab.com/meltano/dbt-tap-zendesk.git@config-version-2'
    vars:
      schema: "{{ env_var('DBT_SOURCE_SCHEMA') }}"
models:
  - name: model-adwords
    namespace: tap_adwords
    variant: meltano
    repo: https://gitlab.com/meltano/model-adwords
    pip_url: 'git+https://gitlab.com/meltano/model-adwords.git'
  - name: model-carbon-intensity
    namespace: tap_carbon
    variant: meltano
    repo: https://gitlab.com/meltano/model-carbon-intensity
    pip_url: 'git+https://gitlab.com/meltano/model-carbon-intensity.git'
  - name: model-facebook
    namespace: tap_facebook
    variant: meltano
    repo: https://gitlab.com/meltano/model-facebook
    pip_url: 'git+https://gitlab.com/meltano/model-facebook.git'
  - name: model-gitflix
    namespace: tap_gitflix
    variant: meltano
    repo: https://gitlab.com/jschatz1/model-gitflix
    pip_url: 'git+https://gitlab.com/jschatz1/model-gitflix.git'
  - name: model-gitlab
    namespace: tap_gitlab
    variant: meltano
    repo: https://gitlab.com/meltano/model-gitlab
    pip_url: 'git+https://gitlab.com/meltano/model-gitlab.git'
  - name: model-gitlab-ultimate
    namespace: tap_gitlab_ultimate
    variant: meltano
    repo: https://gitlab.com/meltano/model-gitlab-ultimate
    pip_url: 'git+https://gitlab.com/meltano/model-gitlab-ultimate.git'
  - name: model-google-analytics
    namespace: tap_google_analytics
    variant: meltano
    repo: https://gitlab.com/meltano/model-google-analytics
    pip_url: 'git+https://gitlab.com/meltano/model-google-analytics.git'
  - name: model-salesforce
    namespace: tap_salesforce
    variant: meltano
    repo: https://gitlab.com/meltano/model-salesforce
    pip_url: 'git+https://gitlab.com/meltano/model-salesforce.git'
  - name: model-shopify
    namespace: tap_shopify
    variant: meltano
    repo: https://gitlab.com/meltano/model-shopify
    pip_url: 'git+https://gitlab.com/meltano/model-shopify.git'
  - name: model-stripe
    namespace: tap_stripe
    variant: meltano
    repo: https://gitlab.com/meltano/model-stripe
    pip_url: 'git+https://gitlab.com/meltano/model-stripe.git'
  - name: model-zendesk
    namespace: tap_zendesk
    variant: meltano
    repo: https://gitlab.com/meltano/model-zendesk
    pip_url: 'git+https://gitlab.com/meltano/model-zendesk.git'
dashboards:
  - name: dashboard-adwords
    namespace: tap_adwords
    variant: meltano
    repo: https://gitlab.com/meltano/dashboard-adwords
    pip_url: 'git+https://gitlab.com/meltano/dashboard-adwords.git'
  - name: dashboard-facebook
    namespace: tap_facebook
    variant: meltano
    repo: https://gitlab.com/meltano/dashboard-facebook
    pip_url: 'git+https://gitlab.com/meltano/dashboard-facebook.git'
  - name: dashboard-gitlab
    namespace: tap_gitlab
    variant: meltano
    repo: https://gitlab.com/meltano/dashboard-gitlab
    pip_url: 'git+https://gitlab.com/meltano/dashboard-gitlab.git'
  - name: dashboard-google-analytics
    namespace: tap_google_analytics
    variant: meltano
    repo: https://gitlab.com/meltano/dashboard-google-analytics
    pip_url: 'git+https://gitlab.com/meltano/dashboard-google-analytics.git'
  - name: dashboard-shopify
    namespace: tap_shopify
    variant: meltano
    repo: https://gitlab.com/meltano/dashboard-shopify
    pip_url: 'git+https://gitlab.com/meltano/dashboard-shopify.git'
  - name: dashboard-stripe
    namespace: tap_stripe
    variant: meltano
    repo: https://gitlab.com/meltano/dashboard-stripe
    pip_url: 'git+https://gitlab.com/meltano/dashboard-stripe.git'
orchestrators:
  - name: airflow
    namespace: airflow
    docs: https://docs.meltano.com/guide/orchestration
    repo: https://github.com/apache/airflow
    pip_url: 'apache-airflow==2.1.2 --constraint https://raw.githubusercontent.com/apache/airflow/constraints-2.1.2/constraints-${MELTANO__PYTHON_VERSION}.txt'
    settings:
      - name: core.dags_folder
        value: $MELTANO_PROJECT_ROOT/orchestrate/dags
        env: AIRFLOW__CORE__DAGS_FOLDER
      - name: core.plugins_folder
        value: $MELTANO_PROJECT_ROOT/orchestrate/plugins
        env: AIRFLOW__CORE__PLUGINS_FOLDER
      - name: core.sql_alchemy_conn
        value: sqlite:///$MELTANO_PROJECT_ROOT/.meltano/orchestrators/airflow/airflow.db
        env: AIRFLOW__CORE__SQL_ALCHEMY_CONN
      - name: core.load_examples
        value: false
        env: AIRFLOW__CORE__LOAD_EXAMPLES
      - name: core.dags_are_paused_at_creation
        env: AIRFLOW__CORE__DAGS_ARE_PAUSED_AT_CREATION
        value: false
files:
  - name: airflow
    namespace: airflow
    repo: https://gitlab.com/meltano/files-airflow
    pip_url: git+https://gitlab.com/meltano/files-airflow.git
    update:
      orchestrate/dags/meltano.py: true
  - name: dbt
    namespace: dbt
    repo: https://gitlab.com/meltano/files-dbt
    pip_url: git+https://gitlab.com/meltano/files-dbt.git@config-version-2
    update:
      transform/profile/profiles.yml: true
  - name: docker
    namespace: docker
    repo: https://gitlab.com/meltano/files-docker
    pip_url: git+https://gitlab.com/meltano/files-docker.git
  - name: docker-compose
    namespace: docker_compose
    repo: https://gitlab.com/meltano/files-docker-compose
    pip_url: git+https://gitlab.com/meltano/files-docker-compose.git
  - name: gitlab-ci
    namespace: gitlab_ci
    repo: https://gitlab.com/meltano/files-gitlab-ci
    pip_url: git+https://gitlab.com/meltano/files-gitlab-ci.git
  - name: great_expectations
    namespace: great_expectations
    repo: https://gitlab.com/meltano/files-great-expectations
    pip_url: git+https://gitlab.com/meltano/files-great-expectations
utilities:
  - name: sqlfluff
    namespace: sqlfluff
    pip_url: sqlfluff[dbt]
    commands:
      lint:
        args: lint
        description: Lint SQL in transform models
<<<<<<< HEAD
mappers:
  - name: transform-field
    namespace: transform_field
    variants:
    - name: transferwise
      pip_url: pipelinewise-transform-field
      repo: https://github.com/transferwise/pipelinewise-transform-field
      executable: transform-field
  - name: meltano-map-transformer
    namespace: meltano_map_transformer
    variant: meltano
    pip_url: git+https://github.com/MeltanoLabs/meltano-map-transform.git
    repo: https://github.com/MeltanoLabs/meltano-map-transform
    executable: meltano-map-transformer
=======
  - name: great_expectations
    namespace: great_expectations
    pip_url: great_expectations
    executable: great_expectations
    settings:
      - name: ge_home
        value: $MELTANO_PROJECT_ROOT/utilities/great_expectations
        env: GE_HOME
>>>>>>> 6fd706c8
<|MERGE_RESOLUTION|>--- conflicted
+++ resolved
@@ -1,11 +1,6 @@
 # Increment this version number whenever the schema of discovery.yml is changed.
-<<<<<<< HEAD
-# See https://www.meltano.com/docs/contributor-guide.html#discovery-yml-version for more information.
+# See https://docs.meltano.com/the-project/contributor-guide#discoveryyml-version for more information.
 version: 20
-=======
-# See https://docs.meltano.com/the-project/contributor-guide#discoveryyml-version for more information.
-version: 19
->>>>>>> 6fd706c8
 
 extractors:
   - name: tap-adwords
@@ -3311,7 +3306,14 @@
       lint:
         args: lint
         description: Lint SQL in transform models
-<<<<<<< HEAD
+  - name: great_expectations
+    namespace: great_expectations
+    pip_url: great_expectations
+    executable: great_expectations
+    settings:
+      - name: ge_home
+        value: $MELTANO_PROJECT_ROOT/utilities/great_expectations
+        env: GE_HOME
 mappers:
   - name: transform-field
     namespace: transform_field
@@ -3325,14 +3327,4 @@
     variant: meltano
     pip_url: git+https://github.com/MeltanoLabs/meltano-map-transform.git
     repo: https://github.com/MeltanoLabs/meltano-map-transform
-    executable: meltano-map-transformer
-=======
-  - name: great_expectations
-    namespace: great_expectations
-    pip_url: great_expectations
-    executable: great_expectations
-    settings:
-      - name: ge_home
-        value: $MELTANO_PROJECT_ROOT/utilities/great_expectations
-        env: GE_HOME
->>>>>>> 6fd706c8
+    executable: meltano-map-transformer