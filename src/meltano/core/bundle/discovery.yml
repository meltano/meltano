# Increment this version number whenever the schema of discovery.yml is changed.
# See https://docs.meltano.com/contribute/plugins#discoveryyml-version for more information.
version: 20

extractors:
  - name: tap-adwords
    label: Google Ads
    description: Advertising Platform
    namespace: tap_adwords
    variants:
    - name: singer-io
      docs: 'https://hub.meltano.com/extractors/adwords.html'
      repo: https://github.com/singer-io/tap-adwords
      pip_url: 'git+https://github.com/singer-io/tap-adwords.git'
      capabilities:
        - properties
        - discover
        - state
      select:
        - campaigns.*
        - ad_groups.*
        - ads.*
        - accounts.*
        - KEYWORDS_PERFORMANCE_REPORT.customerID
        - KEYWORDS_PERFORMANCE_REPORT.account
        - KEYWORDS_PERFORMANCE_REPORT.currency
        - KEYWORDS_PERFORMANCE_REPORT.timeZone
        - KEYWORDS_PERFORMANCE_REPORT.clientName
        - KEYWORDS_PERFORMANCE_REPORT.campaign
        - KEYWORDS_PERFORMANCE_REPORT.campaignID
        - KEYWORDS_PERFORMANCE_REPORT.campaignState
        - KEYWORDS_PERFORMANCE_REPORT.adGroup
        - KEYWORDS_PERFORMANCE_REPORT.adGroupID
        - KEYWORDS_PERFORMANCE_REPORT.adGroupState
        - KEYWORDS_PERFORMANCE_REPORT.day
        - KEYWORDS_PERFORMANCE_REPORT.network
        - KEYWORDS_PERFORMANCE_REPORT.device
        - KEYWORDS_PERFORMANCE_REPORT.clicks
        - KEYWORDS_PERFORMANCE_REPORT.cost
        - KEYWORDS_PERFORMANCE_REPORT.impressions
        - KEYWORDS_PERFORMANCE_REPORT.interactions
        - KEYWORDS_PERFORMANCE_REPORT.engagements
        - KEYWORDS_PERFORMANCE_REPORT.conversions
        - KEYWORDS_PERFORMANCE_REPORT.allConv
        - KEYWORDS_PERFORMANCE_REPORT.views
        - KEYWORDS_PERFORMANCE_REPORT.activeViewViewableImpressions
        - KEYWORDS_PERFORMANCE_REPORT.activeViewMeasurableImpr
        - KEYWORDS_PERFORMANCE_REPORT.activeViewMeasurableCost
        - KEYWORDS_PERFORMANCE_REPORT.gmailClicksToWebsite
        - KEYWORDS_PERFORMANCE_REPORT.gmailSaves
        - KEYWORDS_PERFORMANCE_REPORT.gmailForwards
        - KEYWORDS_PERFORMANCE_REPORT.keywordID
        - KEYWORDS_PERFORMANCE_REPORT.keyword
        - KEYWORDS_PERFORMANCE_REPORT.keywordState
        - KEYWORDS_PERFORMANCE_REPORT.criterionServingStatus
        - KEYWORDS_PERFORMANCE_REPORT.destinationURL
        - KEYWORDS_PERFORMANCE_REPORT.matchType
        - KEYWORDS_PERFORMANCE_REPORT.topOfPageCPC
        - KEYWORDS_PERFORMANCE_REPORT.firstPageCPC
        - KEYWORDS_PERFORMANCE_REPORT.imprAbsTop
        - KEYWORDS_PERFORMANCE_REPORT.activeViewAvgCPM
        - KEYWORDS_PERFORMANCE_REPORT.activeViewViewableCTR
        - KEYWORDS_PERFORMANCE_REPORT.activeViewMeasurableImprImpr
        - KEYWORDS_PERFORMANCE_REPORT.activeViewViewableImprMeasurableImpr
        - KEYWORDS_PERFORMANCE_REPORT.allConvRate
        - KEYWORDS_PERFORMANCE_REPORT.allConvValue
        - KEYWORDS_PERFORMANCE_REPORT.avgCost
        - KEYWORDS_PERFORMANCE_REPORT.avgCPC
        - KEYWORDS_PERFORMANCE_REPORT.avgCPE
        - KEYWORDS_PERFORMANCE_REPORT.avgCPM
        - KEYWORDS_PERFORMANCE_REPORT.avgCPV
        - KEYWORDS_PERFORMANCE_REPORT.avgPosition
        - KEYWORDS_PERFORMANCE_REPORT.convRate
        - KEYWORDS_PERFORMANCE_REPORT.totalConvValue
        - KEYWORDS_PERFORMANCE_REPORT.costAllConv
        - KEYWORDS_PERFORMANCE_REPORT.costConv
        - KEYWORDS_PERFORMANCE_REPORT.costConvCurrentModel
        - KEYWORDS_PERFORMANCE_REPORT.crossDeviceConv
        - KEYWORDS_PERFORMANCE_REPORT.ctr
        - KEYWORDS_PERFORMANCE_REPORT.conversionsCurrentModel
        - KEYWORDS_PERFORMANCE_REPORT.convValueCurrentModel
        - KEYWORDS_PERFORMANCE_REPORT.engagementRate
        - KEYWORDS_PERFORMANCE_REPORT.interactionRate
        - KEYWORDS_PERFORMANCE_REPORT.interactionTypes
        - KEYWORDS_PERFORMANCE_REPORT.imprTop
        - KEYWORDS_PERFORMANCE_REPORT.valueAllConv
        - KEYWORDS_PERFORMANCE_REPORT.valueConv
        - KEYWORDS_PERFORMANCE_REPORT.valueConvCurrentModel
        - KEYWORDS_PERFORMANCE_REPORT.videoPlayedTo100
        - KEYWORDS_PERFORMANCE_REPORT.videoPlayedTo25
        - KEYWORDS_PERFORMANCE_REPORT.videoPlayedTo50
        - KEYWORDS_PERFORMANCE_REPORT.videoPlayedTo75
        - KEYWORDS_PERFORMANCE_REPORT.viewRate
        - KEYWORDS_PERFORMANCE_REPORT.viewThroughConv
        - KEYWORDS_PERFORMANCE_REPORT.searchAbsTopIS
        - KEYWORDS_PERFORMANCE_REPORT.searchLostAbsTopISBudget
        - KEYWORDS_PERFORMANCE_REPORT.searchLostTopISBudget
        - KEYWORDS_PERFORMANCE_REPORT.searchExactMatchIS
        - KEYWORDS_PERFORMANCE_REPORT.searchImprShare
        - KEYWORDS_PERFORMANCE_REPORT.searchLostAbsTopISRank
        - KEYWORDS_PERFORMANCE_REPORT.searchLostISRank
        - KEYWORDS_PERFORMANCE_REPORT.searchLostTopISRank
        - KEYWORDS_PERFORMANCE_REPORT.searchTopIS
        - AD_PERFORMANCE_REPORT.customerID
        - AD_PERFORMANCE_REPORT.account
        - AD_PERFORMANCE_REPORT.currency
        - AD_PERFORMANCE_REPORT.timeZone
        - AD_PERFORMANCE_REPORT.clientName
        - AD_PERFORMANCE_REPORT.campaign
        - AD_PERFORMANCE_REPORT.campaignID
        - AD_PERFORMANCE_REPORT.campaignState
        - AD_PERFORMANCE_REPORT.adGroup
        - AD_PERFORMANCE_REPORT.adGroupID
        - AD_PERFORMANCE_REPORT.adGroupState
        - AD_PERFORMANCE_REPORT.day
        - AD_PERFORMANCE_REPORT.network
        - AD_PERFORMANCE_REPORT.device
        - AD_PERFORMANCE_REPORT.clicks
        - AD_PERFORMANCE_REPORT.cost
        - AD_PERFORMANCE_REPORT.impressions
        - AD_PERFORMANCE_REPORT.interactions
        - AD_PERFORMANCE_REPORT.engagements
        - AD_PERFORMANCE_REPORT.conversions
        - AD_PERFORMANCE_REPORT.allConv
        - AD_PERFORMANCE_REPORT.views
        - AD_PERFORMANCE_REPORT.activeViewViewableImpressions
        - AD_PERFORMANCE_REPORT.activeViewMeasurableImpr
        - AD_PERFORMANCE_REPORT.activeViewMeasurableCost
        - AD_PERFORMANCE_REPORT.gmailClicksToWebsite
        - AD_PERFORMANCE_REPORT.gmailSaves
        - AD_PERFORMANCE_REPORT.gmailForwards
        - AD_PERFORMANCE_REPORT.adID
        - AD_PERFORMANCE_REPORT.adState
        - AD_PERFORMANCE_REPORT.approvalStatus
        - AD_PERFORMANCE_REPORT.adType
        - AD_PERFORMANCE_REPORT.adStrength
        - AD_PERFORMANCE_REPORT.autoAppliedAdSuggestion
        - AD_PERFORMANCE_REPORT.ad
        - AD_PERFORMANCE_REPORT.descriptionLine1
        - AD_PERFORMANCE_REPORT.descriptionLine2
        - AD_PERFORMANCE_REPORT.finalURL
        - AD_PERFORMANCE_REPORT.displayURL
        - AD_PERFORMANCE_REPORT.description
        - AD_PERFORMANCE_REPORT.headline1
        - AD_PERFORMANCE_REPORT.headline2
        - AD_PERFORMANCE_REPORT.path1
        - AD_PERFORMANCE_REPORT.businessName
        - AD_PERFORMANCE_REPORT.callToActionTextResponsive
        - AD_PERFORMANCE_REPORT.shortHeadline
        - AD_PERFORMANCE_REPORT.longHeadline
        - AD_PERFORMANCE_REPORT.promotionTextResponsive
        - AD_PERFORMANCE_REPORT.responsiveSearchAdPath1
        - AD_PERFORMANCE_REPORT.responsiveSearchAdHeadlines
        - AD_PERFORMANCE_REPORT.responsiveSearchAdDescriptions
        - AD_PERFORMANCE_REPORT.gmailAdBusinessName
        - AD_PERFORMANCE_REPORT.gmailAdHeadline
        - AD_PERFORMANCE_REPORT.gmailAdDescription
        - AD_PERFORMANCE_REPORT.imageAdName
        - AD_PERFORMANCE_REPORT.businessNameMultiAssetResponsiveDisplay
        - AD_PERFORMANCE_REPORT.longHeadlineMultiAssetResponsiveDisplay
        - AD_PERFORMANCE_REPORT.headlinesMultiAssetResponsiveDisplay
        - AD_PERFORMANCE_REPORT.callToActionTextMultiAssetResponsiveDisplay
        - AD_PERFORMANCE_REPORT.promotionTextMultiAssetResponsiveDisplay
        - AD_PERFORMANCE_REPORT.imprAbsTop
        - AD_PERFORMANCE_REPORT.activeViewAvgCPM
        - AD_PERFORMANCE_REPORT.activeViewViewableCTR
        - AD_PERFORMANCE_REPORT.activeViewMeasurableImprImpr
        - AD_PERFORMANCE_REPORT.activeViewViewableImprMeasurableImpr
        - AD_PERFORMANCE_REPORT.allConvRate
        - AD_PERFORMANCE_REPORT.allConvValue
        - AD_PERFORMANCE_REPORT.avgCost
        - AD_PERFORMANCE_REPORT.avgCPC
        - AD_PERFORMANCE_REPORT.avgCPE
        - AD_PERFORMANCE_REPORT.avgCPM
        - AD_PERFORMANCE_REPORT.avgCPV
        - AD_PERFORMANCE_REPORT.avgPosition
        - AD_PERFORMANCE_REPORT.convRate
        - AD_PERFORMANCE_REPORT.totalConvValue
        - AD_PERFORMANCE_REPORT.costAllConv
        - AD_PERFORMANCE_REPORT.costConv
        - AD_PERFORMANCE_REPORT.costConvCurrentModel
        - AD_PERFORMANCE_REPORT.crossDeviceConv
        - AD_PERFORMANCE_REPORT.ctr
        - AD_PERFORMANCE_REPORT.conversionsCurrentModel
        - AD_PERFORMANCE_REPORT.convValueCurrentModel
        - AD_PERFORMANCE_REPORT.engagementRate
        - AD_PERFORMANCE_REPORT.interactionRate
        - AD_PERFORMANCE_REPORT.interactionTypes
        - AD_PERFORMANCE_REPORT.imprTop
        - AD_PERFORMANCE_REPORT.valueAllConv
        - AD_PERFORMANCE_REPORT.valueConv
        - AD_PERFORMANCE_REPORT.valueConvCurrentModel
        - AD_PERFORMANCE_REPORT.videoPlayedTo100
        - AD_PERFORMANCE_REPORT.videoPlayedTo25
        - AD_PERFORMANCE_REPORT.videoPlayedTo50
        - AD_PERFORMANCE_REPORT.videoPlayedTo75
        - AD_PERFORMANCE_REPORT.viewRate
        - AD_PERFORMANCE_REPORT.viewThroughConv
      settings_group_validation:
        - ['developer_token', 'oauth_client_id', 'oauth_client_secret', 'refresh_token', 'user_agent', 'customer_ids', 'start_date']
      settings:
        - name: developer_token
          env_aliases: [OAUTH_GOOGLE_ADWORDS_DEVELOPER_TOKEN]
          kind: password
          label: Developer Token
          description: Your Developer Token for Google AdWord Application
          placeholder: Ex. *****************
        - name: oauth_client_id
          env_aliases: [OAUTH_GOOGLE_ADWORDS_CLIENT_ID]
          kind: password
          label: OAuth Client ID
          description: Your Google OAuth Client ID
          placeholder: Ex. 123456789012345.apps.googleusercontent.com
        - name: oauth_client_secret
          env_aliases: [OAUTH_GOOGLE_ADWORDS_CLIENT_SECRET]
          kind: password
          label: OAuth Client Secret
          description: Your Google OAuth Client Secret
          placeholder: Ex. *****************

        - name: refresh_token
          kind: oauth
          oauth:
            # https://oauth.svc.meltanodata.com/google-adwords/
            provider: google-adwords
          label: Access Token
          description: The Refresh Token generated through the OAuth flow run using your OAuth Client and your Developer Token
          placeholder: Ex. *****************
        - name: customer_ids
          label: Account ID(s)
          placeholder: Ex. 1234567890,1234567891,1234567892
          description: A comma-separated list of Ad Account IDs to replicate data from

        - name: start_date
          kind: date_iso8601
          description: Determines how much historical data will be extracted. Please be aware that the larger the time period and amount of data, the longer the initial extraction can be expected to take.
        - name: end_date
          kind: date_iso8601
          description: Date up to when historical data will be extracted.
        - name: user_agent
          value: tap-adwords via Meltano
          label: User Agent for your OAuth Client
          placeholder: Ex. tap-adwords via Meltano <user@example.com>
          description: The User Agent for your OAuth Client (used in requests made to the AdWords API)

        - name: conversion_window_days
          kind: integer
          value: 0
          label: Conversion Window Days
          description: How many Days before the Start Date to fetch data for Performance Reports
        - name: primary_keys
          kind: object
          value:
            KEYWORDS_PERFORMANCE_REPORT:
              - customerID
              - campaignID
              - adGroupID
              - keywordID
              - day
              - network
              - device
            AD_PERFORMANCE_REPORT:
              - customerID
              - campaignID
              - adGroupID
              - adID
              - day
              - network
              - device
          label: Primary Keys
          description: Primary Keys for the selected Entities (Streams)
    - name: meltano
      hidden: true
      repo: https://gitlab.com/meltano/tap-adwords
      pip_url: 'git+https://gitlab.com/meltano/tap-adwords.git'
      capabilities:
        - properties
        - discover
        - state
      select:
        - campaigns.*
        - ad_groups.*
        - ads.*
        - accounts.*
        - KEYWORDS_PERFORMANCE_REPORT.customerID
        - KEYWORDS_PERFORMANCE_REPORT.account
        - KEYWORDS_PERFORMANCE_REPORT.currency
        - KEYWORDS_PERFORMANCE_REPORT.timeZone
        - KEYWORDS_PERFORMANCE_REPORT.clientName
        - KEYWORDS_PERFORMANCE_REPORT.campaign
        - KEYWORDS_PERFORMANCE_REPORT.campaignID
        - KEYWORDS_PERFORMANCE_REPORT.campaignState
        - KEYWORDS_PERFORMANCE_REPORT.adGroup
        - KEYWORDS_PERFORMANCE_REPORT.adGroupID
        - KEYWORDS_PERFORMANCE_REPORT.adGroupState
        - KEYWORDS_PERFORMANCE_REPORT.day
        - KEYWORDS_PERFORMANCE_REPORT.network
        - KEYWORDS_PERFORMANCE_REPORT.device
        - KEYWORDS_PERFORMANCE_REPORT.clicks
        - KEYWORDS_PERFORMANCE_REPORT.cost
        - KEYWORDS_PERFORMANCE_REPORT.impressions
        - KEYWORDS_PERFORMANCE_REPORT.interactions
        - KEYWORDS_PERFORMANCE_REPORT.engagements
        - KEYWORDS_PERFORMANCE_REPORT.conversions
        - KEYWORDS_PERFORMANCE_REPORT.allConv
        - KEYWORDS_PERFORMANCE_REPORT.views
        - KEYWORDS_PERFORMANCE_REPORT.activeViewViewableImpressions
        - KEYWORDS_PERFORMANCE_REPORT.activeViewMeasurableImpr
        - KEYWORDS_PERFORMANCE_REPORT.activeViewMeasurableCost
        - KEYWORDS_PERFORMANCE_REPORT.gmailClicksToWebsite
        - KEYWORDS_PERFORMANCE_REPORT.gmailSaves
        - KEYWORDS_PERFORMANCE_REPORT.gmailForwards
        - KEYWORDS_PERFORMANCE_REPORT.keywordID
        - KEYWORDS_PERFORMANCE_REPORT.keyword
        - KEYWORDS_PERFORMANCE_REPORT.keywordState
        - KEYWORDS_PERFORMANCE_REPORT.criterionServingStatus
        - KEYWORDS_PERFORMANCE_REPORT.destinationURL
        - KEYWORDS_PERFORMANCE_REPORT.matchType
        - KEYWORDS_PERFORMANCE_REPORT.topOfPageCPC
        - KEYWORDS_PERFORMANCE_REPORT.firstPageCPC
        - KEYWORDS_PERFORMANCE_REPORT.imprAbsTop
        - KEYWORDS_PERFORMANCE_REPORT.activeViewAvgCPM
        - KEYWORDS_PERFORMANCE_REPORT.activeViewViewableCTR
        - KEYWORDS_PERFORMANCE_REPORT.activeViewMeasurableImprImpr
        - KEYWORDS_PERFORMANCE_REPORT.activeViewViewableImprMeasurableImpr
        - KEYWORDS_PERFORMANCE_REPORT.allConvRate
        - KEYWORDS_PERFORMANCE_REPORT.allConvValue
        - KEYWORDS_PERFORMANCE_REPORT.avgCost
        - KEYWORDS_PERFORMANCE_REPORT.avgCPC
        - KEYWORDS_PERFORMANCE_REPORT.avgCPE
        - KEYWORDS_PERFORMANCE_REPORT.avgCPM
        - KEYWORDS_PERFORMANCE_REPORT.avgCPV
        - KEYWORDS_PERFORMANCE_REPORT.avgPosition
        - KEYWORDS_PERFORMANCE_REPORT.convRate
        - KEYWORDS_PERFORMANCE_REPORT.totalConvValue
        - KEYWORDS_PERFORMANCE_REPORT.costAllConv
        - KEYWORDS_PERFORMANCE_REPORT.costConv
        - KEYWORDS_PERFORMANCE_REPORT.costConvCurrentModel
        - KEYWORDS_PERFORMANCE_REPORT.crossDeviceConv
        - KEYWORDS_PERFORMANCE_REPORT.ctr
        - KEYWORDS_PERFORMANCE_REPORT.conversionsCurrentModel
        - KEYWORDS_PERFORMANCE_REPORT.convValueCurrentModel
        - KEYWORDS_PERFORMANCE_REPORT.engagementRate
        - KEYWORDS_PERFORMANCE_REPORT.interactionRate
        - KEYWORDS_PERFORMANCE_REPORT.interactionTypes
        - KEYWORDS_PERFORMANCE_REPORT.imprTop
        - KEYWORDS_PERFORMANCE_REPORT.valueAllConv
        - KEYWORDS_PERFORMANCE_REPORT.valueConv
        - KEYWORDS_PERFORMANCE_REPORT.valueConvCurrentModel
        - KEYWORDS_PERFORMANCE_REPORT.videoPlayedTo100
        - KEYWORDS_PERFORMANCE_REPORT.videoPlayedTo25
        - KEYWORDS_PERFORMANCE_REPORT.videoPlayedTo50
        - KEYWORDS_PERFORMANCE_REPORT.videoPlayedTo75
        - KEYWORDS_PERFORMANCE_REPORT.viewRate
        - KEYWORDS_PERFORMANCE_REPORT.viewThroughConv
        - KEYWORDS_PERFORMANCE_REPORT.searchAbsTopIS
        - KEYWORDS_PERFORMANCE_REPORT.searchLostAbsTopISBudget
        - KEYWORDS_PERFORMANCE_REPORT.searchLostTopISBudget
        - KEYWORDS_PERFORMANCE_REPORT.searchExactMatchIS
        - KEYWORDS_PERFORMANCE_REPORT.searchImprShare
        - KEYWORDS_PERFORMANCE_REPORT.searchLostAbsTopISRank
        - KEYWORDS_PERFORMANCE_REPORT.searchLostISRank
        - KEYWORDS_PERFORMANCE_REPORT.searchLostTopISRank
        - KEYWORDS_PERFORMANCE_REPORT.searchTopIS
        - AD_PERFORMANCE_REPORT.customerID
        - AD_PERFORMANCE_REPORT.account
        - AD_PERFORMANCE_REPORT.currency
        - AD_PERFORMANCE_REPORT.timeZone
        - AD_PERFORMANCE_REPORT.clientName
        - AD_PERFORMANCE_REPORT.campaign
        - AD_PERFORMANCE_REPORT.campaignID
        - AD_PERFORMANCE_REPORT.campaignState
        - AD_PERFORMANCE_REPORT.adGroup
        - AD_PERFORMANCE_REPORT.adGroupID
        - AD_PERFORMANCE_REPORT.adGroupState
        - AD_PERFORMANCE_REPORT.day
        - AD_PERFORMANCE_REPORT.network
        - AD_PERFORMANCE_REPORT.device
        - AD_PERFORMANCE_REPORT.clicks
        - AD_PERFORMANCE_REPORT.cost
        - AD_PERFORMANCE_REPORT.impressions
        - AD_PERFORMANCE_REPORT.interactions
        - AD_PERFORMANCE_REPORT.engagements
        - AD_PERFORMANCE_REPORT.conversions
        - AD_PERFORMANCE_REPORT.allConv
        - AD_PERFORMANCE_REPORT.views
        - AD_PERFORMANCE_REPORT.activeViewViewableImpressions
        - AD_PERFORMANCE_REPORT.activeViewMeasurableImpr
        - AD_PERFORMANCE_REPORT.activeViewMeasurableCost
        - AD_PERFORMANCE_REPORT.gmailClicksToWebsite
        - AD_PERFORMANCE_REPORT.gmailSaves
        - AD_PERFORMANCE_REPORT.gmailForwards
        - AD_PERFORMANCE_REPORT.adID
        - AD_PERFORMANCE_REPORT.adState
        - AD_PERFORMANCE_REPORT.approvalStatus
        - AD_PERFORMANCE_REPORT.adType
        - AD_PERFORMANCE_REPORT.adStrength
        - AD_PERFORMANCE_REPORT.autoAppliedAdSuggestion
        - AD_PERFORMANCE_REPORT.ad
        - AD_PERFORMANCE_REPORT.descriptionLine1
        - AD_PERFORMANCE_REPORT.descriptionLine2
        - AD_PERFORMANCE_REPORT.finalURL
        - AD_PERFORMANCE_REPORT.displayURL
        - AD_PERFORMANCE_REPORT.description
        - AD_PERFORMANCE_REPORT.headline1
        - AD_PERFORMANCE_REPORT.headline2
        - AD_PERFORMANCE_REPORT.path1
        - AD_PERFORMANCE_REPORT.businessName
        - AD_PERFORMANCE_REPORT.callToActionTextResponsive
        - AD_PERFORMANCE_REPORT.shortHeadline
        - AD_PERFORMANCE_REPORT.longHeadline
        - AD_PERFORMANCE_REPORT.promotionTextResponsive
        - AD_PERFORMANCE_REPORT.responsiveSearchAdPath1
        - AD_PERFORMANCE_REPORT.responsiveSearchAdHeadlines
        - AD_PERFORMANCE_REPORT.responsiveSearchAdDescriptions
        - AD_PERFORMANCE_REPORT.gmailAdBusinessName
        - AD_PERFORMANCE_REPORT.gmailAdHeadline
        - AD_PERFORMANCE_REPORT.gmailAdDescription
        - AD_PERFORMANCE_REPORT.imageAdName
        - AD_PERFORMANCE_REPORT.businessNameMultiAssetResponsiveDisplay
        - AD_PERFORMANCE_REPORT.longHeadlineMultiAssetResponsiveDisplay
        - AD_PERFORMANCE_REPORT.headlinesMultiAssetResponsiveDisplay
        - AD_PERFORMANCE_REPORT.callToActionTextMultiAssetResponsiveDisplay
        - AD_PERFORMANCE_REPORT.promotionTextMultiAssetResponsiveDisplay
        - AD_PERFORMANCE_REPORT.imprAbsTop
        - AD_PERFORMANCE_REPORT.activeViewAvgCPM
        - AD_PERFORMANCE_REPORT.activeViewViewableCTR
        - AD_PERFORMANCE_REPORT.activeViewMeasurableImprImpr
        - AD_PERFORMANCE_REPORT.activeViewViewableImprMeasurableImpr
        - AD_PERFORMANCE_REPORT.allConvRate
        - AD_PERFORMANCE_REPORT.allConvValue
        - AD_PERFORMANCE_REPORT.avgCost
        - AD_PERFORMANCE_REPORT.avgCPC
        - AD_PERFORMANCE_REPORT.avgCPE
        - AD_PERFORMANCE_REPORT.avgCPM
        - AD_PERFORMANCE_REPORT.avgCPV
        - AD_PERFORMANCE_REPORT.avgPosition
        - AD_PERFORMANCE_REPORT.convRate
        - AD_PERFORMANCE_REPORT.totalConvValue
        - AD_PERFORMANCE_REPORT.costAllConv
        - AD_PERFORMANCE_REPORT.costConv
        - AD_PERFORMANCE_REPORT.costConvCurrentModel
        - AD_PERFORMANCE_REPORT.crossDeviceConv
        - AD_PERFORMANCE_REPORT.ctr
        - AD_PERFORMANCE_REPORT.conversionsCurrentModel
        - AD_PERFORMANCE_REPORT.convValueCurrentModel
        - AD_PERFORMANCE_REPORT.engagementRate
        - AD_PERFORMANCE_REPORT.interactionRate
        - AD_PERFORMANCE_REPORT.interactionTypes
        - AD_PERFORMANCE_REPORT.imprTop
        - AD_PERFORMANCE_REPORT.valueAllConv
        - AD_PERFORMANCE_REPORT.valueConv
        - AD_PERFORMANCE_REPORT.valueConvCurrentModel
        - AD_PERFORMANCE_REPORT.videoPlayedTo100
        - AD_PERFORMANCE_REPORT.videoPlayedTo25
        - AD_PERFORMANCE_REPORT.videoPlayedTo50
        - AD_PERFORMANCE_REPORT.videoPlayedTo75
        - AD_PERFORMANCE_REPORT.viewRate
        - AD_PERFORMANCE_REPORT.viewThroughConv
      settings_group_validation:
        - ['developer_token', 'oauth_client_id', 'oauth_client_secret', 'refresh_token', 'user_agent', 'customer_ids', 'start_date']
      settings:
        - name: developer_token
          env_aliases: [OAUTH_GOOGLE_ADWORDS_DEVELOPER_TOKEN]
          kind: password
          label: Developer Token
          description: Your Developer Token for Google AdWord Application
          placeholder: Ex. *****************
        - name: oauth_client_id
          env_aliases: [OAUTH_GOOGLE_ADWORDS_CLIENT_ID]
          kind: password
          label: OAuth Client ID
          description: Your Google OAuth Client ID
          placeholder: Ex. 123456789012345.apps.googleusercontent.com
        - name: oauth_client_secret
          env_aliases: [OAUTH_GOOGLE_ADWORDS_CLIENT_SECRET]
          kind: password
          label: OAuth Client Secret
          description: Your Google OAuth Client Secret
          placeholder: Ex. *****************

        - name: refresh_token
          kind: oauth
          oauth:
            # https://oauth.svc.meltanodata.com/google-adwords/
            provider: google-adwords
          label: Access Token
          description: The Refresh Token generated through the OAuth flow run using your OAuth Client and your Developer Token
          placeholder: Ex. *****************
        - name: customer_ids
          label: Account ID(s)
          placeholder: Ex. 1234567890,1234567891,1234567892
          description: A comma-separated list of Ad Account IDs to replicate data from

        - name: start_date
          kind: date_iso8601
          description: Determines how much historical data will be extracted. Please be aware that the larger the time period and amount of data, the longer the initial extraction can be expected to take.
        - name: end_date
          kind: date_iso8601
          description: Date up to when historical data will be extracted.
        - name: user_agent
          value: tap-adwords via Meltano
          label: User Agent for your OAuth Client
          placeholder: Ex. tap-adwords via Meltano <user@example.com>
          description: The User Agent for your OAuth Client (used in requests made to the AdWords API)

        - name: conversion_window_days
          kind: integer
          value: 0
          label: Conversion Window Days
          description: How many Days before the Start Date to fetch data for Performance Reports
        - name: primary_keys
          kind: object
          value:
            KEYWORDS_PERFORMANCE_REPORT:
              - customerID
              - campaignID
              - adGroupID
              - keywordID
              - day
              - network
              - device
            AD_PERFORMANCE_REPORT:
              - customerID
              - campaignID
              - adGroupID
              - adID
              - day
              - network
              - device
          label: Primary Keys
          description: Primary Keys for the selected Entities (Streams)
  - name: tap-ask-nicely
    description: Customer Experience Platform
    label: AskNicely
    namespace: tap_ask_nicely
    variants:
      - name: mashey
        docs: https://hub.meltano.com/extractors/ask-nicely
        pip_url: git+https://github.com/Mashey/tap-ask-nicely.git
        repo: https://github.com/Mashey/tap-ask-nicely
        capabilities:
          - catalog
          - discover
          - state
        settings_group_validation:
          - ['subdomain', 'api_key']
        settings:
          - name: subdomain
            label: Subdomain
            description: The subdomain of your Ask Nicely account.
          - name: api_key
            kind: password
            label: API Key
            documentation: https://asknicely.asknice.ly/help/apidocs/auth
            description: The API Key generated via your Ask Nicely account.
  - name: tap-bigquery
    label: BigQuery
    description: BigQuery data warehouse extractor
    namespace: tap_bigquery
    variants:
    - name: anelendata
      docs: https://hub.meltano.com/extractors/bigquery.html
      repo: https://github.com/anelendata/tap-bigquery
      pip_url: tap-bigquery
      capabilities:
        - catalog
        - discover
        - state
      settings_group_validation:
        - ['streams', 'start_datetime', 'credentials_path']
      settings:
        - name: streams
          kind: array
          description: Array holding objects describing streams (tables) to extract, with `name`, `table`, `columns`, `datetime_key`, and `filters` keys. See docs for details.
        - name: credentials_path
          # The tap doesn't know this setting, but will read the GOOGLE_APPLICATION_CREDENTIALS env var.
          env_aliases: [GOOGLE_APPLICATION_CREDENTIALS]
          value: $MELTANO_PROJECT_ROOT/client_secrets.json
          description: Fully qualified path to `client_secrets.json` for your service account.
        - name: start_datetime
          kind: date_iso8601
          description: Determines how much historical data will be extracted. Please be aware that the larger the time period and amount of data, the longer the initial extraction can be expected to take.
        - name: end_datetime
          kind: date_iso8601
          description: Date up to when historical data will be extracted.
        - name: limit
          kind: integer
          description: Limits the number of records returned in each stream, applied as a limit in the query.
        - name: start_always_inclusive
          kind: boolean
          value: true
          description: When replicating incrementally, disable to only select records whose `datetime_key` is greater than the maximum value replicated in the last run, by excluding records whose timestamps match exactly. This could cause records to be missed that were created after the last run finished, but during the same second and with the same timestamp.
  - name: tap-bing-ads
    label: Bing Ads
    description: Advertising Platform
    namespace: tap_bing_ads
    variants:
    - name: singer-io
      docs: 'https://hub.meltano.com/extractors/bing-ads.html'
      repo: https://github.com/singer-io/tap-bing-ads
      pip_url: tap-bing-ads
      capabilities:
        - catalog
        - discover
        - state
      metadata:
        ad_group_performance_report:
          AbsoluteTopImpressionSharePercent:
            inclusion: available
            selected: false
          AbsoluteTopImpressionRatePercent:
            inclusion: available
            selected: false
          AbsoluteTopImpressionShareLostToBudgetPercent:
            inclusion: available
            selected: false
          AbsoluteTopImpressionShareLostToRankPercent:
            inclusion: available
            selected: false
          AudienceImpressionLostToBudgetPercent:
            inclusion: available
            selected: false
          AudienceImpressionLostToRankPercent:
            inclusion: available
            selected: false
          AudienceImpressionSharePercent:
            inclusion: available
            selected: false
          ClickSharePercent:
            inclusion: available
            selected: false
          ExactMatchImpressionSharePercent:
            inclusion: available
            selected: false
          ImpressionLostToAdRelevancePercent:
            inclusion: available
            selected: false
          ImpressionLostToBidPercent:
            inclusion: available
            selected: false
          ImpressionLostToBudgetPercent:
            inclusion: available
            selected: false
          ImpressionLostToExpectedCtrPercent:
            inclusion: available
            selected: false
          ImpressionLostToRankPercent:
            inclusion: available
            selected: false
          ImpressionLostToRankAggPercent:
            inclusion: available
            selected: false
          ImpressionSharePercent:
            inclusion: available
            selected: false
          TopImpressionRatePercent:
            inclusion: available
            selected: false
          TopImpressionShareLostToBudgetPercent:
            inclusion: available
            selected: false
          TopImpressionShareLostToRankPercent:
            inclusion: available
            selected: false
          TopImpressionSharePercent:
            inclusion: available
            selected: false
        campaign_performance_report:
          AbsoluteTopImpressionSharePercent:
            inclusion: available
            selected: false
          AbsoluteTopImpressionRatePercent:
            inclusion: available
            selected: false
          AbsoluteTopImpressionShareLostToBudgetPercent:
            inclusion: available
            selected: false
          AbsoluteTopImpressionShareLostToRankPercent:
            inclusion: available
            selected: false
          AudienceImpressionLostToBudgetPercent:
            inclusion: available
            selected: false
          AudienceImpressionLostToRankPercent:
            inclusion: available
            selected: false
          AudienceImpressionSharePercent:
            inclusion: available
            selected: false
          ClickSharePercent:
            inclusion: available
            selected: false
          ExactMatchImpressionSharePercent:
            inclusion: available
            selected: false
          ImpressionLostToAdRelevancePercent:
            inclusion: available
            selected: false
          ImpressionLostToBidPercent:
            inclusion: available
            selected: false
          ImpressionLostToBudgetPercent:
            inclusion: available
            selected: false
          ImpressionLostToExpectedCtrPercent:
            inclusion: available
            selected: false
          ImpressionLostToRankPercent:
            inclusion: available
            selected: false
          ImpressionLostToRankAggPercent:
            inclusion: available
            selected: false
          ImpressionSharePercent:
            inclusion: available
            selected: false
          TopImpressionRatePercent:
            inclusion: available
            selected: false
          TopImpressionShareLostToBudgetPercent:
            inclusion: available
            selected: false
          TopImpressionShareLostToRankPercent:
            inclusion: available
            selected: false
          TopImpressionSharePercent:
            inclusion: available
            selected: false
      settings_group_validation:
        - ['customer_id', 'account_ids', 'oauth_client_id', 'oauth_client_secret', 'refresh_token', 'developer_token', 'start_date']
      settings:
        - name: developer_token
          env_aliases: [OAUTH_BING_ADS_DEVELOPER_TOKEN]
          kind: password
        - name: oauth_client_id
          env_aliases: [OAUTH_BING_ADS_CLIENT_ID]
          label: OAuth Client ID
          kind: password
        - name: oauth_client_secret
          env_aliases: [OAUTH_BING_ADS_CLIENT_SECRET]
          label: OAuth Client Secret
          kind: password
        - name: refresh_token
          kind: password

        - name: customer_id
          label: Customer ID
        - name: account_ids
          label: Account ID(s)
        - name: start_date
          description: Determines how much historical data will be extracted. Please be aware that the larger the time period and amount of data, the longer the initial extraction can be expected to take.
          kind: date_iso8601
  - name: tap-chargebee
    namespace: tap_chargebee
    label: Chargebee
    description: Subscription billing software
    variants:
    - name: hotgluexyz
      docs: https://hub.meltano.com/extractors/chargebee.html
      repo: https://github.com/hotgluexyz/tap-chargebee
      pip_url: git+https://github.com/hotgluexyz/tap-chargebee.git
      capabilities:
      - catalog
      - discover
      - state
      settings_group_validation:
      - - api_key
        - site
        - product_catalog
        - start_date
      settings:
      - name: api_key
        label: API Key
        kind: password
      - name: site
        label: Chargebee Site
      - name: product_catalog
        label: Chargebee Product Catalog
      - name: start_date
        kind: date_iso8601
        description: Determines how much historical data will be extracted. Please be
          aware that the larger the time period and amount of data, the longer the initial
          extraction can be expected to take.
      - name: select_fields_by_default
        kind: boolean
        value: true
        description: Select by default any new fields discovered in Quickbooks objects
      - name: state_message_threshold
        kind: integer
        value: 1000
        description: Generate a STATE message every N records
      - name: max_workers
        kind: integer
        value: 8
        label: Maximum number of threads to use
  - name: tap-csv
    label: Comma Separated Values (CSV)
    description: Generic data extractor of CSV (comma separated value) files
    namespace: tap_csv
    variants:
    - name: meltanolabs
      docs: 'https://hub.meltano.com/extractors/csv.html'
      repo: https://github.com/MeltanoLabs/tap-csv
      pip_url: 'git+https://github.com/MeltanoLabs/tap-csv.git'
      capabilities:
        - discover
        - catalog
        - state
      settings_group_validation:
        - ['files']
        - ['csv_files_definition']
      settings:
        - name: files
          kind: array
          description: Array of objects with `entity`, `path`, and `keys` keys
        - name: csv_files_definition
          env_aliases: [TAP_CSV_FILES_DEFINITION]
          label: CSV Files Definition
          description: Project-relative path to JSON file holding array of objects with `entity`, `path`, and `keys` keys
          placeholder: Ex. files-def.json
          documentation: https://github.com/MeltanoLabs/tap-csv#settings
    - name: meltano
      hidden: true
      repo: https://gitlab.com/meltano/tap-csv
      pip_url: 'git+https://gitlab.com/meltano/tap-csv.git'
      capabilities:
        - discover
        - catalog
        - state
      settings_group_validation:
        - ['files']
        - ['csv_files_definition']
      settings:
        - name: files
          kind: array
          description: Array of objects with `entity`, `file`, and `keys` keys
        - name: csv_files_definition
          env_aliases: [TAP_CSV_FILES_DEFINITION]
          label: CSV Files Definition
          description: Project-relative path to JSON file holding array of objects with `entity`, `file`, and `keys` keys
          placeholder: Ex. files-def.json
          documentation: https://gitlab.com/meltano/tap-csv#run
  - name: tap-facebook
    label: Facebook Ads
    description: Advertising Platform
    namespace: tap_facebook
    variants:
    - name: singer-io
      docs: 'https://hub.meltano.com/extractors/facebook.html'
      repo: https://github.com/singer-io/tap-facebook
      pip_url: 'git+https://github.com/singer-io/tap-facebook.git'
      capabilities:
        - properties
        - discover
        - state
      settings_group_validation:
        - ['account_id', 'access_token', 'start_date']
      settings:
        - name: account_id
          label: Account ID
          placeholder: Ex. 123456789012345
          description: Your Facebook Ads Account ID
        - name: access_token
          label: Access Token
          placeholder: Ex. *****************
          description: User Token generated by Facebook OAuth handshake
          kind: oauth
          oauth:
            provider: facebook
        - name: start_date
          kind: date_iso8601
          description: Determines how much historical data will be extracted. Please be aware that the larger the time period and amount of data, the longer the initial extraction can be expected to take.
        - name: end_date
          kind: date_iso8601
          description: Date up to when historical data will be extracted.
        - name: insights_buffer_days
          kind: integer
          value: 0
          label: Ads Insights Buffer Days
          description: How many Days before the Start Date to fetch Ads Insights for
        - name: include_deleted
          kind: boolean
          label: Include Deleted Objects
          description: Determines if it should include deleted objects or not.
    - name: meltano
      hidden: true
      repo: https://gitlab.com/meltano/tap-facebook
      pip_url: 'git+https://gitlab.com/meltano/tap-facebook.git'
      capabilities:
        - properties
        - discover
        - state
      settings_group_validation:
        - ['account_id', 'access_token', 'start_date']
      settings:
        - name: account_id
          label: Account ID
          placeholder: Ex. 123456789012345
          description: Your Facebook Ads Account ID
        - name: access_token
          label: Access Token
          placeholder: Ex. *****************
          description: User Token generated by Facebook OAuth handshake
          kind: oauth
          oauth:
            provider: facebook
        - name: start_date
          kind: date_iso8601
          description: Determines how much historical data will be extracted. Please be aware that the larger the time period and amount of data, the longer the initial extraction can be expected to take.
        - name: end_date
          kind: date_iso8601
          description: Date up to when historical data will be extracted.
        - name: insights_buffer_days
          kind: integer
          value: 0
          label: Ads Insights Buffer Days
          description: How many Days before the Start Date to fetch Ads Insights for
  - name: tap-fastly
    label: Fastly
    description: Edge cloud computing services provider
    namespace: tap_fastly
    variants:
    - name: splitio
      docs: 'https://hub.meltano.com/extractors/fastly.html'
      repo: https://github.com/splitio/tap-fastly
      pip_url: 'git+https://github.com/splitio/tap-fastly.git'
      capabilities:
        - catalog
        - discover
        - state
      settings:
        - name: api_token
          label: API Token
          kind: password
          placeholder: Ex. *****************
          description: Fastly token for authenticating with the API.
        - name: start_date
          label: Start Date
          kind: date_iso8601
          description: Determines how much historical data will be extracted. Please be aware that the larger the time period and amount of data, the longer the initial extraction can be expected to take.
    - name: meltano
      docs: 'https://hub.meltano.com/extractors/fastly.html'
      repo: https://gitlab.com/meltano/tap-fastly
      pip_url: 'git+https://gitlab.com/meltano/tap-fastly.git'
      capabilities:
        - catalog
        - discover
        - state
      settings:
        - name: api_token
          label: API Token
          kind: password
          placeholder: Ex. *****************
        - name: start_date
          label: Start Date
          kind: date_iso8601
  - name: tap-gitlab
    label: GitLab
    description: Single application for the entire DevOps lifecycle
    namespace: tap_gitlab
    variants:
    - name: meltanolabs
      docs: 'https://hub.meltano.com/extractors/gitlab.html'
      repo: https://github.com/MeltanoLabs/tap-gitlab
      pip_url: 'git+https://github.com/MeltanoLabs/tap-gitlab.git'
      capabilities:
        - catalog
        - discover
        - state
      settings_group_validation:
        - ['api_url', 'groups', 'start_date']
        - ['api_url', 'projects', 'start_date']
      settings:
        - name: api_url
          label: GitLab Instance
          value: 'https://gitlab.com'
          description: GitLab API/instance URL. When an API path is omitted, `/api/v4/` is assumed.
          protected: true
        - name: private_token
          env_aliases: [GITLAB_API_TOKEN]
          kind: password
          value: ""
          label: Access Token
          description: GitLab personal access token or other API token.
          placeholder: Ex. *****************
        - name: groups
          env_aliases: [GITLAB_API_GROUPS]
          value: ''
          label: Groups
          description: Space-separated names of groups to extract data from. Leave empty and provide a project name if you'd like to pull data from a project in a personal user namespace.
          placeholder: Ex. my-organization
        - name: projects
          env_aliases: [GITLAB_API_PROJECTS]
          value: ''
          label: Project
          description: Space-separated `namespace/project` paths of projects to extract data from. Leave empty and provide a group name to extract data from all group projects.
          placeholder: Ex. my-organization/project-1
        - name: ultimate_license
          env_aliases: [GITLAB_API_ULTIMATE_LICENSE]
          kind: boolean
          value: false
          description: Enable to pull in extra data (like Epics, Epic Issues and other entities) only available to GitLab Ultimate and GitLab.com Gold accounts.
        - name: fetch_merge_request_commits
          kind: boolean
          value: false
          description: For each Merge Request, also fetch the MR's commits and create the join table `merge_request_commits` with the Merge Request and related Commit IDs. This can slow down extraction considerably because of the many API calls required.
        - name: fetch_pipelines_extended
          kind: boolean
          value: false
          description: For every Pipeline, also fetch extended details of each of these pipelines. This can slow down extraction considerably because of the many API calls required.
        - name: start_date
          env_aliases: [GITLAB_API_START_DATE]
          kind: date_iso8601
          description: Determines how much historical data will be extracted. Please be aware that the larger the time period and amount of data, the longer the initial extraction can be expected to take.
    - name: meltano
      hidden: true
      repo: https://gitlab.com/meltano/tap-gitlab
      pip_url: 'git+https://gitlab.com/meltano/tap-gitlab.git'
      capabilities:
        - catalog
        - discover
        - state
      settings_group_validation:
        - ['api_url', 'groups', 'start_date']
        - ['api_url', 'projects', 'start_date']
      settings:
        - name: api_url
          label: GitLab Instance
          value: 'https://gitlab.com'
          description: GitLab API/instance URL. When an API path is omitted, `/api/v4/` is assumed.
          protected: true
        - name: private_token
          env_aliases: [GITLAB_API_TOKEN]
          kind: password
          value: ""
          label: Access Token
          description: GitLab personal access token or other API token.
          placeholder: Ex. *****************
        - name: groups
          env_aliases: [GITLAB_API_GROUPS]
          value: ''
          label: Groups
          description: Space-separated names of groups to extract data from. Leave empty and provide a project name if you'd like to pull data from a project in a personal user namespace.
          placeholder: Ex. my-organization
        - name: projects
          env_aliases: [GITLAB_API_PROJECTS]
          value: ''
          label: Project
          description: Space-separated `namespace/project` paths of projects to extract data from. Leave empty and provide a group name to extract data from all group projects.
          placeholder: Ex. my-organization/project-1
        - name: ultimate_license
          env_aliases: [GITLAB_API_ULTIMATE_LICENSE]
          kind: boolean
          value: false
          description: Enable to pull in extra data (like Epics, Epic Issues and other entities) only available to GitLab Ultimate and GitLab.com Gold accounts.
        - name: fetch_merge_request_commits
          kind: boolean
          value: false
          description: For each Merge Request, also fetch the MR's commits and create the join table `merge_request_commits` with the Merge Request and related Commit IDs. This can slow down extraction considerably because of the many API calls required.
        - name: fetch_pipelines_extended
          kind: boolean
          value: false
          description: For every Pipeline, also fetch extended details of each of these pipelines. This can slow down extraction considerably because of the many API calls required.
        - name: start_date
          env_aliases: [GITLAB_API_START_DATE]
          kind: date_iso8601
          description: Determines how much historical data will be extracted. Please be aware that the larger the time period and amount of data, the longer the initial extraction can be expected to take.
  - name: tap-github
    description: Code hosting platform
    label: GitHub
    namespace: tap_github
    variants:
      - name: singer-io
        docs: https://hub.meltano.com/extractors/github
        pip_url: git+https://github.com/singer-io/tap-github.git
        repo: https://github.com/singer-io/tap-github
        capabilities:
          - properties
          - discover
          - state
        settings_group_validation:
          - ['access_token', 'repository', 'start_date']
        settings:
          - name: access_token
            label: Personal Access Tokens
            docs: https://github.com/settings/tokens
            kind: password
            description: Personal access token used to authenticate with GitHub. The token can be generated by going to the [Personal Access Token settings page](https://github.com/settings/tokens).
          - name: repository
            label: Repositories
            placeholder: Ex. "meltano/meltano meltano/sdk meltano/hub"
            description: Space-separated list of repositories. Each repository must be prefaced by the user/organization name, e.g. `"meltano/meltano meltano/sdk meltano/hub"`
          - name: start_date
            label: Start Date
            kind: date_iso8601
            description: Defines how far into the past to pull data for the provided repositories.
  - name: tap-google-analytics
    label: Google Analytics
    description: App and website analytics platform hosted by Google
    namespace: tap_google_analytics
    variants:
    - name:  meltanolabs
      docs: 'https://hub.meltano.com/extractors/google-analytics.html'
      repo: https://github.com/MeltanoLabs/tap-google-analytics
      pip_url: 'git+https://github.com/MeltanoLabs/tap-google-analytics.git'
      capabilities:
        - catalog
        - discover
        - state
      settings_group_validation:
        - ['key_file_location', 'view_id', 'start_date']
        - ['client_secrets', 'view_id', 'start_date']
        - ['oauth_credentials.client_id', 'oauth_credentials.client_secret', 'oauth_credentials.access_token', 'oauth_credentials.refresh_token', 'view_id', 'start_date']
      settings:
        - name: key_file_location
          kind: file
          description: A file that contains the Google Analytics client secrets json.
          value: $MELTANO_PROJECT_ROOT/client_secrets.json
          label: Client Secrets File Location
          placeholder: Ex. client_secrets.json
        - name: client_secrets
          description: An object that contains the Google Analytics client secrets.
          kind: object
          label: Client Secrets JSON
          placeholder: Ex. client_secrets.json
        - name: oauth_credentials.client_id
          description: The Google Analytics oauth client ID.
          kind: password
          label: OAuth Client ID
        - name: oauth_credentials.client_secret
          description: The Google Analytics oauth client secret.
          kind: password
          label: OAuth Client Secret
        - name: oauth_credentials.access_token
          description: The Google Analytics oauth access token.
          kind: password
          label: OAuth Access Token
        - name: oauth_credentials.refresh_token
          kind: password
          description: The Google Analytics oauth refresh token.
          label: OAuth Refresh Token
        - name: view_id
          description: The ID for the view to fetch data from.
          label: View ID
          placeholder: Ex. 198343027
        - name: reports
          description: The reports definition of which fields to retrieve from the view.
          label: Reports
          placeholder: Ex. my_report_definition.json
        - name: start_date
          label: Start Date
          kind: date_iso8601
          description: This property determines how much historical data will be extracted. Please be aware that the larger the time period and amount of data, the longer the initial extraction can be expected to take.
        - name: end_date
          label: End Date
          kind: date_iso8601
          description: Date up to when historical data will be extracted.
    - name:  meltano
      hidden: true
      docs: 'https://hub.meltano.com/extractors/google-analytics.html'
      repo: https://gitlab.com/meltano/tap-google-analytics
      pip_url: 'git+https://gitlab.com/meltano/tap-google-analytics.git'
      capabilities:
        - catalog
        - discover
      settings_group_validation:
        - ['key_file_location', 'view_id', 'start_date']
        - ['oauth_credentials.client_id', 'oauth_credentials.client_secret', 'oauth_credentials.access_token', 'oauth_credentials.refresh_token', 'view_id', 'start_date']
      settings:
        - name: key_file_location
          env_aliases: [GOOGLE_ANALYTICS_API_CLIENT_SECRETS]
          kind: file
          value: $MELTANO_PROJECT_ROOT/client_secrets.json
          label: Client Secrets
          placeholder: Ex. client_secrets.json
        - name: oauth_credentials.client_id
          env_aliases: [GOOGLE_ANALYTICS_API_OAUTH_CLIENT_ID]
          kind: password
          label: OAuth Client ID
        - name: oauth_credentials.client_secret
          env_aliases: [GOOGLE_ANALYTICS_API_OAUTH_CLIENT_SECRET]
          kind: password
          label: OAuth Client Secret
        - name: oauth_credentials.access_token
          env_aliases: [GOOGLE_ANALYTICS_API_OAUTH_ACCESS_TOKEN]
          kind: password
          label: OAuth Access Token
        - name: oauth_credentials.refresh_token
          env_aliases: [GOOGLE_ANALYTICS_API_OAUTH_REFRESH_TOKEN]
          kind: password
          label: OAuth Refresh Token

        - name: view_id
          env_aliases: [GOOGLE_ANALYTICS_API_VIEW_ID]
          label: View ID
          placeholder: Ex. 198343027
        - name: reports
          env_aliases: [GOOGLE_ANALYTICS_API_REPORTS]
          label: Reports
          placeholder: Ex. my_report_definition.json

        - name: start_date
          env_aliases: [GOOGLE_ANALYTICS_API_START_DATE]
          kind: date_iso8601
          description: This property determines how much historical data will be extracted. Please be aware that the larger the time period and amount of data, the longer the initial extraction can be expected to take.
        - name: end_date
          env_aliases: [GOOGLE_ANALYTICS_API_END_DATE]
          kind: date_iso8601
          description: Date up to when historical data will be extracted.
  - name: tap-google-sheets
    description: Cloud Spreadsheets
    label: Google Sheets
    namespace: tap_google_sheets
    variants:
    - name: singer-io
      docs: https://hub.meltano.com/extractors/google-sheets
      pip_url: git+https://github.com/singer-io/tap-google-sheets.git
      repo: https://github.com/singer-io/tap-google-sheets
      capabilities:
        - discover
        - catalog
        - state
      settings_group_validation:
        - ['client_id', 'client_secret', 'refresh_token', 'spreadsheet_id', 'start_date', 'user_agent']
      settings:
        - name: client_id
          label: Client ID
          description: This is the ID setup via the Google Cloud API.
          documentation: https://drive.google.com/open?id=1FojlvtLwS0-BzGS37R0jEXtwSHqSiO1Uw-7RKQQO-C4
        - name: client_secret
          label: Client Secret
          kind: password
          description: This is generated when the client ID is created via the Google Cloud API.
          documentation: https://drive.google.com/open?id=1FojlvtLwS0-BzGS37R0jEXtwSHqSiO1Uw-7RKQQO-C4
        - name: refresh_token
          label: Refresh Token
          kind: password
          description: This is the token used to generate new access_tokens. It is manually generated by making an API call to the Google Cloud API. See the [documentation](https://drive.google.com/open?id=1FojlvtLwS0-BzGS37R0jEXtwSHqSiO1Uw-7RKQQO-C4) for more information.
          documentation: https://drive.google.com/open?id=1FojlvtLwS0-BzGS37R0jEXtwSHqSiO1Uw-7RKQQO-C4
        - name: spreadsheet_id
          label: Spreadsheet ID
          description: The unique identifier for a spreadsheet.
        - name: start_date
          label: Start Date
          kind: date_iso8601
          description: The absolute minimum start date to check if a file was modified.
          placeholder: Ex. "2019-01-01T00:00:00Z"
        - name: user_agent
          label: User Agent
          value: tap-google-sheets via Meltano
          description: Used to identify the tap in the Google Remote API logs.
          placeholder: Ex. "tap-google-search-console <api_user_email@example.com>"
  - name: tap-hubspot
    description: Inbound Marketing software
    label: Hubspot
    namespace: tap_hubspot
    variants:
      - name: singer-io
        docs: https://hub.meltano.com/extractors/hubspot
        pip_url: git+https://github.com/singer-io/tap-hubspot.git
        repo: https://github.com/singer-io/tap-hubspot
        capabilities:
          - discover
          - properties
          - state
        settings_group_validation:
          - ['redirect_uri','client_id','client_secret','refresh_token','start_date']
        settings:
          - name: redirect_uri
            label: Redirect URI
            documentation: https://legacydocs.hubspot.com/docs/methods/oauth2/oauth2-quickstart
            description: This is the URL that the user will be redirected to after they authorize your app for the requested scopes
          - name: client_id
            label: Client ID
            description: This identifies the app used to connect to HubSpot.
            documentation: https://legacydocs.hubspot.com/docs/methods/oauth2/oauth2-quickstart
          - name: client_secret
            label: Client Secret
            kind: password
            description: The client secret used for authentication.
          - name: refresh_token
            label: Refresh Token
            kind: password
            description: This is the refresh token provided by HubSpot.
          - name: start_date
            label: Start Date
            kind: date_iso8601
            description: This is the cutoff date for syncing historical data.
  - name: tap-intacct
    namespace: tap_intacct
    label: Sage Intacct
    description: Financial management software
    variants:
    - name: hotgluexyz
      docs: https://hub.meltano.com/extractors/intacct.html
      repo: https://github.com/hotgluexyz/tap-intacct
      pip_url: git+https://github.com/hotgluexyz/tap-intacct.git
      capabilities:
      - catalog
      - discover
      - state
      settings_group_validation:
      - - company_id
        - sender_id
        - sender_password
        - user_id
        - user_password
        - start_date
      settings:
      - name: company_id
        label: Company Id
      - name: sender_id
        label: Intacct Sender Id
      - name: sender_password
        label: Intacct Sender Password
        kind: password
      - name: user_id
        label: Intacct User Id
      - name: user_password
        label: Intacct User Password
        kind: password
      - name: start_date
        kind: date_iso8601
        description: Determines how much historical data will be extracted. Please be
          aware that the larger the time period and amount of data, the longer the initial
          extraction can be expected to take.
      - name: select_fields_by_default
        kind: boolean
        value: true
        description: Select by default any new fields discovered in Quickbooks objects
      - name: state_message_threshold
        kind: integer
        value: 1000
        description: Generate a STATE message every N records
      - name: max_workers
        kind: integer
        value: 8
        label: Maximum number of threads to use
  - name: tap-jira
    description: Issue and Project Tracking Software
    label: Jira
    namespace: tap_jira
    variants:
    - name: singer-io
      docs: https://hub.meltano.com/extractors/jira
      pip_url: git+https://github.com/singer-io/tap-jira.git
      repo: https://github.com/singer-io/tap-jira
      capabilities:
        - discover
        - properties
        - state
      settings_group_validation:
        - ['username','password','base_url','start_date','user_agent']
        - ['oauth_client_secret','oauth_client_id','access_token','cloud_id','refresh_token','start_date','user_agent']
      settings:
        - name: username
          label: Username
          description: Your Jira username.
        - name: password
          label: Password
          kind: password
          description: Your Jira password.
        - name: base_url
          label: Base URL
          description: The base URL for your Jira instance.
          placeholder: Ex. "https://mycompany.atlassian.net"
        - name: oauth_client_secret
          label: OAuth Client Secret
          kind: password
          description: The client secret value used for OAuth authentication.
        - name: oauth_client_id
          label: OAuth Client ID
          description: The client ID used for OAuth authentication.
        - name: access_token
          label: Access Token
          kind: password
          description: The access token generated for your account.
        - name: cloud_id
          label: Cloud ID
          description: The cloud ID of your JIRA instance.
        - name: refresh_token
          label: Refresh Token
          kind: password
          description: The refresh token generated for your account.
        - name: start_date
          label: Start Date
          kind: date_iso8601
          description: Specifies the date at which the tap will begin pulling data. This works only for the streams taht suppport it.
        - name: user_agent
          label: User Agent
          value: tap-jira via Meltano
  - name: tap-marketo
    label: Marketo
    description: Marketing automation for account-based marketing
    namespace: tap_marketo
    variants:
    - name: singer-io
      docs: 'https://hub.meltano.com/extractors/marketo.html'
      repo: https://github.com/singer-io/tap-marketo
      pip_url: 'git+https://github.com/singer-io/tap-marketo.git'
      capabilities: []
      settings:
        - name: endpoint
          label: Endpoint
        - name: client_id
          label: Client ID
        - name: client_secret
          kind: password
          label: Client Secret
        - name: start_date
          label: Start Date
          description: Determines how much historical data will be extracted. Please be aware that the larger the time period and amount of data, the longer the initial extraction can be expected to take.
          kind: date_iso8601
    - name: meltano
      hidden: true
      repo: https://gitlab.com/meltano/tap-marketo
      pip_url: 'git+https://gitlab.com/meltano/tap-marketo.git'
      capabilities: []
      settings:
        - name: endpoint
        - name: identity
        - name: client_id
          label: Client ID
        - name: client_secret
          kind: password
        - name: start_date
          description: Determines how much historical data will be extracted. Please be aware that the larger the time period and amount of data, the longer the initial extraction can be expected to take.
          kind: date_iso8601
  - name: tap-mongodb
    label: MongoDB
    description: General purpose, document-based, distributed database
    namespace: tap_mongodb
    variants:
    - name: singer-io
      docs: 'https://hub.meltano.com/extractors/mongodb.html'
      repo: https://github.com/singer-io/tap-mongodb
      pip_url: tap-mongodb
      capabilities:
        - catalog
        - discover
        - state
      settings_group_validation:
        - ['host', 'port', 'user', 'password', 'database']
      settings:
        - name: host
          label: Host URL
          value: localhost
        - name: port
          kind: integer
          value: 27017
        - name: user
        - name: password
          kind: password
        - name: database
          label: Database Name
        - name: replica_set
        - name: ssl
          kind: boolean
          value: false
          value_post_processor: stringify
          label: SSL
        - name: verify_mode
          kind: boolean
          value: true
          value_post_processor: stringify
          description: SSL Verify Mode
        - name: include_schemas_in_destination_stream_name
          kind: boolean
          value: false
          description: Forces the stream names to take the form `<database_name>_<collection_name>` instead of `<collection_name>`
  - name: tap-mysql
    label: MySQL / MariaDB
    description: MySQL / MariaDB database extractor
    namespace: tap_mysql
    variants:
    - name: transferwise
      docs: https://hub.meltano.com/extractors/mysql.html
      repo: https://github.com/transferwise/pipelinewise-tap-mysql
      pip_url: pipelinewise-tap-mysql
      capabilities:
        - catalog
        - discover
        - state
      settings_group_validation:
        - ['host', 'port', 'user', 'password']
      settings:
        - name: host
          value: localhost
        - name: port
          kind: integer
          value: 3306
        - name: user
        - name: password
          kind: password
        - name: database
        - name: ssl
          kind: boolean
          value: false
          value_post_processor: stringify

        - name: filter_dbs
          description: Comma separated list of schemas to extract tables only from particular schemas and to improve data extraction performance
        - name: session_sqls
          kind: array
          value:
            - SET @@session.time_zone="+0:00"
            - SET @@session.wait_timeout=28800
            - SET @@session.net_read_timeout=3600
            - SET @@session.innodb_lock_wait_timeout=3600
          description: List of SQL commands to run when a connection made. This allows to set session variables dynamically, like timeouts.
  - name: tap-pendo
    description: Product Experience and Digital Adoption Solutions
    label: Pendo
    namespace: tap_pendo
    variants:
    - name: singer-io
      docs: https://hub.meltano.com/extractors/pendo
      pip_url: git+https://github.com/singer-io/tap-pendo.git
      repo: https://github.com/singer-io/tap-pendo
      capabilities:
        - catalog
        - discover
        - state
      settings_group_validation:
        - ['x_pendo_integration_key', 'period', 'start_date']
      settings:
        - name: x_pendo_integration_key
          label: Integration Key
          env_aliases: [TAP_PENDO_INTEGRATION_KEY]
          description: "This is the integration key generated via the Pendo website: Settings -> Integrations -> Integration Keys."
          kind: password
        - name: period
          label: Period
          description: This defines how data is aggregated, either on a daily or hourly basis.
          kind: options
          options:
            - label: Daily
              value: dayRange
            - label: Hourly
              value: hourRange
        - name: lookback_window
          kind: integer
          label: Lookback Window
          description: The number of days to use as the lookback window.
          value: 0
        - name: include_anonymous_visitors
          label: Include Anonymous Visitors
          description: Defines whether or not to include anonymous visitors in the results.
          kind: boolean
          value: false
          value_post_processor: stringify
        - name: start_date
          label: Start Date
          description: This is the default start date value to use if no bookmark is present.
          kind: date_iso8601
  - name: tap-postgres
    label: PostgreSQL
    description: PostgreSQL database extractor
    namespace: tap_postgres
    variants:
    - name: transferwise
      docs: https://hub.meltano.com/extractors/postgres.html
      repo: https://github.com/transferwise/pipelinewise-tap-postgres
      pip_url: pipelinewise-tap-postgres
      capabilities:
        - catalog
        - discover
        - state
      settings_group_validation:
        - ['host', 'port', 'user', 'password', 'dbname']
      settings:
        - name: host
          value: localhost
          description: PostgreSQL host
        - name: port
          kind: integer
          value: 5432
          description: PostgreSQL port
        - name: user
          description: PostgreSQL user
        - name: password
          kind: password
          description: PostgreSQL password
        - name: dbname
          description: PostgreSQL database name
        - name: ssl
          kind: boolean
          value: false
          value_post_processor: stringify
          description: Using SSL via postgres `sslmode='require'` option. If the server does not accept SSL connections or the client certificate is not recognized the connection will fail

        - name: filter_schemas
          description: Scan only the specified comma-separated schemas to improve the performance of data extraction
        - name: default_replication_method
          kind: options
          options:
            - label: Log-based Incremental Replication
              value: LOG_BASED
            - label: Key-based Incremental Replication
              value: INCREMENTAL
            - label: Full Table Replication
              value: FULL_TABLE
        - name: max_run_seconds
          kind: integer
          value: 43200
          description: Stop running the tap after certain number of seconds
        - name: logical_poll_total_seconds
          kind: integer
          value: 10800
          description: Stop running the tap when no data received from wal after certain number of seconds
        - name: break_at_end_lsn
          kind: boolean
          value: true
          description: Stop running the tap if the newly received lsn is after the max lsn that was detected when the tap started
  - name: tap-recharge
    label: ReCharge
    description: Subscription payments platform
    namespace: tap_recharge
    variants:
    - name: singer-io
      docs: 'https://hub.meltano.com/extractors/recharge.html'
      repo: https://github.com/singer-io/tap-recharge
      pip_url: tap-recharge==1.0.3
      capabilities:
        - catalog
        - discover
        - state
      settings:
        - name: access_token
          kind: password
          description: Private API Token
          placeholder: Ex. 1a2b3c4d5e6f
        - name: start_date
          kind: date_iso8601
          description: Determines how much historical data will be extracted. Please be aware that the larger the time period and amount of data, the longer the initial extraction can be expected to take.
        - name: user_agent
          value: tap-recharge via Meltano
          description: User agent to send to ReCharge along with API requests. Typically includes name of integration and an email address you can be reached at
          placeholder: Ex. tap-recharge via Meltano <user@example.com>
  - name: tap-salesforce
    label: Salesforce
    description: Customer-relationship management & customer success platform
    namespace: tap_salesforce
    variants:
    - name: meltano
      docs: 'https://hub.meltano.com/extractors/salesforce.html'
      repo: https://gitlab.com/meltano/tap-salesforce
      pip_url: 'git+https://gitlab.com/meltano/tap-salesforce.git@v1.5.0'
      capabilities:
        - properties
        - discover
        - state
      select:
        - Lead.*
        - Contact.*
        - User.*
        - OpportunityHistory.*
        - Account.*
        - Opportunity.*
      settings_group_validation:
        - ['username', 'password', 'security_token', 'start_date']
        - ['client_id', 'client_secret', 'refresh_token', 'start_date']
      settings:
        - name: username
          placeholder: Ex. me@my-organization.com
        - name: password
          kind: password
          label: Password
          placeholder: Ex. *****************
        - name: security_token
          kind: password
          label: Security Token
          placeholder: Ex. *****************
          description: Your Salesforce Account access token
          documentation: https://hub.meltano.com/extractors/salesforce.html#salesforce-setup

        - name: client_id
          label: Client ID
        - name: client_secret
          kind: password
        - name: refresh_token
          kind: password

        - name: start_date
          kind: date_iso8601
          description: Determines how much historical data will be extracted. Please be aware that the larger the time period and amount of data, the longer the initial extraction can be expected to take.

        - name: is_sandbox
          kind: boolean
          value: false
          description: Use Salesforce Sandbox
        - name: api_type
          value: REST
          kind: options
          options:
            - label: REST
              value: REST
            - label: BULK
              value: BULK
          label: API Type
        - name: select_fields_by_default
          kind: boolean
          value: true
          description: Select by default any new fields discovered in Salesforce objects
        - name: state_message_threshold
          kind: integer
          value: 1000
          description: Generate a STATE message every N records
        - name: max_workers
          kind: integer
          value: 8
          label: Maximum number of threads to use
  - name: tap-quickbooks
    namespace: tap_quickbooks
    label: Quickbooks
    description: Accounting management platform
    variants:
    - name: hotgluexyz
      docs: https://hub.meltano.com/extractors/quickbooks.html
      repo: https://github.com/hotgluexyz/tap-quickbooks
      pip_url: git+https://github.com/hotgluexyz/tap-quickbooks.git
      capabilities:
      - catalog
      - discover
      - state
      settings_group_validation:
      - - client_id
        - client_secret
        - refresh_token
        - realmId
        - start_date
      settings:
      - name: realmId
        label: Realm ID
      - name: client_id
        kind: password
        label: Client ID
      - name: client_secret
        kind: password
      - name: refresh_token
        kind: password
      - name: start_date
        kind: date_iso8601
        description: Determines how much historical data will be extracted. Please be
          aware that the larger the time period and amount of data, the longer the initial
          extraction can be expected to take.
      - name: is_sandbox
        kind: boolean
        value: false
        description: Use Quickbooks Sandbox
      - name: select_fields_by_default
        kind: boolean
        value: true
        description: Select by default any new fields discovered in Quickbooks objects
      - name: state_message_threshold
        kind: integer
        value: 1000
        description: Generate a STATE message every N records
      - name: max_workers
        kind: integer
        value: 8
        label: Maximum number of threads to use
  - name: tap-shopify
    label: Shopify
    description: Ecommerce platform
    namespace: tap_shopify
    variants:
    - name: singer-io
      docs: 'https://hub.meltano.com/extractors/shopify.html'
      repo: https://github.com/singer-io/tap-shopify
      pip_url: tap-shopify
      capabilities:
        - catalog
        - discover
        - state
      select:
        # Select everything except for `metafields.*`.
        # Selecting `*.*` and `!metafields.*` doesn't work because `*.*` takes
        # precedence at the stream level, so we would still get `metafields.id`
        # and `metafields.updated_at` since these are `inclusion: available`
        - abandoned_checkouts.*
        - collects.*
        - custom_collections.*
        - customers.*
        - order_refunds.*
        - orders.*
        - products.*
        - transactions.*
      settings:
        - name: shop
          label: Store Subdomain
          placeholder: Ex. my-first-store
        - name: api_key
          kind: password
          label: Private App API Password
          placeholder: Ex. shppa_1a2b3c4d5e6f
        - name: start_date
          kind: date_iso8601
          description: Determines how much historical data will be extracted. Please be aware that the larger the time period and amount of data, the longer the initial extraction can be expected to take.
  - name: tap-slack
    label: Slack
    description: Team communication tool
    namespace: tap_slack
    variants:
    - name: mashey
      docs: 'https://hub.meltano.com/extractors/slack.html'
      repo: https://github.com/Mashey/tap-slack
      pip_url: git+https://github.com/Mashey/tap-slack.git
      capabilities:
        - catalog
        - discover
        - state
      settings:
        - name: token
          kind: password
          label: API Token
          documentation: https://slack.com/help/articles/215770388-Create-and-regenerate-API-tokens
        - name: start_date
          kind: date_iso8601
          label: Sync Start Date
          description: Determines how much historical data will be extracted. Please be aware that the larger the time period and amount of data, the longer the initial extraction can be expected to take.
        - name: channels
          label: Channels to Sync
          kind: array
          description: By default the tap will sync all channels it has been invited to, but this can be overriden to limit it ot specific channels. Note this needs to be channel ID, not the name, as recommended by the Slack API. To get the ID for a channel, either use the Slack API or find it in the URL.
          placeholder: Ex. ["abc123", "def456"]
        - name: private_channels
          label: Join Private Channels
          kind: boolean
          value: true
          description: Specifies whether to sync private channels or not. Default is true.
        - name: join_public_channels
          label: Join Public Channels
          kind: boolean
          value: false
          description: Specifies whether to have the tap auto-join all public channels in your ogranziation. Default is false.
        - name: archived_channels
          label: Sync Archived Channels
          kind: boolean
          value: false
          description: Specifies whether the tap will sync archived channels or not. Note that a bot cannot join an archived channel, so unless the bot was added to the channel prior to it being archived it will not be able to sync the data from that channel. Default is false.
        - name: date_window_size
          label: Date Window Size
          kind: integer
          value: 7
          description: Specifies the window size for syncing certain streams (messages, files, threads). The default is 7 days.
  - name: tap-spreadsheets-anywhere
    label: Spreadsheets Anywhere
    description: Data extractor for CSV and Excel files from any smart_open supported transport (S3, SFTP, localhost, etc...)
    namespace: tap_spreadsheets_anywhere
    variants:
    - name: ets
      docs: 'https://hub.meltano.com/extractors/spreadsheets-anywhere.html'
      repo: https://github.com/ets/tap-spreadsheets-anywhere
      pip_url: git+https://github.com/ets/tap-spreadsheets-anywhere.git
      capabilities:
        - catalog
        - discover
        - state
      settings:
        - name: tables
          kind: array
          description: An array holding json objects that each describe a set of targeted source files. See docs for details.
  - name: tap-stripe
    label: Stripe
    description: Online payment processing for internet businesses
    namespace: tap_stripe
    variants:
    - name: singer-io
      docs: 'https://hub.meltano.com/extractors/stripe.html'
      repo: https://github.com/singer-io/tap-stripe
      pip_url: 'git+https://github.com/singer-io/tap-stripe.git'
      capabilities:
        - catalog
        - discover
        - state
      settings_group_validation:
      - - account_id
        - client_secret
        - start_date
      settings:
        - name: account_id
          env_aliases: [STRIPE_ACCOUNT_ID]
          label: Account ID
          placeholder: Ex. acct_1a2b3c4d5e
        - name: client_secret
          env_aliases: [STRIPE_API_KEY]
          kind: password
          label: Secret API Key
          placeholder: Ex. sk_live_1a2b3c4d5e
        - name: start_date
          label: Start Date
          kind: date_iso8601
          description: Determines how much historical data will be extracted. Please be aware that the larger the time period and amount of data, the longer the initial extraction can be expected to take.
    - name: prratek
      repo: https://github.com/prratek/tap-stripe
      pip_url: 'git+https://github.com/prratek/tap-stripe.git'
      capabilities:
        - catalog
        - discover
        - state
      settings_group_validation:
      - - api_key
        - start_date
      settings:
        - name: api_key
          env_aliases: [STRIPE_API_KEY]
          kind: password
          label: Secret API Key
          placeholder: Ex. sk_live_1a2b3c4d5e
        - name: start_date
          kind: date_iso8601
          description: Determines how much historical data will be extracted. Please be aware that the larger the time period and amount of data, the longer the initial extraction can be expected to take.
        # Optional
        - name: account_id
          env_aliases: [STRIPE_ACCOUNT_ID]
          label: Account ID
          placeholder: Ex. acct_1a2b3c4d5e
    - name: meltano
      hidden: true
      repo: https://github.com/meltano/tap-stripe
      pip_url: 'git+https://github.com/meltano/tap-stripe.git'
      capabilities:
        - catalog
        - discover
        - state
      settings:
        - name: account_id
          env_aliases: [STRIPE_ACCOUNT_ID]
          label: Account ID
          placeholder: Ex. acct_1a2b3c4d5e
        - name: client_secret
          env_aliases: [STRIPE_API_KEY]
          kind: password
          label: Secret API Key
          placeholder: Ex. sk_live_1a2b3c4d5e
        - name: start_date
          kind: date_iso8601
          description: Determines how much historical data will be extracted. Please be aware that the larger the time period and amount of data, the longer the initial extraction can be expected to take.
  - name: tap-twilio
    description: Cloud communications platform as a service
    label: Twilio
    namespace: tap_twilio
    variants:
    - name: transferwise
      docs: https://hub.meltano.com/extractors/twilio
      pip_url: git+https://github.com/transferwise/pipelinewise-tap-twilio.git
      repo: https://github.com/transferwise/pipelinewise-tap-twilio
      capabilities:
        - discover
        - catalog
        - state
      settings_group_validation:
        - ['account_sid','auth_token','start_date','user_agent']
      settings:
        - name: account_sid
          label: Account String ID
          description: This is the String ID of your account which can be found in the account console at twilio.com/console.
        - name: auth_token
          label: Auth Token
          kind: password
          description: This is the authorization token for your account which can be found in the account console at twilio.com/console.
        - name: date_window_days
          label: Date Window Days
          kind: integer
          description: This is the integer number of days (between the from and to dates) for date-windowing through the date-filtered endpoints.
          value: 30
        - name: start_date
          label: Start Date
          kind: date_iso8601
          description: This is the absolute beginning date from which incremental loading on the initial load will start
        - name: user_agent
          label: User Agent
          value: tap-twilio via Meltano
          description: This is used to identify the process running the tap.
          placeholder: Ex. "tap-twilio <api_user_email@your_company.com>"
  - name: tap-zendesk
    label: Zendesk
    description: Support ticketing system & customer service platform
    namespace: tap_zendesk
    variants:
      - name: twilio-labs
        docs: 'https://hub.meltano.com/extractors/zendesk.html'
        repo: https://github.com/twilio-labs/twilio-tap-zendesk
        pip_url: twilio-tap-zendesk
        capabilities:
          - catalog
          - discover
          - state
        settings_group_validation:
          - ['email', 'api_token', 'subdomain', 'start_date']
          - ['access_token', 'subdomain', 'start_date']
        settings:
          - name: email
            label: Email
            kind: email
            placeholder: Ex. me@my-organization.com
            description: This is the email you use to login to your Zendesk dashboard. For API Authentication, `/token` is automatically appended to the email address and is not required in the configuration.
          - name: api_token
            kind: password
            label: API Token
            placeholder: Ex. *****************
            description: You can use the API Token authentication which can be generated from the Zendesk Admin page.
            documentation: https://support.zendesk.com/hc/en-us/articles/226022787-Generating-a-new-API-token-

          - name: access_token
            label: Access Token
            kind: password
            description: To use OAuth, you will need to fetch an `access_token` from a configured Zendesk integration.
            documentation: https://support.zendesk.com/hc/en-us/articles/203663836

          - name: subdomain
            label: Zendesk Subdomain
            placeholder: Ex. my-subdomain.zendesk.com
            description: >
              When visiting your Zendesk instance, the URL is structured as follows: `SUBDOMAIN.zendesk.com`. For example, if the URL is `meltano.zendesk.com`, then the subdomain is `meltano`.
            documentation: https://support.zendesk.com/hc/en-us/articles/221682747-Where-can-I-find-my-Zendesk-subdomain-
          - name: start_date
            label: Start Date
            kind: date_iso8601
            description: Determines how much historical data will be extracted. Please be aware that the larger the time period and amount of data, the longer the initial extraction can be expected to take.
      - name: singer-io
        docs: 'https://hub.meltano.com/extractors/zendesk.html'
        repo: https://github.com/singer-io/tap-zendesk
        pip_url: tap-zendesk
        capabilities:
          - catalog
          - discover
          - state
        settings_group_validation:
          - ['email', 'api_token', 'subdomain', 'start_date']
          - ['access_token', 'subdomain', 'start_date']
        settings:
          - name: email
            kind: email
            placeholder: Ex. me@my-organization.com
          - name: api_token
            kind: password
            label: API Token
            placeholder: Ex. *****************
            documentation: https://support.zendesk.com/hc/en-us/articles/226022787-Generating-a-new-API-token-

          - name: access_token
            kind: password
            description: OAuth Access Token
            documentation: https://support.zendesk.com/hc/en-us/articles/203663836

          - name: subdomain
            label: Zendesk Subdomain
            placeholder: Ex. my-subdomain.zendesk.com
            documentation: https://support.zendesk.com/hc/en-us/articles/221682747-Where-can-I-find-my-Zendesk-subdomain-
          - name: start_date
            kind: date_iso8601
            description: Determines how much historical data will be extracted. Please be aware that the larger the time period and amount of data, the longer the initial extraction can be expected to take.
  - name: tap-zoom
    label: Zoom
    description: Video conferencing software
    namespace: tap_zoom
    variants:
    - name: mashey
      docs: 'https://hub.meltano.com/extractors/zoom.html'
      repo: https://github.com/mashey/tap-zoom
      pip_url: 'git+https://github.com/mashey/tap-zoom.git'
      capabilities:
        - catalog
        - discover
      settings_group_validation:
        - ['jwt']
        - ['client_id', 'client_secret', 'refresh_token']
      settings:
        - name: jwt
          kind: password
          label: JSON Web Token
          documentation: https://marketplace.zoom.us/docs/guides/auth/jwt
        - name: client_id
          documentation: https://marketplace.zoom.us/docs/guides/auth/oauth
        - name: client_secret
          kind: password
          documentation: https://marketplace.zoom.us/docs/guides/auth/oauth
        - name: refresh_token
          kind: password
          documentation: https://marketplace.zoom.us/docs/guides/auth/oauth
  - name: tap-solarvista
    label: Solarvista Live
    description: Solarvista Live is a Field Service Management platform to manage, plan, and mobilise your engineers.
    namespace: tap_solarvista
    variants:
    - name: matatika
      docs: 'https://hub.meltano.com/extractors/solarvista.html'
      repo: https://github.com/Matatika/tap-solarvista
      pip_url: git+https://github.com/Matatika/tap-solarvista.git
      capabilities:
        - state
        - catalog
        - discover
      settings_group_validation:
        - - start_date
          - clientId
          - code
          - account
      settings:
        - name: datasources
          label: Datasources
          description: The Datasources to sync from Solarvista. Leave list blank to use the default list of Datasources.
          kind: array
        - name: account
          label: Account
          description: The AccountId for your Solarvista account.
        - name: clientId
          label: Client ID
          description: Your Solarvista Client ID to create your access token and credentials.
        - name: code
          label: Authorization Code
          kind: password
          description: Your API authorization code retrieved using your account id, client id, and access token.
        - name: start_date
          label: Start Date
          kind: date_iso8601
          description: Determines how much historical data will be extracted. Please be aware that the larger the time period and amount of data, the longer the initial extraction can be expected to take.
  # Hidden taps:
  - name: tap-carbon-intensity
    label: Carbon Emissions Intensity
    description: National Grid ESO's Carbon Emissions Intensity API
    namespace: tap_carbon_intensity
    variants:
    - name: meltano
      hidden: true
      repo: https://gitlab.com/meltano/tap-carbon-intensity
      pip_url: 'git+https://gitlab.com/meltano/tap-carbon-intensity.git'
      capabilities:
        - discover
loaders:
  - name: target-bigquery
    label: BigQuery
    description: BigQuery loader
    namespace: target_bigquery
    variants:
    - name: adswerve
      docs: https://hub.meltano.com/loaders/bigquery.html
      repo: https://github.com/adswerve/target-bigquery
      pip_url: git+https://github.com/adswerve/target-bigquery.git@0.11.3
      dialect: bigquery
      target_schema: $TARGET_BIGQUERY_DATASET_ID
      settings_group_validation:
        - ['project_id', 'dataset_id', 'location', 'credentials_path']
      settings:
        - name: project_id
          description: BigQuery project
          label: Project Id
        - name: dataset_id
          description: BigQuery dataset
          value: $MELTANO_EXTRACT__LOAD_SCHEMA
          label: Dataset Id
        - name: location
          description: Dataset location
          value: US
          label: Location
        - name: credentials_path
          # The target doesn't know this setting, but will read the GOOGLE_APPLICATION_CREDENTIALS env var.
          env_aliases: [GOOGLE_APPLICATION_CREDENTIALS]
          value: $MELTANO_PROJECT_ROOT/client_secrets.json
          description: Fully qualified path to `client_secrets.json` for your service account.
          label: Credentials Path
        - name: validate_records
          description: Validate records
          kind: boolean
          value: false
          label: Validate Records
        - name: add_metadata_columns
          description: Add `_time_extracted` and `_time_loaded` metadata columns
          kind: boolean
          value: false
          label: Add Metadata Columns
        - name: replication_method
          description: Replication method, `append` or `truncate`
          kind: options
          options:
            - label: Append
              value: append
            - label: Truncate
              value: truncate
          value: append
          label: Replication Method
        - name: table_prefix
          description: Add prefix to table name
          label: Table Prefix
        - name: table_suffix
          description: Add suffix to table name
          label: Table Suffix
        - name: max_cache
          description: Maximum cache size in MB
          value: 50
          label: Max Cache
        - name: merge_state_messages
          kind: boolean
          description: Whether to merge multiple state messages from the tap into the state
            file or uses the last state message as the state file.
          label: Merge State Messages
          value: false
        - name: table_config
          description: A path to a file containing the definition of partitioning and clustering.
          label: Table Config
  - name: target-csv
    label: Comma Separated Values (CSV)
    description: CSV loader
    namespace: target_csv
    variants:
      - name: hotgluexyz
        docs: 'https://hub.meltano.com/loaders/csv.html'
        repo: https://github.com/hotgluexyz/target-csv
        pip_url: git+https://github.com/hotgluexyz/target-csv.git@0.3.3
        settings:
          - name: destination_path
            description: Sets the destination path the CSV files are written to, relative to the project root. The directory needs to exist already, it will not be created automatically. To write CSV files to the project root, set an empty string (`""`).
            value: output
          - name: delimiter
            kind: options
            options:
              - label: Comma (,)
                value: ','
              - label: Tab (  )
                value: '\t'
              - label: Semi-colon (;)
                value: ';'
              - label: Pipe (|)
                value: '|'
            value: ','
            description: A one-character string used to separate fields. It defaults to a comma (,).
          - name: quotechar
            kind: options
            options:
              - label: Single Quote (')
                value: "'"
              - label: Double Quote (")
                value: '"'
            value: "'"
            description: A one-character string used to quote fields containing special characters, such as the delimiter or quotechar, or which contain new-line characters. It defaults to single quote (').
      - name: singer-io
        docs: 'https://hub.meltano.com/loaders/csv.html'
        repo: https://github.com/singer-io/target-csv
        pip_url: target-csv
        settings:
          - name: destination_path
            description: Sets the destination path the CSV files are written to, relative to the project root. The directory needs to exist already, it will not be created automatically. To write CSV files to the project root, set an empty string (`""`).
            value: output
          - name: delimiter
            kind: options
            options:
              - label: Comma (,)
                value: ','
              - label: Tab (  )
                value: '\t'
              - label: Semi-colon (;)
                value: ';'
              - label: Pipe (|)
                value: '|'
            value: ','
            description: A one-character string used to separate fields. It defaults to a comma (,).
          - name: quotechar
            kind: options
            options:
              - label: Single Quote (')
                value: "'"
              - label: Double Quote (")
                value: '"'
            value: "'"
            description: A one-character string used to quote fields containing special characters, such as the delimiter or quotechar, or which contain new-line characters. It defaults to single quote (').
  - name: target-jsonl
    label: JSON Lines (JSONL)
    description: JSONL loader
    namespace: target_jsonl
    variants:
    - name: andyh1203
      docs: https://hub.meltano.com/loaders/jsonl.html
      repo: https://github.com/andyh1203/target-jsonl
      pip_url: target-jsonl
      settings:
        - name: destination_path
          description: Sets the destination path the JSONL files are written to, relative to the project root. The directory needs to exist already, it will not be created automatically. To write JSONL files to the project root, set an empty string (`""`).
          value: output
        - name: do_timestamp_file
          kind: boolean
          label: Include timestamp in file names
          description: Specifies if the files should get timestamped
          value: false
  - name: target-postgres
    label: PostgreSQL
    description: PostgreSQL database loader
    namespace: target_postgres
    dialect: postgres
    target_schema: $TARGET_POSTGRES_SCHEMA
    variants:
      - name: transferwise
        docs: https://hub.meltano.com/loaders/postgres.html
        repo: https://github.com/transferwise/pipelinewise-target-postgres
        pip_url: pipelinewise-target-postgres
        settings_group_validation:
          - ['host', 'port', 'user', 'password', 'dbname', 'default_target_schema']
        settings:
          - name: host
            env_aliases: [PG_ADDRESS]
            value: localhost
            description: PostgreSQL host
            label: Host
          - name: port
            env_aliases: [PG_PORT]
            kind: integer
            value: 5432
            description: PostgreSQL port
            label: Port
          - name: user
            env_aliases: [PG_USERNAME]
            description: PostgreSQL user
            label: User
          - name: password
            env_aliases: [PG_PASSWORD]
            kind: password
            description: PostgreSQL password
            label: Password
          - name: dbname
            env_aliases: [PG_DATABASE]
            description: PostgreSQL database name
            label: Database Name
          - name: ssl
            kind: boolean
            value: false
            value_post_processor: stringify
            label: SSL
          - name: default_target_schema
            env_aliases: [TARGET_POSTGRES_SCHEMA, PG_SCHEMA]
            value: $MELTANO_EXTRACT__LOAD_SCHEMA
            description: Name of the schema where the tables will be created. If `schema_mapping` is not defined then every stream sent by the tap is loaded into this schema.
            label: Default Target Schema

          # Optional settings
          - name: batch_size_rows
            kind: integer
            value: 100000
            description: Maximum number of rows in each batch. At the end of each batch, the rows in the batch are loaded into Postgres.
            label: Batch Size Rows
          - name: flush_all_streams
            kind: boolean
            value: false
            description: "Flush and load every stream into Postgres when one batch is full. Warning: This may trigger the COPY command to use files with low number of records."
            label: Flush All Streams
          - name: parallelism
            kind: integer
            value: 0
            description: The number of threads used to flush tables. 0 will create a thread for each stream, up to parallelism_max. -1 will create a thread for each CPU core. Any other positive number will create that number of threads, up to parallelism_max.
            label: Parallelism
          - name: parallelism_max
            kind: integer
            value: 16
            description: Max number of parallel threads to use when flushing tables.
            label: Max Parallelism
          - name: default_target_schema_select_permission
            description: Grant USAGE privilege on newly created schemas and grant SELECT privilege on newly created tables to a specific role or a list of roles. If `schema_mapping` is not defined then every stream sent by the tap is granted accordingly.
            label: Default Target Schema Select Permission
          - name: schema_mapping
            kind: object
            description: >
              Useful if you want to load multiple streams from one tap to multiple Postgres schemas.

              If the tap sends the `stream_id` in `<schema_name>-<table_name>` format then this option overwrites the `default_target_schema` value.
              Note, that using `schema_mapping` you can overwrite the `default_target_schema_select_permission` value to grant SELECT permissions to different groups per schemas or optionally you can create indices automatically for the replicated tables.
            label: Schema Mapping
          - name: add_metadata_columns
            kind: boolean
            value: false
            description: Metadata columns add extra row level information about data ingestions, (i.e. when was the row read in source, when was inserted or deleted in postgres etc.) Metadata columns are creating automatically by adding extra columns to the tables with a column prefix `_SDC_`. The column names are following the stitch naming conventions documented at https://www.stitchdata.com/docs/data-structure/integration-schemas#sdc-columns. Enabling metadata columns will flag the deleted rows by setting the `_SDC_DELETED_AT` metadata column. Without the `add_metadata_columns` option the deleted rows from singer taps will not be recongisable in Postgres.
            label: Add Metadata Columns
          - name: hard_delete
            kind: boolean
            value: false
            description: When `hard_delete` option is true then DELETE SQL commands will be performed in Postgres to delete rows in tables. It's achieved by continuously checking the `_SDC_DELETED_AT` metadata column sent by the singer tap. Due to deleting rows requires metadata columns, `hard_delete` option automatically enables the `add_metadata_columns` option as well.
            label: Hard Delete
          - name: data_flattening_max_level
            kind: integer
            value: 0
            description: Object type RECORD items from taps can be transformed to flattened columns by creating columns automatically. When value is 0 (default) then flattening functionality is turned off.
            label: Data Flattening Max Level
          - name: primary_key_required
            kind: boolean
            value: true
            description: Log based and Incremental replications on tables with no Primary Key cause duplicates when merging UPDATE events. When set to true, stop loading data if no Primary Key is defined.
            label: Primary Key Required
          - name: validate_records
            kind: boolean
            value: false
            description: Validate every single record message to the corresponding JSON schema. This option is disabled by default and invalid RECORD messages will fail only at load time by Postgres. Enabling this option will detect invalid records earlier but could cause performance degradation.
            label: Validate Records
          - name: temp_dir
            description: "(Default: platform-dependent) Directory of temporary CSV files with RECORD messages."
            label: Temporary Directory
      - name: datamill-co
        docs: https://hub.meltano.com/loaders/postgres--datamill-co.html
        repo: https://github.com/datamill-co/target-postgres
        pip_url: singer-target-postgres
        settings_group_validation:
          - ['postgres_host', 'postgres_port', 'postgres_database', 'postgres_username', 'postgres_password', 'postgres_schema']
        settings:
          - name: postgres_host
            env_aliases: [PG_ADDRESS, TARGET_POSTGRES_HOST]
            value: localhost
          - name: postgres_port
            env_aliases: [PG_PORT, TARGET_POSTGRES_PORT]
            kind: integer
            value: 5432
          - name: postgres_database
            env_aliases: [PG_DATABASE, TARGET_POSTGRES_DATABASE]
          - name: postgres_username
            env_aliases: [PG_USERNAME, TARGET_POSTGRES_USERNAME]
          - name: postgres_password
            env_aliases: [PG_PASSWORD, TARGET_POSTGRES_PASSWORD]
            kind: password
          - name: postgres_schema
            env_aliases: [PG_SCHEMA, TARGET_POSTGRES_SCHEMA]
            value: $MELTANO_EXTRACT__LOAD_SCHEMA

          - name: postgres_sslmode
            env_aliases: [TARGET_POSTGRES_SSLMODE]
            value: prefer
            description: "Refer to the libpq docs for more information about SSL: https://www.postgresql.org/docs/current/libpq-connect.html#LIBPQ-PARAMKEYWORDS"
          - name: postgres_sslcert
            env_aliases: [TARGET_POSTGRES_SSLCERT]
            value: "~/.postgresql/postgresql.crt"
            description: Only used if a SSL request w/ a client certificate is being made
          - name: postgres_sslkey
            env_aliases: [TARGET_POSTGRES_SSLKEY]
            value: "~/.postgresql/postgresql.key"
            description: Only used if a SSL request w/ a client certificate is being made
          - name: postgres_sslrootcert
            env_aliases: [TARGET_POSTGRES_SSLROOTCERT]
            value: "~/.postgresql/root.crt"
            description: Used for authentication of a server SSL certificate
          - name: postgres_sslcrl
            env_aliases: [TARGET_POSTGRES_SSLCRL]
            value: "~/.postgresql/root.crl"
            description: Used for authentication of a server SSL certificate

          - name: invalid_records_detect
            kind: boolean
            value: true
            description: Include `false` in your config to disable `target-postgres` from crashing on invalid records
          - name: invalid_records_threshold
            kind: integer
            value: 0
            description: Include a positive value `n` in your config to allow for `target-postgres` to encounter at most `n` invalid records per stream before giving up.
          - name: disable_collection
            kind: boolean
            value: false
            description: "Include `true` in your config to disable Singer Usage Logging: https://github.com/datamill-co/target-postgres#usage-logging"
          - name: logging_level
            kind: options
            value: INFO
            options:
              - label: Debug
                value: DEBUG
              - label: Info
                value: INFO
              - label: Warning
                value: WARNING
              - label: Error
                value: ERROR
              - label: Critical
                value: CRITICAL
            description: The level for logging. Set to `DEBUG` to get things like queries executed, timing of those queries, etc.
          - name: persist_empty_tables
            kind: boolean
            value: false
            description: Whether the Target should create tables which have no records present in Remote.
          - name: max_batch_rows
            kind: integer
            value: 200000
            description: The maximum number of rows to buffer in memory before writing to the destination table in Postgres
          - name: max_buffer_size
            kind: integer
            value: 104857600
            description: "The maximum number of bytes to buffer in memory before writing to the destination table in Postgres. Default: 100MB in bytes"
          - name: batch_detection_threshold
            kind: integer
            description: How often, in rows received, to count the buffered rows and bytes to check if a flush is necessary. There's a slight performance penalty to checking the buffered records count or bytesize, so this controls how often this is polled in order to mitigate the penalty. This value is usually not necessary to set as the default is dynamically adjusted to check reasonably often.
          - name: state_support
            kind: boolean
            value: true
            description: Whether the Target should emit `STATE` messages to stdout for further consumption. In this mode, which is on by default, STATE messages are buffered in memory until all the records that occurred before them are flushed according to the batch flushing schedule the target is configured with.
          - name: add_upsert_indexes
            kind: boolean
            value: true
            description: Whether the Target should create column indexes on the important columns used during data loading. These indexes will make data loading slightly slower but the deduplication phase much faster. Defaults to on for better baseline performance.
          - name: before_run_sql
            description: Raw SQL statement(s) to execute as soon as the connection to Postgres is opened by the target. Useful for setup like `SET ROLE` or other connection state that is important.
          - name: after_run_sql
            description: Raw SQL statement(s) to execute as soon as the connection to Postgres is opened by the target. Useful for setup like `SET ROLE` or other connection state that is important.
      - name: meltano
        original: true
        docs: 'https://hub.meltano.com/loaders/postgres--meltano.html'
        repo: https://github.com/meltano/target-postgres
        pip_url: 'git+https://github.com/meltano/target-postgres.git'
        settings_group_validation:
          - ['url', 'schema']
          - ['user', 'password', 'host', 'port', 'dbname', 'schema']
        settings:
          - name: user
            aliases: [username]
            env_aliases: [PG_USERNAME, POSTGRES_USER]
            value: warehouse
          - name: password
            kind: password
            env_aliases: [PG_PASSWORD, POSTGRES_PASSWORD]
            value: warehouse
          - name: host
            aliases: [address]
            env_aliases: [PG_ADDRESS, POSTGRES_HOST]
            value: localhost
          - name: port
            kind: integer
            env_aliases: [PG_PORT, POSTGRES_PORT]
            value: 5502
          - name: dbname
            aliases: [database]
            label: Database Name
            env_aliases: [PG_DATABASE, POSTGRES_DBNAME]
            value: warehouse
          - name: url
            env_aliases: [PG_URL, POSTGRES_URL]
            label: URL
            description: Lets you set `user`, `password`, `host`, `port`, and `dbname` in one go using a `postgresql://` URI. Takes precedence over the other settings when set.
          - name: schema
            env_aliases: [PG_SCHEMA, POSTGRES_SCHEMA]
            value: $MELTANO_EXTRACT__LOAD_SCHEMA
  - name: target-snowflake
    label: Snowflake
    description: Snowflake database loader
    namespace: target_snowflake
    dialect: snowflake
    target_schema: $TARGET_SNOWFLAKE_SCHEMA
    variants:
      - name: transferwise
        docs: https://hub.meltano.com/loaders/snowflake.html
        repo: https://github.com/transferwise/pipelinewise-target-snowflake
        pip_url: pipelinewise-target-snowflake
        settings_group_validation:
          - ['account', 'dbname', 'user', 'password', 'warehouse', 'file_format', 'default_target_schema']
        settings:
          - name: account
            label: Account
            env_aliases: [SF_ACCOUNT]
            description: Snowflake account name (i.e. rtXXXXX.eu-central-1)
            placeholder: E.g. rtXXXXX.eu-central-1
          - name: dbname
            label: DB Name
            aliases: [database]
            env_aliases: [TARGET_SNOWFLAKE_DATABASE, SF_DATABASE]
            description: Snowflake Database name
          - name: user
            label: User
            aliases: [username]
            env_aliases: [TARGET_SNOWFLAKE_USERNAME, SF_USER]
            description: Snowflake User
          - name: password
            label: Password
            env_aliases: [SF_PASSWORD]
            kind: password
            description: Snowflake Password
          - name: warehouse
            label: Warehouse
            env_aliases: [SF_WAREHOUSE]
            description: Snowflake virtual warehouse name
          - name: file_format
            label: File Format
            description: The Snowflake file format object name which needs to be manually created as part of the pre-requirements section of the docs. Has to be the fully qualified name including the schema. Refer to the docs for more details https://github.com/transferwise/pipelinewise-target-snowflake#pre-requirements.

          # Optional settings
          - name: role
            label: Role
            description: Snowflake role to use. If not defined then the user's default role will be used.
          - name: aws_access_key_id
            label: AWS Access Key ID
            kind: password
            description: S3 Access Key Id. If not provided, `AWS_ACCESS_KEY_ID` environment variable or IAM role will be used
          - name: aws_secret_access_key
            label: AWS Secret Access Key
            kind: password
            description: S3 Secret Access Key. If not provided, `AWS_SECRET_ACCESS_KEY` environment variable or IAM role will be used
          - name: aws_session_token
            label: AWS Session Token
            kind: password
            description: AWS Session token. If not provided, `AWS_SESSION_TOKEN` environment variable will be used
          - name: aws_profile
            label: AWS Profile
            description: AWS profile name for profile based authentication. If not provided, `AWS_PROFILE` environment variable will be used.
          - name: default_target_schema
            label: Default Target Schema
            aliases: [schema]
            env_aliases: [TARGET_SNOWFLAKE_SCHEMA, SF_SCHEMA]
            value: $MELTANO_EXTRACT__LOAD_SCHEMA
            value_processor: upcase_string
            description: Name of the schema where the tables will be created, without database prefix. If `schema_mapping` is not defined then every stream sent by the tap is loaded into this schema.
          - name: s3_bucket
            label: S3 Bucket
            description: S3 Bucket name
          - name: s3_key_prefix
            label: S3 Key Prefix
            description: A static prefix before the generated S3 key names. Using prefixes you can upload files into specific directories in the S3 bucket.
          - name: s3_endpoint_url
            label: S3 Endpoint URL
            description: The complete URL to use for the constructed client. This is allowing to use non-native s3 account.
          - name: s3_region_name
            label: S3 Region Name
            description: Default region when creating new connections
          - name: s3_acl
            label: S3 ACL
            description: S3 ACL name to set on the uploaded files
          - name: stage
            label: Stage
            description: Named external stage name created at pre-requirements section. Has to be a fully qualified name including the schema name
          - name: batch_size_rows
            label: Batch Size Rows
            kind: integer
            value: 100000
            description: Maximum number of rows in each batch. At the end of each batch, the rows in the batch are loaded into Snowflake.
          - name: batch_wait_limit_seconds
            label: Batch Wait Limit Seconds
            kind: integer
            description: Maximum time to wait for batch to reach batch_size_rows.
          - name: flush_all_streams
            label: Flush All Streams
            kind: boolean
            value: false
            description: "Flush and load every stream into Snowflake when one batch is full. Warning: This may trigger the COPY command to use files with low number of records, and may cause performance problems."
          - name: parallelism
            label: Parallelism
            kind: integer
            value: 0
            description: The number of threads used to flush tables. 0 will create a thread for each stream, up to parallelism_max. -1 will create a thread for each CPU core. Any other positive number will create that number of threads, up to parallelism_max.
          - name: parallelism_max
            label: Parallelism Max
            kind: integer
            value: 16
            description: Max number of parallel threads to use when flushing tables.
          - name: default_target_schema_select_permission
            label: Default Target Schema Select Permission
            description: Grant USAGE privilege on newly created schemas and grant SELECT privilege on newly created tables to a specific role or a list of roles. If `schema_mapping` is not defined then every stream sent by the tap is granted accordingly.
          - name: schema_mapping
            label: Schema Mapping
            kind: object
            description: >
              Useful if you want to load multiple streams from one tap to multiple Snowflake schemas.

              If the tap sends the `stream_id` in `<schema_name>-<table_name>` format then this option overwrites the `default_target_schema` value.
              Note, that using `schema_mapping` you can overwrite the `default_target_schema_select_permission` value to grant SELECT permissions to different groups per schemas or optionally you can create indices automatically for the replicated tables.
          - name: disable_table_cache
            label: Disable Table Cache
            kind: boolean
            value: false
            description: By default the connector caches the available table structures in Snowflake at startup. In this way it doesn't need to run additional queries when ingesting data to check if altering the target tables is required. With `disable_table_cache` option you can turn off this caching. You will always see the most recent table structures but will cause an extra query runtime.
          - name: client_side_encryption_master_key
            label: Client Side Encryption Master Key
            kind: password
            description: When this is defined, Client-Side Encryption is enabled. The data in S3 will be encrypted, No third parties, including Amazon AWS and any ISPs, can see data in the clear. Snowflake COPY command will decrypt the data once it's in Snowflake. The master key must be 256-bit length and must be encoded as base64 string.
          - name: client_side_encryption_stage_object
            label: Client Side Encryption Stage Object
            description: Required when `client_side_encryption_master_key` is defined. The name of the encrypted stage object in Snowflake that created separately and using the same encryption master key.
          - name: add_metadata_columns
            label: Add Metadata Columns
            kind: boolean
            value: false
            description: Metadata columns add extra row level information about data ingestions, (i.e. when was the row read in source, when was inserted or deleted in snowflake etc.) Metadata columns are creating automatically by adding extra columns to the tables with a column prefix `_SDC_`. The column names are following the stitch naming conventions documented at https://www.stitchdata.com/docs/data-structure/integration-schemas#sdc-columns. Enabling metadata columns will flag the deleted rows by setting the `_SDC_DELETED_AT` metadata column. Without the `add_metadata_columns` option the deleted rows from singer taps will not be recongisable in Snowflake.
          - name: hard_delete
            label: Hard Delete
            kind: boolean
            value: false
            description: When `hard_delete` option is true then DELETE SQL commands will be performed in Snowflake to delete rows in tables. It's achieved by continuously checking the `_SDC_DELETED_AT` metadata column sent by the singer tap. Due to deleting rows requires metadata columns, `hard_delete` option automatically enables the `add_metadata_columns` option as well.
          - name: data_flattening_max_level
            label: Data Flattening Max Level
            kind: integer
            value: 0
            description: Object type RECORD items from taps can be loaded into VARIANT columns as JSON (default) or we can flatten the schema by creating columns automatically. When value is 0 (default) then flattening functionality is turned off.
          - name: primary_key_required
            label: Primary Key Required
            kind: boolean
            value: true
            description: Log based and Incremental replications on tables with no Primary Key cause duplicates when merging UPDATE events. When set to true, stop loading data if no Primary Key is defined.
          - name: validate_records
            label: Validate Records
            kind: boolean
            value: false
            description: Validate every single record message to the corresponding JSON schema. This option is disabled by default and invalid RECORD messages will fail only at load time by Snowflake. Enabling this option will detect invalid records earlier but could cause performance degradation.
          - name: temp_dir
            label: Temporary Directory
            description: "(Default: platform-dependent) Directory of temporary CSV files with RECORD messages."
          - name: no_compression
            label: No Compression
            kind: boolean
            value: false
            description: Generate uncompressed CSV files when loading to Snowflake. Normally, by default GZIP compressed files are generated.
          - name: query_tag
            label: Query Tag
            description: Optional string to tag executed queries in Snowflake. Replaces tokens `schema` and `table` with the appropriate values. The tags are displayed in the output of the Snowflake `QUERY_HISTORY`, `QUERY_HISTORY_BY_*` functions.
          - name: archive_load_files
            label: Archive Load Files
            kind: boolean
            value: false
            description: When enabled, the files loaded to Snowflake will also be stored in archive_load_files_s3_bucket under the key /{archive_load_files_s3_prefix}/{schema_name}/{table_name}/. All archived files will have tap, schema, table and archived-by as S3 metadata keys. When incremental replication is used, the archived files will also have the following S3 metadata keys - incremental-key, incremental-key-min and incremental-key-max.
          - name: archive_load_files_s3_prefix
            label: Archive Load Files S3 Prefix
            description: When archive_load_files is enabled, the archived files will be placed in the archive S3 bucket under this prefix.
          - name: archive_load_files_s3_bucket
            label: Archive Load Files S3 Bucket
            description: When archive_load_files is enabled, the archived files will be placed in this bucket.
      - name: datamill-co
        docs: https://hub.meltano.com/loaders/snowflake--datamill-co.html
        repo: https://github.com/datamill-co/target-snowflake
        pip_url: target-snowflake
        settings_group_validation:
          - ['snowflake_account', 'snowflake_username', 'snowflake_password', 'snowflake_database', 'snowflake_warehouse']
        settings:
          - name: snowflake_account
            label: Snowflake Account
            env_aliases: [SF_ACCOUNT, TARGET_SNOWFLAKE_ACCOUNT]
            description: >
              `ACCOUNT` might require the `region` and `cloud` platform where your account is located, in the form of: `<your_account_name>.<region_id>.<cloud>` (e.g. `xy12345.east-us-2.azure`)

              Refer to Snowflake's documentation about Account: https://docs.snowflake.net/manuals/user-guide/connecting.html#your-snowflake-account-name-and-url
          - name: snowflake_username
            label: Snowflake Username
            env_aliases: [SF_USER, TARGET_SNOWFLAKE_USERNAME]
          - name: snowflake_password
            label: Snowflake Password
            env_aliases: [SF_PASSWORD, TARGET_SNOWFLAKE_PASSWORD]
            kind: password
          - name: snowflake_role
            label: Snowflake Role
            env_aliases: [SF_ROLE, TARGET_SNOWFLAKE_ROLE]
            description: If not specified, Snowflake will use the user's default role.
          - name: snowflake_database
            label: Snowflake Database
            env_aliases: [SF_DATABASE, TARGET_SNOWFLAKE_DATABASE]
          - name: snowflake_authenticator
            label: Snowflake Authenticator
            value: snowflake
            description: Specifies the authentication provider for snowflake to use. Valud options are the internal one ("snowflake"), a browser session ("externalbrowser"), or Okta ("https://<your_okta_account_name>.okta.com"). See the snowflake docs for more details.
          - name: snowflake_warehouse
            label: Snowflake Warehouse
            env_aliases: [SF_WAREHOUSE, TARGET_SNOWFLAKE_WAREHOUSE]

          # Optional settings
          - name: invalid_records_detect
            label: Invalid Records Detect
            kind: boolean
            value: true
            description: Include `false` in your config to disable crashing on invalid records
          - name: invalid_records_threshold
            label: Invalid Records Threshold
            kind: integer
            value: 0
            description: Include a positive value `n` in your config to allow at most `n` invalid records per stream before giving up.
          - name: disable_collection
            label: Disable Collection
            kind: boolean
            value: false
            description: "Include `true` in your config to disable Singer Usage Logging: https://github.com/datamill-co/target-snowflake#usage-logging"
          - name: logging_level
            label: Logging Level
            kind: options
            value: INFO
            options:
              - label: Debug
                value: DEBUG
              - label: Info
                value: INFO
              - label: Warning
                value: WARNING
              - label: Error
                value: ERROR
              - label: Critical
                value: CRITICAL
            description: The level for logging. Set to `DEBUG` to get things like queries executed, timing of those queries, etc.
          - name: persist_empty_tables
            label: Persist Empty Tables
            kind: boolean
            value: false
            description: Whether the Target should create tables which have no records present in Remote.
          - name: snowflake_schema
            label: Snowflake Schema
            env_aliases: [SF_SCHEMA, TARGET_SNOWFLAKE_SCHEMA]
            value: $MELTANO_EXTRACT__LOAD_SCHEMA
            value_processor: upcase_string
          - name: state_support
            label: State Support
            kind: boolean
            value: true
            description: Whether the Target should emit `STATE` messages to stdout for further consumption. In this mode, which is on by default, STATE messages are buffered in memory until all the records that occurred before them are flushed according to the batch flushing schedule the target is configured with.
          - name: target_s3.bucket
            label: Target S3 Bucket
            description: When included, use S3 to stage files. Bucket where staging files should be uploaded to.
          - name: target_s3.key_prefix
            label: Target S3 Key Prefix
            description: Prefix for staging file uploads to allow for better delineation of tmp files
          - name: target_s3.aws_access_key_id
            label: Target S3 AWS Access Key ID
            kind: password
          - name: target_s3.aws_secret_access_key
            label: Target S3 AWS Secret Access Key
            kind: password
      - name: meltano
        original: true
        hidden: true
        docs: https://hub.meltano.com/loaders/snowflake--meltano.html
        repo: https://gitlab.com/meltano/target-snowflake
        pip_url: git+https://gitlab.com/meltano/target-snowflake.git
        settings_group_validation:
          - [account, username, password, role, database, warehouse, schema]
        settings:
          - name: account
            label: Account
            env_aliases: [SF_ACCOUNT, SNOWFLAKE_ACCOUNT]
            description: Account Name in Snowflake (https://XXXXX.snowflakecomputing.com)
          - name: username
            label: Username
            env_aliases: [SF_USER, SNOWFLAKE_USERNAME]
            description: The username you use for logging in
          - name: password
            label: Password
            env_aliases: [SF_PASSWORD, SNOWFLAKE_PASSWORD]
            kind: password
            description: The password you use for logging in
          - name: role
            label: Role
            env_aliases: [SF_ROLE, SNOWFLAKE_ROLE]
            description: Role to be used for loading the data, e.g. `LOADER`. Also this role is GRANTed usage to all tables and schemas created
          - name: database
            label: Database
            env_aliases: [SF_DATABASE, SNOWFLAKE_DATABASE]
            description: The name of the Snowflake database you want to use
          - name: warehouse
            label: Warehouse
            env_aliases: [SF_WAREHOUSE, SNOWFLAKE_WAREHOUSE]
            description: The name of the Snowflake warehouse you want to use
          - name: schema
            label: Schema
            env_aliases: [SF_SCHEMA, SNOWFLAKE_SCHEMA]
            value: $MELTANO_EXTRACT__LOAD_SCHEMA
            value_processor: upcase_string
          - name: batch_size
            label: Batch Size
            kind: integer
            value: 5000
            description: How many records are sent to Snowflake at a time?
          - name: timestamp_column
            label: Timestamp Column
            value: '__loaded_at'
            description: Name of the column used for recording the timestamp when Data are uploaded to Snowflake.
  - name: target-sqlite
    label: SQLite
    description: SQLite database loader
    namespace: target_sqlite
    variants:
    - name: meltanolabs
      docs: 'https://hub.meltano.com/loaders/sqlite.html'
      repo: https://github.com/MeltanoLabs/target-sqlite
      pip_url: 'git+https://github.com/MeltanoLabs/target-sqlite.git'
      dialect: sqlite
      settings_group_validation:
        - ['batch_size']
      settings:
        - name: database
          label: Database Name
          description: Name of the SQLite database file to be used or created, relative to the project root. The `.db` extension is optional and will be added automatically when omitted.
          value: warehouse
          env_aliases: [SQLITE_DATABASE]
        - name: batch_size
          label: Batch Size
          kind: integer
          value: 50
          description: How many records are sent to SQLite at a time?
        - name: timestamp_column
          label: Timestamp Column
          value: '__loaded_at'
          description: Name of the column used for recording the timestamp when Data are loaded to SQLite.
    - name: meltano
      hidden: true
      repo: https://gitlab.com/meltano/target-sqlite
      pip_url: 'git+https://gitlab.com/meltano/target-sqlite.git'
      dialect: sqlite
      settings_group_validation:
        - ['batch_size']
      settings:
        - name: database
          label: Database Name
          description: Name of the SQLite database file to be used or created, relative to the project root. The `.db` extension is optional and will be added automatically when omitted.
          value: warehouse
          env_aliases: [SQLITE_DATABASE]
        - name: batch_size
          kind: integer
          value: 50
          description: How many records are sent to SQLite at a time?
        - name: timestamp_column
          value: '__loaded_at'
          description: Name of the column used for recording the timestamp when Data are loaded to SQLite.
  - name: target-redshift
    label: Amazon Redshift
    description: Amazon Redshift loader
    namespace: target_redshift
    variants:
    - name: transferwise
      repo: https://github.com/transferwise/pipelinewise-target-redshift
      docs: https://hub.meltano.com/loaders/redshift.html
      pip_url: pipelinewise-target-redshift
      executable: target-redshift
      capabilities:
        - activate-version
        - soft-delete
        - hard-delete
        - datatype-failsafe
        - record-flattening
      dialect: redshift
      target_schema: $TARGET_REDSHIFT_SCHEMA
      settings_group_validation:
        - ['host', 'port', 'user', 'password', 'dbname', 's3_bucket', 'default_target_schema', 'aws_profile']
        - ['host', 'port', 'user', 'password', 'dbname', 's3_bucket', 'default_target_schema', 'aws_access_key_id', 'aws_secret_access_key']
        - ['host', 'port', 'user', 'password', 'dbname', 's3_bucket', 'default_target_schema', 'aws_session_token']
      settings:
      - name: host
        description: Redshift host
      - name: port
        kind: integer
        value: 5439
        description: Redshift port
      - name: dbname
        label: Database Name
        description: Redshift database name
      - name: user
        label: User name
        description: Redshift user name
      - name: password
        kind: password
        description: Redshift password
      - name: s3_bucket
        label: S3 Bucket name
        description: AWS S3 bucket name
      - name: default_target_schema
        env_aliases: [TARGET_REDSHIFT_SCHEMA]
        value: $MELTANO_EXTRACT__LOAD_SCHEMA
        description: Name of the schema where the tables will be created. If schema_mapping is not defined then every stream sent by the tap is loaded into this schema.

      # Optional settings
      - name: aws_profile
        label: AWS profile name
        env_aliases: [AWS_PROFILE]
        description: AWS profile name for profile based authentication. If not provided, AWS_PROFILE environment variable will be used.
      - name: aws_access_key_id
        kind: password
        label: AWS S3 Access Key ID
        env_aliases: [AWS_ACCESS_KEY_ID]
        description: S3 Access Key Id. Used for S3 and Redshift copy operations. If not provided, AWS_ACCESS_KEY_ID environment variable will be used.
      - name: aws_secret_access_key
        label: AWS S3 Secret Access Key
        kind: password
        env_aliases: [AWS_SECRET_ACCESS_KEY]
        description: S3 Secret Access Key. Used for S3 and Redshift copy operations. If not provided, AWS_SECRET_ACCESS_KEY environment variable will be used.
      - name: aws_session_token
        label: AWS S3 Session Token
        kind: password
        env_aliases: [AWS_SESSION_TOKEN]
        description: S3 AWS STS token for temporary credentials. If not provided, AWS_SESSION_TOKEN environment variable will be used.
      - name: aws_redshift_copy_role_arn
        label: AWS Redshift COPY role ARN
        description: AWS Role ARN to be used for the Redshift COPY operation. Used instead of the given AWS keys for the COPY operation if provided - the keys are still used for other S3 operations
      - name: s3_acl
        label: AWS S3 ACL
        description: S3 Object ACL
      - name: s3_key_prefix
        label: S3 Key Prefix
        description: A static prefix before the generated S3 key names. Using prefixes you can upload files into specific directories in the S3 bucket. Default(None)
      - name: copy_options
        label: COPY options
        value: EMPTYASNULL BLANKSASNULL TRIMBLANKS TRUNCATECOLUMNS TIMEFORMAT 'auto' COMPUPDATE OFF STATUPDATE OFF
        description: >
          Parameters to use in the COPY command when loading data to Redshift. Some basic file formatting parameters are fixed values and not recommended overriding them by custom values. They are like: `CSV GZIP DELIMITER ',' REMOVEQUOTES ESCAPE`.
      - name: batch_size_rows
        kind: integer
        value: 100000
        description: Maximum number of rows in each batch. At the end of each batch, the rows in the batch are loaded into Redshift.
      - name: flush_all_streams
        kind: boolean
        value: false
        description: Flush and load every stream into Redshift when one batch is full. Warning - This may trigger the COPY command to use files with low number of records, and may cause performance problems.
      - name: parallelism
        kind: integer
        value: 0
        description: The number of threads used to flush tables. 0 will create a thread for each stream, up to parallelism_max. -1 will create a thread for each CPU core. Any other positive number will create that number of threads, up to parallelism_max.
      - name: max_parallelism
        kind: integer
        value: 16
        description: Max number of parallel threads to use when flushing tables.
      - name: default_target_schema_select_permissions
        description: Grant USAGE privilege on newly created schemas and grant SELECT privilege on newly created tables to a specific list of users or groups. If schema_mapping is not defined then every stream sent by the tap is granted accordingly.
      - name: schema_mapping
        kind: object
        description: Useful if you want to load multiple streams from one tap to multiple Redshift schemas. If the tap sends the stream_id in <schema_name>-<table_name> format then this option overwrites the default_target_schema value. Note, that using schema_mapping you can overwrite the default_target_schema_select_permissions value to grant SELECT permissions to different groups per schemas or optionally you can create indices automatically for the replicated tables.
      - name: disable_table_cache
        kind: boolean
        value: false
        description: By default the connector caches the available table structures in Redshift at startup. In this way it doesn't need to run additional queries when ingesting data to check if altering the target tables is required. With disable_table_cache option you can turn off this caching. You will always see the most recent table structures but will cause an extra query runtime.
      - name: add_metadata_columns
        kind: boolean
        value: false
        description: Metadata columns add extra row level information about data ingestions, (i.e. when was the row read in source, when was inserted or deleted in redshift etc.) Metadata columns are creating automatically by adding extra columns to the tables with a column prefix _SDC_. The metadata columns are documented at https://transferwise.github.io/pipelinewise/data_structure/sdc-columns.html. Enabling metadata columns will flag the deleted rows by setting the _SDC_DELETED_AT metadata column. Without the add_metadata_columns option the deleted rows from singer taps will not be recongisable in Redshift.
      - name: hard_delete
        kind: boolean
        value: false
        description: When hard_delete option is true then DELETE SQL commands will be performed in Redshift to delete rows in tables. It's achieved by continuously checking the _SDC_DELETED_AT metadata column sent by the singer tap. Due to deleting rows requires metadata columns, hard_delete option automatically enables the add_metadata_columns option as well.
      - name: data_flattening_max_level
        kind: integer
        value: 0
        description: Object type RECORD items from taps can be loaded into VARIANT columns as JSON (default) or we can flatten the schema by creating columns automatically. When value is 0 (default) then flattening functionality is turned off.
      - name: primary_key_required
        kind: boolean
        value: true
        description: Log based and Incremental replications on tables with no Primary Key cause duplicates when merging UPDATE events. When set to true, stop loading data if no Primary Key is defined.
      - name: validate_records
        kind: boolean
        value: false
        description: Validate every single record message to the corresponding JSON schema. This option is disabled by default and invalid RECORD messages will fail only at load time by Redshift. Enabling this option will detect invalid records earlier but could cause performance degradation.
      - name: skip_updates
        kind: boolean
        value: false
        description: Do not update existing records when Primary Key is defined. Useful to improve performance when records are immutable, e.g. events
      - name: compression
        kind: options
        options:
          - label: None
            value: ""
          - label: gzip
            value: gzip
          - label: bzip2
            value: bzip2
        description: The compression method to use when writing files to S3 and running Redshift COPY.
      - name: slices
        kind: integer
        value: 1
        description: The number of slices to split files into prior to running COPY on Redshift. This should be set to the number of Redshift slices. The number of slices per node depends on the node size of the cluster - run SELECT COUNT(DISTINCT slice) slices FROM stv_slices to calculate this. Defaults to 1.
      - name: temp_dir
        label: Temp directory
        description: "(Default: platform-dependent) Directory of temporary CSV files with RECORD messages."
transformers:
  - name: dbt
    namespace: dbt
    docs: https://docs.meltano.com/guide/transformation
    repo: https://github.com/dbt-labs/dbt-core
    pip_url: dbt-core~=1.0.0 dbt-postgres~=1.0.0 dbt-redshift~=1.0.0 dbt-snowflake~=1.0.0 dbt-bigquery~=1.0.0
    settings:
      - name: project_dir
        value: $MELTANO_PROJECT_ROOT/transform
      - name: profiles_dir
        env: DBT_PROFILES_DIR
        value: $MELTANO_PROJECT_ROOT/transform/profile
      - name: target
        value: $MELTANO_LOAD__DIALECT
      - name: source_schema
        value: $MELTANO_LOAD__TARGET_SCHEMA
      - name: target_schema
        value: analytics
      - name: models
        value: $MELTANO_TRANSFORM__PACKAGE_NAME $MELTANO_EXTRACTOR_NAMESPACE my_meltano_project
    commands:
      clean:
        args: clean
        description: Delete all folders in the clean-targets list (usually the dbt_modules and target directories.)
      compile:
        args: compile --models $DBT_MODELS
        description: Generates executable SQL from source model, test, and analysis files. Compiled SQL files are written to the target/ directory.
      deps:
        args: deps
        description: Pull the most recent version of the dependencies listed in packages.yml
      run:
        args: run --models $DBT_MODELS
        description: Compile SQL and execute against the current target database.
      seed:
        args: seed
        description: Load data from csv files into your data warehouse.
      snapshot:
        args: snapshot
        description: Execute snapshots defined in your project.
      test:
        args: test
        description: Runs tests on data in deployed models.
  - name: dbt-snowflake
    executable: dbt
    namespace: dbt_snowflake
    docs: https://docs.meltano.com/guide/transformation
    repo: https://github.com/dbt-labs/dbt-core
    pip_url: dbt-core~=1.0.0 dbt-snowflake~=1.0.0
    settings:
    - name: project_dir
      value: $MELTANO_PROJECT_ROOT/transform
    - name: profiles_dir
      value: $MELTANO_PROJECT_ROOT/transform/profiles/snowflake
      env_aliases:
      - DBT_PROFILES_DIR
      # Snowflake connection settings are set via `config:` blocks and mapped to `profiles.yml`
    - name: account
      kind: string
      description: The snowflake account to connect to.
    - name: user
      kind: string
      description: The user to connect as.
    - name: password
      kind: password
      description: The user password to authenticate with.
    - name: role
      kind: string
      description: The user role to assume.
    - name: warehouse
      kind: string
      description: The compute warehouse to use when building models.
    - name: database
      kind: string
      description: The database to create models in.
    - name: schema
      kind: string
      description: The schema to build models into by default.
    commands:
      clean:
        args: clean
        description: Delete all folders in the clean-targets list (usually the dbt_modules and target directories.)
      compile:
        args: compile
        description: Generates executable SQL from source model, test, and analysis files. Compiled SQL files are written to the target/ directory.
      deps:
        args: deps
        description: Pull the most recent version of the dependencies listed in packages.yml
      run:
        args: run
        description: Compile SQL and execute against the current target database.
      seed:
        args: seed
        description: Load data from csv files into your data warehouse.
      snapshot:
        args: snapshot
        description: Execute snapshots defined in your project.
      test:
        args: test
        description: Runs tests on data in deployed models.
  - name: dbt-postgres
    executable: dbt
    namespace: dbt_postgres
    docs: https://docs.meltano.com/guide/transformation
    repo: https://github.com/dbt-labs/dbt-core
    pip_url: dbt-core~=1.0.0 dbt-postgres~=1.0.0
    settings:
    - name: project_dir
      value: $MELTANO_PROJECT_ROOT/transform
    - name: profiles_dir
      value: $MELTANO_PROJECT_ROOT/transform/profiles/postgres
      env_aliases:
      - DBT_PROFILES_DIR
      # Postgres connection settings are set via `config:` blocks and mapped to `profiles.yml`
    - name: host
      kind: string
      description: |
        The postgres host to connect to.
    - name: user
      kind: string
      description: |
        The user to connect as.
    - name: password
      kind: password
      description: |
        The password to connect with.
    - name: port
      kind: integer
      description: |
        The port to connect to.
    - name: dbname
      alias: database
      kind: string
      description: |
        The db to connect to.
    - name: schema
      kind: string
      description: |
        The schema to use.
    - name: keepalives_idle
      kind: integer
      description: |
        Seconds between TCP keepalive packets.
    - name: search_path
      kind: string
      description: |
        Overrides the default search path.
    - name: role
      kind: string
      description: |
        Role for dbt to assume when executing queries.
    - name: sslmode
      type: array
      description: |
        sslmode used to connect to the database.
    commands:
      clean:
        args: clean
        description: Delete all folders in the clean-targets list (usually the dbt_modules and target directories.)
      compile:
        args: compile
        description: Generates executable SQL from source model, test, and analysis files. Compiled SQL files are written to the target/ directory.
      deps:
        args: deps
        description: Pull the most recent version of the dependencies listed in packages.yml
      run:
        args: run
        description: Compile SQL and execute against the current target database.
      seed:
        args: seed
        description: Load data from csv files into your data warehouse.
      snapshot:
        args: snapshot
        description: Execute snapshots defined in your project.
      test:
        args: test
        description: Runs tests on data in deployed models.
  - name: dbt-redshift
    executable: dbt
    namespace: dbt_redshift
    docs: https://docs.meltano.com/guide/transformation
    repo: https://github.com/dbt-labs/dbt-core
    pip_url: dbt-core~=1.0.0 dbt-redshift~=1.0.0
    settings:
    - name: project_dir
      value: $MELTANO_PROJECT_ROOT/transform
    - name: profiles_dir
      value: $MELTANO_PROJECT_ROOT/transform/profiles/redshift
      env_aliases:
      - DBT_PROFILES_DIR
      # Redshift connection settings are set via `config:` blocks and mapped to `profiles.yml`
    - name: auth_method
      kind: string
      description: |
        The auth method to use (to use iam, set to "iam".
        Omit to use password-based auth.)
    - name: cluster_id
      kind: string
      description: |
        The cluster id.
    - name: host
      kind: string
      description: |
        The host for the cluster.
    - name: password
      kind: password
      description: |
        The password, if using password-based auth.
    - name: user
      kind: string
      description: |
        The user to connect as.
    - name: port
      kind: integer
      description: |
        The port to connect to.
    - name: dbname
      alias: database
      kind: string
      description: |
        The name of the db to connect to.
    - name: schema
      kind: string
      description: |
        The schema to use.
    - name: iam_profile
      kind: string
      description: |
        The iam profile to use
    - name: iam_duration_seconds
      kind: integer
      description: |
        Duration of the iam session
    - name: autocreate
      kind: boolean
      description: |
        Whether or not to automatically create entities.
    - name: db_groups
      kind: array
      description: |
        DB groups to use.
    - name: keepalives_idle
      kind: integer
      description: |
        Seconds between TCP keepalive packets
    - name: search_path
      kind: string
      description: |
        The search path to use (use of this setting is not recommended)
    - name: sslmode
      kind: array
      description: |
        sslmode used to connect to redshift
    - name: ra3_node
      kind: boolean
      description: |
        Enables cross-database sources
    commands:
      clean:
        args: clean
        description: Delete all folders in the clean-targets list (usually the dbt_modules and target directories.)
      compile:
        args: compile
        description: Generates executable SQL from source model, test, and analysis files. Compiled SQL files are written to the target/ directory.
      deps:
        args: deps
        description: Pull the most recent version of the dependencies listed in packages.yml
      run:
        args: run
        description: Compile SQL and execute against the current target database.
      seed:
        args: seed
        description: Load data from csv files into your data warehouse.
      snapshot:
        args: snapshot
        description: Execute snapshots defined in your project.
      test:
        args: test
        description: Runs tests on data in deployed models.
  - name: dbt-bigquery
    executable: dbt
    namespace: dbt_bigquery
    docs: https://docs.meltano.com/guide/transformation
    repo: https://github.com/dbt-labs/dbt-core
    pip_url: dbt-core~=1.0.0 dbt-bigquery~=1.0.0
    settings:
    - name: project_dir
      value: $MELTANO_PROJECT_ROOT/transform
    - name: profiles_dir
      value: $MELTANO_PROJECT_ROOT/transform/profiles/bigquery
      env_aliases:
      - DBT_PROFILES_DIR
      # BigQuery connection settings are set via `config:` blocks and mapped to `profiles.yml`
    - name: auth_method
      kind: string
      description: |
        The auth method to use. One of: "oauth", "oauth-secrets", or "service-account"
    - name: project
      alias: database
      kind: string
      description: |
        The BigQuery project ID.
    - name: dataset
      kind: string
      alias: schema
      description: |
        The dataset to use.
    - name: refresh_token
      kind: password
      description: |
        The refresh token, if authenticating via oauth-secrets method.
    - name: client_id
      alias: user
      kind: string
      description: |
        The client id to use, if authenticating via oauth-secrets method.
    - name: client_secret
      alias: password
      kind: password
      description: |
        The client secret to use, if authenticating via oauth-secrets method.
    - name: token_uri
      kind: string
      description: |
        The token redirect URI
    - name: keyfile
      kind: string
      description: |
        The path to the keyfile.json to use, if authenticating via service-account method.
    commands:
      clean:
        args: clean
        description: Delete all folders in the clean-targets list (usually the dbt_modules and target directories.)
      compile:
        args: compile
        description: Generates executable SQL from source model, test, and analysis files. Compiled SQL files are written to the target/ directory.
      deps:
        args: deps
        description: Pull the most recent version of the dependencies listed in packages.yml
      run:
        args: run
        description: Compile SQL and execute against the current target database.
      seed:
        args: seed
        description: Load data from csv files into your data warehouse.
      snapshot:
        args: snapshot
        description: Execute snapshots defined in your project.
      test:
        args: test
        description: Runs tests on data in deployed models.
transforms:
  - name: tap-adwords
    namespace: tap_adwords
    variant: meltano
    repo: https://gitlab.com/meltano/dbt-tap-adwords
    pip_url: 'https://gitlab.com/meltano/dbt-tap-adwords.git@config-version-2'
    vars:
      schema: "{{ env_var('DBT_SOURCE_SCHEMA') }}"
  - name: tap-carbon-intensity
    namespace: tap_carbon_intensity
    variant: meltano
    repo: https://gitlab.com/meltano/dbt-tap-carbon-intensity
    pip_url: 'https://gitlab.com/meltano/dbt-tap-carbon-intensity.git@config-version-2'
    vars:
      entry_table: "tap_carbon_intensity.entry"
      generationmix_table: "{{ env_var('DBT_SOURCE_SCHEMA') }}.generationmix"
      region_table: "{{ env_var('DBT_SOURCE_SCHEMA') }}.region"
  - name: tap-facebook
    namespace: tap_facebook
    variant: meltano
    repo: https://gitlab.com/meltano/dbt-tap-facebook
    pip_url: 'https://gitlab.com/meltano/dbt-tap-facebook.git@config-version-2'
    vars:
      schema: "{{ env_var('DBT_SOURCE_SCHEMA') }}"
  - name: tap-gitlab
    namespace: tap_gitlab
    variant: meltano
    repo: https://gitlab.com/meltano/dbt-tap-gitlab
    pip_url: 'https://gitlab.com/meltano/dbt-tap-gitlab.git@config-version-2'
    vars:
      schema: "{{ env_var('DBT_SOURCE_SCHEMA') }}"
      ultimate_license: "{{ env_var('GITLAB_API_ULTIMATE_LICENSE', False) }}"
  - name: tap-google-analytics
    namespace: tap_google_analytics
    variant: meltano
    repo: https://gitlab.com/meltano/dbt-tap-google-analytics
    pip_url: 'https://gitlab.com/meltano/dbt-tap-google-analytics.git@config-version-2'
    vars:
      schema: "{{ env_var('DBT_SOURCE_SCHEMA') }}"
  - name: tap-salesforce
    namespace: tap_salesforce
    variant: meltano
    repo: https://gitlab.com/meltano/dbt-tap-salesforce
    pip_url: 'https://gitlab.com/meltano/dbt-tap-salesforce.git@config-version-2'
    vars:
      schema: "{{ env_var('DBT_SOURCE_SCHEMA') }}"
  - name: tap-shopify
    namespace: tap_shopify
    variant: meltano
    repo: https://gitlab.com/meltano/dbt-tap-shopify
    pip_url: 'https://gitlab.com/meltano/dbt-tap-shopify.git@config-version-2'
    vars:
      schema: "{{ env_var('DBT_SOURCE_SCHEMA') }}"
  - name: tap-stripe
    namespace: tap_stripe
    variant: meltano
    repo: https://gitlab.com/meltano/dbt-tap-stripe
    pip_url: 'https://gitlab.com/meltano/dbt-tap-stripe.git@config-version-2'
    vars:
      livemode: false
      schema: "{{ env_var('DBT_SOURCE_SCHEMA') }}"
  - name: tap-zendesk
    namespace: tap_zendesk
    variant: meltano
    repo: https://gitlab.com/meltano/dbt-tap-zendesk
    pip_url: 'https://gitlab.com/meltano/dbt-tap-zendesk.git@config-version-2'
    vars:
      schema: "{{ env_var('DBT_SOURCE_SCHEMA') }}"
<<<<<<< HEAD
models:
  - name: model-adwords
    namespace: tap_adwords
    variant: meltano
    repo: https://gitlab.com/meltano/model-adwords
    pip_url: 'git+https://gitlab.com/meltano/model-adwords.git'
  - name: model-carbon-intensity
    namespace: tap_carbon_intensity
    variant: meltano
    repo: https://gitlab.com/meltano/model-carbon-intensity
    pip_url: 'git+https://gitlab.com/meltano/model-carbon-intensity.git'
  - name: model-facebook
    namespace: tap_facebook
    variant: meltano
    repo: https://gitlab.com/meltano/model-facebook
    pip_url: 'git+https://gitlab.com/meltano/model-facebook.git'
  - name: model-gitflix
    namespace: tap_gitflix
    variant: meltano
    repo: https://gitlab.com/jschatz1/model-gitflix
    pip_url: 'git+https://gitlab.com/jschatz1/model-gitflix.git'
  - name: model-gitlab
    namespace: tap_gitlab
    variant: meltano
    repo: https://gitlab.com/meltano/model-gitlab
    pip_url: 'git+https://gitlab.com/meltano/model-gitlab.git'
  - name: model-gitlab-ultimate
    namespace: tap_gitlab_ultimate
    variant: meltano
    repo: https://gitlab.com/meltano/model-gitlab-ultimate
    pip_url: 'git+https://gitlab.com/meltano/model-gitlab-ultimate.git'
  - name: model-google-analytics
    namespace: tap_google_analytics
    variant: meltano
    repo: https://gitlab.com/meltano/model-google-analytics
    pip_url: 'git+https://gitlab.com/meltano/model-google-analytics.git'
  - name: model-salesforce
    namespace: tap_salesforce
    variant: meltano
    repo: https://gitlab.com/meltano/model-salesforce
    pip_url: 'git+https://gitlab.com/meltano/model-salesforce.git'
  - name: model-shopify
    namespace: tap_shopify
    variant: meltano
    repo: https://gitlab.com/meltano/model-shopify
    pip_url: 'git+https://gitlab.com/meltano/model-shopify.git'
  - name: model-stripe
    namespace: tap_stripe
    variant: meltano
    repo: https://gitlab.com/meltano/model-stripe
    pip_url: 'git+https://gitlab.com/meltano/model-stripe.git'
  - name: model-zendesk
    namespace: tap_zendesk
    variant: meltano
    repo: https://gitlab.com/meltano/model-zendesk
    pip_url: 'git+https://gitlab.com/meltano/model-zendesk.git'
dashboards:
  - name: dashboard-adwords
    namespace: tap_adwords
    variant: meltano
    repo: https://gitlab.com/meltano/dashboard-adwords
    pip_url: 'git+https://gitlab.com/meltano/dashboard-adwords.git'
  - name: dashboard-facebook
    namespace: tap_facebook
    variant: meltano
    repo: https://gitlab.com/meltano/dashboard-facebook
    pip_url: 'git+https://gitlab.com/meltano/dashboard-facebook.git'
  - name: dashboard-gitlab
    namespace: tap_gitlab
    variant: meltano
    repo: https://gitlab.com/meltano/dashboard-gitlab
    pip_url: 'git+https://gitlab.com/meltano/dashboard-gitlab.git'
  - name: dashboard-google-analytics
    namespace: tap_google_analytics
    variant: meltano
    repo: https://gitlab.com/meltano/dashboard-google-analytics
    pip_url: 'git+https://gitlab.com/meltano/dashboard-google-analytics.git'
  - name: dashboard-shopify
    namespace: tap_shopify
    variant: meltano
    repo: https://gitlab.com/meltano/dashboard-shopify
    pip_url: 'git+https://gitlab.com/meltano/dashboard-shopify.git'
  - name: dashboard-stripe
    namespace: tap_stripe
    variant: meltano
    repo: https://gitlab.com/meltano/dashboard-stripe
    pip_url: 'git+https://gitlab.com/meltano/dashboard-stripe.git'
=======
>>>>>>> fb03ada8
orchestrators:
  - name: airflow
    namespace: airflow
    docs: https://docs.meltano.com/guide/orchestration
    repo: https://github.com/apache/airflow
    pip_url: 'apache-airflow==2.1.2 --constraint https://raw.githubusercontent.com/apache/airflow/constraints-2.1.2/constraints-${MELTANO__PYTHON_VERSION}.txt'
    settings:
      - name: core.dags_folder
        value: $MELTANO_PROJECT_ROOT/orchestrate/dags
        env: AIRFLOW__CORE__DAGS_FOLDER
      - name: core.plugins_folder
        value: $MELTANO_PROJECT_ROOT/orchestrate/plugins
        env: AIRFLOW__CORE__PLUGINS_FOLDER
      - name: core.sql_alchemy_conn
        value: sqlite:///$MELTANO_PROJECT_ROOT/.meltano/orchestrators/airflow/airflow.db
        env: AIRFLOW__CORE__SQL_ALCHEMY_CONN
      - name: core.load_examples
        value: false
        env: AIRFLOW__CORE__LOAD_EXAMPLES
      - name: core.dags_are_paused_at_creation
        env: AIRFLOW__CORE__DAGS_ARE_PAUSED_AT_CREATION
        value: false
    requires:
      files:
        - name: airflow
          variant: meltnano
files:
  - name: airflow
    namespace: airflow
    repo: https://gitlab.com/meltano/files-airflow
    pip_url: git+https://gitlab.com/meltano/files-airflow.git
    update:
      orchestrate/dags/meltano.py: true
  - name: dbt
    namespace: dbt
    repo: https://gitlab.com/meltano/files-dbt
    pip_url: git+https://gitlab.com/meltano/files-dbt.git@config-version-2
  - name: docker
    namespace: docker
    repo: https://gitlab.com/meltano/files-docker
    pip_url: git+https://gitlab.com/meltano/files-docker.git
  - name: docker-compose
    namespace: docker_compose
    repo: https://gitlab.com/meltano/files-docker-compose
    pip_url: git+https://gitlab.com/meltano/files-docker-compose.git
  - name: gitlab-ci
    namespace: gitlab_ci
    repo: https://gitlab.com/meltano/files-gitlab-ci
    pip_url: git+https://gitlab.com/meltano/files-gitlab-ci.git
  - name: great_expectations
    namespace: great_expectations
    repo: https://gitlab.com/meltano/files-great-expectations
    pip_url: git+https://gitlab.com/meltano/files-great-expectations
  - name: dbt-snowflake
    namespace: dbt_snowflake
    repo: https://gitlab.com/meltano/files-dbt-snowflake
    pip_url: git+https://gitlab.com/meltano/files-dbt-snowflake
  - name: dbt-postgres
    namespace: dbt_postgres
    repo: https://gitlab.com/meltano/files-dbt-postgres
    pip_url: git+https://gitlab.com/meltano/files-dbt-postgres
  - name: dbt-redshift
    namespace: dbt_redshift
    repo: https://gitlab.com/meltano/files-dbt-redshift
    pip_url: git+https://gitlab.com/meltano/files-dbt-redshift
  - name: dbt-bigquery
    namespace: dbt_bigquery
    repo: https://gitlab.com/meltano/files-dbt-bigquery
    pip_url: git+https://gitlab.com/meltano/files-dbt-bigquery
utilities:
  - name: sqlfluff
    namespace: sqlfluff
    pip_url: sqlfluff[dbt]
    commands:
      lint:
        args: lint
        description: Lint SQL in transform models
  - name: great_expectations
    namespace: great_expectations
    pip_url: great_expectations
    executable: great_expectations
    settings:
      - name: ge_home
        value: $MELTANO_PROJECT_ROOT/utilities/great_expectations
        env: GE_HOME
mappers:
  - name: transform-field
    namespace: transform_field
    variants:
    - name: transferwise
      pip_url: pipelinewise-transform-field
      repo: https://github.com/transferwise/pipelinewise-transform-field
      executable: transform-field
  - name: meltano-map-transformer
    namespace: meltano_map_transformer
    variant: meltano
    pip_url: git+https://github.com/MeltanoLabs/meltano-map-transform.git
    repo: https://github.com/MeltanoLabs/meltano-map-transform
    executable: meltano-map-transform<|MERGE_RESOLUTION|>--- conflicted
+++ resolved
@@ -3464,96 +3464,6 @@
     pip_url: 'https://gitlab.com/meltano/dbt-tap-zendesk.git@config-version-2'
     vars:
       schema: "{{ env_var('DBT_SOURCE_SCHEMA') }}"
-<<<<<<< HEAD
-models:
-  - name: model-adwords
-    namespace: tap_adwords
-    variant: meltano
-    repo: https://gitlab.com/meltano/model-adwords
-    pip_url: 'git+https://gitlab.com/meltano/model-adwords.git'
-  - name: model-carbon-intensity
-    namespace: tap_carbon_intensity
-    variant: meltano
-    repo: https://gitlab.com/meltano/model-carbon-intensity
-    pip_url: 'git+https://gitlab.com/meltano/model-carbon-intensity.git'
-  - name: model-facebook
-    namespace: tap_facebook
-    variant: meltano
-    repo: https://gitlab.com/meltano/model-facebook
-    pip_url: 'git+https://gitlab.com/meltano/model-facebook.git'
-  - name: model-gitflix
-    namespace: tap_gitflix
-    variant: meltano
-    repo: https://gitlab.com/jschatz1/model-gitflix
-    pip_url: 'git+https://gitlab.com/jschatz1/model-gitflix.git'
-  - name: model-gitlab
-    namespace: tap_gitlab
-    variant: meltano
-    repo: https://gitlab.com/meltano/model-gitlab
-    pip_url: 'git+https://gitlab.com/meltano/model-gitlab.git'
-  - name: model-gitlab-ultimate
-    namespace: tap_gitlab_ultimate
-    variant: meltano
-    repo: https://gitlab.com/meltano/model-gitlab-ultimate
-    pip_url: 'git+https://gitlab.com/meltano/model-gitlab-ultimate.git'
-  - name: model-google-analytics
-    namespace: tap_google_analytics
-    variant: meltano
-    repo: https://gitlab.com/meltano/model-google-analytics
-    pip_url: 'git+https://gitlab.com/meltano/model-google-analytics.git'
-  - name: model-salesforce
-    namespace: tap_salesforce
-    variant: meltano
-    repo: https://gitlab.com/meltano/model-salesforce
-    pip_url: 'git+https://gitlab.com/meltano/model-salesforce.git'
-  - name: model-shopify
-    namespace: tap_shopify
-    variant: meltano
-    repo: https://gitlab.com/meltano/model-shopify
-    pip_url: 'git+https://gitlab.com/meltano/model-shopify.git'
-  - name: model-stripe
-    namespace: tap_stripe
-    variant: meltano
-    repo: https://gitlab.com/meltano/model-stripe
-    pip_url: 'git+https://gitlab.com/meltano/model-stripe.git'
-  - name: model-zendesk
-    namespace: tap_zendesk
-    variant: meltano
-    repo: https://gitlab.com/meltano/model-zendesk
-    pip_url: 'git+https://gitlab.com/meltano/model-zendesk.git'
-dashboards:
-  - name: dashboard-adwords
-    namespace: tap_adwords
-    variant: meltano
-    repo: https://gitlab.com/meltano/dashboard-adwords
-    pip_url: 'git+https://gitlab.com/meltano/dashboard-adwords.git'
-  - name: dashboard-facebook
-    namespace: tap_facebook
-    variant: meltano
-    repo: https://gitlab.com/meltano/dashboard-facebook
-    pip_url: 'git+https://gitlab.com/meltano/dashboard-facebook.git'
-  - name: dashboard-gitlab
-    namespace: tap_gitlab
-    variant: meltano
-    repo: https://gitlab.com/meltano/dashboard-gitlab
-    pip_url: 'git+https://gitlab.com/meltano/dashboard-gitlab.git'
-  - name: dashboard-google-analytics
-    namespace: tap_google_analytics
-    variant: meltano
-    repo: https://gitlab.com/meltano/dashboard-google-analytics
-    pip_url: 'git+https://gitlab.com/meltano/dashboard-google-analytics.git'
-  - name: dashboard-shopify
-    namespace: tap_shopify
-    variant: meltano
-    repo: https://gitlab.com/meltano/dashboard-shopify
-    pip_url: 'git+https://gitlab.com/meltano/dashboard-shopify.git'
-  - name: dashboard-stripe
-    namespace: tap_stripe
-    variant: meltano
-    repo: https://gitlab.com/meltano/dashboard-stripe
-    pip_url: 'git+https://gitlab.com/meltano/dashboard-stripe.git'
-=======
->>>>>>> fb03ada8
 orchestrators:
   - name: airflow
     namespace: airflow
