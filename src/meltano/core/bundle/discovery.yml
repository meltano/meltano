# Increment this version number whenever the schema of discovery.yml is changed.
# See https://www.meltano.com/docs/contributor-guide.html#discovery-yml-version for more information.
version: 18

extractors:
  - name: tap-adwords
    label: Google Ads
    description: Advertising Platform
    namespace: tap_adwords
    variant: meltano
    docs: 'https://hub.meltano.com/extractors/adwords.html'
    repo: https://gitlab.com/meltano/tap-adwords
    pip_url: 'git+https://gitlab.com/meltano/tap-adwords.git'
    capabilities:
      - properties
      - discover
      - state
    select:
      - campaigns.*
      - ad_groups.*
      - ads.*
      - accounts.*
      - KEYWORDS_PERFORMANCE_REPORT.customerID
      - KEYWORDS_PERFORMANCE_REPORT.account
      - KEYWORDS_PERFORMANCE_REPORT.currency
      - KEYWORDS_PERFORMANCE_REPORT.timeZone
      - KEYWORDS_PERFORMANCE_REPORT.clientName
      - KEYWORDS_PERFORMANCE_REPORT.campaign
      - KEYWORDS_PERFORMANCE_REPORT.campaignID
      - KEYWORDS_PERFORMANCE_REPORT.campaignState
      - KEYWORDS_PERFORMANCE_REPORT.adGroup
      - KEYWORDS_PERFORMANCE_REPORT.adGroupID
      - KEYWORDS_PERFORMANCE_REPORT.adGroupState
      - KEYWORDS_PERFORMANCE_REPORT.day
      - KEYWORDS_PERFORMANCE_REPORT.network
      - KEYWORDS_PERFORMANCE_REPORT.device
      - KEYWORDS_PERFORMANCE_REPORT.clicks
      - KEYWORDS_PERFORMANCE_REPORT.cost
      - KEYWORDS_PERFORMANCE_REPORT.impressions
      - KEYWORDS_PERFORMANCE_REPORT.interactions
      - KEYWORDS_PERFORMANCE_REPORT.engagements
      - KEYWORDS_PERFORMANCE_REPORT.conversions
      - KEYWORDS_PERFORMANCE_REPORT.allConv
      - KEYWORDS_PERFORMANCE_REPORT.views
      - KEYWORDS_PERFORMANCE_REPORT.activeViewViewableImpressions
      - KEYWORDS_PERFORMANCE_REPORT.activeViewMeasurableImpr
      - KEYWORDS_PERFORMANCE_REPORT.activeViewMeasurableCost
      - KEYWORDS_PERFORMANCE_REPORT.gmailClicksToWebsite
      - KEYWORDS_PERFORMANCE_REPORT.gmailSaves
      - KEYWORDS_PERFORMANCE_REPORT.gmailForwards
      - KEYWORDS_PERFORMANCE_REPORT.keywordID
      - KEYWORDS_PERFORMANCE_REPORT.keyword
      - KEYWORDS_PERFORMANCE_REPORT.keywordState
      - KEYWORDS_PERFORMANCE_REPORT.criterionServingStatus
      - KEYWORDS_PERFORMANCE_REPORT.destinationURL
      - KEYWORDS_PERFORMANCE_REPORT.matchType
      - KEYWORDS_PERFORMANCE_REPORT.topOfPageCPC
      - KEYWORDS_PERFORMANCE_REPORT.firstPageCPC
      - KEYWORDS_PERFORMANCE_REPORT.imprAbsTop
      - KEYWORDS_PERFORMANCE_REPORT.activeViewAvgCPM
      - KEYWORDS_PERFORMANCE_REPORT.activeViewViewableCTR
      - KEYWORDS_PERFORMANCE_REPORT.activeViewMeasurableImprImpr
      - KEYWORDS_PERFORMANCE_REPORT.activeViewViewableImprMeasurableImpr
      - KEYWORDS_PERFORMANCE_REPORT.allConvRate
      - KEYWORDS_PERFORMANCE_REPORT.allConvValue
      - KEYWORDS_PERFORMANCE_REPORT.avgCost
      - KEYWORDS_PERFORMANCE_REPORT.avgCPC
      - KEYWORDS_PERFORMANCE_REPORT.avgCPE
      - KEYWORDS_PERFORMANCE_REPORT.avgCPM
      - KEYWORDS_PERFORMANCE_REPORT.avgCPV
      - KEYWORDS_PERFORMANCE_REPORT.avgPosition
      - KEYWORDS_PERFORMANCE_REPORT.convRate
      - KEYWORDS_PERFORMANCE_REPORT.totalConvValue
      - KEYWORDS_PERFORMANCE_REPORT.costAllConv
      - KEYWORDS_PERFORMANCE_REPORT.costConv
      - KEYWORDS_PERFORMANCE_REPORT.costConvCurrentModel
      - KEYWORDS_PERFORMANCE_REPORT.crossDeviceConv
      - KEYWORDS_PERFORMANCE_REPORT.ctr
      - KEYWORDS_PERFORMANCE_REPORT.conversionsCurrentModel
      - KEYWORDS_PERFORMANCE_REPORT.convValueCurrentModel
      - KEYWORDS_PERFORMANCE_REPORT.engagementRate
      - KEYWORDS_PERFORMANCE_REPORT.interactionRate
      - KEYWORDS_PERFORMANCE_REPORT.interactionTypes
      - KEYWORDS_PERFORMANCE_REPORT.imprTop
      - KEYWORDS_PERFORMANCE_REPORT.valueAllConv
      - KEYWORDS_PERFORMANCE_REPORT.valueConv
      - KEYWORDS_PERFORMANCE_REPORT.valueConvCurrentModel
      - KEYWORDS_PERFORMANCE_REPORT.videoPlayedTo100
      - KEYWORDS_PERFORMANCE_REPORT.videoPlayedTo25
      - KEYWORDS_PERFORMANCE_REPORT.videoPlayedTo50
      - KEYWORDS_PERFORMANCE_REPORT.videoPlayedTo75
      - KEYWORDS_PERFORMANCE_REPORT.viewRate
      - KEYWORDS_PERFORMANCE_REPORT.viewThroughConv
      - KEYWORDS_PERFORMANCE_REPORT.searchAbsTopIS
      - KEYWORDS_PERFORMANCE_REPORT.searchLostAbsTopISBudget
      - KEYWORDS_PERFORMANCE_REPORT.searchLostTopISBudget
      - KEYWORDS_PERFORMANCE_REPORT.searchExactMatchIS
      - KEYWORDS_PERFORMANCE_REPORT.searchImprShare
      - KEYWORDS_PERFORMANCE_REPORT.searchLostAbsTopISRank
      - KEYWORDS_PERFORMANCE_REPORT.searchLostISRank
      - KEYWORDS_PERFORMANCE_REPORT.searchLostTopISRank
      - KEYWORDS_PERFORMANCE_REPORT.searchTopIS
      - AD_PERFORMANCE_REPORT.customerID
      - AD_PERFORMANCE_REPORT.account
      - AD_PERFORMANCE_REPORT.currency
      - AD_PERFORMANCE_REPORT.timeZone
      - AD_PERFORMANCE_REPORT.clientName
      - AD_PERFORMANCE_REPORT.campaign
      - AD_PERFORMANCE_REPORT.campaignID
      - AD_PERFORMANCE_REPORT.campaignState
      - AD_PERFORMANCE_REPORT.adGroup
      - AD_PERFORMANCE_REPORT.adGroupID
      - AD_PERFORMANCE_REPORT.adGroupState
      - AD_PERFORMANCE_REPORT.day
      - AD_PERFORMANCE_REPORT.network
      - AD_PERFORMANCE_REPORT.device
      - AD_PERFORMANCE_REPORT.clicks
      - AD_PERFORMANCE_REPORT.cost
      - AD_PERFORMANCE_REPORT.impressions
      - AD_PERFORMANCE_REPORT.interactions
      - AD_PERFORMANCE_REPORT.engagements
      - AD_PERFORMANCE_REPORT.conversions
      - AD_PERFORMANCE_REPORT.allConv
      - AD_PERFORMANCE_REPORT.views
      - AD_PERFORMANCE_REPORT.activeViewViewableImpressions
      - AD_PERFORMANCE_REPORT.activeViewMeasurableImpr
      - AD_PERFORMANCE_REPORT.activeViewMeasurableCost
      - AD_PERFORMANCE_REPORT.gmailClicksToWebsite
      - AD_PERFORMANCE_REPORT.gmailSaves
      - AD_PERFORMANCE_REPORT.gmailForwards
      - AD_PERFORMANCE_REPORT.adID
      - AD_PERFORMANCE_REPORT.adState
      - AD_PERFORMANCE_REPORT.approvalStatus
      - AD_PERFORMANCE_REPORT.adType
      - AD_PERFORMANCE_REPORT.adStrength
      - AD_PERFORMANCE_REPORT.autoAppliedAdSuggestion
      - AD_PERFORMANCE_REPORT.ad
      - AD_PERFORMANCE_REPORT.descriptionLine1
      - AD_PERFORMANCE_REPORT.descriptionLine2
      - AD_PERFORMANCE_REPORT.finalURL
      - AD_PERFORMANCE_REPORT.displayURL
      - AD_PERFORMANCE_REPORT.description
      - AD_PERFORMANCE_REPORT.headline1
      - AD_PERFORMANCE_REPORT.headline2
      - AD_PERFORMANCE_REPORT.path1
      - AD_PERFORMANCE_REPORT.businessName
      - AD_PERFORMANCE_REPORT.callToActionTextResponsive
      - AD_PERFORMANCE_REPORT.shortHeadline
      - AD_PERFORMANCE_REPORT.longHeadline
      - AD_PERFORMANCE_REPORT.promotionTextResponsive
      - AD_PERFORMANCE_REPORT.responsiveSearchAdPath1
      - AD_PERFORMANCE_REPORT.responsiveSearchAdHeadlines
      - AD_PERFORMANCE_REPORT.responsiveSearchAdDescriptions
      - AD_PERFORMANCE_REPORT.gmailAdBusinessName
      - AD_PERFORMANCE_REPORT.gmailAdHeadline
      - AD_PERFORMANCE_REPORT.gmailAdDescription
      - AD_PERFORMANCE_REPORT.imageAdName
      - AD_PERFORMANCE_REPORT.businessNameMultiAssetResponsiveDisplay
      - AD_PERFORMANCE_REPORT.longHeadlineMultiAssetResponsiveDisplay
      - AD_PERFORMANCE_REPORT.headlinesMultiAssetResponsiveDisplay
      - AD_PERFORMANCE_REPORT.callToActionTextMultiAssetResponsiveDisplay
      - AD_PERFORMANCE_REPORT.promotionTextMultiAssetResponsiveDisplay
      - AD_PERFORMANCE_REPORT.imprAbsTop
      - AD_PERFORMANCE_REPORT.activeViewAvgCPM
      - AD_PERFORMANCE_REPORT.activeViewViewableCTR
      - AD_PERFORMANCE_REPORT.activeViewMeasurableImprImpr
      - AD_PERFORMANCE_REPORT.activeViewViewableImprMeasurableImpr
      - AD_PERFORMANCE_REPORT.allConvRate
      - AD_PERFORMANCE_REPORT.allConvValue
      - AD_PERFORMANCE_REPORT.avgCost
      - AD_PERFORMANCE_REPORT.avgCPC
      - AD_PERFORMANCE_REPORT.avgCPE
      - AD_PERFORMANCE_REPORT.avgCPM
      - AD_PERFORMANCE_REPORT.avgCPV
      - AD_PERFORMANCE_REPORT.avgPosition
      - AD_PERFORMANCE_REPORT.convRate
      - AD_PERFORMANCE_REPORT.totalConvValue
      - AD_PERFORMANCE_REPORT.costAllConv
      - AD_PERFORMANCE_REPORT.costConv
      - AD_PERFORMANCE_REPORT.costConvCurrentModel
      - AD_PERFORMANCE_REPORT.crossDeviceConv
      - AD_PERFORMANCE_REPORT.ctr
      - AD_PERFORMANCE_REPORT.conversionsCurrentModel
      - AD_PERFORMANCE_REPORT.convValueCurrentModel
      - AD_PERFORMANCE_REPORT.engagementRate
      - AD_PERFORMANCE_REPORT.interactionRate
      - AD_PERFORMANCE_REPORT.interactionTypes
      - AD_PERFORMANCE_REPORT.imprTop
      - AD_PERFORMANCE_REPORT.valueAllConv
      - AD_PERFORMANCE_REPORT.valueConv
      - AD_PERFORMANCE_REPORT.valueConvCurrentModel
      - AD_PERFORMANCE_REPORT.videoPlayedTo100
      - AD_PERFORMANCE_REPORT.videoPlayedTo25
      - AD_PERFORMANCE_REPORT.videoPlayedTo50
      - AD_PERFORMANCE_REPORT.videoPlayedTo75
      - AD_PERFORMANCE_REPORT.viewRate
      - AD_PERFORMANCE_REPORT.viewThroughConv
    settings_group_validation:
      - ['developer_token', 'oauth_client_id', 'oauth_client_secret', 'refresh_token', 'user_agent', 'customer_ids', 'start_date']
    settings:
      - name: developer_token
        env: OAUTH_GOOGLE_ADWORDS_DEVELOPER_TOKEN
        kind: password
        label: Developer Token
        description: Your Developer Token for Google AdWord Application
        placeholder: Ex. *****************
      - name: oauth_client_id
        env: OAUTH_GOOGLE_ADWORDS_CLIENT_ID
        kind: password
        label: OAuth Client ID
        description: Your Google OAuth Client ID
        placeholder: Ex. 123456789012345.apps.googleusercontent.com
      - name: oauth_client_secret
        env: OAUTH_GOOGLE_ADWORDS_CLIENT_SECRET
        kind: password
        label: OAuth Client Secret
        description: Your Google OAuth Client Secret
        placeholder: Ex. *****************

      - name: refresh_token
        kind: oauth
        oauth:
          # https://oauth.svc.meltanodata.com/google-adwords/
          provider: google-adwords
        label: Access Token
        description: The Refresh Token generated through the OAuth flow run using your OAuth Client and your Developer Token
        placeholder: Ex. *****************
      - name: customer_ids
        label: Account ID(s)
        placeholder: Ex. 1234567890,1234567891,1234567892
        description: A comma-separated list of Ad Account IDs to replicate data from

      - name: start_date
        kind: date_iso8601
        description: Determines how much historical data will be extracted. Please be aware that the larger the time period and amount of data, the longer the initial extraction can be expected to take.
      - name: end_date
        kind: date_iso8601
        description: Date up to when historical data will be extracted.
      - name: user_agent
        value: tap-adwords via Meltano
        label: User Agent for your OAuth Client
        placeholder: Ex. tap-adwords via Meltano <user@example.com>
        description: The User Agent for your OAuth Client (used in requests made to the AdWords API)

      - name: conversion_window_days
        kind: integer
        value: 0
        label: Conversion Window Days
        description: How many Days before the Start Date to fetch data for Performance Reports
      - name: primary_keys
        kind: object
        value:
          KEYWORDS_PERFORMANCE_REPORT:
            - customerID
            - campaignID
            - adGroupID
            - keywordID
            - day
            - network
            - device
          AD_PERFORMANCE_REPORT:
            - customerID
            - campaignID
            - adGroupID
            - adID
            - day
            - network
            - device
        label: Primary Keys
        description: Primary Keys for the selected Entities (Streams)
  - name: tap-ask-nicely
    description: Customer Experience Platform
    label: AskNicely
    namespace: tap_ask_nicely
    variants:
      - name: mashey
        docs: https://hub.meltano.com/extractors/ask-nicely
        pip_url: git+https://github.com/Mashey/tap-ask-nicely.git
        repo: https://github.com/Mashey/tap-ask-nicely
        capabilities:
          - catalog
          - discover
          - state
        settings_group_validation:
          - ['subdomain', 'api_key']
        settings:
          - name: subdomain
            label: Subdomain
            description: The subdomain of your Ask Nicely account.
          - name: api_key
            kind: password
            label: API Key
            documentation: https://asknicely.asknice.ly/help/apidocs/auth
            description: The API Key generated via your Ask Nicely account.
  - name: tap-bigquery
    label: BigQuery
    description: BigQuery data warehouse extractor
    namespace: tap_bigquery
    variant: anelendata
    docs: https://hub.meltano.com/extractors/bigquery.html
    repo: https://github.com/anelendata/tap-bigquery
    pip_url: tap-bigquery
    capabilities:
      - catalog
      - discover
      - state
    settings_group_validation:
      - ['streams', 'start_datetime', 'credentials_path']
    settings:
      - name: streams
        kind: array
        description: Array holding objects describing streams (tables) to extract, with `name`, `table`, `columns`, `datetime_key`, and `filters` keys. See docs for details.
      - name: credentials_path
        # The tap doesn't know this setting, but will read the GOOGLE_APPLICATION_CREDENTIALS env var.
        env_aliases: [GOOGLE_APPLICATION_CREDENTIALS]
        value: $MELTANO_PROJECT_ROOT/client_secrets.json
        description: Fully qualified path to `client_secrets.json` for your service account.
      - name: start_datetime
        kind: date_iso8601
        description: Determines how much historical data will be extracted. Please be aware that the larger the time period and amount of data, the longer the initial extraction can be expected to take.
      - name: end_datetime
        kind: date_iso8601
        description: Date up to when historical data will be extracted.
      - name: limit
        kind: integer
        description: Limits the number of records returned in each stream, applied as a limit in the query.
      - name: start_always_inclusive
        kind: boolean
        value: true
        description: When replicating incrementally, disable to only select records whose `datetime_key` is greater than the maximum value replicated in the last run, by excluding records whose timestamps match exactly. This could cause records to be missed that were created after the last run finished, but during the same second and with the same timestamp.
  - name: tap-bing-ads
    label: Bing Ads
    description: Advertising Platform
    namespace: tap_bing_ads
    variant: singer-io
    docs: 'https://hub.meltano.com/extractors/bing-ads.html'
    repo: https://github.com/singer-io/tap-bing-ads
    pip_url: tap-bing-ads
    capabilities:
      - catalog
      - discover
      - state
    metadata:
      ad_group_performance_report:
        AbsoluteTopImpressionSharePercent:
          inclusion: available
          selected: false
        AbsoluteTopImpressionRatePercent:
          inclusion: available
          selected: false
        AbsoluteTopImpressionShareLostToBudgetPercent:
          inclusion: available
          selected: false
        AbsoluteTopImpressionShareLostToRankPercent:
          inclusion: available
          selected: false
        AudienceImpressionLostToBudgetPercent:
          inclusion: available
          selected: false
        AudienceImpressionLostToRankPercent:
          inclusion: available
          selected: false
        AudienceImpressionSharePercent:
          inclusion: available
          selected: false
        ClickSharePercent:
          inclusion: available
          selected: false
        ExactMatchImpressionSharePercent:
          inclusion: available
          selected: false
        ImpressionLostToAdRelevancePercent:
          inclusion: available
          selected: false
        ImpressionLostToBidPercent:
          inclusion: available
          selected: false
        ImpressionLostToBudgetPercent:
          inclusion: available
          selected: false
        ImpressionLostToExpectedCtrPercent:
          inclusion: available
          selected: false
        ImpressionLostToRankPercent:
          inclusion: available
          selected: false
        ImpressionLostToRankAggPercent:
          inclusion: available
          selected: false
        ImpressionSharePercent:
          inclusion: available
          selected: false
        TopImpressionRatePercent:
          inclusion: available
          selected: false
        TopImpressionShareLostToBudgetPercent:
          inclusion: available
          selected: false
        TopImpressionShareLostToRankPercent:
          inclusion: available
          selected: false
        TopImpressionSharePercent:
          inclusion: available
          selected: false
      campaign_performance_report:
        AbsoluteTopImpressionSharePercent:
          inclusion: available
          selected: false
        AbsoluteTopImpressionRatePercent:
          inclusion: available
          selected: false
        AbsoluteTopImpressionShareLostToBudgetPercent:
          inclusion: available
          selected: false
        AbsoluteTopImpressionShareLostToRankPercent:
          inclusion: available
          selected: false
        AudienceImpressionLostToBudgetPercent:
          inclusion: available
          selected: false
        AudienceImpressionLostToRankPercent:
          inclusion: available
          selected: false
        AudienceImpressionSharePercent:
          inclusion: available
          selected: false
        ClickSharePercent:
          inclusion: available
          selected: false
        ExactMatchImpressionSharePercent:
          inclusion: available
          selected: false
        ImpressionLostToAdRelevancePercent:
          inclusion: available
          selected: false
        ImpressionLostToBidPercent:
          inclusion: available
          selected: false
        ImpressionLostToBudgetPercent:
          inclusion: available
          selected: false
        ImpressionLostToExpectedCtrPercent:
          inclusion: available
          selected: false
        ImpressionLostToRankPercent:
          inclusion: available
          selected: false
        ImpressionLostToRankAggPercent:
          inclusion: available
          selected: false
        ImpressionSharePercent:
          inclusion: available
          selected: false
        TopImpressionRatePercent:
          inclusion: available
          selected: false
        TopImpressionShareLostToBudgetPercent:
          inclusion: available
          selected: false
        TopImpressionShareLostToRankPercent:
          inclusion: available
          selected: false
        TopImpressionSharePercent:
          inclusion: available
          selected: false
    settings_group_validation:
      - ['customer_id', 'account_ids', 'oauth_client_id', 'oauth_client_secret', 'refresh_token', 'developer_token', 'start_date']
    settings:
      - name: developer_token
        env: OAUTH_BING_ADS_DEVELOPER_TOKEN
        kind: password
      - name: oauth_client_id
        env: OAUTH_BING_ADS_CLIENT_ID
        label: OAuth Client ID
        kind: password
      - name: oauth_client_secret
        env: OAUTH_BING_ADS_CLIENT_SECRET
        label: OAuth Client Secret
        kind: password
      - name: refresh_token
        kind: password

      - name: customer_id
        label: Customer ID
      - name: account_ids
        label: Account ID(s)
      - name: start_date
        description: Determines how much historical data will be extracted. Please be aware that the larger the time period and amount of data, the longer the initial extraction can be expected to take.
        kind: date_iso8601
  - name: tap-chargebee
    namespace: tap_chargebee
    label: Chargebee
    description: Subscription billing software
    variant: hotgluexyz
    docs: https://hub.meltano.com/extractors/chargebee.html
    repo: https://github.com/hotgluexyz/tap-chargebee
    pip_url: git+https://github.com/hotgluexyz/tap-chargebee.git
    capabilities:
    - catalog
    - discover
    - state
    settings_group_validation:
    - - api_key
      - site
      - product_catalog
      - start_date
    settings:
    - name: api_key
      label: API Key
      kind: password
    - name: site
      label: Chargebee Site
    - name: product_catalog
      label: Chargebee Product Catalog
    - name: start_date
      kind: date_iso8601
      description: Determines how much historical data will be extracted. Please be
        aware that the larger the time period and amount of data, the longer the initial
        extraction can be expected to take.
    - name: select_fields_by_default
      kind: boolean
      value: true
      description: Select by default any new fields discovered in Quickbooks objects
    - name: state_message_threshold
      kind: integer
      value: 1000
      description: Generate a STATE message every N records
    - name: max_workers
      kind: integer
      value: 8
      label: Maximum number of threads to use
  - name: tap-csv
    label: Comma Separated Values (CSV)
    description: Generic data extractor of CSV (comma separated value) files
    namespace: tap_csv
    variant: meltano
    docs: 'https://hub.meltano.com/extractors/csv.html'
    repo: https://gitlab.com/meltano/tap-csv
    pip_url: 'git+https://gitlab.com/meltano/tap-csv.git'
    capabilities:
      - discover
      - state
    settings_group_validation:
      - ['files']
      - ['csv_files_definition']
    settings:
      - name: files
        kind: array
        description: Array of objects with `entity`, `file`, and `keys` keys
      - name: csv_files_definition
        env: TAP_CSV_FILES_DEFINITION
        label: CSV Files Definition
        description: Project-relative path to JSON file holding array of objects with `entity`, `file`, and `keys` keys
        placeholder: Ex. files-def.json
        documentation: https://gitlab.com/meltano/tap-csv#run
  - name: tap-facebook
    label: Facebook Ads
    description: Advertising Platform
    namespace: tap_facebook
    variant: meltano
    docs: 'https://hub.meltano.com/extractors/facebook.html'
    repo: https://gitlab.com/meltano/tap-facebook
    pip_url: 'git+https://gitlab.com/meltano/tap-facebook.git'
    capabilities:
      - properties
      - discover
      - state
    settings_group_validation:
      - ['account_id', 'access_token', 'start_date']
    settings:
      - name: account_id
        label: Account ID
        placeholder: Ex. 123456789012345
        description: Your Facebook Ads Account ID
      - name: access_token
        label: Access Token
        placeholder: Ex. *****************
        description: User Token generated by Facebook OAuth handshake
        kind: oauth
        oauth:
          provider: facebook
      - name: start_date
        kind: date_iso8601
        description: Determines how much historical data will be extracted. Please be aware that the larger the time period and amount of data, the longer the initial extraction can be expected to take.
      - name: end_date
        kind: date_iso8601
        description: Date up to when historical data will be extracted.
      - name: insights_buffer_days
        kind: integer
        value: 0
        label: Ads Insights Buffer Days
        description: How many Days before the Start Date to fetch Ads Insights for
  - name: tap-fastly
    label: Fastly
    description: Edge cloud computing services provider
    namespace: tap_fastly
    variant: meltano
    docs: 'https://hub.meltano.com/extractors/fastly.html'
    repo: https://gitlab.com/meltano/tap-fastly
    pip_url: 'git+https://gitlab.com/meltano/tap-fastly.git'
    capabilities:
      - catalog
      - discover
      - state
    settings:
      - name: api_token
        label: API Token
        kind: password
        placeholder: Ex. *****************
      - name: start_date
        label: Start Date
        kind: date_iso8601
  - name: tap-gitlab
    label: GitLab
    description: Single application for the entire DevOps lifecycle
    namespace: tap_gitlab
    variant: meltano
    docs: 'https://hub.meltano.com/extractors/gitlab.html'
    repo: https://gitlab.com/meltano/tap-gitlab
    pip_url: 'git+https://gitlab.com/meltano/tap-gitlab.git'
    capabilities:
      - catalog
      - discover
      - state
    settings_group_validation:
      - ['api_url', 'groups', 'start_date']
      - ['api_url', 'projects', 'start_date']
    settings:
      - name: api_url
        label: GitLab Instance
        value: 'https://gitlab.com'
        description: GitLab API/instance URL. When an API path is omitted, `/api/v4/` is assumed.
        protected: true
      - name: private_token
        env_aliases: [GITLAB_API_TOKEN]
        kind: password
        value: ""
        label: Access Token
        description: GitLab personal access token or other API token.
        placeholder: Ex. *****************
      - name: groups
        env_aliases: [GITLAB_API_GROUPS]
        value: ''
        label: Groups
        description: Space-separated names of groups to extract data from. Leave empty and provide a project name if you'd like to pull data from a project in a personal user namespace.
        placeholder: Ex. my-organization
      - name: projects
        env_aliases: [GITLAB_API_PROJECTS]
        value: ''
        label: Project
        description: Space-separated `namespace/project` paths of projects to extract data from. Leave empty and provide a group name to extract data from all group projects.
        placeholder: Ex. my-organization/project-1
      - name: ultimate_license
        env_aliases: [GITLAB_API_ULTIMATE_LICENSE]
        kind: boolean
        value: false
        description: Enable to pull in extra data (like Epics, Epic Issues and other entities) only available to GitLab Ultimate and GitLab.com Gold accounts.
      - name: fetch_merge_request_commits
        kind: boolean
        value: false
        description: For each Merge Request, also fetch the MR's commits and create the join table `merge_request_commits` with the Merge Request and related Commit IDs. This can slow down extraction considerably because of the many API calls required.
      - name: fetch_pipelines_extended
        kind: boolean
        value: false
        description: For every Pipeline, also fetch extended details of each of these pipelines. This can slow down extraction considerably because of the many API calls required.
      - name: start_date
        env_aliases: [GITLAB_API_START_DATE]
        kind: date_iso8601
        description: Determines how much historical data will be extracted. Please be aware that the larger the time period and amount of data, the longer the initial extraction can be expected to take.
  - name: tap-github
    description: Code hosting platform
    label: GitHub
    namespace: tap_github
    variants:
      - name: singer-io
        docs: https://hub.meltano.com/extractors/github
        pip_url: git+https://github.com/singer-io/tap-github.git
        repo: https://github.com/singer-io/tap-github
        capabilities:
          - properties
          - discover
          - state
        settings_group_validation:
          - ['access_token', 'repository', 'start_date']
        settings:
          - name: access_token
            label: Personal Access Tokens
            docs: https://github.com/settings/tokens
            kind: password
            description: Personal access token used to authenticate with GitHub. The token can be generated by going to the [Personal Access Token settings page](https://github.com/settings/tokens).
          - name: repository
            label: Repositories
            placeholder: Ex. "meltano/meltano meltano/sdk meltano/hub"
            description: Space-separated list of repositories. Each repository must be prefaced by the user/organization name, e.g. `"meltano/meltano meltano/sdk meltano/hub"`
          - name: start_date
            label: Start Date
            kind: date_iso8601
            description: Defines how far into the past to pull data for the provided repositories.
  - name: tap-google-analytics
    label: Google Analytics
    description: App and website analytics platform hosted by Google
    namespace: tap_google_analytics
    variant: meltano
    docs: 'https://hub.meltano.com/extractors/google-analytics.html'
    repo: https://gitlab.com/meltano/tap-google-analytics
    pip_url: 'git+https://gitlab.com/meltano/tap-google-analytics.git'
    capabilities:
      - catalog
      - discover
    settings_group_validation:
      - ['key_file_location', 'view_id', 'start_date']
      - ['oauth_credentials.client_id', 'oauth_credentials.client_secret', 'oauth_credentials.access_token', 'oauth_credentials.refresh_token', 'view_id', 'start_date']
    settings:
      - name: key_file_location
        env_aliases: [GOOGLE_ANALYTICS_API_CLIENT_SECRETS]
        kind: file
        value: $MELTANO_PROJECT_ROOT/client_secrets.json
        label: Client Secrets
        placeholder: Ex. client_secrets.json
      - name: oauth_credentials.client_id
        env_aliases: [GOOGLE_ANALYTICS_API_OAUTH_CLIENT_ID]
        kind: password
        label: OAuth Client ID
      - name: oauth_credentials.client_secret
        env_aliases: [GOOGLE_ANALYTICS_API_OAUTH_CLIENT_SECRET]
        kind: password
        label: OAuth Client Secret
      - name: oauth_credentials.access_token
        env_aliases: [GOOGLE_ANALYTICS_API_OAUTH_ACCESS_TOKEN]
        kind: password
        label: OAuth Access Token
      - name: oauth_credentials.refresh_token
        env_aliases: [GOOGLE_ANALYTICS_API_OAUTH_REFRESH_TOKEN]
        kind: password
        label: OAuth Refresh Token

      - name: view_id
        env_aliases: [GOOGLE_ANALYTICS_API_VIEW_ID]
        label: View ID
        placeholder: Ex. 198343027
      - name: reports
        env_aliases: [GOOGLE_ANALYTICS_API_REPORTS]
        label: Reports
        placeholder: Ex. my_report_definition.json

      - name: start_date
        env_aliases: [GOOGLE_ANALYTICS_API_START_DATE]
        kind: date_iso8601
        description: This property determines how much historical data will be extracted. Please be aware that the larger the time period and amount of data, the longer the initial extraction can be expected to take.
      - name: end_date
        env_aliases: [GOOGLE_ANALYTICS_API_END_DATE]
        kind: date_iso8601
        description: Date up to when historical data will be extracted.
  - name: tap-google-sheets
    description: Cloud Spreadsheets
    label: Google Sheets
    namespace: tap_google_sheets
    variants:
    - name: singer-io
      docs: https://hub.meltano.com/extractors/google-sheets
      pip_url: git+https://github.com/singer-io/tap-google-sheets.git
      repo: https://github.com/singer-io/tap-google-sheets
      capabilities:
        - discover
        - catalog
        - state
      settings_group_validation:
        - ['client_id', 'client_secret', 'refresh_token', 'spreadsheet_id', 'start_date', 'user_agent']
      settings:
        - name: client_id
          label: Client ID
          description: This is the ID setup via the Google Cloud API.
          documentation: https://drive.google.com/open?id=1FojlvtLwS0-BzGS37R0jEXtwSHqSiO1Uw-7RKQQO-C4
        - name: client_secret
          label: Client Secret
          kind: password
          description: This is generated when the client ID is created via the Google Cloud API.
          documentation: https://drive.google.com/open?id=1FojlvtLwS0-BzGS37R0jEXtwSHqSiO1Uw-7RKQQO-C4
        - name: refresh_token
          label: Refresh Token
          kind: password
          description: This is the token used to generate new access_tokens. It is manually generated by making an API call to the Google Cloud API. See the [documentation](https://drive.google.com/open?id=1FojlvtLwS0-BzGS37R0jEXtwSHqSiO1Uw-7RKQQO-C4) for more information.
          documentation: https://drive.google.com/open?id=1FojlvtLwS0-BzGS37R0jEXtwSHqSiO1Uw-7RKQQO-C4
        - name: spreadsheet_id
          label: Spreadsheet ID
          description: The unique identifier for a spreadsheet.
        - name: start_date
          label: Start Date
          kind: date_iso8601
          description: The absolute minimum start date to check if a file was modified.
          placeholder: Ex. "2019-01-01T00:00:00Z"
        - name: user_agent
          label: User Agent
          value: tap-google-sheets via Meltano
          description: Used to identify the tap in the Google Remote API logs.
          placeholder: Ex. "tap-google-search-console <api_user_email@example.com>"
  - name: tap-hubspot
    description: Inbound Marketing software
    label: Hubspot
    namespace: tap_hubspot
    variants:
      - name: singer-io
        docs: https://hub.meltano.com/extractors/hubspot
        pip_url: git+https://github.com/singer-io/tap-hubspot.git
        repo: https://github.com/singer-io/tap-hubspot
        capabilities:
          - discover
          - properties
          - state
        settings_group_validation:
          - ['redirect_uri','client_id','client_secret','refresh_token','start_date']
        settings:
          - name: redirect_uri
            label: Redirect URI
            documentation: https://legacydocs.hubspot.com/docs/methods/oauth2/oauth2-quickstart
            description: This is the URL that the user will be redirected to after they authorize your app for the requested scopes
          - name: client_id
            label: Client ID
            description: This identifies the app used to connect to HubSpot.
            documentation: https://legacydocs.hubspot.com/docs/methods/oauth2/oauth2-quickstart
          - name: client_secret
            label: Client Secret
            kind: password
            description: The client secret used for authentication.
          - name: refresh_token
            label: Refresh Token
            kind: password
            description: This is the refresh token provided by HubSpot.
          - name: start_date
            label: Start Date
            kind: date_iso8601
            description: This is the cutoff date for syncing historical data.
  - name: tap-intacct
    namespace: tap_intacct
    label: Sage Intacct
    description: Financial management software
    variant: hotgluexyz
    docs: https://hub.meltano.com/extractors/intacct.html
    repo: https://github.com/hotgluexyz/tap-intacct
    pip_url: git+https://github.com/hotgluexyz/tap-intacct.git
    capabilities:
    - catalog
    - discover
    - state
    settings_group_validation:
    - - company_id
      - sender_id
      - sender_password
      - user_id
      - user_password
      - start_date
    settings:
    - name: company_id
      label: Company Id
    - name: sender_id
      label: Intacct Sender Id
    - name: sender_password
      label: Intacct Sender Password
      kind: password
    - name: user_id
      label: Intacct User Id
    - name: user_password
      label: Intacct User Password
      kind: password
    - name: start_date
      kind: date_iso8601
      description: Determines how much historical data will be extracted. Please be
        aware that the larger the time period and amount of data, the longer the initial
        extraction can be expected to take.
    - name: select_fields_by_default
      kind: boolean
      value: true
      description: Select by default any new fields discovered in Quickbooks objects
    - name: state_message_threshold
      kind: integer
      value: 1000
      description: Generate a STATE message every N records
    - name: max_workers
      kind: integer
      value: 8
      label: Maximum number of threads to use
  - name: tap-jira
    description: Issue and Project Tracking Software
    label: Jira
    namespace: tap_jira
    variants:
    - name: singer-io
      docs: https://hub.meltano.com/extractors/jira
      pip_url: git+https://github.com/singer-io/tap-jira.git
      repo: https://github.com/singer-io/tap-jira
      capabilities:
        - discover
        - properties
        - state
      settings_group_validation:
        - ['username','password','base_url','start_date','user_agent']
        - ['oauth_client_secret','oauth_client_id','access_token','cloud_id','refresh_token','start_date','user_agent']
      settings:
        - name: username
          label: Username
          description: Your Jira username.
        - name: password
          label: Password
          kind: password
          description: Your Jira password.
        - name: base_url
          label: Base URL
          description: The base URL for your Jira instance.
          placeholder: Ex. "https://mycompany.atlassian.net"
        - name: oauth_client_secret
          label: OAuth Client Secret
          kind: password
          description: The client secret value used for OAuth authentication.
        - name: oauth_client_id
          label: OAuth Client ID
          description: The client ID used for OAuth authentication.
        - name: access_token
          label: Access Token
          kind: password
          description: The access token generated for your account.
        - name: cloud_id
          label: Cloud ID
          description: The cloud ID of your JIRA instance.
        - name: refresh_token
          label: Refresh Token
          kind: password
          description: The refresh token generated for your account.
        - name: start_date
          label: Start Date
          kind: date_iso8601
          description: Specifies the date at which the tap will begin pulling data. This works only for the streams taht suppport it.
        - name: user_agent
          label: User Agent
          value: tap-jira via Meltano
  - name: tap-marketo
    label: Marketo
    description: Marketing automation for account-based marketing
    namespace: tap_marketo
    variant: meltano
    docs: 'https://hub.meltano.com/extractors/marketo.html'
    repo: https://gitlab.com/meltano/tap-marketo
    pip_url: 'git+https://gitlab.com/meltano/tap-marketo.git'
    capabilities: []
    settings:
      - name: endpoint
      - name: identity
      - name: client_id
        label: Client ID
      - name: client_secret
        kind: password
      - name: start_date
        description: Determines how much historical data will be extracted. Please be aware that the larger the time period and amount of data, the longer the initial extraction can be expected to take.
        kind: date_iso8601
  - name: tap-mongodb
    label: MongoDB
    description: General purpose, document-based, distributed database
    namespace: tap_mongodb
    variant: singer-io
    docs: 'https://hub.meltano.com/extractors/mongodb.html'
    repo: https://github.com/singer-io/tap-mongodb
    pip_url: tap-mongodb
    capabilities:
      - catalog
      - discover
      - state
    settings_group_validation:
      - ['host', 'port', 'user', 'password', 'database']
    settings:
      - name: host
        label: Host URL
        value: localhost
      - name: port
        kind: integer
        value: 27017
      - name: user
      - name: password
        kind: password
      - name: database
        label: Database Name
      - name: replica_set
      - name: ssl
        kind: boolean
        value: false
        value_post_processor: stringify
        label: SSL
      - name: verify_mode
        kind: boolean
        value: true
        value_post_processor: stringify
        description: SSL Verify Mode
      - name: include_schemas_in_destination_stream_name
        kind: boolean
        value: false
        description: Forces the stream names to take the form `<database_name>_<collection_name>` instead of `<collection_name>`
  - name: tap-mysql
    label: MySQL / MariaDB
    description: MySQL / MariaDB database extractor
    namespace: tap_mysql
    variant: transferwise
    docs: https://hub.meltano.com/extractors/mysql.html
    repo: https://github.com/transferwise/pipelinewise-tap-mysql
    pip_url: pipelinewise-tap-mysql
    capabilities:
      - catalog
      - discover
      - state
    settings_group_validation:
      - ['host', 'port', 'user', 'password']
    settings:
      - name: host
        value: localhost
      - name: port
        kind: integer
        value: 3306
      - name: user
      - name: password
        kind: password
      - name: database
      - name: ssl
        kind: boolean
        value: false
        value_post_processor: stringify

      - name: filter_dbs
        description: Comma separated list of schemas to extract tables only from particular schemas and to improve data extraction performance
      - name: session_sqls
        kind: array
        value:
          - SET @@session.time_zone="+0:00"
          - SET @@session.wait_timeout=28800
          - SET @@session.net_read_timeout=3600
          - SET @@session.innodb_lock_wait_timeout=3600
        description: List of SQL commands to run when a connection made. This allows to set session variables dynamically, like timeouts.
  - name: tap-pendo
    description: Product Experience and Digital Adoption Solutions
    label: Pendo
    namespace: tap_pendo
    variants:
    - name: singer-io
      docs: https://hub.meltano.com/extractors/pendo
      pip_url: git+https://github.com/singer-io/tap-pendo.git
      repo: https://github.com/singer-io/tap-pendo
      capabilities:
        - catalog
        - discover
        - state
      settings_group_validation:
        - ['x_pendo_integration_key', 'period', 'start_date']
      settings:
        - name: x_pendo_integration_key
          label: Integration Key
          env: TAP_PENDO_INTEGRATION_KEY
          description: "This is the integration key generated via the Pendo website: Settings -> Integrations -> Integration Keys."
          kind: password
        - name: period
          label: Period
          description: This defines how data is aggregated, either on a daily or hourly basis.
          kind: options
          options:
            - label: Daily
              value: dayRange
            - label: Hourly
              value: hourRange
        - name: lookback_window
          kind: integer
          label: Lookback Window
          description: The number of days to use as the lookback window.
          value: 0
        - name: include_anonymous_visitors
          label: Include Anonymous Visitors
          description: Defines whether or not to include anonymous visitors in the results.
          kind: boolean
          default: false
          value_post_processor: stringify
        - name: start_date
          label: Start Date
          description: This is the default start date value to use if no bookmark is present.
          kind: date_iso8601
  - name: tap-postgres
    label: PostgreSQL
    description: PostgreSQL database extractor
    namespace: tap_postgres
    variant: transferwise
    docs: https://hub.meltano.com/extractors/postgres.html
    repo: https://github.com/transferwise/pipelinewise-tap-postgres
    pip_url: pipelinewise-tap-postgres
    capabilities:
      - catalog
      - discover
      - state
    settings_group_validation:
      - ['host', 'port', 'user', 'password', 'dbname']
    settings:
      - name: host
        value: localhost
        description: PostgreSQL host
      - name: port
        kind: integer
        value: 5432
        description: PostgreSQL port
      - name: user
        description: PostgreSQL user
      - name: password
        kind: password
        description: PostgreSQL password
      - name: dbname
        description: PostgreSQL database name
      - name: ssl
        kind: boolean
        value: false
        value_post_processor: stringify
        description: Using SSL via postgres `sslmode='require'` option. If the server does not accept SSL connections or the client certificate is not recognized the connection will fail

      - name: filter_schemas
        description: Scan only the specified comma-separated schemas to improve the performance of data extraction
      - name: default_replication_method
        kind: options
        options:
          - label: Log-based Incremental Replication
            value: LOG_BASED
          - label: Key-based Incremental Replication
            value: INCREMENTAL
          - label: Full Table Replication
            value: FULL_TABLE
      - name: max_run_seconds
        kind: integer
        value: 43200
        description: Stop running the tap after certain number of seconds
      - name: logical_poll_total_seconds
        kind: integer
        value: 10800
        description: Stop running the tap when no data received from wal after certain number of seconds
      - name: break_at_end_lsn
        kind: boolean
        value: true
        description: Stop running the tap if the newly received lsn is after the max lsn that was detected when the tap started
  - name: tap-recharge
    label: ReCharge
    description: Subscription payments platform
    namespace: tap_recharge
    variant: singer-io
    docs: 'https://hub.meltano.com/extractors/recharge.html'
    repo: https://github.com/singer-io/tap-recharge
    pip_url: tap-recharge==1.0.3
    capabilities:
      - catalog
      - discover
      - state
    settings:
      - name: access_token
        kind: password
        description: Private API Token
        placeholder: Ex. 1a2b3c4d5e6f
      - name: start_date
        kind: date_iso8601
        description: Determines how much historical data will be extracted. Please be aware that the larger the time period and amount of data, the longer the initial extraction can be expected to take.
      - name: user_agent
        value: tap-recharge via Meltano
        description: User agent to send to ReCharge along with API requests. Typically includes name of integration and an email address you can be reached at
        placeholder: Ex. tap-recharge via Meltano <user@example.com>
  - name: tap-salesforce
    label: Salesforce
    description: Customer-relationship management & customer success platform
    namespace: tap_salesforce
    variant: meltano
    docs: 'https://hub.meltano.com/extractors/salesforce.html'
    repo: https://gitlab.com/meltano/tap-salesforce
    pip_url: 'git+https://gitlab.com/meltano/tap-salesforce.git'
    capabilities:
      - properties
      - discover
      - state
    select:
      - Lead.*
      - Contact.*
      - User.*
      - OpportunityHistory.*
      - Account.*
      - Opportunity.*
    settings_group_validation:
      - ['username', 'password', 'security_token', 'start_date']
      - ['client_id', 'client_secret', 'refresh_token', 'start_date']
    settings:
      - name: username
        placeholder: Ex. me@my-organization.com
      - name: password
        kind: password
        label: Password
        placeholder: Ex. *****************
      - name: security_token
        kind: password
        label: Security Token
        placeholder: Ex. *****************
        description: Your Salesforce Account access token
        documentation: https://hub.meltano.com/extractors/salesforce.html#salesforce-setup

      - name: client_id
        label: Client ID
      - name: client_secret
        kind: password
      - name: refresh_token
        kind: password

      - name: start_date
        kind: date_iso8601
        description: Determines how much historical data will be extracted. Please be aware that the larger the time period and amount of data, the longer the initial extraction can be expected to take.

      - name: is_sandbox
        kind: boolean
        value: false
        description: Use Salesforce Sandbox
      - name: api_type
        value: REST
        kind: options
        options:
          - label: REST
            value: REST
          - label: BULK
            value: BULK
        label: API Type
      - name: select_fields_by_default
        kind: boolean
        value: true
        description: Select by default any new fields discovered in Salesforce objects
      - name: state_message_threshold
        kind: integer
        value: 1000
        description: Generate a STATE message every N records
      - name: max_workers
        kind: integer
        value: 8
        label: Maximum number of threads to use
  - name: tap-quickbooks
    namespace: tap_quickbooks
    label: Quickbooks
    description: Accounting management platform
    variant: hotgluexyz
    docs: https://hub.meltano.com/extractors/quickbooks.html
    repo: https://github.com/hotgluexyz/tap-quickbooks
    pip_url: git+https://github.com/hotgluexyz/tap-quickbooks.git
    capabilities:
    - catalog
    - discover
    - state
    settings_group_validation:
    - - client_id
      - client_secret
      - refresh_token
      - realmId
      - start_date
    settings:
    - name: realmId
      label: Realm ID
    - name: client_id
      kind: password
      label: Client ID
    - name: client_secret
      kind: password
    - name: refresh_token
      kind: password
    - name: start_date
      kind: date_iso8601
      description: Determines how much historical data will be extracted. Please be
        aware that the larger the time period and amount of data, the longer the initial
        extraction can be expected to take.
    - name: is_sandbox
      kind: boolean
      value: false
      description: Use Quickbooks Sandbox
    - name: select_fields_by_default
      kind: boolean
      value: true
      description: Select by default any new fields discovered in Quickbooks objects
    - name: state_message_threshold
      kind: integer
      value: 1000
      description: Generate a STATE message every N records
    - name: max_workers
      kind: integer
      value: 8
      label: Maximum number of threads to use
  - name: tap-shopify
    label: Shopify
    description: Ecommerce platform
    namespace: tap_shopify
    variant: singer-io
    docs: 'https://hub.meltano.com/extractors/shopify.html'
    repo: https://github.com/singer-io/tap-shopify
    pip_url: tap-shopify
    capabilities:
      - catalog
      - discover
      - state
    select:
      # Select everything except for `metafields.*`.
      # Selecting `*.*` and `!metafields.*` doesn't work because `*.*` takes
      # precedence at the stream level, so we would still get `metafields.id`
      # and `metafields.updated_at` since these are `inclusion: available`
      - abandoned_checkouts.*
      - collects.*
      - custom_collections.*
      - customers.*
      - order_refunds.*
      - orders.*
      - products.*
      - transactions.*
    settings:
      - name: shop
        label: Store Subdomain
        placeholder: Ex. my-first-store
      - name: api_key
        kind: password
        label: Private App API Password
        placeholder: Ex. shppa_1a2b3c4d5e6f
      - name: start_date
        kind: date_iso8601
        description: Determines how much historical data will be extracted. Please be aware that the larger the time period and amount of data, the longer the initial extraction can be expected to take.
  - name: tap-slack
    label: Slack
    description: Team communication tool
    namespace: tap_slack
    docs: 'https://hub.meltano.com/extractors/slack.html'
    repo: https://github.com/Mashey/tap-slack
    pip_url: git+https://github.com/Mashey/tap-slack.git
    capabilities:
      - catalog
      - discover
      - state
    settings:
      - name: api_token
        kind: password
        label: API Token
        documentation: https://slack.com/help/articles/215770388-Create-and-regenerate-API-tokens
      - name: start_date
        kind: date_iso8601
        label: Sync Start Date
        description: Determines how much historical data will be extracted. Please be aware that the larger the time period and amount of data, the longer the initial extraction can be expected to take.
      - name: channels
        labels: Channels to Sync
        kind: array
        description: By default the tap will sync all channels it has been invited to, but this can be overriden to limit it ot specific channels. Note this needs to be channel ID, not the name, as recommended by the Slack API. To get the ID for a channel, either use the Slack API or find it in the URL.
        placeholder: Ex. ["abc123", "def456"]
      - name: private_channels
        label: Join Private Channels
        kind: boolean
        value: true
        description: Specifies whether to sync private channels or not. Default is true.
      - name: join_public_channels
        label: Join Public Channels
        kind: boolean
        value: false
        description: Specifies whether to have the tap auto-join all public channels in your ogranziation. Default is false.
      - name: archived_channels
        label: Sync Archived Channels
        kind: boolean
        value: false
        description: Specifies whether the tap will sync archived channels or not. Note that a bot cannot join an archived channel, so unless the bot was added to the channel prior to it being archived it will not be able to sync the data from that channel. Default is false.
      - name: date_window_size
        label: Date Window Size
        kind: integer
        value: 7
        description: Specifies the window size for syncing certain streams (messages, files, threads). The default is 7 days.
  - name: tap-spreadsheets-anywhere
    label: Spreadsheets Anywhere
    description: Data extractor for CSV and Excel files from any smart_open supported transport (S3, SFTP, localhost, etc...)
    namespace: tap_spreadsheets_anywhere
    docs: 'https://hub.meltano.com/extractors/spreadsheets-anywhere.html'
    repo: https://github.com/ets/tap-spreadsheets-anywhere
    pip_url: git+https://github.com/ets/tap-spreadsheets-anywhere.git
    capabilities:
      - catalog
      - discover
      - state
    settings:
      - name: tables
        kind: array
        description: An array holding json objects that each describe a set of targeted source files. See docs for details.
  - name: tap-stripe
    label: Stripe
    description: Online payment processing for internet businesses
    namespace: tap_stripe
    variant: meltano
    docs: 'https://hub.meltano.com/extractors/stripe.html'
    repo: https://github.com/meltano/tap-stripe
    pip_url: 'git+https://github.com/meltano/tap-stripe.git'
    capabilities:
      - catalog
      - discover
      - state
    settings:
      - name: account_id
        env_aliases: [STRIPE_ACCOUNT_ID]
        label: Account ID
        placeholder: Ex. acct_1a2b3c4d5e
      - name: client_secret
        env_aliases: [STRIPE_API_KEY]
        kind: password
        label: Secret API Key
        placeholder: Ex. sk_live_1a2b3c4d5e
      - name: start_date
        kind: date_iso8601
        description: Determines how much historical data will be extracted. Please be aware that the larger the time period and amount of data, the longer the initial extraction can be expected to take.
  - name: tap-twilio
    description: Cloud communications platform as a service
    label: Twilio
    namespace: tap_twilio
    variants:
    - name: transferwise
      docs: https://hub.meltano.com/extractors/twilio
      pip_url: git+https://github.com/transferwise/pipelinewise-tap-twilio.git
      repo: https://github.com/transferwise/pipelinewise-tap-twilio
      capabilities:
        - discover
        - catalog
        - state
      settings_group_validation:
        - ['account_sid','auth_token','start_date','user_agent']
      settings:
        - name: account_sid
          label: Account String ID
          description: This is the String ID of your account which can be found in the account console at twilio.com/console.
        - name: auth_token
          label: Auth Token
          kind: password
          description: This is the authorization token for your account which can be found in the account console at twilio.com/console.
        - name: date_window_days
          label: Date Window Days
          kind: integer
          description: This is the integer number of days (between the from and to dates) for date-windowing through the date-filtered endpoints.
          value: 30
        - name: start_date
          label: Start Date
          kind: date_iso8601
          description: This is the absolute beginning date from which incremental loading on the initial load will start
        - name: user_agent
          label: User Agent
          value: tap-twilio via Meltano
          description: This is used to identify the process running the tap.
          placeholder: Ex. "tap-twilio <api_user_email@your_company.com>"
  - name: tap-zendesk
    label: Zendesk
    description: Support ticketing system & customer service platform
    namespace: tap_zendesk
    variants:
      - name: twilio-labs
        docs: 'https://hub.meltano.com/extractors/zendesk.html'
        repo: https://github.com/twilio-labs/twilio-tap-zendesk
        pip_url: twilio-tap-zendesk
        capabilities:
          - catalog
          - discover
          - state
        settings_group_validation:
          - ['email', 'api_token', 'subdomain', 'start_date']
          - ['access_token', 'subdomain', 'start_date']
        settings:
          - name: email
            kind: email
            placeholder: Ex. me@my-organization.com
          - name: api_token
            kind: password
            label: API Token
            placeholder: Ex. *****************
            documentation: https://support.zendesk.com/hc/en-us/articles/226022787-Generating-a-new-API-token-

          - name: access_token
            kind: password
            description: OAuth Access Token
            documentation: https://support.zendesk.com/hc/en-us/articles/203663836

          - name: subdomain
            label: Zendesk Subdomain
            placeholder: Ex. my-subdomain.zendesk.com
            documentation: https://support.zendesk.com/hc/en-us/articles/221682747-Where-can-I-find-my-Zendesk-subdomain-
          - name: start_date
            kind: date_iso8601
            description: Determines how much historical data will be extracted. Please be aware that the larger the time period and amount of data, the longer the initial extraction can be expected to take.
      - name: singer-io
        docs: 'https://hub.meltano.com/extractors/zendesk.html'
        repo: https://github.com/singer-io/tap-zendesk
        pip_url: tap-zendesk
        capabilities:
          - catalog
          - discover
          - state
        settings_group_validation:
          - ['email', 'api_token', 'subdomain', 'start_date']
          - ['access_token', 'subdomain', 'start_date']
        settings:
          - name: email
            kind: email
            placeholder: Ex. me@my-organization.com
          - name: api_token
            kind: password
            label: API Token
            placeholder: Ex. *****************
            documentation: https://support.zendesk.com/hc/en-us/articles/226022787-Generating-a-new-API-token-

          - name: access_token
            kind: password
            description: OAuth Access Token
            documentation: https://support.zendesk.com/hc/en-us/articles/203663836

          - name: subdomain
            label: Zendesk Subdomain
            placeholder: Ex. my-subdomain.zendesk.com
            documentation: https://support.zendesk.com/hc/en-us/articles/221682747-Where-can-I-find-my-Zendesk-subdomain-
          - name: start_date
            kind: date_iso8601
            description: Determines how much historical data will be extracted. Please be aware that the larger the time period and amount of data, the longer the initial extraction can be expected to take.
  - name: tap-zoom
    label: Zoom
    description: Video conferencing software
    namespace: tap_zoom
    variant: mashey
    docs: 'https://hub.meltano.com/extractors/zoom.html'
    repo: https://github.com/mashey/tap-zoom
    pip_url: 'git+https://github.com/mashey/tap-zoom.git'
    capabilities:
      - catalog
      - discover
    settings_group_validation:
      - ['jwt']
      - ['client_id', 'client_secret', 'refresh_token']
    settings:
      - name: jwt
        kind: password
        label: JSON Web Token
        documentation: https://marketplace.zoom.us/docs/guides/auth/jwt
      - name: client_id
        documentation: https://marketplace.zoom.us/docs/guides/auth/oauth
      - name: client_secret
        kind: password
        documentation: https://marketplace.zoom.us/docs/guides/auth/oauth
      - name: refresh_token
        kind: password
        documentation: https://marketplace.zoom.us/docs/guides/auth/oauth

  # Hidden taps:
  - name: tap-carbon-intensity
    label: Carbon Emissions Intensity
    description: National Grid ESO's Carbon Emissions Intensity API
    namespace: tap_carbon
    variant: meltano
    hidden: true
    repo: https://gitlab.com/meltano/tap-carbon-intensity
    pip_url: 'git+https://gitlab.com/meltano/tap-carbon-intensity.git'
    capabilities:
      - discover
loaders:
  - name: target-bigquery
    label: BigQuery
    description: BigQuery loader
    namespace: target_bigquery
    variant: adswerve
    docs: https://hub.meltano.com/loaders/bigquery.html
    repo: https://github.com/adswerve/target-bigquery
    pip_url: git+https://github.com/adswerve/target-bigquery.git@v0.10.2
    dialect: bigquery
    target_schema: $TARGET_BIGQUERY_DATASET_ID
    settings_group_validation:
      - ['project_id', 'dataset_id', 'location', 'credentials_path']
    settings:
      - name: project_id
        description: BigQuery project
      - name: dataset_id
        description: BigQuery dataset
        value: $MELTANO_EXTRACT__LOAD_SCHEMA
      - name: location
        description: Dataset location
        value: US
      - name: credentials_path
        # The target doesn't know this setting, but will read the GOOGLE_APPLICATION_CREDENTIALS env var.
        env_aliases: [GOOGLE_APPLICATION_CREDENTIALS]
        value: $MELTANO_PROJECT_ROOT/client_secrets.json
        description: Fully qualified path to `client_secrets.json` for your service account.
      - name: validate_records
        description: Validate records
        kind: boolean
        value: false
      - name: add_metadata_columns
        description: Add `_time_extracted` and `_time_loaded` metadata columns
        kind: boolean
        value: false
      - name: replication_method
        description: Replication method, `append` or `truncate`
        kind: options
        options:
          - label: Append
            value: append
          - label: Truncate
            value: truncate
        value: append
      - name: table_prefix
        description: Add prefix to table name
      - name: table_suffix
        description: Add suffix to table name
      - name: max_cache
        description: Maximum cache size in MB
        value: 50
  - name: target-csv
    label: Comma Separated Values (CSV)
    description: CSV loader
    namespace: target_csv
    variants:
      - name: hotgluexyz
        docs: 'https://hub.meltano.com/loaders/csv.html'
        repo: https://github.com/hotgluexyz/target-csv
        pip_url: git+https://github.com/hotgluexyz/target-csv.git@0.3.3
        settings:
          - name: destination_path
            description: Sets the destination path the CSV files are written to, relative to the project root. The directory needs to exist already, it will not be created automatically. To write CSV files to the project root, set an empty string (`""`).
            value: output
          - name: delimiter
            kind: options
            options:
              - label: Comma (,)
                value: ','
              - label: Tab (  )
                value: '\t'
              - label: Semi-colon (;)
                value: ';'
              - label: Pipe (|)
                value: '|'
            value: ','
            description: A one-character string used to separate fields. It defaults to a comma (,).
          - name: quotechar
            kind: options
            options:
              - label: Single Quote (')
                value: "'"
              - label: Double Quote (")
                value: '"'
            value: "'"
            description: A one-character string used to quote fields containing special characters, such as the delimiter or quotechar, or which contain new-line characters. It defaults to single quote (').
      - name: singer-io
        docs: 'https://hub.meltano.com/loaders/csv.html'
        repo: https://github.com/singer-io/target-csv
        pip_url: target-csv
        settings:
          - name: destination_path
            description: Sets the destination path the CSV files are written to, relative to the project root. The directory needs to exist already, it will not be created automatically. To write CSV files to the project root, set an empty string (`""`).
            value: output
          - name: delimiter
            kind: options
            options:
              - label: Comma (,)
                value: ','
              - label: Tab (  )
                value: '\t'
              - label: Semi-colon (;)
                value: ';'
              - label: Pipe (|)
                value: '|'
            value: ','
            description: A one-character string used to separate fields. It defaults to a comma (,).
          - name: quotechar
            kind: options
            options:
              - label: Single Quote (')
                value: "'"
              - label: Double Quote (")
                value: '"'
            value: "'"
            description: A one-character string used to quote fields containing special characters, such as the delimiter or quotechar, or which contain new-line characters. It defaults to single quote (').
  - name: target-jsonl
    label: JSON Lines (JSONL)
    description: JSONL loader
    namespace: target_jsonl
    variant: andyh1203
    docs: https://hub.meltano.com/loaders/jsonl.html
    repo: https://github.com/andyh1203/target-jsonl
    pip_url: target-jsonl
    settings:
      - name: destination_path
        description: Sets the destination path the JSONL files are written to, relative to the project root. The directory needs to exist already, it will not be created automatically. To write JSONL files to the project root, set an empty string (`""`).
        value: output
      - name: do_timestamp_file
        kind: boolean
        label: Include timestamp in file names
        description: Specifies if the files should get timestamped
        value: false
  - name: target-postgres
    label: PostgreSQL
    description: PostgreSQL database loader
    namespace: target_postgres
    dialect: postgres
    target_schema: $TARGET_POSTGRES_SCHEMA
    variants:
      - name: datamill-co
        docs: https://hub.meltano.com/loaders/postgres.html
        repo: https://github.com/datamill-co/target-postgres
        pip_url: singer-target-postgres
        settings_group_validation:
          - ['postgres_host', 'postgres_port', 'postgres_database', 'postgres_username', 'postgres_password', 'postgres_schema']
        settings:
          - name: postgres_host
            env: TARGET_POSTGRES_HOST
            env_aliases: [PG_ADDRESS]
            value: localhost
          - name: postgres_port
            env: TARGET_POSTGRES_PORT
            env_aliases: [PG_PORT]
            kind: integer
            value: 5432
          - name: postgres_database
            env: TARGET_POSTGRES_DATABASE
            env_aliases: [PG_DATABASE]
          - name: postgres_username
            env: TARGET_POSTGRES_USERNAME
            env_aliases: [PG_USERNAME]
          - name: postgres_password
            env: TARGET_POSTGRES_PASSWORD
            env_aliases: [PG_PASSWORD]
            kind: password
          - name: postgres_schema
            env: TARGET_POSTGRES_SCHEMA
            env_aliases: [PG_SCHEMA]
            value: $MELTANO_EXTRACT__LOAD_SCHEMA

          - name: postgres_sslmode
            env: TARGET_POSTGRES_SSLMODE
            value: prefer
            description: "Refer to the libpq docs for more information about SSL: https://www.postgresql.org/docs/current/libpq-connect.html#LIBPQ-PARAMKEYWORDS"
          - name: postgres_sslcert
            env: TARGET_POSTGRES_SSLCERT
            value: "~/.postgresql/postgresql.crt"
            description: Only used if a SSL request w/ a client certificate is being made
          - name: postgres_sslkey
            env: TARGET_POSTGRES_SSLKEY
            value: "~/.postgresql/postgresql.key"
            description: Only used if a SSL request w/ a client certificate is being made
          - name: postgres_sslrootcert
            env: TARGET_POSTGRES_SSLROOTCERT
            value: "~/.postgresql/root.crt"
            description: Used for authentication of a server SSL certificate
          - name: postgres_sslcrl
            env: TARGET_POSTGRES_SSLCRL
            value: "~/.postgresql/root.crl"
            description: Used for authentication of a server SSL certificate

          - name: invalid_records_detect
            kind: boolean
            value: true
            description: Include `false` in your config to disable `target-postgres` from crashing on invalid records
          - name: invalid_records_threshold
            kind: integer
            value: 0
            description: Include a positive value `n` in your config to allow for `target-postgres` to encounter at most `n` invalid records per stream before giving up.
          - name: disable_collection
            kind: boolean
            value: false
            description: "Include `true` in your config to disable Singer Usage Logging: https://github.com/datamill-co/target-postgres#usage-logging"
          - name: logging_level
            kind: options
            value: INFO
            options:
              - label: Debug
                value: DEBUG
              - label: Info
                value: INFO
              - label: Warning
                value: WARNING
              - label: Error
                value: ERROR
              - label: Critical
                value: CRITICAL
            description: The level for logging. Set to `DEBUG` to get things like queries executed, timing of those queries, etc.
          - name: persist_empty_tables
            kind: boolean
            value: false
            description: Whether the Target should create tables which have no records present in Remote.
          - name: max_batch_rows
            kind: integer
            value: 200000
            description: The maximum number of rows to buffer in memory before writing to the destination table in Postgres
          - name: max_buffer_size
            kind: integer
            value: 104857600
            description: "The maximum number of bytes to buffer in memory before writing to the destination table in Postgres. Default: 100MB in bytes"
          - name: batch_detection_threshold
            kind: integer
            description: How often, in rows received, to count the buffered rows and bytes to check if a flush is necessary. There's a slight performance penalty to checking the buffered records count or bytesize, so this controls how often this is polled in order to mitigate the penalty. This value is usually not necessary to set as the default is dynamically adjusted to check reasonably often.
          - name: state_support
            kind: boolean
            value: true
            description: Whether the Target should emit `STATE` messages to stdout for further consumption. In this mode, which is on by default, STATE messages are buffered in memory until all the records that occurred before them are flushed according to the batch flushing schedule the target is configured with.
          - name: add_upsert_indexes
            kind: boolean
            value: true
            description: Whether the Target should create column indexes on the important columns used during data loading. These indexes will make data loading slightly slower but the deduplication phase much faster. Defaults to on for better baseline performance.
          - name: before_run_sql
            description: Raw SQL statement(s) to execute as soon as the connection to Postgres is opened by the target. Useful for setup like `SET ROLE` or other connection state that is important.
          - name: after_run_sql
            description: Raw SQL statement(s) to execute as soon as the connection to Postgres is opened by the target. Useful for setup like `SET ROLE` or other connection state that is important.
      - name: transferwise
        docs: https://hub.meltano.com/loaders/postgres--transferwise.html
        repo: https://github.com/transferwise/pipelinewise-target-postgres
        pip_url: pipelinewise-target-postgres
        settings_group_validation:
          - ['host', 'port', 'user', 'password', 'dbname', 'default_target_schema']
        settings:
          - name: host
            env_aliases: [PG_ADDRESS]
            value: localhost
            description: PostgreSQL host
          - name: port
            env_aliases: [PG_PORT]
            kind: integer
            value: 5432
            description: PostgreSQL port
          - name: user
            env_aliases: [PG_USERNAME]
            description: PostgreSQL user
          - name: password
            env_aliases: [PG_PASSWORD]
            kind: password
            description: PostgreSQL password
          - name: dbname
            env_aliases: [PG_DATABASE]
            description: PostgreSQL database name
          - name: ssl
            kind: boolean
            value: false
            value_post_processor: stringify
          - name: default_target_schema
            env_aliases: [TARGET_POSTGRES_SCHEMA, PG_SCHEMA]
            value: $MELTANO_EXTRACT__LOAD_SCHEMA
            description: Name of the schema where the tables will be created. If `schema_mapping` is not defined then every stream sent by the tap is loaded into this schema.

          # Optional settings
          - name: batch_size_rows
            kind: integer
            value: 100000
            description: Maximum number of rows in each batch. At the end of each batch, the rows in the batch are loaded into Postgres.
          - name: flush_all_streams
            kind: boolean
            value: false
            description: "Flush and load every stream into Postgres when one batch is full. Warning: This may trigger the COPY command to use files with low number of records."
          - name: parallelism
            kind: integer
            value: 0
            description: The number of threads used to flush tables. 0 will create a thread for each stream, up to parallelism_max. -1 will create a thread for each CPU core. Any other positive number will create that number of threads, up to parallelism_max.
          - name: parallelism_max
            kind: integer
            value: 16
            description: Max number of parallel threads to use when flushing tables.
          - name: default_target_schema_select_permission
            description: Grant USAGE privilege on newly created schemas and grant SELECT privilege on newly created tables to a specific role or a list of roles. If `schema_mapping` is not defined then every stream sent by the tap is granted accordingly.
          - name: schema_mapping
            kind: object
            description: >
              Useful if you want to load multiple streams from one tap to multiple Postgres schemas.

              If the tap sends the `stream_id` in `<schema_name>-<table_name>` format then this option overwrites the `default_target_schema` value.
              Note, that using `schema_mapping` you can overwrite the `default_target_schema_select_permission` value to grant SELECT permissions to different groups per schemas or optionally you can create indices automatically for the replicated tables.
          - name: add_metadata_columns
            kind: boolean
            value: false
            description: Metadata columns add extra row level information about data ingestions, (i.e. when was the row read in source, when was inserted or deleted in postgres etc.) Metadata columns are creating automatically by adding extra columns to the tables with a column prefix `_SDC_`. The column names are following the stitch naming conventions documented at https://www.stitchdata.com/docs/data-structure/integration-schemas#sdc-columns. Enabling metadata columns will flag the deleted rows by setting the `_SDC_DELETED_AT` metadata column. Without the `add_metadata_columns` option the deleted rows from singer taps will not be recongisable in Postgres.
          - name: hard_delete
            kind: boolean
            value: false
            description: When `hard_delete` option is true then DELETE SQL commands will be performed in Postgres to delete rows in tables. It's achieved by continuously checking the `_SDC_DELETED_AT` metadata column sent by the singer tap. Due to deleting rows requires metadata columns, `hard_delete` option automatically enables the `add_metadata_columns` option as well.
          - name: data_flattening_max_level
            kind: integer
            value: 0
            description: Object type RECORD items from taps can be transformed to flattened columns by creating columns automatically. When value is 0 (default) then flattening functionality is turned off.
          - name: primary_key_required
            kind: boolean
            value: true
            description: Log based and Incremental replications on tables with no Primary Key cause duplicates when merging UPDATE events. When set to true, stop loading data if no Primary Key is defined.
          - name: validate_records
            kind: boolean
            value: false
            description: Validate every single record message to the corresponding JSON schema. This option is disabled by default and invalid RECORD messages will fail only at load time by Postgres. Enabling this option will detect invalid records earlier but could cause performance degradation.
          - name: temp_dir
            description: "(Default: platform-dependent) Directory of temporary CSV files with RECORD messages."
      - name: meltano
        original: true
        docs: 'https://hub.meltano.com/loaders/postgres--meltano.html'
        repo: https://github.com/meltano/target-postgres
        pip_url: 'git+https://github.com/meltano/target-postgres.git'
        settings_group_validation:
          - ['url', 'schema']
          - ['user', 'password', 'host', 'port', 'dbname', 'schema']
        settings:
          - name: user
            aliases: [username]
            env_aliases: [PG_USERNAME, POSTGRES_USER]
            value: warehouse
          - name: password
            kind: password
            env_aliases: [PG_PASSWORD, POSTGRES_PASSWORD]
            value: warehouse
          - name: host
            aliases: [address]
            env_aliases: [PG_ADDRESS, POSTGRES_HOST]
            value: localhost
          - name: port
            kind: integer
            env_aliases: [PG_PORT, POSTGRES_PORT]
            value: 5502
          - name: dbname
            aliases: [database]
            label: Database Name
            env_aliases: [PG_DATABASE, POSTGRES_DBNAME]
            value: warehouse
          - name: url
            env_aliases: [PG_URL, POSTGRES_URL]
            label: URL
            description: Lets you set `user`, `password`, `host`, `port`, and `dbname` in one go using a `postgresql://` URI. Takes precedence over the other settings when set.
          - name: schema
            env_aliases: [PG_SCHEMA, POSTGRES_SCHEMA]
            value: $MELTANO_EXTRACT__LOAD_SCHEMA
  - name: target-snowflake
    label: Snowflake
    description: Snowflake database loader
    namespace: target_snowflake
    dialect: snowflake
    target_schema: $TARGET_SNOWFLAKE_SCHEMA
    variants:
      - name: datamill-co
        docs: https://hub.meltano.com/loaders/snowflake.html
        repo: https://github.com/datamill-co/target-snowflake
        pip_url: target-snowflake
        settings_group_validation:
          - ['snowflake_account', 'snowflake_username', 'snowflake_password', 'snowflake_database', 'snowflake_warehouse', 'snowflake_schema']
        settings:
          - name: snowflake_account
            env: TARGET_SNOWFLAKE_ACCOUNT
            env_aliases: [SF_ACCOUNT]
            description: >
              `ACCOUNT` might require the `region` and `cloud` platform where your account is located, in the form of: `<your_account_name>.<region_id>.<cloud>` (e.g. `xy12345.east-us-2.azure`)

              Refer to Snowflake's documentation about Account: https://docs.snowflake.net/manuals/user-guide/connecting.html#your-snowflake-account-name-and-url
          - name: snowflake_username
            env: TARGET_SNOWFLAKE_USERNAME
            env_aliases: [SF_USER]
          - name: snowflake_password
            env: TARGET_SNOWFLAKE_PASSWORD
            env_aliases: [SF_PASSWORD]
            kind: password
          - name: snowflake_role
            env: TARGET_SNOWFLAKE_ROLE
            env_aliases: [SF_ROLE]
            description: If not specified, Snowflake will use the user's default role.
          - name: snowflake_database
            env: TARGET_SNOWFLAKE_DATABASE
            env_aliases: [SF_DATABASE]
          - name: snowflake_authenticator
            value: snowflake
            description: Specifies the authentication provider for snowflake to use. Valud options are the internal one ("snowflake"), a browser session ("externalbrowser"), or Okta ("https://<your_okta_account_name>.okta.com"). See the snowflake docs for more details.
          - name: snowflake_warehouse
            env: TARGET_SNOWFLAKE_WAREHOUSE
            env_aliases: [SF_WAREHOUSE]
          - name: snowflake_schema
            env: TARGET_SNOWFLAKE_SCHEMA
            env_aliases: [SF_SCHEMA]
            value: $MELTANO_EXTRACT__LOAD_SCHEMA
            value_processor: upcase_string

          # Optional settings
          - name: invalid_records_detect
            kind: boolean
            value: true
            description: Include `false` in your config to disable crashing on invalid records
          - name: invalid_records_threshold
            kind: integer
            value: 0
            description: Include a positive value `n` in your config to allow at most `n` invalid records per stream before giving up.
          - name: disable_collection
            kind: boolean
            value: false
            description: "Include `true` in your config to disable Singer Usage Logging: https://github.com/datamill-co/target-snowflake#usage-logging"
          - name: logging_level
            kind: options
            value: INFO
            options:
              - label: Debug
                value: DEBUG
              - label: Info
                value: INFO
              - label: Warning
                value: WARNING
              - label: Error
                value: ERROR
              - label: Critical
                value: CRITICAL
            description: The level for logging. Set to `DEBUG` to get things like queries executed, timing of those queries, etc.
          - name: persist_empty_tables
            kind: boolean
            value: false
            description: Whether the Target should create tables which have no records present in Remote.
          - name: state_support
            kind: boolean
            value: true
            description: Whether the Target should emit `STATE` messages to stdout for further consumption. In this mode, which is on by default, STATE messages are buffered in memory until all the records that occurred before them are flushed according to the batch flushing schedule the target is configured with.
          - name: target_s3.bucket
            description: When included, use S3 to stage files. Bucket where staging files should be uploaded to.
          - name: target_s3.key_prefix
            description: Prefix for staging file uploads to allow for better delineation of tmp files
          - name: target_s3.aws_access_key_id
            kind: password
          - name: target_s3.aws_secret_access_key
            kind: password
      - name: transferwise
        docs: https://hub.meltano.com/loaders/snowflake--transferwise.html
        repo: https://github.com/transferwise/pipelinewise-target-snowflake
        pip_url: pipelinewise-target-snowflake
        settings_group_validation:
          - ['account', 'dbname', 'user', 'password', 'warehouse', 's3_bucket', 'stage', 'file_format', 'default_target_schema']
        settings:
          - name: account
            env_aliases: [SF_ACCOUNT]
            description: Snowflake account name (i.e. rtXXXXX.eu-central-1)
            placeholder: E.g. rtXXXXX.eu-central-1
          - name: dbname
            aliases: [database]
            env_aliases: [TARGET_SNOWFLAKE_DATABASE, SF_DATABASE]
            description: Snowflake Database name
          - name: user
            aliases: [username]
            env_aliases: [TARGET_SNOWFLAKE_USERNAME, SF_USER]
            description: Snowflake User
          - name: password
            env_aliases: [SF_PASSWORD]
            kind: password
            description: Snowflake Password
          - name: warehouse
            env_aliases: [SF_WAREHOUSE]
            description: Snowflake virtual warehouse name
          - name: s3_bucket
            description: S3 Bucket name
          - name: stage
            description: Named external stage name created at pre-requirements section. Has to be a fully qualified name including the schema name
          - name: file_format
            description: Named file format name created at pre-requirements section. Has to be a fully qualified name including the schema name.
          - name: default_target_schema
            aliases: [schema]
            env_aliases: [TARGET_SNOWFLAKE_SCHEMA, SF_SCHEMA]
            value: $MELTANO_EXTRACT__LOAD_SCHEMA
            value_processor: upcase_string
            description: Name of the schema where the tables will be created, without database prefix. If `schema_mapping` is not defined then every stream sent by the tap is loaded into this schema.

          # Optional settings
          - name: aws_access_key_id
            kind: password
            description: S3 Access Key Id. If not provided, `AWS_ACCESS_KEY_ID` environment variable or IAM role will be used
          - name: aws_secret_access_key
            kind: password
            description: S3 Secret Access Key. If not provided, `AWS_SECRET_ACCESS_KEY` environment variable or IAM role will be used
          - name: aws_session_token
            kind: password
            description: AWS Session token. If not provided, `AWS_SESSION_TOKEN` environment variable will be used
          - name: aws_profile
            description: AWS profile name for profile based authentication. If not provided, `AWS_PROFILE` environment variable will be used.
          - name: s3_key_prefix
            description: A static prefix before the generated S3 key names. Using prefixes you can upload files into specific directories in the S3 bucket.
          - name: s3_endpoint_url
            description: The complete URL to use for the constructed client. This is allowing to use non-native s3 account.
          - name: s3_region_name
            description: Default region when creating new connections
          - name: s3_acl
            description: S3 ACL name to set on the uploaded files
          - name: batch_size_rows
            kind: integer
            value: 100000
            description: Maximum number of rows in each batch. At the end of each batch, the rows in the batch are loaded into Snowflake.
          - name: flush_all_streams
            kind: boolean
            value: false
            description: "Flush and load every stream into Snowflake when one batch is full. Warning: This may trigger the COPY command to use files with low number of records, and may cause performance problems."
          - name: parallelism
            kind: integer
            value: 0
            description: The number of threads used to flush tables. 0 will create a thread for each stream, up to parallelism_max. -1 will create a thread for each CPU core. Any other positive number will create that number of threads, up to parallelism_max.
          - name: parallelism_max
            kind: integer
            value: 16
            description: Max number of parallel threads to use when flushing tables.
          - name: default_target_schema_select_permission
            description: Grant USAGE privilege on newly created schemas and grant SELECT privilege on newly created tables to a specific role or a list of roles. If `schema_mapping` is not defined then every stream sent by the tap is granted accordingly.
          - name: schema_mapping
            kind: object
            description: >
              Useful if you want to load multiple streams from one tap to multiple Snowflake schemas.

              If the tap sends the `stream_id` in `<schema_name>-<table_name>` format then this option overwrites the `default_target_schema` value.
              Note, that using `schema_mapping` you can overwrite the `default_target_schema_select_permission` value to grant SELECT permissions to different groups per schemas or optionally you can create indices automatically for the replicated tables.
          - name: disable_table_cache
            kind: boolean
            value: false
            description: By default the connector caches the available table structures in Snowflake at startup. In this way it doesn't need to run additional queries when ingesting data to check if altering the target tables is required. With `disable_table_cache` option you can turn off this caching. You will always see the most recent table structures but will cause an extra query runtime.
          - name: client_side_encryption_master_key
            kind: password
            description: When this is defined, Client-Side Encryption is enabled. The data in S3 will be encrypted, No third parties, including Amazon AWS and any ISPs, can see data in the clear. Snowflake COPY command will decrypt the data once it's in Snowflake. The master key must be 256-bit length and must be encoded as base64 string.
          - name: client_side_encryption_stage_object
            description: Required when `client_side_encryption_master_key` is defined. The name of the encrypted stage object in Snowflake that created separately and using the same encryption master key.
          - name: add_metadata_columns
            kind: boolean
            value: false
            description: Metadata columns add extra row level information about data ingestions, (i.e. when was the row read in source, when was inserted or deleted in snowflake etc.) Metadata columns are creating automatically by adding extra columns to the tables with a column prefix `_SDC_`. The column names are following the stitch naming conventions documented at https://www.stitchdata.com/docs/data-structure/integration-schemas#sdc-columns. Enabling metadata columns will flag the deleted rows by setting the `_SDC_DELETED_AT` metadata column. Without the `add_metadata_columns` option the deleted rows from singer taps will not be recongisable in Snowflake.
          - name: hard_delete
            kind: boolean
            value: false
            description: When `hard_delete` option is true then DELETE SQL commands will be performed in Snowflake to delete rows in tables. It's achieved by continuously checking the `_SDC_DELETED_AT` metadata column sent by the singer tap. Due to deleting rows requires metadata columns, `hard_delete` option automatically enables the `add_metadata_columns` option as well.
          - name: data_flattening_max_level
            kind: integer
            value: 0
            description: Object type RECORD items from taps can be loaded into VARIANT columns as JSON (default) or we can flatten the schema by creating columns automatically. When value is 0 (default) then flattening functionality is turned off.
          - name: primary_key_required
            kind: boolean
            value: true
            description: Log based and Incremental replications on tables with no Primary Key cause duplicates when merging UPDATE events. When set to true, stop loading data if no Primary Key is defined.
          - name: validate_records
            kind: boolean
            value: false
            description: Validate every single record message to the corresponding JSON schema. This option is disabled by default and invalid RECORD messages will fail only at load time by Snowflake. Enabling this option will detect invalid records earlier but could cause performance degradation.
          - name: temp_dir
            description: "(Default: platform-dependent) Directory of temporary CSV files with RECORD messages."
          - name: no_compression
            kind: boolean
            value: false
            description: Generate uncompressed CSV files when loading to Snowflake. Normally, by default GZIP compressed files are generated.
          - name: query_tag
            description: Optional string to tag executed queries in Snowflake. Replaces tokens `schema` and `table` with the appropriate values. The tags are displayed in the output of the Snowflake `QUERY_HISTORY`, `QUERY_HISTORY_BY_*` functions.
      - name: meltano
        original: true
        docs: https://hub.meltano.com/loaders/snowflake--meltano.html
        repo: https://gitlab.com/meltano/target-snowflake
        pip_url: git+https://gitlab.com/meltano/target-snowflake.git
        settings_group_validation:
          - [account, username, password, role, database, warehouse, schema]
        settings:
          - name: account
            env_aliases: [SF_ACCOUNT, SNOWFLAKE_ACCOUNT]
            description: Account Name in Snowflake (https://XXXXX.snowflakecomputing.com)
          - name: username
            env_aliases: [SF_USER, SNOWFLAKE_USERNAME]
            description: The username you use for logging in
          - name: password
            env_aliases: [SF_PASSWORD, SNOWFLAKE_PASSWORD]
            kind: password
            description: The password you use for logging in
          - name: role
            env_aliases: [SF_ROLE, SNOWFLAKE_ROLE]
            description: Role to be used for loading the data, e.g. `LOADER`. Also this role is GRANTed usage to all tables and schemas created
          - name: database
            env_aliases: [SF_DATABASE, SNOWFLAKE_DATABASE]
            description: The name of the Snowflake database you want to use
          - name: warehouse
            env_aliases: [SF_WAREHOUSE, SNOWFLAKE_WAREHOUSE]
            description: The name of the Snowflake warehouse you want to use
          - name: schema
            env_aliases: [SF_SCHEMA, SNOWFLAKE_SCHEMA]
            value: $MELTANO_EXTRACT__LOAD_SCHEMA
            value_processor: upcase_string
          - name: batch_size
            kind: integer
            value: 5000
            description: How many records are sent to Snowflake at a time?
          - name: timestamp_column
            value: '__loaded_at'
            description: Name of the column used for recording the timestamp when Data are uploaded to Snowflake.
  - name: target-sqlite
    label: SQLite
    description: SQLite database loader
    namespace: target_sqlite
    variant: meltano
    docs: 'https://hub.meltano.com/loaders/sqlite.html'
    repo: https://gitlab.com/meltano/target-sqlite
    pip_url: 'git+https://gitlab.com/meltano/target-sqlite.git'
    dialect: sqlite
    settings_group_validation:
      - ['batch_size']
    settings:
      - name: database
        label: Database Name
        description: Name of the SQLite database file to be used or created, relative to the project root. The `.db` extension is optional and will be added automatically when omitted.
        value: warehouse
        env_aliases: [SQLITE_DATABASE]
      - name: batch_size
        kind: integer
        value: 50
        description: How many records are sent to SQLite at a time?
      - name: timestamp_column
        value: '__loaded_at'
        description: Name of the column used for recording the timestamp when Data are loaded to SQLite.
  - name: target-redshift
    label: Amazon Redshift
    description: Amazon Redshift loader
    namespace: target_redshift
    variant: transferwise
    repo: https://github.com/transferwise/pipelinewise-target-redshift
    docs: https://hub.meltano.com/loaders/redshift.html
    pip_url: pipelinewise-target-redshift
    executable: target-redshift
    capabilities:
      - catalog
      - discover
      - state
    dialect: redshift
    target_schema: $TARGET_REDSHIFT_SCHEMA
    settings_group_validation:
      - ['host', 'port', 'user', 'password', 'dbname', 's3_bucket', 'default_target_schema', 'aws_profile']
      - ['host', 'port', 'user', 'password', 'dbname', 's3_bucket', 'default_target_schema', 'aws_access_key_id', 'aws_secret_access_key']
      - ['host', 'port', 'user', 'password', 'dbname', 's3_bucket', 'default_target_schema', 'aws_session_token']
    settings:
    - name: host
      description: Redshift host
    - name: port
      kind: integer
      value: 5439
      description: Redshift port
    - name: dbname
      label: Database Name
      description: Redshift database name
    - name: user
      label: User name
      description: Redshift user name
    - name: password
      kind: password
      description: Redshift password
    - name: s3_bucket
      label: S3 Bucket name
      description: AWS S3 bucket name
    - name: default_target_schema
      env_aliases: [TARGET_REDSHIFT_SCHEMA]
      value: $MELTANO_EXTRACT__LOAD_SCHEMA
      description: Name of the schema where the tables will be created. If schema_mapping is not defined then every stream sent by the tap is loaded into this schema.

    # Optional settings
    - name: aws_profile
      label: AWS profile name
      env_aliases: [AWS_PROFILE]
      description: AWS profile name for profile based authentication. If not provided, AWS_PROFILE environment variable will be used.
    - name: aws_access_key_id
      kind: password
      label: AWS S3 Access Key ID
      env_aliases: [AWS_ACCESS_KEY_ID]
      description: S3 Access Key Id. Used for S3 and Redshift copy operations. If not provided, AWS_ACCESS_KEY_ID environment variable will be used.
    - name: aws_secret_access_key
      label: AWS S3 Secret Access Key
      kind: password
      env_aliases: [AWS_SECRET_ACCESS_KEY]
      description: S3 Secret Access Key. Used for S3 and Redshift copy operations. If not provided, AWS_SECRET_ACCESS_KEY environment variable will be used.
    - name: aws_session_token
      label: AWS S3 Session Token
      kind: password
      env_aliases: [AWS_SESSION_TOKEN]
      description: S3 AWS STS token for temporary credentials. If not provided, AWS_SESSION_TOKEN environment variable will be used.
    - name: aws_redshift_copy_role_arn
      label: AWS Redshift COPY role ARN
      description: AWS Role ARN to be used for the Redshift COPY operation. Used instead of the given AWS keys for the COPY operation if provided - the keys are still used for other S3 operations
    - name: s3_acl
      label: AWS S3 ACL
      description: S3 Object ACL
    - name: s3_key_prefix
      label: S3 Key Prefix
      description: A static prefix before the generated S3 key names. Using prefixes you can upload files into specific directories in the S3 bucket. Default(None)
    - name: copy_options
      label: COPY options
      value: EMPTYASNULL BLANKSASNULL TRIMBLANKS TRUNCATECOLUMNS TIMEFORMAT 'auto' COMPUPDATE OFF STATUPDATE OFF
      description: >
        Parameters to use in the COPY command when loading data to Redshift. Some basic file formatting parameters are fixed values and not recommended overriding them by custom values. They are like: `CSV GZIP DELIMITER ',' REMOVEQUOTES ESCAPE`.
    - name: batch_size_rows
      kind: integer
      value: 100000
      description: Maximum number of rows in each batch. At the end of each batch, the rows in the batch are loaded into Redshift.
    - name: flush_all_streams
      kind: boolean
      value: false
      description: Flush and load every stream into Redshift when one batch is full. Warning - This may trigger the COPY command to use files with low number of records, and may cause performance problems.
    - name: parallelism
      kind: integer
      value: 0
      description: The number of threads used to flush tables. 0 will create a thread for each stream, up to parallelism_max. -1 will create a thread for each CPU core. Any other positive number will create that number of threads, up to parallelism_max.
    - name: max_parallelism
      kind: integer
      value: 16
      description: Max number of parallel threads to use when flushing tables.
    - name: default_target_schema_select_permissions
      description: Grant USAGE privilege on newly created schemas and grant SELECT privilege on newly created tables to a specific list of users or groups. If schema_mapping is not defined then every stream sent by the tap is granted accordingly.
    - name: schema_mapping
      kind: object
      description: Useful if you want to load multiple streams from one tap to multiple Redshift schemas. If the tap sends the stream_id in <schema_name>-<table_name> format then this option overwrites the default_target_schema value. Note, that using schema_mapping you can overwrite the default_target_schema_select_permissions value to grant SELECT permissions to different groups per schemas or optionally you can create indices automatically for the replicated tables.
    - name: disable_table_cache
      kind: boolean
      value: false
      description: By default the connector caches the available table structures in Redshift at startup. In this way it doesn't need to run additional queries when ingesting data to check if altering the target tables is required. With disable_table_cache option you can turn off this caching. You will always see the most recent table structures but will cause an extra query runtime.
    - name: add_metadata_columns
      kind: boolean
      value: false
      description: Metadata columns add extra row level information about data ingestions, (i.e. when was the row read in source, when was inserted or deleted in redshift etc.) Metadata columns are creating automatically by adding extra columns to the tables with a column prefix _SDC_. The metadata columns are documented at https://transferwise.github.io/pipelinewise/data_structure/sdc-columns.html. Enabling metadata columns will flag the deleted rows by setting the _SDC_DELETED_AT metadata column. Without the add_metadata_columns option the deleted rows from singer taps will not be recongisable in Redshift.
    - name: hard_delete
      kind: boolean
      value: false
      description: When hard_delete option is true then DELETE SQL commands will be performed in Redshift to delete rows in tables. It's achieved by continuously checking the _SDC_DELETED_AT metadata column sent by the singer tap. Due to deleting rows requires metadata columns, hard_delete option automatically enables the add_metadata_columns option as well.
    - name: data_flattening_max_level
      kind: integer
      value: 0
      description: Object type RECORD items from taps can be loaded into VARIANT columns as JSON (default) or we can flatten the schema by creating columns automatically. When value is 0 (default) then flattening functionality is turned off.
    - name: primary_key_required
      kind: boolean
      value: true
      description: Log based and Incremental replications on tables with no Primary Key cause duplicates when merging UPDATE events. When set to true, stop loading data if no Primary Key is defined.
    - name: validate_records
      kind: boolean
      value: false
      description: Validate every single record message to the corresponding JSON schema. This option is disabled by default and invalid RECORD messages will fail only at load time by Redshift. Enabling this option will detect invalid records earlier but could cause performance degradation.
    - name: skip_updates
      kind: boolean
      value: false
      description: Do not update existing records when Primary Key is defined. Useful to improve performance when records are immutable, e.g. events
    - name: compression
      kind: options
      options:
        - label: None
          value: ""
        - label: gzip
          value: gzip
        - label: bzip2
          value: bzip2
      description: The compression method to use when writing files to S3 and running Redshift COPY.
    - name: slices
      kind: integer
      value: 1
      description: The number of slices to split files into prior to running COPY on Redshift. This should be set to the number of Redshift slices. The number of slices per node depends on the node size of the cluster - run SELECT COUNT(DISTINCT slice) slices FROM stv_slices to calculate this. Defaults to 1.
    - name: temp_dir
      label: Temp directory
      description: "(Default: platform-dependent) Directory of temporary CSV files with RECORD messages."
transformers:
  - name: dbt
    namespace: dbt
    docs: https://meltano.com/docs/transforms.html
    repo: https://github.com/fishtown-analytics/dbt
    pip_url: dbt==0.19.1
    settings:
      - name: project_dir
        value: $MELTANO_PROJECT_ROOT/transform
      - name: profiles_dir
        env: DBT_PROFILES_DIR
        value: $MELTANO_PROJECT_ROOT/transform/profile
      - name: target
        value: $MELTANO_LOAD__DIALECT
      - name: source_schema
        value: $MELTANO_LOAD__TARGET_SCHEMA
      - name: target_schema
        value: analytics
      - name: models
        value: $MELTANO_TRANSFORM__PACKAGE_NAME $MELTANO_EXTRACTOR_NAMESPACE my_meltano_project
    commands:
      clean:
        args: clean
        description: Delete all folders in the clean-targets list (usually the dbt_modules and target directories.)
      compile:
        args: compile --models $DBT_MODELS
        description: Generates executable SQL from source model, test, and analysis files. Compiled SQL files are written to the target/ directory.
      deps:
        args: deps
        description: Pull the most recent version of the dependencies listed in packages.yml
      run:
        args: run --models $DBT_MODELS
        description: Compile SQL and execute against the current target database.
      seed:
        args: seed
        description: Load data from csv files into your data warehouse.
      snapshot:
        args: snapshot
        description: Execute snapshots defined in your project.
      test:
        args: test
        description: Runs tests on data in deployed models.
transforms:
  - name: tap-adwords
    namespace: tap_adwords
    variant: meltano
    repo: https://gitlab.com/meltano/dbt-tap-adwords
    pip_url: 'https://gitlab.com/meltano/dbt-tap-adwords.git@config-version-2'
    vars:
      schema: "{{ env_var('DBT_SOURCE_SCHEMA') }}"
  - name: tap-carbon-intensity
    namespace: tap_carbon
    variant: meltano
    repo: https://gitlab.com/meltano/dbt-tap-carbon-intensity
    pip_url: 'https://gitlab.com/meltano/dbt-tap-carbon-intensity.git@config-version-2'
    vars:
      entry_table: "{{ env_var('DBT_SOURCE_SCHEMA') }}.entry"
      generationmix_table: "{{ env_var('DBT_SOURCE_SCHEMA') }}.generationmix"
      region_table: "{{ env_var('DBT_SOURCE_SCHEMA') }}.region"
  - name: tap-facebook
    namespace: tap_facebook
    variant: meltano
    repo: https://gitlab.com/meltano/dbt-tap-facebook
    pip_url: 'https://gitlab.com/meltano/dbt-tap-facebook.git@config-version-2'
    vars:
      schema: "{{ env_var('DBT_SOURCE_SCHEMA') }}"
  - name: tap-gitlab
    namespace: tap_gitlab
    variant: meltano
    repo: https://gitlab.com/meltano/dbt-tap-gitlab
    pip_url: 'https://gitlab.com/meltano/dbt-tap-gitlab.git@config-version-2'
    vars:
      schema: "{{ env_var('DBT_SOURCE_SCHEMA') }}"
      ultimate_license: "{{ env_var('GITLAB_API_ULTIMATE_LICENSE', False) }}"
  - name: tap-google-analytics
    namespace: tap_google_analytics
    variant: meltano
    repo: https://gitlab.com/meltano/dbt-tap-google-analytics
    pip_url: 'https://gitlab.com/meltano/dbt-tap-google-analytics.git@config-version-2'
    vars:
      schema: "{{ env_var('DBT_SOURCE_SCHEMA') }}"
  - name: tap-salesforce
    namespace: tap_salesforce
    variant: meltano
    repo: https://gitlab.com/meltano/dbt-tap-salesforce
    pip_url: 'https://gitlab.com/meltano/dbt-tap-salesforce.git@config-version-2'
    vars:
      schema: "{{ env_var('DBT_SOURCE_SCHEMA') }}"
  - name: tap-shopify
    namespace: tap_shopify
    variant: meltano
    repo: https://gitlab.com/meltano/dbt-tap-shopify
    pip_url: 'https://gitlab.com/meltano/dbt-tap-shopify.git@config-version-2'
    vars:
      schema: "{{ env_var('DBT_SOURCE_SCHEMA') }}"
  - name: tap-stripe
    namespace: tap_stripe
    variant: meltano
    repo: https://gitlab.com/meltano/dbt-tap-stripe
    pip_url: 'https://gitlab.com/meltano/dbt-tap-stripe.git@config-version-2'
    vars:
      livemode: false
      schema: "{{ env_var('DBT_SOURCE_SCHEMA') }}"
  - name: tap-zendesk
    namespace: tap_zendesk
    variant: meltano
    repo: https://gitlab.com/meltano/dbt-tap-zendesk
    pip_url: 'https://gitlab.com/meltano/dbt-tap-zendesk.git@config-version-2'
    vars:
      schema: "{{ env_var('DBT_SOURCE_SCHEMA') }}"
models:
  - name: model-adwords
    namespace: tap_adwords
    variant: meltano
    repo: https://gitlab.com/meltano/model-adwords
    pip_url: 'git+https://gitlab.com/meltano/model-adwords.git'
  - name: model-carbon-intensity
    namespace: tap_carbon
    variant: meltano
    repo: https://gitlab.com/meltano/model-carbon-intensity
    pip_url: 'git+https://gitlab.com/meltano/model-carbon-intensity.git'
  - name: model-facebook
    namespace: tap_facebook
    variant: meltano
    repo: https://gitlab.com/meltano/model-facebook
    pip_url: 'git+https://gitlab.com/meltano/model-facebook.git'
  - name: model-gitflix
    namespace: tap_gitflix
    variant: meltano
    repo: https://gitlab.com/jschatz1/model-gitflix
    pip_url: 'git+https://gitlab.com/jschatz1/model-gitflix.git'
  - name: model-gitlab
    namespace: tap_gitlab
    variant: meltano
    repo: https://gitlab.com/meltano/model-gitlab
    pip_url: 'git+https://gitlab.com/meltano/model-gitlab.git'
  - name: model-gitlab-ultimate
    namespace: tap_gitlab_ultimate
    variant: meltano
    repo: https://gitlab.com/meltano/model-gitlab-ultimate
    pip_url: 'git+https://gitlab.com/meltano/model-gitlab-ultimate.git'
  - name: model-google-analytics
    namespace: tap_google_analytics
    variant: meltano
    repo: https://gitlab.com/meltano/model-google-analytics
    pip_url: 'git+https://gitlab.com/meltano/model-google-analytics.git'
  - name: model-salesforce
    namespace: tap_salesforce
    variant: meltano
    repo: https://gitlab.com/meltano/model-salesforce
    pip_url: 'git+https://gitlab.com/meltano/model-salesforce.git'
  - name: model-shopify
    namespace: tap_shopify
    variant: meltano
    repo: https://gitlab.com/meltano/model-shopify
    pip_url: 'git+https://gitlab.com/meltano/model-shopify.git'
  - name: model-stripe
    namespace: tap_stripe
    variant: meltano
    repo: https://gitlab.com/meltano/model-stripe
    pip_url: 'git+https://gitlab.com/meltano/model-stripe.git'
  - name: model-zendesk
    namespace: tap_zendesk
    variant: meltano
    repo: https://gitlab.com/meltano/model-zendesk
    pip_url: 'git+https://gitlab.com/meltano/model-zendesk.git'
dashboards:
  - name: dashboard-adwords
    namespace: tap_adwords
    variant: meltano
    repo: https://gitlab.com/meltano/dashboard-adwords
    pip_url: 'git+https://gitlab.com/meltano/dashboard-adwords.git'
  - name: dashboard-facebook
    namespace: tap_facebook
    variant: meltano
    repo: https://gitlab.com/meltano/dashboard-facebook
    pip_url: 'git+https://gitlab.com/meltano/dashboard-facebook.git'
  - name: dashboard-gitlab
    namespace: tap_gitlab
    variant: meltano
    repo: https://gitlab.com/meltano/dashboard-gitlab
    pip_url: 'git+https://gitlab.com/meltano/dashboard-gitlab.git'
  - name: dashboard-google-analytics
    namespace: tap_google_analytics
    variant: meltano
    repo: https://gitlab.com/meltano/dashboard-google-analytics
    pip_url: 'git+https://gitlab.com/meltano/dashboard-google-analytics.git'
  - name: dashboard-shopify
    namespace: tap_shopify
    variant: meltano
    repo: https://gitlab.com/meltano/dashboard-shopify
    pip_url: 'git+https://gitlab.com/meltano/dashboard-shopify.git'
  - name: dashboard-stripe
    namespace: tap_stripe
    variant: meltano
    repo: https://gitlab.com/meltano/dashboard-stripe
    pip_url: 'git+https://gitlab.com/meltano/dashboard-stripe.git'
orchestrators:
  - name: airflow
    namespace: airflow
    docs: https://meltano.com/docs/orchestration.html
    repo: https://github.com/apache/airflow
<<<<<<< HEAD
    pip_url: 'apache-airflow==2.1.2 --constraint https://raw.githubusercontent.com/apache/airflow/constraints-2.1.2/constraints-${PYTHON_VERSION}.txt'
=======
    pip_url: 'apache-airflow==1.10.14 --constraint https://raw.githubusercontent.com/apache/airflow/constraints-1.10.14/constraints-${PYTHON_VERSION}.txt'
>>>>>>> bb46a654
    settings:
      - name: core.dags_folder
        value: $MELTANO_PROJECT_ROOT/orchestrate/dags
        env: AIRFLOW__CORE__DAGS_FOLDER
      - name: core.plugins_folder
        value: $MELTANO_PROJECT_ROOT/orchestrate/plugins
        env: AIRFLOW__CORE__PLUGINS_FOLDER
      - name: core.sql_alchemy_conn
        value: sqlite:///$MELTANO_PROJECT_ROOT/.meltano/orchestrators/airflow/airflow.db
        env: AIRFLOW__CORE__SQL_ALCHEMY_CONN
      - name: core.load_examples
        value: false
        env: AIRFLOW__CORE__LOAD_EXAMPLES
      - name: core.dags_are_paused_at_creation
        env: AIRFLOW__CORE__DAGS_ARE_PAUSED_AT_CREATION
        value: false
files:
  - name: airflow
    namespace: airflow
    repo: https://gitlab.com/meltano/files-airflow
    pip_url: git+https://gitlab.com/meltano/files-airflow.git
    update:
      orchestrate/dags/meltano.py: true
  - name: dbt
    namespace: dbt
    repo: https://gitlab.com/meltano/files-dbt
    pip_url: git+https://gitlab.com/meltano/files-dbt.git@config-version-2
    update:
      transform/profile/profiles.yml: true
  - name: docker
    namespace: docker
    repo: https://gitlab.com/meltano/files-docker
    pip_url: git+https://gitlab.com/meltano/files-docker.git
  - name: docker-compose
    namespace: docker_compose
    repo: https://gitlab.com/meltano/files-docker-compose
    pip_url: git+https://gitlab.com/meltano/files-docker-compose.git
  - name: gitlab-ci
    namespace: gitlab_ci
    repo: https://gitlab.com/meltano/files-gitlab-ci
    pip_url: git+https://gitlab.com/meltano/files-gitlab-ci.git
utilities:
  - name: sqlfluff
    namespace: sqlfluff
    pip_url: sqlfluff
    commands:
      lint:
        args: lint transform/models
        description: Lint SQL in transform models<|MERGE_RESOLUTION|>--- conflicted
+++ resolved
@@ -2532,11 +2532,7 @@
     namespace: airflow
     docs: https://meltano.com/docs/orchestration.html
     repo: https://github.com/apache/airflow
-<<<<<<< HEAD
     pip_url: 'apache-airflow==2.1.2 --constraint https://raw.githubusercontent.com/apache/airflow/constraints-2.1.2/constraints-${PYTHON_VERSION}.txt'
-=======
-    pip_url: 'apache-airflow==1.10.14 --constraint https://raw.githubusercontent.com/apache/airflow/constraints-1.10.14/constraints-${PYTHON_VERSION}.txt'
->>>>>>> bb46a654
     settings:
       - name: core.dags_folder
         value: $MELTANO_PROJECT_ROOT/orchestrate/dags
