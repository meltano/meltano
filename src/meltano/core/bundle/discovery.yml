--- conflicted
+++ resolved
@@ -3390,10 +3390,7 @@
     requires:
       files:
         - name: airflow
-<<<<<<< HEAD
           variant: meltano
-=======
->>>>>>> d3cbb5fb
 files:
   - name: airflow
     namespace: airflow
