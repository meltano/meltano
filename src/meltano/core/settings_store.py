"""Storage Managers for Meltano Configuration."""
from __future__ import annotations

import logging
from abc import ABC, abstractmethod
from contextlib import contextmanager
from copy import deepcopy
from enum import Enum
from functools import reduce
from operator import eq
from typing import TYPE_CHECKING, Any

import dotenv
import sqlalchemy
from sqlalchemy.orm import Session

from .environment import NoActiveEnvironment
from .error import Error
from .project import ProjectReadonly
from .setting import Setting
from .setting_definition import SettingDefinition, SettingMissingError
from .utils import flatten, pop_at_path, set_at_path

if TYPE_CHECKING:
    from .settings_service import SettingsService


logger = logging.getLogger(__name__)


class ConflictingSettingValueException(Exception):  # noqa: N818
    """Occurs when a setting has multiple conflicting values via aliases."""

    def __init__(self, setting_names):
        """Instantiate the error.

        Args:
            setting_names: the name/aliases where conflicting values are set

        """
        self.setting_names = setting_names
        super().__init__(setting_names)

    def __str__(self) -> str:
        """Represent the error as a string.

        Returns:
            string representation of the error
        """
        return f"Conflicting values for setting found in: {self.setting_names}"


class MultipleEnvVarsSetException(Exception):  # noqa: N818
    """Occurs when a setting value is set via multiple environment variable names."""

    def __init__(self, names):
        """Instantiate the error.

        Args:
            names: the name/aliases where conflicting values are set
        """
        self.names = names
        super().__init__(names)

    def __str__(self) -> str:
        """Represent the error as a string.

        Returns:
            string representation of the error
        """
        return (
            f"Error: Setting value set via multiple environment variables: {self.names}"
        )


class StoreNotSupportedError(Error):
    """Error raised when write actions are performed on a Store that is not writable."""


class SettingValueStore(str, Enum):
    """Setting Value Store.

    Note: The declaration order of stores determins store precedence when using the Auto store manager.
            This is because the `.readables()` and `.writables()` methods return ordered lists that
            the Auto store manager iterates over when retrieveing setting values.
    """

    CONFIG_OVERRIDE = "config_override"
    ENV = "env"
    DOTENV = "dotenv"
    MELTANO_ENV = "meltano_environment"
    MELTANO_YML = "meltano_yml"
    DB = "db"
    INHERITED = "inherited"
    DEFAULT = "default"
    AUTO = "auto"

    @classmethod
    def readables(cls) -> list[SettingValueStore]:
        """Return list of readable SettingValueStore instances.

        Returns:
            An list of readable stores in order of precedence.
        """
        return list(cls)

    @classmethod
    def writables(cls) -> list[SettingValueStore]:
        """Return list of writable SettingValueStore instances.

        Returns:
            An list of writable stores in order of precedence.
        """
        return [store for store in cls if store.writable]

    @property
    def manager(self) -> SettingsStoreManager:
        """Return store manager for this store.

        Returns:
            SettingsStoreManager for this store.
        """
        managers = {  # ordering here is not significant, other than being consistent with the order of precedence.
            self.CONFIG_OVERRIDE: ConfigOverrideStoreManager,
            self.ENV: EnvStoreManager,
            self.DOTENV: DotEnvStoreManager,
            self.MELTANO_ENV: MeltanoEnvStoreManager,
            self.MELTANO_YML: MeltanoYmlStoreManager,
            self.DB: DbStoreManager,
            self.INHERITED: InheritedStoreManager,
            self.DEFAULT: DefaultStoreManager,
            self.AUTO: AutoStoreManager,
        }
        return managers[self]

    @property
    def label(self) -> str:
        """Return printable label.

        Returns:
            Printable label.
        """
        return self.manager.label

    @property
    def writable(self) -> bool:
        """Return if this store is writeable.

        Returns:
            True if store is writable.
        """
        return self.manager.writable

    def overrides(self, source: SettingValueStore) -> bool:
        """Check if given source overrides this instance.

        Args:
            source: SettingValueStore to compare against.

        Returns:
            True if given source takes precedence over this store.
        """
        stores_list = list(self.__class__)
        return stores_list.index(self) < stores_list.index(source)

    def can_overwrite(self, source: SettingValueStore) -> bool:
        """Check if source can overwrite.

        Args:
            source: SettingValueStore instance to check.

        Returns:
            True if instance is overwritable.
        """
        return self.writable and (source is self or self.overrides(source))


class SettingsStoreManager(ABC):
    """Base settings store manager."""

    readable = True
    writable = False

    def __init__(self, settings_service: SettingsService, **kwargs):
        """Initialise settings store manager.

        Args:
            settings_service: SettingsService instance.
            kwargs: Keyword arguments.
        """
        self.settings_service = settings_service
        self.project = self.settings_service.project

    @abstractmethod
    def get(self, name: str, setting_def: SettingDefinition | None = None) -> None:
        """Abstract get method.

        Args:
            name: Setting name.
            setting_def: SettingDefinition instance.
        """

    def set(
        self,
        name: str,
        path: list[str],
        value: Any,
        setting_def: SettingDefinition | None = None,
    ) -> None:
        """Unimplemented set method.

        Args:
            name: Setting name.
            path: Setting path.
            value: New value to set.
            setting_def: SettingDefinition instance.

        Raises:
            NotImplementedError: always.
        """
        raise NotImplementedError

    def unset(
        self,
        name: str,
        path: list[str],
        setting_def: SettingDefinition | None = None,
    ) -> None:
        """Unimplemented unset method.

        Args:
            name: Setting name.
            path: Setting path.
            setting_def: SettingDefinition instance.

        Raises:
            NotImplementedError: always.
        """
        raise NotImplementedError

    def reset(self) -> None:
        """Unimplemented reset method.

        Raises:
            NotImplementedError: always.
        """
        raise NotImplementedError

    def ensure_supported(self, method: str = "get") -> None:
        """Ensure passed method is supported.

        Args:
            method: Method to check if supported.

        Raises:
            StoreNotSupportedError: if method is not "get" a store is not writable.
        """
        if method != "get" and not self.writable:
            raise StoreNotSupportedError

    def log(self, message: str) -> None:
        """Log method.

        Args:
            message: message to log.
        """
        self.settings_service.log(message)


class ConfigOverrideStoreManager(SettingsStoreManager):
    """Config override store manager."""

    label = "a command line flag"

    def get(
        self, name: str, setting_def: SettingDefinition | None = None
    ) -> tuple[str, dict]:
        """Get value by name from the .env file.

        Args:
            name: Setting name.
            setting_def: Unused. Included to match parent class method signature.

        Returns:
            A tuple the got value and an empty dictionary.
        """
        try:
            value = self.settings_service.config_override[name]
            self.log(f"Read key '{name}' from config override: {value!r}")
            return value, {}
        except KeyError:
            return None, {}


class BaseEnvStoreManager(SettingsStoreManager):
    """Base terminal environment store manager."""

    @property
    @abstractmethod
    def env(self):
        """Abstract environment values property."""

    def get(
        self, name: str, setting_def: SettingDefinition | None = None
    ) -> tuple[str, dict]:
        """Get value by name from the .env file.

        Args:
            name: Unused. Included to match parent class method signature.
            setting_def: SettingDefinition instance.

        Raises:
            StoreNotSupportedError: if setting_def not passed.
<<<<<<< HEAD
            ConflictingSettingValueException: if multiple conflicting values for the same setting are provided.
            MultipleEnvVarsSetException: if multiple conflicting values for the same setting are provided.
=======
            ConflictingSettingValueException: if multiple conflicting values for the
                same setting are provided.
            MultipleEnvVarsSetException: if multiple environment variables are set for
                the same setting.
>>>>>>> 7bdee953

        Returns:
            A tuple the got value and a dictionary containing metadata.
        """
        if not setting_def:
            raise StoreNotSupportedError

        vals_with_metadata = []
        for env_var in self.setting_env_vars(setting_def):
            try:
                value = env_var.get(self.env)
                vals_with_metadata.append((value, {"env_var": env_var.key}))
            except KeyError:
                pass

        if len(vals_with_metadata) > 1:
<<<<<<< HEAD
            if reduce(eq, (val for val, _ in vals_with_metadata)):
                raise MultipleEnvVarsSetException(
                    [metadata["env_var"] for _, metadata in vals_with_metadata]
                )
            raise ConflictingSettingValueException(
                [metadata["env_var"] for _, metadata in vals_with_metadata]
            )

=======
            if not reduce(eq, (val for val, _ in vals_with_metadata)):  # noqa: WPS504
                raise ConflictingSettingValueException(
                    [metadata["env_var"] for _, metadata in vals_with_metadata]
                )
            raise MultipleEnvVarsSetException(
                [metadata["env_var"] for _, metadata in vals_with_metadata]
            )
>>>>>>> 7bdee953
        return vals_with_metadata[0] if vals_with_metadata else (None, {})

    def setting_env_vars(self, *args, **kwargs) -> dict:
        """Return setting environment variables.

        Args:
            args: Positional arguments to pass to setting_service setting_env_vars method.
            kwargs: Keyword arguments to pass to setting_service setting_env_vars method.

        Returns:
            A dictionary of setting environment variables.
        """
        return self.settings_service.setting_env_vars(*args, **kwargs)


class EnvStoreManager(BaseEnvStoreManager):
    """Terminal environment store manager."""

    label = "the environment"

    @property
    def env(self):
        """Return values from the calling terminals environment.

        Returns:
            Values found in the calling terminals environment.
        """
        return self.settings_service.env

    def get(self, *args, **kwargs):
        """Get value by name from the .env file.

        Args:
            args: Positional arguments to pass to parent method.
            kwargs: Keyword arguments to pass to parent method.

        Returns:
            A tuple the got value and a dictionary containing metadata.
        """
        value, metadata = super().get(*args, **kwargs)

        if value is not None:
            env_key = metadata["env_var"]
            self.log(f"Read key '{env_key}' from the environment: {value!r}")

        return value, metadata


class DotEnvStoreManager(BaseEnvStoreManager):
    """.env file store manager."""

    label = "`.env`"
    writable = True

    def __init__(self, *args, **kwargs):
        """Initialise a .env file store manager instance.

        Args:
            args: Positional arguments to pass to parent class.
            kwargs: Keyword arguments to pass to parent class.
        """
        super().__init__(*args, **kwargs)
        self._env = None

    def ensure_supported(self, method: str = "get") -> None:
        """Ensure named method is supported and project is not read-only and the passed method is supported.

        Args:
            method: Setting method (get, set, etc.)

        Raises:
            StoreNotSupportedError: if the project is read-only or named method is not "get".
        """
        if method != "get" and self.project.readonly:
            raise StoreNotSupportedError(ProjectReadonly())

    @property
    def env(self) -> dict:
        """Return values from the .env file.

        Returns:
            A dictionary of values found in the .env file.
        """
        if self._env is None:
            self._env = self.project.dotenv_env
        return self._env

    def get(self, *args, **kwargs) -> tuple[str, dict]:
        """Get value by name from the .env file.

        Args:
            args: Positional arguments to pass to parent method.
            kwargs: Keyword arguments to pass to parent method.

        Returns:
            A tuple the got value and a dictionary containing metadata.
        """
        value, metadata = super().get(*args, **kwargs)

        if value is not None:
            env_key = metadata["env_var"]
            self.log(f"Read key '{env_key}' from `.env`: {value!r}")

        return value, metadata

    def set(self, name: str, path: list[str], value, setting_def=None):
        """Set value by name in the .env file.

        Args:
            name: Unused. Included to match parent class method signature.
            path: Unused. Included to match parent class method signature.
            value: New value to set.
            setting_def: SettingDefinition.

        Raises:
            StoreNotSupportedError: if setting_def not provided.

        Returns:
            An empty dictionary.
        """
        if not setting_def:
            raise StoreNotSupportedError

        primary_var, *other_vars = self.setting_env_vars(setting_def)
        primary_key = primary_var.key
        other_keys = [var.key for var in other_vars]

        with self.update_dotenv() as dotenv_file:
            if dotenv_file.exists():
                for key in other_keys:
                    dotenv.unset_key(dotenv_file, key)
                    self.log(f"Unset key '{key}' in `.env`")
            else:
                dotenv_file.touch()

            dotenv.set_key(dotenv_file, primary_key, setting_def.stringify_value(value))

        self.log(f"Set key '{primary_key}' in `.env`: {value!r}")
        return {"env_var": primary_key}

    def unset(
        self,
        name: str,
        path: list[str],
        setting_def: SettingDefinition | None = None,
    ) -> dict:
        """Unset value by SettingDefinition in the .env file.

        Args:
            name: Unused. Included to match parent class method signature.
            path: Unused. Included to match parent class method signature.
            setting_def: SettingDefinition instance.

        Returns:
            An empty dictionary.

        Raises:
            StoreNotSupportedError: if setting_def not passed.
        """
        if not setting_def:
            raise StoreNotSupportedError

        env_vars = self.setting_env_vars(setting_def)
        env_keys = [var.key for var in env_vars]

        with self.update_dotenv() as dotenv_file:
            if not dotenv_file.exists():
                return {}

            for key in env_keys:
                dotenv.unset_key(dotenv_file, key)
                self.log(f"Unset key '{key}' in `.env`")

        return {}

    def reset(self) -> dict:
        """Reset all Setting values in this store.

        Returns:
            An empty dictionary.
        """
        with self.update_dotenv() as dotenv_file:
            if dotenv_file.exists():
                dotenv_file.unlink()

        return {}

    @contextmanager
    def update_dotenv(self):
        """Update .env configuration.

        Yields:
            A copy of the current .env configuration dict.

        Raises:
            StoreNotSupportedError: if the project is in read-only mode.
        """
        try:
            with self.project.dotenv_update() as dotenv_file:
                yield dotenv_file
        except ProjectReadonly as err:
            raise StoreNotSupportedError(err) from err

        self._env = None


class MeltanoYmlStoreManager(SettingsStoreManager):
    """Meltano.yml Store Manager."""

    label = "`meltano.yml`"
    writable = True

    def __init__(self, *args, **kwargs):
        """Initialise MeltanoYmlStoreManager instance.

        Args:
            args: Positional arguments to pass to parent class.
            kwargs: Keyword arguments to pass to parent class.
        """
        super().__init__(*args, **kwargs)
        self._flat_config = None

    def ensure_supported(self, method: str = "get") -> None:
        """Ensure named method is supported and project is not read-only and an environment is active.

        Args:
            method: Setting method (get, set, etc.)

        Raises:
            StoreNotSupportedError: if the project is read-only or named method is not "get".
        """
        if method != "get" and self.project.readonly:
            raise StoreNotSupportedError(ProjectReadonly())

    def get(
        self, name: str, setting_def: SettingDefinition | None = None
    ) -> tuple[str, dict]:
        """Get value by name from the system database.

        Args:
            name: Setting name.
            setting_def: SettingDefinition.

        Returns:
            A tuple the got value and a dictionary containing metadata.

        Raises:
            ConflictingSettingValueException: if multiple conflicting values for the same setting are provided.
        """
        keys = [name]
        if setting_def:
            keys = [setting_def.name, *setting_def.aliases]

        flat_config = self.flat_config
        vals_with_metadata = []
        for key in keys:
            try:
                value = flat_config[key]
            except KeyError:
                continue

            self.log(f"Read key '{key}' from `meltano.yml`: {value!r}")
            vals_with_metadata.append((value, {"key": key, "expandable": True}))

        if len(vals_with_metadata) > 1 and not reduce(
            eq, (val for val, _ in vals_with_metadata)
        ):
            raise ConflictingSettingValueException(
                metadata["key"] for _, metadata in vals_with_metadata
            )
        return vals_with_metadata[0] if vals_with_metadata else (None, {})

    def set(
        self,
        name: str,
        path: list[str],
        value: Any,
        setting_def: SettingDefinition | None = None,
    ) -> dict:
        """Set value by name in the Meltano YAML File.

        Args:
            name: Setting name.
            path: Setting path.
            value: New value to set.
            setting_def: SettingDefinition.

        Returns:
            An empty dictionary.
        """
        keys_to_unset = [name]
        if setting_def:
            keys_to_unset = [setting_def.name, *setting_def.aliases]

        paths_to_unset = [key for key in keys_to_unset if "." in key]

        if len(path) == 1:
            # No need to unset `name`,
            # since it will be overridden anyway
            keys_to_unset.remove(name)
        elif name.split(".") == path:
            # No need to unset `name` as path,
            # since it will be overridden anyway
            paths_to_unset.remove(name)

        with self.update_config() as config:
            for key in keys_to_unset:
                config.pop(key, None)
                self.log(f"Popped key '{key}' in `meltano.yml`")

            for path_to_unset in paths_to_unset:
                pop_at_path(config, path_to_unset, None)
                self.log(f"Popped path '{path_to_unset}' in `meltano.yml`")

            set_at_path(config, path, value)
            self.log(f"Set path '{path}' in `meltano.yml`: {value!r}")

        return {}

    def unset(
        self,
        name: str,
        path: list[str],
        setting_def: SettingDefinition | None = None,
    ) -> dict:
        """Unset value by name in the Meltano YAML file.

        Args:
            name: Setting name.
            path: Setting path.
            setting_def: SettingDefinition instance.

        Returns:
            An empty dictionary.
        """
        keys_to_unset = [name]
        if setting_def:
            keys_to_unset = [setting_def.name, *setting_def.aliases]

        paths_to_unset = [key for key in keys_to_unset if "." in key]

        with self.update_config() as config:
            for key in keys_to_unset:
                config.pop(key, None)
                self.log(f"Popped key '{key}' in `meltano.yml`")

            for path_to_unset in paths_to_unset:
                pop_at_path(config, path_to_unset, None)
                self.log(f"Popped path '{path_to_unset}' in `meltano.yml`")

            pop_at_path(config, path, None)
            self.log(f"Popped path '{path}' in `meltano.yml`")

        return {}

    def reset(self) -> dict:
        """Reset all Setting values in this store.

        Returns:
            An empty dictionary.
        """
        with self.update_config() as config:
            config.clear()
        return {}

    @property
    def flat_config(self) -> dict:
        """Get dictionary of flattened configuration.

        Returns:
            A dictionary of flattened configuration.
        """
        if self._flat_config is None:
            self._flat_config = self.settings_service.flat_meltano_yml_config
        return self._flat_config

    @contextmanager
    def update_config(self):
        """Update Meltano YAML configuration.

        Yields:
            A copy of the current YAML configuration dict.

        Raises:
            StoreNotSupportedError: if the project is in read-only mode.
        """
        config = deepcopy(self.settings_service.meltano_yml_config)
        yield config

        try:
            self.settings_service.update_meltano_yml_config(config)
        except ProjectReadonly as err:
            raise StoreNotSupportedError(err) from err

        self._flat_config = None

        # This is not quite the right place for this, but we need to create
        # setting defs for missing keys again when `meltano.yml` changes
        self.settings_service._setting_defs = None  # noqa: WPS437


class MeltanoEnvStoreManager(MeltanoYmlStoreManager):
    """Configuration stored in an environment within `meltano.yml`."""

    label = "the active environment in `meltano.yml`"

    def __init__(self, *args, **kwargs):
        """Initialise MeltanoEnvStoreManager instance.

        Args:
            args: Positional arguments to pass to parent class.
            kwargs: Keyword arguments to pass to parent class.
        """
        super().__init__(*args, **kwargs)
        self.ensure_supported()

    @property
    def flat_config(self) -> dict[str, Any]:
        """Get dictionary of flattened configuration.

        Returns:
            A dictionary of flattened configuration.
        """
        if self._flat_config is None:
            self._flat_config = flatten(self.settings_service.environment_config, "dot")
        return self._flat_config

    def ensure_supported(self, method: str = "get"):
        """Ensure project is not read-only and an environment is active.

        Args:
            method: Setting method (get, set, etc.)

        Raises:
            StoreNotSupportedError: if the project is read-only or no environment is active.
        """
        super().ensure_supported(method)
        if not self.settings_service.supports_environments:
            raise StoreNotSupportedError(
                "Project config cannot be stored in an Environment."
            )
        if self.settings_service.project.active_environment is None:
            raise StoreNotSupportedError(NoActiveEnvironment())

    @contextmanager
    def update_config(self) -> None:
        """Update Meltano Environment configuration.

        Yields:
            A copy of the current environment configuration dict.

        Raises:
            StoreNotSupportedError: if the project is in read-only mode.
        """
        config = deepcopy(self.settings_service.environment_config)
        yield config

        try:
            self.settings_service.update_meltano_environment_config(config)
        except ProjectReadonly as err:
            raise StoreNotSupportedError(err) from err

        self._flat_config = None

        # This is not quite the right place for this, but we need to create
        # setting defs for missing keys again when `meltano.yml` changes
        self.settings_service._setting_defs = None  # noqa: WPS437


class DbStoreManager(SettingsStoreManager):
    """Store manager for settings stored in the system database."""

    label = "the system database"
    writable = True

    def __init__(
        self, *args, bulk: bool = False, session: Session | None = None, **kwargs
    ):
        """Initialise DbStoreManager.

        Args:
            args: Positional arguments to pass to parent class.
            bulk:  Flag to determine whether parent metadata is returned alongside child.
            session: SQLAlchemy Session to use when querying the system database.
            kwargs: Keyword arguments to pass to parent class.
        """
        super().__init__(*args, **kwargs)
        self.session = session
        self.ensure_supported()
        self.bulk = bulk
        self._all_settings = None

    def ensure_supported(self, method: str = "get") -> None:
        """Return True if passed method is supported by this store.

        Args:
            method: Unused. Included to match parent class method signature.

        Raises:
            StoreNotSupportedError: if database session is not provided.
        """
        if not self.session:
            raise StoreNotSupportedError("No database session provided")

    def get(
        self, name: str, setting_def: SettingDefinition | None = None
    ) -> tuple[str, dict]:
        """Get value by name from the system database.

        Args:
            name: Setting name.
            setting_def: Unused. Included to match parent class method signature.

        Returns:
            A tuple the got value and an empty dictionary.
        """
        try:
            if self.bulk:
                value = self.all_settings[name]
            else:
                value = (
                    self.session.query(Setting)
                    .filter_by(namespace=self.namespace, name=name, enabled=True)
                    .one()
                    .value
                )

            self.log(f"Read key '{name}' from system database: {value!r}")
            return value, {}
        except (sqlalchemy.orm.exc.NoResultFound, KeyError):
            return None, {}

    def set(
        self,
        name: str,
        path: list[str],
        value: Any,
        setting_def: SettingDefinition | None = None,
    ) -> dict:
        """Set value by name in the system database.

        Args:
            name: Setting name.
            path: Unused. Included to match parent class method signature.
            value: New value to set.
            setting_def: Unused. Included to match parent class method signature.

        Returns:
            An empty dictionary.
        """
        setting = Setting(
            namespace=self.namespace, name=name, value=value, enabled=True
        )
        self.session.merge(setting)
        self.session.commit()

        self._all_settings = None

        self.log(f"Set key '{name}' in system database: {value!r}")
        return {}

    def unset(
        self,
        name: str,
        path: list[str],
        setting_def: SettingDefinition | None = None,
    ) -> dict:
        """Unset value by name in the system database store.

        Args:
            name: Setting name.
            path: Unused. Included to match parent class method signature.
            setting_def: Unused. Included to match parent class method signature.

        Returns:
            An empty dictionary.
        """
        self.session.query(Setting).filter_by(
            namespace=self.namespace, name=name
        ).delete()
        self.session.commit()

        self._all_settings = None

        self.log(f"Deleted key '{name}' from system database")
        return {}

    def reset(self) -> dict:
        """Reset all Setting values in this store.

        Returns:
            An empty dictionary.
        """
        self.session.query(Setting).filter_by(namespace=self.namespace).delete()
        self.session.commit()

        self._all_settings = None

        return {}

    @property
    def namespace(self) -> str:
        """Return the current SettingService namespace.

        Returns:
            The current SettingService namespace
        """
        return self.settings_service.db_namespace

    @property
    def all_settings(self) -> dict[str, Setting]:
        """
        Fetch all settings from the system database for this namespace that are enabled.

        Returns:
            A dictionary of Setting models.
        """
        if self._all_settings is None:
            self._all_settings = {
                setting.name: setting.value
                for setting in self.session.query(Setting)
                .filter_by(namespace=self.namespace, enabled=True)
                .all()
            }
        return self._all_settings


class InheritedStoreManager(SettingsStoreManager):
    """Store manager for settings inherited from a parent plugin."""

    label = "inherited"

    def __init__(
        self, settings_service: SettingsService, *args, bulk: bool = False, **kwargs
    ):
        """Initialize inherited store manager.

        Args:
            settings_service: SettingsService instance.
            args: Positional arguments to pass to parent class.
            bulk: Flag to determine whether parent metadata is returned alongside child.
            kwargs: Keyword arguments to pass to parent class.
        """
        super().__init__(settings_service, *args, **kwargs)
        self._kwargs = {**kwargs, "expand_env_vars": False}
        self.bulk = bulk
        self._config_with_metadata = None

    def get(
        self, name: str, setting_def: SettingDefinition | None = None
    ) -> tuple[str, dict]:
        """Get a Setting value by name and SettingDefinition.

        Args:
            name: Setting name.
            setting_def: SettingDefinition.

        Returns:
            A tuple containing the got value and accompanying metadata dictionary.

        Raises:
            StoreNotSupportedError: if no setting_def is passed.
        """
        if not setting_def:
            raise StoreNotSupportedError("Setting is missing")

        if not self.inherited_settings_service:
            raise StoreNotSupportedError("Inherited settings service is missing")

        value, metadata = self.get_with_metadata(setting_def.name)
        if value is None or metadata["source"] is SettingValueStore.DEFAULT:
            return None, {}

        self.log(f"Read key '{name}' from inherited: {value!r}")
        return value, {
            "inherited_source": metadata["source"],
            "expandable": metadata.get("expandable", False),
        }

    @property
    def inherited_settings_service(self) -> SettingsService:
        """Return settings service to inherit configuration from.

        Returns:
            A SettingsService to inherit configuration from.
        """
        return self.settings_service.inherited_settings_service

    @property
    def config_with_metadata(self) -> dict:
        """Return all inherited config and metadata.

        Returns:
            A dictionary containing config and metadata.
        """
        if self._config_with_metadata is None:
            self._config_with_metadata = (
                self.inherited_settings_service.config_with_metadata(**self._kwargs)
            )
        return self._config_with_metadata

    def get_with_metadata(self, name: str) -> tuple[str, dict]:
        """Return inherited config and metadata for the named setting.

        Args:
            name: Setting name.

        Returns:
            A tuple containing the got value and accompanying metadata dictionary.
        """
        if self.bulk:
            metadata = self.config_with_metadata[name]
            return metadata["value"], metadata

        return self.inherited_settings_service.get_with_metadata(name, **self._kwargs)


class DefaultStoreManager(SettingsStoreManager):
    """Store manager for defaults supplied by the SettingDefinition."""

    label = "the default"

    def get(
        self, name: str, setting_def: SettingDefinition | None = None
    ) -> tuple[str, dict]:
        """Get a Setting value by name and SettingDefinition.

        Args:
            name: Setting name.
            setting_def: SettingDefinition.

        Returns:
            A tuple containing the got value and accompanying metadata dictionary.
        """
        value = None
        metadata = {}
        if setting_def:
            value = setting_def.value
            if value is not None:
                self.log(f"Read key '{name}' from default: {value!r}")
                return value, {"expandable": True}
        # As default is lowest in our order of precedence, we want it to always return
        # a value, even if it is None.
        return value, metadata


class AutoStoreManager(SettingsStoreManager):
    """Automatic store manager, for determining the appropriate store based on current context."""

    label = "the system database, `meltano.yml`, and `.env`"
    writable = True

    def __init__(self, *args, cache: bool = True, **kwargs):
        """Initialise AutoStoreManager.

        Args:
            args: Positional arguments to pass to parent class.
            cache: Cache store manager instances for fast retrieval.
            kwargs: Keyword arguments to pass to parent class.
        """
        super().__init__(*args, **kwargs)
        self.cache = cache
        self._kwargs = {"settings_service": self.settings_service, **kwargs}
        self._managers = {}

    def manager_for(self, store: SettingValueStore) -> SettingsStoreManager:
        """Get setting store manager for this a value store.

        Args:
            store: A setting value store.

        Returns:
            Setting store manager.
        """
        if not self.cache or store not in self._managers:
            self._managers[store] = store.manager(**self._kwargs)
        return self._managers[store]

    @property
    def sources(self) -> list[SettingValueStore]:
        """Return a list of readable SettingValueStore.

        Returns:
            A list of readable SettingValueStore
        """
        sources = SettingValueStore.readables()
        sources.remove(SettingValueStore.AUTO)
        return sources

    @property
    def stores(self) -> list[SettingValueStore]:
        """Return a list of writable SettingValueStore.

        Returns:
            A list of writable SettingValueStore
        """
        stores = SettingValueStore.writables()
        stores.remove(SettingValueStore.AUTO)
        return stores

    def auto_store(  # noqa: WPS231 # Too complex
        self,
        name: str,
        source: SettingValueStore,
        setting_def: SettingDefinition | None = None,
    ) -> SettingValueStore | None:
        """Get first valid writable SettingValueStore instance for a Setting.

        Args:
            name: Setting name.
            source: Default SettingValueStore.
            setting_def: SettingDefinition. If None is passed, one will be discovered using `self.find_setting(name)`.

        Returns:
            A SettingValueStore, if found, else None.
        """
        setting_def = setting_def or self.find_setting(name)

        store: SettingValueStore = source

        prefer_dotenv = (
            setting_def and (setting_def.is_redacted or setting_def.env_specific)
        ) or source is SettingValueStore.ENV

        tried = set()
        while True:
            try:
                manager = self.manager_for(store)
                manager.ensure_supported(method="set")
                return store
            except StoreNotSupportedError:
                tried.add(store)

                if SettingValueStore.MELTANO_ENV not in tried and not prefer_dotenv:
                    store = SettingValueStore.MELTANO_ENV
                    continue

                if SettingValueStore.MELTANO_YML not in tried and not prefer_dotenv:
                    store = SettingValueStore.MELTANO_YML
                    continue

                if SettingValueStore.DOTENV not in tried:
                    store = SettingValueStore.DOTENV
                    continue

                if SettingValueStore.DB not in tried:
                    store = SettingValueStore.DB
                    continue

                break

        return None

    def get(
        self, name: str, setting_def: SettingDefinition | None = None, **kwargs
    ) -> tuple[str, dict]:
        """Get a Setting value by name and SettingDefinition.

        Args:
            name: Setting name.
            setting_def: SettingDefinition. If none is passed, one will be discovered using `self.find_setting(name)`.
            kwargs: Additional keword arguments to pass to `manager.get()`

        Returns:
            A tuple containing the got value and accompanying metadata dictionary.
        """
        setting_def = setting_def or self.find_setting(name)

        metadata = {}
        value = None
        found_source = None

        for source in self.sources:
            try:
                manager = self.manager_for(source)
            except StoreNotSupportedError:
                continue

            try:
                value, metadata = manager.get(name, setting_def=setting_def, **kwargs)
            except StoreNotSupportedError:
                continue

            found_source = source

            if value is not None:
                break

        metadata["source"] = found_source

        auto_store = self.auto_store(name, found_source, setting_def=setting_def)
        if auto_store:
            metadata["auto_store"] = auto_store
            metadata["overwritable"] = auto_store.can_overwrite(found_source)

        return value, metadata

    def set(self, name: str, path: list[str], value, setting_def=None) -> dict:
        """Set a Setting by name, path and (optionally) SettingDefinition.

        Args:
            name: Setting name.
            path: Setting path.
            value: New Setting value.
            setting_def: SettingDefinition. If none is passed, one will be discovered using `self.find_setting(name)`.

        Returns:
            A dictionary of metadata pertaining to the set operation.

        Raises:
            StoreNotSupportedError: exception encountered when attempting to write to store.
        """
        setting_def = setting_def or self.find_setting(name)

        current_value, metadata = self.get(name, setting_def=setting_def)
        source = metadata["source"]

        if setting_def:
            if value == setting_def.value:
                # Unset everything so we fall down on default
                self.unset(name, path, setting_def=setting_def)
                return {"store": SettingValueStore.DEFAULT}

        store = self.auto_store(name, source, setting_def=setting_def)
        if store is None:
            raise StoreNotSupportedError("No storage method available")

        # May raise StoreNotSupportedError, but that's good.
        manager = self.manager_for(store)

        # Even if the global current value isn't equal,
        # the value in this store might be
        current_value, _ = manager.get(name, setting_def=setting_def)
        if value == current_value:
            # No need to do anything
            return {"store": store}

        metadata = manager.set(name, path, value, setting_def=setting_def)

        metadata["store"] = store
        return metadata

    def unset(
        self,
        name: str,
        path: list[str],
        setting_def: SettingDefinition | None = None,
    ) -> dict:
        """Unset value, by name, path and SettingDefinition, in all stores.

        Args:
            name: Setting name.
            path: Setting path.
            setting_def: SettingDefinition. If none is passed, one will be discovered using `self.find_setting(name)`.

        Returns:
            A metadata dictionary containing details of the last value unset.

        Raises:
            error: exception encountered when trying to write to a store.
        """
        setting_def = setting_def or self.find_setting(name)

        error = None
        metadata = {}

        for store in self.stores:
            try:
                manager = self.manager_for(store)
                value, _ = manager.get(name, setting_def=setting_def)
            except StoreNotSupportedError:
                continue

            try:
                metadata = manager.unset(name, path, setting_def=setting_def)
                metadata["store"] = store
            except StoreNotSupportedError as err:
                # Only raise if we're sure we were going to unset something
                if value is not None:
                    error = err

        if error:
            raise error

        return metadata

    def reset(self) -> dict:
        """Reset all stores.

        Returns:
            An empty dictionary.
        """
        for store in self.stores:
            try:
                manager = self.manager_for(store)
                manager.reset()
            except StoreNotSupportedError:
                pass

        return {}

    def find_setting(self, name: str) -> SettingDefinition | None:
        """Find a setting by name.

        Args:
            name: Name of the Setting to find.

        Returns:
            A matching SettingDefinition, if found, else None.
        """
        try:
            return self.settings_service.find_setting(name)
        except SettingMissingError:
            return None<|MERGE_RESOLUTION|>--- conflicted
+++ resolved
@@ -311,15 +311,10 @@
 
         Raises:
             StoreNotSupportedError: if setting_def not passed.
-<<<<<<< HEAD
-            ConflictingSettingValueException: if multiple conflicting values for the same setting are provided.
-            MultipleEnvVarsSetException: if multiple conflicting values for the same setting are provided.
-=======
             ConflictingSettingValueException: if multiple conflicting values for the
                 same setting are provided.
             MultipleEnvVarsSetException: if multiple environment variables are set for
                 the same setting.
->>>>>>> 7bdee953
 
         Returns:
             A tuple the got value and a dictionary containing metadata.
@@ -336,7 +331,6 @@
                 pass
 
         if len(vals_with_metadata) > 1:
-<<<<<<< HEAD
             if reduce(eq, (val for val, _ in vals_with_metadata)):
                 raise MultipleEnvVarsSetException(
                     [metadata["env_var"] for _, metadata in vals_with_metadata]
@@ -345,15 +339,6 @@
                 [metadata["env_var"] for _, metadata in vals_with_metadata]
             )
 
-=======
-            if not reduce(eq, (val for val, _ in vals_with_metadata)):  # noqa: WPS504
-                raise ConflictingSettingValueException(
-                    [metadata["env_var"] for _, metadata in vals_with_metadata]
-                )
-            raise MultipleEnvVarsSetException(
-                [metadata["env_var"] for _, metadata in vals_with_metadata]
-            )
->>>>>>> 7bdee953
         return vals_with_metadata[0] if vals_with_metadata else (None, {})
 
     def setting_env_vars(self, *args, **kwargs) -> dict:
