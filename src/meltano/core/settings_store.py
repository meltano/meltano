"""Storage Managers for Meltano Configuration."""
from __future__ import annotations

import logging
from abc import ABC, abstractmethod
from contextlib import contextmanager
from copy import deepcopy
from enum import Enum
from functools import reduce
from operator import eq
from typing import TYPE_CHECKING, Any

import dotenv
import sqlalchemy
from sqlalchemy.orm import Session

from .environment import NoActiveEnvironment
from .error import Error
from .project import ProjectReadonly
from .setting import Setting
from .setting_definition import SettingDefinition, SettingMissingError
from .utils import flatten, pop_at_path, set_at_path

if TYPE_CHECKING:
    from .settings_service import SettingsService


logger = logging.getLogger(__name__)


class ConflictingSettingValueException(Exception):  # noqa: N818
    """Occurs when a setting has multiple conflicting values via aliases."""

    def __init__(self, setting_names):
        """Instantiate the error.

        Args:
            setting_names: the name/aliases where conflicting values are set

        """
        self.setting_names = setting_names
        super().__init__(setting_names)

    def __str__(self) -> str:
        """Represent the error as a string.

        Returns:
            string representation of the error
        """
        return f"Conflicting values for setting found in: {self.setting_names}"


class MultipleEnvVarsSetException(Exception):  # noqa: N818
    """Occurs when a setting value is set via multiple environment variable names."""

    def __init__(self, names):
        """Instantiate the error.

        Args:
            names: the name/aliases where conflicting values are set
        """
        self.names = names
        super().__init__(names)

    def __str__(self) -> str:
        """Represent the error as a string.

        Returns:
            string representation of the error
        """
        return (
            f"Error: Setting value set via multiple environment variables: {self.names}"
        )


class StoreNotSupportedError(Error):
    """Error raised when write actions are performed on a Store that is not writable."""


class SettingValueStore(str, Enum):
    """Setting Value Store.

    Note: The declaration order of stores determins store precedence when using the Auto store manager.
            This is because the `.readables()` and `.writables()` methods return ordered lists that
            the Auto store manager iterates over when retrieveing setting values.
    """

    CONFIG_OVERRIDE = "config_override"
    ENV = "env"
    DOTENV = "dotenv"
    MELTANO_ENV = "meltano_environment"
    MELTANO_YML = "meltano_yml"
    DB = "db"
    INHERITED = "inherited"
    DEFAULT = "default"
    AUTO = "auto"

    @classmethod
    def readables(cls) -> list[SettingValueStore]:
        """Return list of readable SettingValueStore instances.

        Returns:
            An list of readable stores in order of precedence.
        """
        return list(cls)

    @classmethod
    def writables(cls) -> list[SettingValueStore]:
        """Return list of writable SettingValueStore instances.

        Returns:
            An list of writable stores in order of precedence.
        """
        return [store for store in cls if store.writable]

    @property
    def manager(self) -> SettingsStoreManager:
        """Return store manager for this store.

        Returns:
            SettingsStoreManager for this store.
        """
        managers = {  # ordering here is not significant, other than being consistent with the order of precedence.
            self.CONFIG_OVERRIDE: ConfigOverrideStoreManager,
            self.ENV: EnvStoreManager,
            self.DOTENV: DotEnvStoreManager,
            self.MELTANO_ENV: MeltanoEnvStoreManager,
            self.MELTANO_YML: MeltanoYmlStoreManager,
            self.DB: DbStoreManager,
            self.INHERITED: InheritedStoreManager,
            self.DEFAULT: DefaultStoreManager,
            self.AUTO: AutoStoreManager,
        }
        return managers[self]

    @property
    def label(self) -> str:
        """Return printable label.

        Returns:
            Printable label.
        """
        return self.manager.label

    @property
    def writable(self) -> bool:
        """Return if this store is writeable.

        Returns:
            True if store is writable.
        """
        return self.manager.writable

    def overrides(self, source: SettingValueStore) -> bool:
        """Check if given source overrides this instance.

        Args:
            source: SettingValueStore to compare against.

        Returns:
            True if given source takes precedence over this store.
        """
        stores_list = list(self.__class__)
        return stores_list.index(self) < stores_list.index(source)

    def can_overwrite(self, source: SettingValueStore) -> bool:
        """Check if source can overwrite.

        Args:
            source: SettingValueStore instance to check.

        Returns:
            True if instance is overwritable.
        """
        return self.writable and (source is self or self.overrides(source))


class SettingsStoreManager(ABC):
    """Base settings store manager."""

    readable = True
    writable = False

    def __init__(self, settings_service: SettingsService, **kwargs):
        """Initialise settings store manager.

        Args:
            settings_service: SettingsService instance.
            kwargs: Keyword arguments.
        """
        self.settings_service = settings_service
        self.project = self.settings_service.project

    @abstractmethod
    def get(self, name: str, setting_def: SettingDefinition | None = None) -> None:
        """Abstract get method.

        Args:
            name: Setting name.
            setting_def: SettingDefinition instance.
        """

    def set(
        self,
        name: str,
        path: list[str],
        value: Any,
        setting_def: SettingDefinition | None = None,
    ) -> None:
        """Unimplemented set method.

        Args:
            name: Setting name.
            path: Setting path.
            value: New value to set.
            setting_def: SettingDefinition instance.

        Raises:
            NotImplementedError: always.
        """
        raise NotImplementedError

    def unset(
        self,
        name: str,
        path: list[str],
        setting_def: SettingDefinition | None = None,
    ) -> None:
        """Unimplemented unset method.

        Args:
            name: Setting name.
            path: Setting path.
            setting_def: SettingDefinition instance.

        Raises:
            NotImplementedError: always.
        """
        raise NotImplementedError

    def reset(self) -> None:
        """Unimplemented reset method.

        Raises:
            NotImplementedError: always.
        """
        raise NotImplementedError

    def ensure_supported(self, method: str = "get") -> None:
        """Ensure passed method is supported.

        Args:
            method: Method to check if supported.

        Raises:
            StoreNotSupportedError: if method is not "get" a store is not writable.
        """
        if method != "get" and not self.writable:
            raise StoreNotSupportedError

    def log(self, message: str) -> None:
        """Log method.

        Args:
            message: message to log.
        """
        self.settings_service.log(message)


class ConfigOverrideStoreManager(SettingsStoreManager):
    """Config override store manager."""

    label = "a command line flag"

    def get(
        self, name: str, setting_def: SettingDefinition | None = None
    ) -> tuple[str, dict]:
        """Get value by name from the .env file.

        Args:
            name: Setting name.
            setting_def: Unused. Included to match parent class method signature.

        Returns:
            A tuple the got value and an empty dictionary.
        """
        try:
            value = self.settings_service.config_override[name]
            self.log(f"Read key '{name}' from config override: {value!r}")
            return value, {}
        except KeyError:
            return None, {}


class BaseEnvStoreManager(SettingsStoreManager):
    """Base terminal environment store manager."""

    @property
    @abstractmethod
    def env(self):
        """Abstract environment values property."""

    def get(
        self, name: str, setting_def: SettingDefinition | None = None
    ) -> tuple[str, dict]:
        """Get value by name from the .env file.

        Args:
            name: Unused. Included to match parent class method signature.
            setting_def: SettingDefinition instance.

        Raises:
            StoreNotSupportedError: if setting_def not passed.
            ConflictingSettingValueException: if multiple conflicting values for the
                same setting are provided.
            MultipleEnvVarsSetException: if multiple environment variables are set for
                the same setting.

        Returns:
            A tuple the got value and a dictionary containing metadata.
        """
        if not setting_def:
            raise StoreNotSupportedError

        vals_with_metadata = []
        for env_var in self.setting_env_vars(setting_def):
            try:
                value = env_var.get(self.env)
                vals_with_metadata.append((value, {"env_var": env_var.key}))
            except KeyError:
                pass

        if len(vals_with_metadata) > 1:
            if reduce(eq, (val for val, _ in vals_with_metadata)):
                raise MultipleEnvVarsSetException(
                    [metadata["env_var"] for _, metadata in vals_with_metadata]
                )
            raise ConflictingSettingValueException(
                [metadata["env_var"] for _, metadata in vals_with_metadata]
            )

        return vals_with_metadata[0] if vals_with_metadata else (None, {})

    def setting_env_vars(self, *args, **kwargs) -> dict:
        """Return setting environment variables.

        Args:
            args: Positional arguments to pass to setting_service setting_env_vars method.
            kwargs: Keyword arguments to pass to setting_service setting_env_vars method.

        Returns:
            A dictionary of setting environment variables.
        """
        return self.settings_service.setting_env_vars(*args, **kwargs)


class EnvStoreManager(BaseEnvStoreManager):
    """Terminal environment store manager."""

    label = "the environment"

    @property
    def env(self):
        """Return values from the calling terminals environment.

        Returns:
            Values found in the calling terminals environment.
        """
        return self.settings_service.env

    def get(self, *args, **kwargs):
        """Get value by name from the .env file.

        Args:
            args: Positional arguments to pass to parent method.
            kwargs: Keyword arguments to pass to parent method.

        Returns:
            A tuple the got value and a dictionary containing metadata.
        """
        value, metadata = super().get(*args, **kwargs)

        if value is not None:
            env_key = metadata["env_var"]
            self.log(f"Read key '{env_key}' from the environment: {value!r}")

        return value, metadata


class DotEnvStoreManager(BaseEnvStoreManager):
    """.env file store manager."""

    label = "`.env`"
    writable = True

    def __init__(self, *args, **kwargs):
        """Initialise a .env file store manager instance.

        Args:
            args: Positional arguments to pass to parent class.
            kwargs: Keyword arguments to pass to parent class.
        """
        super().__init__(*args, **kwargs)
        self._env = None

    def ensure_supported(self, method: str = "get") -> None:
        """Ensure named method is supported and project is not read-only and the passed method is supported.

        Args:
            method: Setting method (get, set, etc.)

        Raises:
            StoreNotSupportedError: if the project is read-only or named method is not "get".
        """
        if method != "get" and self.project.readonly:
            raise StoreNotSupportedError(ProjectReadonly())

    @property
    def env(self) -> dict:
        """Return values from the .env file.

        Returns:
            A dictionary of values found in the .env file.
        """
        if self._env is None:
            self._env = self.project.dotenv_env
        return self._env

    def get(self, *args, **kwargs) -> tuple[str, dict]:
        """Get value by name from the .env file.

        Args:
            args: Positional arguments to pass to parent method.
            kwargs: Keyword arguments to pass to parent method.

        Returns:
            A tuple the got value and a dictionary containing metadata.
        """
        value, metadata = super().get(*args, **kwargs)

        if value is not None:
            env_key = metadata["env_var"]
            self.log(f"Read key '{env_key}' from `.env`: {value!r}")

        return value, metadata

    def set(self, name: str, path: list[str], value, setting_def=None):
        """Set value by name in the .env file.

        Args:
            name: Unused. Included to match parent class method signature.
            path: Unused. Included to match parent class method signature.
            value: New value to set.
            setting_def: SettingDefinition.

        Raises:
            StoreNotSupportedError: if setting_def not provided.

        Returns:
            An empty dictionary.
        """
        if not setting_def:
            raise StoreNotSupportedError

        primary_var, *other_vars = self.setting_env_vars(setting_def)
        primary_key = primary_var.key
        other_keys = [var.key for var in other_vars]

        with self.update_dotenv() as dotenv_file:
            if dotenv_file.exists():
                for key in other_keys:
                    dotenv.unset_key(dotenv_file, key)
                    self.log(f"Unset key '{key}' in `.env`")
            else:
                dotenv_file.touch()

            dotenv.set_key(dotenv_file, primary_key, setting_def.stringify_value(value))

        self.log(f"Set key '{primary_key}' in `.env`: {value!r}")
        return {"env_var": primary_key}

    def unset(
        self,
        name: str,
        path: list[str],
        setting_def: SettingDefinition | None = None,
    ) -> dict:
        """Unset value by SettingDefinition in the .env file.

        Args:
            name: Unused. Included to match parent class method signature.
            path: Unused. Included to match parent class method signature.
            setting_def: SettingDefinition instance.

        Returns:
            An empty dictionary.

        Raises:
            StoreNotSupportedError: if setting_def not passed.
        """
        if not setting_def:
            raise StoreNotSupportedError

        env_vars = self.setting_env_vars(setting_def)
        env_keys = [var.key for var in env_vars]

        with self.update_dotenv() as dotenv_file:
            if not dotenv_file.exists():
                return {}

            for key in env_keys:
                dotenv.unset_key(dotenv_file, key)
                self.log(f"Unset key '{key}' in `.env`")

        return {}

    def reset(self) -> dict:
        """Reset all Setting values in this store.

        Returns:
            An empty dictionary.
        """
        with self.update_dotenv() as dotenv_file:
            if dotenv_file.exists():
                dotenv_file.unlink()

        return {}

    @contextmanager
    def update_dotenv(self):
        """Update .env configuration.

        Yields:
            A copy of the current .env configuration dict.

        Raises:
            StoreNotSupportedError: if the project is in read-only mode.
        """
        try:
            with self.project.dotenv_update() as dotenv_file:
                yield dotenv_file
        except ProjectReadonly as err:
            raise StoreNotSupportedError(err) from err

        self._env = None


class MeltanoYmlStoreManager(SettingsStoreManager):
    """Meltano.yml Store Manager."""

    label = "`meltano.yml`"
    writable = True

    def __init__(self, *args, **kwargs):
        """Initialise MeltanoYmlStoreManager instance.

        Args:
            args: Positional arguments to pass to parent class.
            kwargs: Keyword arguments to pass to parent class.
        """
        super().__init__(*args, **kwargs)
        self._flat_config = None

    def ensure_supported(self, method: str = "get") -> None:
        """Ensure named method is supported and project is not read-only and an environment is active.

        Args:
            method: Setting method (get, set, etc.)

        Raises:
            StoreNotSupportedError: if the project is read-only or named method is not "get".
        """
        if method != "get" and self.project.readonly:
            raise StoreNotSupportedError(ProjectReadonly())

    def get(
        self, name: str, setting_def: SettingDefinition | None = None
    ) -> tuple[str, dict]:
        """Get value by name from the system database.

        Args:
            name: Setting name.
            setting_def: SettingDefinition.

        Returns:
            A tuple the got value and a dictionary containing metadata.

        Raises:
            ConflictingSettingValueException: if multiple conflicting values for the same setting are provided.
        """
        keys = [name]
        if setting_def:
            keys = [setting_def.name, *setting_def.aliases]

        flat_config = self.flat_config
        vals_with_metadata = []
        for key in keys:
            try:
                value = flat_config[key]
            except KeyError:
                continue

            self.log(f"Read key '{key}' from `meltano.yml`: {value!r}")
            vals_with_metadata.append((value, {"key": key, "expandable": True}))

        if len(vals_with_metadata) > 1 and not reduce(
            eq, (val for val, _ in vals_with_metadata)
        ):
            raise ConflictingSettingValueException(
                metadata["key"] for _, metadata in vals_with_metadata
            )
        return vals_with_metadata[0] if vals_with_metadata else (None, {})

    def set(
        self,
        name: str,
        path: list[str],
        value: Any,
        setting_def: SettingDefinition | None = None,
    ) -> dict:
        """Set value by name in the Meltano YAML File.

        Args:
            name: Setting name.
            path: Setting path.
            value: New value to set.
            setting_def: SettingDefinition.

        Returns:
            An empty dictionary.
        """
        keys_to_unset = [name]
        if setting_def:
            keys_to_unset = [setting_def.name, *setting_def.aliases]

        paths_to_unset = [key for key in keys_to_unset if "." in key]

        if len(path) == 1:
            # No need to unset `name`,
            # since it will be overridden anyway
            keys_to_unset.remove(name)
        elif name.split(".") == path:
            # No need to unset `name` as path,
            # since it will be overridden anyway
            paths_to_unset.remove(name)

        with self.update_config() as config:
            for key in keys_to_unset:
                config.pop(key, None)
                self.log(f"Popped key '{key}' in `meltano.yml`")

            for path_to_unset in paths_to_unset:
                pop_at_path(config, path_to_unset, None)
                self.log(f"Popped path '{path_to_unset}' in `meltano.yml`")

            set_at_path(config, path, value)
            self.log(f"Set path '{path}' in `meltano.yml`: {value!r}")

        return {}

    def unset(
        self,
        name: str,
        path: list[str],
        setting_def: SettingDefinition | None = None,
    ) -> dict:
        """Unset value by name in the Meltano YAML file.

        Args:
            name: Setting name.
            path: Setting path.
            setting_def: SettingDefinition instance.

        Returns:
            An empty dictionary.
        """
        keys_to_unset = [name]
        if setting_def:
            keys_to_unset = [setting_def.name, *setting_def.aliases]

        paths_to_unset = [key for key in keys_to_unset if "." in key]

        with self.update_config() as config:
            for key in keys_to_unset:
                config.pop(key, None)
                self.log(f"Popped key '{key}' in `meltano.yml`")

            for path_to_unset in paths_to_unset:
                pop_at_path(config, path_to_unset, None)
                self.log(f"Popped path '{path_to_unset}' in `meltano.yml`")

            pop_at_path(config, path, None)
            self.log(f"Popped path '{path}' in `meltano.yml`")

        return {}

    def reset(self) -> dict:
        """Reset all Setting values in this store.

        Returns:
            An empty dictionary.
        """
        with self.update_config() as config:
            config.clear()
        return {}

    @property
    def flat_config(self) -> dict:
        """Get dictionary of flattened configuration.

        Returns:
            A dictionary of flattened configuration.
        """
        if self._flat_config is None:
            self._flat_config = self.settings_service.flat_meltano_yml_config
        return self._flat_config

    @contextmanager
    def update_config(self):
        """Update Meltano YAML configuration.

        Yields:
            A copy of the current YAML configuration dict.

        Raises:
            StoreNotSupportedError: if the project is in read-only mode.
        """
        config = deepcopy(self.settings_service.meltano_yml_config)
        yield config

        try:
            self.settings_service.update_meltano_yml_config(config)
        except ProjectReadonly as err:
            raise StoreNotSupportedError(err) from err

        self._flat_config = None

        # This is not quite the right place for this, but we need to create
        # setting defs for missing keys again when `meltano.yml` changes
        self.settings_service._setting_defs = None  # noqa: WPS437


class MeltanoEnvStoreManager(MeltanoYmlStoreManager):
    """Configuration stored in an environment within `meltano.yml`."""

    label = "the active environment in `meltano.yml`"

    def __init__(self, *args, **kwargs):
        """Initialise MeltanoEnvStoreManager instance.

        Args:
            args: Positional arguments to pass to parent class.
            kwargs: Keyword arguments to pass to parent class.
        """
        super().__init__(*args, **kwargs)
        self.ensure_supported()

    @property
    def flat_config(self) -> dict[str, Any]:
        """Get dictionary of flattened configuration.

        Returns:
            A dictionary of flattened configuration.
        """
        if self._flat_config is None:
            self._flat_config = flatten(self.settings_service.environment_config, "dot")
        return self._flat_config

    def ensure_supported(self, method: str = "get"):
        """Ensure project is not read-only and an environment is active.

        Args:
            method: Setting method (get, set, etc.)

        Raises:
            StoreNotSupportedError: if the project is read-only or no environment is active.
        """
        super().ensure_supported(method)
        if not self.settings_service.supports_environments:
            raise StoreNotSupportedError(
                "Project config cannot be stored in an Environment."
            )
        if self.settings_service.project.active_environment is None:
            raise StoreNotSupportedError(NoActiveEnvironment())

    @contextmanager
    def update_config(self) -> None:
        """Update Meltano Environment configuration.

        Yields:
            A copy of the current environment configuration dict.

        Raises:
            StoreNotSupportedError: if the project is in read-only mode.
        """
        config = deepcopy(self.settings_service.environment_config)
        yield config

        try:
            self.settings_service.update_meltano_environment_config(config)
        except ProjectReadonly as err:
            raise StoreNotSupportedError(err) from err

        self._flat_config = None

        # This is not quite the right place for this, but we need to create
        # setting defs for missing keys again when `meltano.yml` changes
        self.settings_service._setting_defs = None  # noqa: WPS437


class DbStoreManager(SettingsStoreManager):
    """Store manager for settings stored in the system database."""

    label = "the system database"
    writable = True

    def __init__(
        self, *args, bulk: bool = False, session: Session | None = None, **kwargs
    ):
        """Initialise DbStoreManager.

        Args:
            args: Positional arguments to pass to parent class.
            bulk:  Flag to determine whether parent metadata is returned alongside child.
            session: SQLAlchemy Session to use when querying the system database.
            kwargs: Keyword arguments to pass to parent class.
        """
        super().__init__(*args, **kwargs)
        self.session = session
        self.ensure_supported()
        self.bulk = bulk
        self._all_settings = None

    def ensure_supported(self, method: str = "get") -> None:
        """Return True if passed method is supported by this store.

        Args:
            method: Unused. Included to match parent class method signature.

        Raises:
            StoreNotSupportedError: if database session is not provided.
        """
        if not self.session:
            raise StoreNotSupportedError("No database session provided")

    def get(
        self, name: str, setting_def: SettingDefinition | None = None
    ) -> tuple[str, dict]:
        """Get value by name from the system database.

        Args:
            name: Setting name.
            setting_def: Unused. Included to match parent class method signature.

        Returns:
            A tuple the got value and an empty dictionary.
        """
        try:
            if self.bulk:
                value = self.all_settings[name]
            else:
                value = (
                    self.session.query(Setting)
                    .filter_by(namespace=self.namespace, name=name, enabled=True)
                    .one()
                    .value
                )

            self.log(f"Read key '{name}' from system database: {value!r}")
            return value, {}
        except (sqlalchemy.orm.exc.NoResultFound, KeyError):
            return None, {}

    def set(
        self,
        name: str,
        path: list[str],
        value: Any,
        setting_def: SettingDefinition | None = None,
    ) -> dict:
        """Set value by name in the system database.

        Args:
            name: Setting name.
            path: Unused. Included to match parent class method signature.
            value: New value to set.
            setting_def: Unused. Included to match parent class method signature.

        Returns:
            An empty dictionary.
        """
        setting = Setting(
            namespace=self.namespace, name=name, value=value, enabled=True
        )
        self.session.merge(setting)
        self.session.commit()

        self._all_settings = None

        self.log(f"Set key '{name}' in system database: {value!r}")
        return {}

    def unset(
        self,
        name: str,
        path: list[str],
        setting_def: SettingDefinition | None = None,
    ) -> dict:
        """Unset value by name in the system database store.

        Args:
            name: Setting name.
            path: Unused. Included to match parent class method signature.
            setting_def: Unused. Included to match parent class method signature.

        Returns:
            An empty dictionary.
        """
        self.session.query(Setting).filter_by(
            namespace=self.namespace, name=name
        ).delete()
        self.session.commit()

        self._all_settings = None

        self.log(f"Deleted key '{name}' from system database")
        return {}

    def reset(self) -> dict:
        """Reset all Setting values in this store.

        Returns:
            An empty dictionary.
        """
        self.session.query(Setting).filter_by(namespace=self.namespace).delete()
        self.session.commit()

        self._all_settings = None

        return {}

    @property
    def namespace(self) -> str:
        """Return the current SettingService namespace.

        Returns:
            The current SettingService namespace
        """
        return self.settings_service.db_namespace

    @property
    def all_settings(self) -> dict[str, Setting]:
        """
        Fetch all settings from the system database for this namespace that are enabled.

        Returns:
            A dictionary of Setting models.
        """
        if self._all_settings is None:
            self._all_settings = {
                setting.name: setting.value
                for setting in self.session.query(Setting)
                .filter_by(namespace=self.namespace, enabled=True)
                .all()
            }
        return self._all_settings


class InheritedStoreManager(SettingsStoreManager):
    """Store manager for settings inherited from a parent plugin."""

    label = "inherited"

    def __init__(
        self, settings_service: SettingsService, *args, bulk: bool = False, **kwargs
    ):
        """Initialize inherited store manager.

        Args:
            settings_service: SettingsService instance.
            args: Positional arguments to pass to parent class.
            bulk: Flag to determine whether parent metadata is returned alongside child.
            kwargs: Keyword arguments to pass to parent class.
        """
        super().__init__(settings_service, *args, **kwargs)
        self._kwargs = {**kwargs, "expand_env_vars": False}
        self.bulk = bulk
        self._config_with_metadata = None

    def get(
        self, name: str, setting_def: SettingDefinition | None = None
    ) -> tuple[str, dict]:
        """Get a Setting value by name and SettingDefinition.

        Args:
            name: Setting name.
            setting_def: SettingDefinition.

        Returns:
            A tuple containing the got value and accompanying metadata dictionary.

        Raises:
            StoreNotSupportedError: if no setting_def is passed.
        """
        if not setting_def:
            raise StoreNotSupportedError("Setting is missing")

        if not self.inherited_settings_service:
            raise StoreNotSupportedError("Inherited settings service is missing")

        value, metadata = self.get_with_metadata(setting_def.name)
        if value is None or metadata["source"] is SettingValueStore.DEFAULT:
            return None, {}

        self.log(f"Read key '{name}' from inherited: {value!r}")
        return value, {
            "inherited_source": metadata["source"],
            "expandable": metadata.get("expandable", False),
        }

    @property
    def inherited_settings_service(self) -> SettingsService:
        """Return settings service to inherit configuration from.

        Returns:
            A SettingsService to inherit configuration from.
        """
        return self.settings_service.inherited_settings_service

    @property
    def config_with_metadata(self) -> dict:
        """Return all inherited config and metadata.

        Returns:
            A dictionary containing config and metadata.
        """
        if self._config_with_metadata is None:
            self._config_with_metadata = (
                self.inherited_settings_service.config_with_metadata(**self._kwargs)
            )
        return self._config_with_metadata

    def get_with_metadata(self, name: str) -> tuple[str, dict]:
        """Return inherited config and metadata for the named setting.

        Args:
            name: Setting name.

        Returns:
            A tuple containing the got value and accompanying metadata dictionary.
        """
        if self.bulk:
            metadata = self.config_with_metadata[name]
            return metadata["value"], metadata

        return self.inherited_settings_service.get_with_metadata(name, **self._kwargs)


class DefaultStoreManager(SettingsStoreManager):
    """Store manager for defaults supplied by the SettingDefinition."""

    label = "the default"

    def get(
        self, name: str, setting_def: SettingDefinition | None = None
    ) -> tuple[str, dict]:
        """Get a Setting value by name and SettingDefinition.

        Args:
            name: Setting name.
            setting_def: SettingDefinition.

        Returns:
            A tuple containing the got value and accompanying metadata dictionary.
        """
        value = None
        metadata = {}
        if setting_def:
            value = setting_def.value
            if value is not None:
                self.log(f"Read key '{name}' from default: {value!r}")
                return value, {"expandable": True}
        # As default is lowest in our order of precedence, we want it to always return
        # a value, even if it is None.
        return value, metadata


class AutoStoreManager(SettingsStoreManager):
    """Automatic store manager, for determining the appropriate store based on current context."""

    label = "the system database, `meltano.yml`, and `.env`"
    writable = True

    def __init__(self, *args, cache: bool = True, **kwargs):
        """Initialise AutoStoreManager.

        Args:
            args: Positional arguments to pass to parent class.
            cache: Cache store manager instances for fast retrieval.
            kwargs: Keyword arguments to pass to parent class.
        """
        super().__init__(*args, **kwargs)
        self.cache = cache
        self._kwargs = {"settings_service": self.settings_service, **kwargs}
        self._managers = {}

    def manager_for(self, store: SettingValueStore) -> SettingsStoreManager:
        """Get setting store manager for this a value store.

        Args:
            store: A setting value store.

        Returns:
            Setting store manager.
        """
        if not self.cache or store not in self._managers:
            self._managers[store] = store.manager(**self._kwargs)
        return self._managers[store]

    @property
    def sources(self) -> list[SettingValueStore]:
        """Return a list of readable SettingValueStore.

        Returns:
            A list of readable SettingValueStore
        """
        sources = SettingValueStore.readables()
        sources.remove(SettingValueStore.AUTO)
        return sources

    @property
    def stores(self) -> list[SettingValueStore]:
        """Return a list of writable SettingValueStore.

        Returns:
            A list of writable SettingValueStore
        """
        stores = SettingValueStore.writables()
        stores.remove(SettingValueStore.AUTO)
        return stores

    def ensure_supported(self, store, method="set"):
        """Return if a given store is supported for the given method.

        Args:
            store: The store to check.
            method: The method to check for the given store.

        Returns:
            True if store supports method.
        """
        try:
            manager = self.manager_for(store)
            manager.ensure_supported(method)
            return True
        except StoreNotSupportedError:
            return False

    def auto_store(  # noqa: WPS231 # Too complex
        self,
        name: str,
        setting_def: SettingDefinition | None = None,
    ) -> SettingValueStore | None:
        """Get first valid writable SettingValueStore instance for a Setting.

        Args:
            name: Setting name.
            setting_def: SettingDefinition. If None is passed, one will be discovered using `self.find_setting(name)`.

        Returns:
            A SettingValueStore, if found, else None.
        """
        setting_def = setting_def or self.find_setting(name)

<<<<<<< HEAD
        store: SettingValueStore = source

        prefer_dotenv = (
            setting_def and (setting_def.is_redacted or setting_def.env_specific)
        ) or source is SettingValueStore.ENV

        tried = set()
        while True:
            try:
                manager = self.manager_for(store)
                manager.ensure_supported(method="set")
                return store
            except StoreNotSupportedError:
                tried.add(store)

                if SettingValueStore.MELTANO_ENV not in tried and not prefer_dotenv:
                    store = SettingValueStore.MELTANO_ENV
                    continue

                if SettingValueStore.MELTANO_YML not in tried and not prefer_dotenv:
                    store = SettingValueStore.MELTANO_YML
                    continue

                if SettingValueStore.DOTENV not in tried:
                    store = SettingValueStore.DOTENV
                    continue

                if SettingValueStore.DB not in tried:
                    store = SettingValueStore.DB
                    continue

                break

=======
        # only the system database is available in readonly mode
        if self.project.readonly:
            if self.ensure_supported(store=SettingValueStore.DB):
                return SettingValueStore.DB
            return None

        # value is a secret
        if setting_def and setting_def.is_redacted:
            if self.ensure_supported(store=SettingValueStore.DOTENV):
                return SettingValueStore.DOTENV
            elif self.ensure_supported(store=SettingValueStore.DB):
                return SettingValueStore.DB
            # ensure secrets don't leak into other stores
            return None

        # value is env-specific
        if setting_def and setting_def.env_specific:
            if self.ensure_supported(store=SettingValueStore.DOTENV):
                return SettingValueStore.DOTENV

        # no active meltano environment
        if not self.project.active_environment:
            # return root `meltano.yml`
            if self.ensure_supported(store=SettingValueStore.MELTANO_YML):
                return SettingValueStore.MELTANO_YML
            # fall back to dotenv
            elif self.ensure_supported(store=SettingValueStore.DOTENV):
                return SettingValueStore.DOTENV
            # fall back to meltano system db
            elif self.ensure_supported(store=SettingValueStore.DB):
                return SettingValueStore.DB
            return None

        # any remaining config routed to meltano environment
        if self.ensure_supported(store=SettingValueStore.MELTANO_ENV):
            return SettingValueStore.MELTANO_ENV
        # fall back to dotenv
        elif self.ensure_supported(store=SettingValueStore.DOTENV):
            return SettingValueStore.DOTENV
        # fall back to meltano system db
        elif self.ensure_supported(store=SettingValueStore.DB):
            return SettingValueStore.DB
>>>>>>> 78f31949
        return None

    def get(
        self, name: str, setting_def: SettingDefinition | None = None, **kwargs
    ) -> tuple[str, dict]:
        """Get a Setting value by name and SettingDefinition.

        Args:
            name: Setting name.
            setting_def: SettingDefinition. If none is passed, one will be discovered using `self.find_setting(name)`.
            kwargs: Additional keword arguments to pass to `manager.get()`

        Returns:
            A tuple containing the got value and accompanying metadata dictionary.
        """
        setting_def = setting_def or self.find_setting(name)

        metadata = {}
        value = None
        found_source = None

        for source in self.sources:
            try:
                manager = self.manager_for(source)
            except StoreNotSupportedError:
                continue

            try:
                value, metadata = manager.get(name, setting_def=setting_def, **kwargs)
            except StoreNotSupportedError:
                continue

            found_source = source

            if value is not None:
                break

        metadata["source"] = found_source

        auto_store = self.auto_store(name, setting_def=setting_def)
        if auto_store:
            metadata["auto_store"] = auto_store
            metadata["overwritable"] = auto_store.can_overwrite(found_source)

        return value, metadata

    def set(self, name: str, path: list[str], value, setting_def=None) -> dict:
        """Set a Setting by name, path and (optionally) SettingDefinition.

        Args:
            name: Setting name.
            path: Setting path.
            value: New Setting value.
            setting_def: SettingDefinition. If none is passed, one will be discovered using `self.find_setting(name)`.

        Returns:
            A dictionary of metadata pertaining to the set operation.

        Raises:
            StoreNotSupportedError: exception encountered when attempting to write to store.
        """
        setting_def = setting_def or self.find_setting(name)

        current_value, metadata = self.get(name, setting_def=setting_def)

        if setting_def:
            if value == setting_def.value:
                # Unset everything so we fall down on default
                self.unset(name, path, setting_def=setting_def)
                return {"store": SettingValueStore.DEFAULT}

        store = self.auto_store(name, setting_def=setting_def)
        logger.debug(f"AutoStoreManager returned store '{store}'")
        if store is None:
            raise StoreNotSupportedError("No storage method available")

        # May raise StoreNotSupportedError, but that's good.
        manager = self.manager_for(store)

        # Even if the global current value isn't equal,
        # the value in this store might be
        current_value, _ = manager.get(name, setting_def=setting_def)
        if value == current_value:
            # No need to do anything
            return {"store": store}

        metadata = manager.set(name, path, value, setting_def=setting_def)

        metadata["store"] = store
        return metadata

    def unset(
        self,
        name: str,
        path: list[str],
        setting_def: SettingDefinition | None = None,
    ) -> dict:
        """Unset value, by name, path and SettingDefinition, in all stores.

        Args:
            name: Setting name.
            path: Setting path.
            setting_def: SettingDefinition. If none is passed, one will be discovered using `self.find_setting(name)`.

        Returns:
            A metadata dictionary containing details of the last value unset.

        Raises:
            error: exception encountered when trying to write to a store.
        """
        setting_def = setting_def or self.find_setting(name)

        error = None
        metadata = {}

        for store in self.stores:
            try:
                manager = self.manager_for(store)
                value, _ = manager.get(name, setting_def=setting_def)
            except StoreNotSupportedError:
                continue

            try:
                metadata = manager.unset(name, path, setting_def=setting_def)
                metadata["store"] = store
            except StoreNotSupportedError as err:
                # Only raise if we're sure we were going to unset something
                if value is not None:
                    error = err

        if error:
            raise error

        return metadata

    def reset(self) -> dict:
        """Reset all stores.

        Returns:
            An empty dictionary.
        """
        for store in self.stores:
            try:
                manager = self.manager_for(store)
                manager.reset()
            except StoreNotSupportedError:
                pass

        return {}

    def find_setting(self, name: str) -> SettingDefinition | None:
        """Find a setting by name.

        Args:
            name: Name of the Setting to find.

        Returns:
            A matching SettingDefinition, if found, else None.
        """
        try:
            return self.settings_service.find_setting(name)
        except SettingMissingError:
            return None<|MERGE_RESOLUTION|>--- conflicted
+++ resolved
@@ -1172,41 +1172,6 @@
         """
         setting_def = setting_def or self.find_setting(name)
 
-<<<<<<< HEAD
-        store: SettingValueStore = source
-
-        prefer_dotenv = (
-            setting_def and (setting_def.is_redacted or setting_def.env_specific)
-        ) or source is SettingValueStore.ENV
-
-        tried = set()
-        while True:
-            try:
-                manager = self.manager_for(store)
-                manager.ensure_supported(method="set")
-                return store
-            except StoreNotSupportedError:
-                tried.add(store)
-
-                if SettingValueStore.MELTANO_ENV not in tried and not prefer_dotenv:
-                    store = SettingValueStore.MELTANO_ENV
-                    continue
-
-                if SettingValueStore.MELTANO_YML not in tried and not prefer_dotenv:
-                    store = SettingValueStore.MELTANO_YML
-                    continue
-
-                if SettingValueStore.DOTENV not in tried:
-                    store = SettingValueStore.DOTENV
-                    continue
-
-                if SettingValueStore.DB not in tried:
-                    store = SettingValueStore.DB
-                    continue
-
-                break
-
-=======
         # only the system database is available in readonly mode
         if self.project.readonly:
             if self.ensure_supported(store=SettingValueStore.DB):
@@ -1249,7 +1214,6 @@
         # fall back to meltano system db
         elif self.ensure_supported(store=SettingValueStore.DB):
             return SettingValueStore.DB
->>>>>>> 78f31949
         return None
 
     def get(
