"""Storage Managers for Meltano Configuration."""
from __future__ import annotations

import logging
from abc import ABC, abstractmethod
from contextlib import contextmanager
from copy import deepcopy
from enum import Enum
from functools import reduce
from operator import eq
from typing import TYPE_CHECKING, Any

import dotenv
import sqlalchemy
from sqlalchemy.orm import Session

from .environment import NoActiveEnvironment
from .error import Error
from .project import ProjectReadonly
from .setting import Setting
from .setting_definition import SettingDefinition, SettingMissingError
from .utils import flatten, pop_at_path, set_at_path

if TYPE_CHECKING:
    from .settings_service import SettingsService


logger = logging.getLogger(__name__)


class ConflictingSettingValueException(Exception):  # noqa: N818
    """Occurs when a setting has multiple conflicting values via aliases."""

    def __init__(self, setting_names):
        """Instantiate the error.

        Args:
            setting_names: the name/aliases where conflicting values are set

        """
        self.setting_names = setting_names
        super().__init__(setting_names)

    def __str__(self) -> str:
        """Represent the error as a string.

        Returns:
            string representation of the error
        """
        return f"Conflicting values for setting found in: {self.setting_names}"


class MultipleEnvVarsSetException(Exception):  # noqa: N818
    """Occurs when a setting value is set via multiple environment variable names."""

    def __init__(self, names):
        """Instantiate the error.

        Args:
            names: the name/aliases where conflicting values are set
        """
        self.names = names
        super().__init__(names)

    def __str__(self) -> str:
        """Represent the error as a string.

        Returns:
            string representation of the error
        """
        return (
            f"Error: Setting value set via multiple environment variables: {self.names}"
        )


class StoreNotSupportedError(Error):
    """Error raised when write actions are performed on a Store that is not writable."""


class SettingValueStore(str, Enum):
    """Setting Value Store.

    Note: The declaration order of stores determins store precedence when using the Auto store manager.
            This is because the `.readables()` and `.writables()` methods return ordered lists that
            the Auto store manager iterates over when retrieveing setting values.
    """

    CONFIG_OVERRIDE = "config_override"
    ENV = "env"
    DOTENV = "dotenv"
    MELTANO_ENV = "meltano_environment"
    MELTANO_YML = "meltano_yml"
    DB = "db"
    INHERITED = "inherited"
    DEFAULT = "default"
    AUTO = "auto"

    @classmethod
    def readables(cls) -> list[SettingValueStore]:
        """Return list of readable SettingValueStore instances.

        Returns:
            An list of readable stores in order of precedence.
        """
        return list(cls)

    @classmethod
    def writables(cls) -> list[SettingValueStore]:
        """Return list of writable SettingValueStore instances.

        Returns:
            An list of writable stores in order of precedence.
        """
        return [store for store in cls if store.writable]

    @property
    def manager(self) -> SettingsStoreManager:
        """Return store manager for this store.

        Returns:
            SettingsStoreManager for this store.
        """
        managers = {  # ordering here is not significant, other than being consistent with the order of precedence.
            self.CONFIG_OVERRIDE: ConfigOverrideStoreManager,
            self.ENV: EnvStoreManager,
            self.DOTENV: DotEnvStoreManager,
            self.MELTANO_ENV: MeltanoEnvStoreManager,
            self.MELTANO_YML: MeltanoYmlStoreManager,
            self.DB: DbStoreManager,
            self.INHERITED: InheritedStoreManager,
            self.DEFAULT: DefaultStoreManager,
            self.AUTO: AutoStoreManager,
        }
        return managers[self]

    @property
    def label(self) -> str:
        """Return printable label.

        Returns:
            Printable label.
        """
        return self.manager.label

    @property
    def writable(self) -> bool:
        """Return if this store is writeable.

        Returns:
            True if store is writable.
        """
        return self.manager.writable

    def overrides(self, source: SettingValueStore) -> bool:
        """Check if given source overrides this instance.

        Args:
            source: SettingValueStore to compare against.

        Returns:
            True if given source takes precedence over this store.
        """
        stores_list = list(self.__class__)
        return stores_list.index(self) < stores_list.index(source)

    def can_overwrite(self, source: SettingValueStore) -> bool:
        """Check if source can overwrite.

        Args:
            source: SettingValueStore instance to check.

        Returns:
            True if instance is overwritable.
        """
        return self.writable and (source is self or self.overrides(source))


class SettingsStoreManager(ABC):
    """Base settings store manager."""

    readable = True
    writable = False

    def __init__(self, settings_service: SettingsService, **kwargs):
        """Initialise settings store manager.

        Args:
            settings_service: SettingsService instance.
            kwargs: Keyword arguments.
        """
        self.settings_service = settings_service
        self.project = self.settings_service.project

    @abstractmethod
    def get(self, name: str, setting_def: SettingDefinition | None = None) -> None:
        """Abstract get method.

        Args:
            name: Setting name.
            setting_def: SettingDefinition instance.
        """

    def set(
        self,
        name: str,
        path: list[str],
        value: Any,
        setting_def: SettingDefinition | None = None,
    ) -> None:
        """Unimplemented set method.

        Args:
            name: Setting name.
            path: Setting path.
            value: New value to set.
            setting_def: SettingDefinition instance.

        Raises:
            NotImplementedError: always.
        """
        raise NotImplementedError

    def unset(
        self,
        name: str,
        path: list[str],
        setting_def: SettingDefinition | None = None,
    ) -> None:
        """Unimplemented unset method.

        Args:
            name: Setting name.
            path: Setting path.
            setting_def: SettingDefinition instance.

        Raises:
            NotImplementedError: always.
        """
        raise NotImplementedError

    def reset(self) -> None:
        """Unimplemented reset method.

        Raises:
            NotImplementedError: always.
        """
        raise NotImplementedError

    def ensure_supported(self, method: str = "get") -> None:
        """Ensure passed method is supported.

        Args:
            method: Method to check if supported.

        Raises:
            StoreNotSupportedError: if method is not "get" a store is not writable.
        """
        if method != "get" and not self.writable:
            raise StoreNotSupportedError

    def log(self, message: str) -> None:
        """Log method.

        Args:
            message: message to log.
        """
        self.settings_service.log(message)


class ConfigOverrideStoreManager(SettingsStoreManager):
    """Config override store manager."""

    label = "a command line flag"

    def get(
        self, name: str, setting_def: SettingDefinition | None = None
    ) -> tuple[str, dict]:
        """Get value by name from the .env file.

        Args:
            name: Setting name.
            setting_def: Unused. Included to match parent class method signature.

        Returns:
            A tuple the got value and an empty dictionary.
        """
        try:
            value = self.settings_service.config_override[name]
            self.log(f"Read key '{name}' from config override: {value!r}")
            return value, {}
        except KeyError:
            return None, {}


class BaseEnvStoreManager(SettingsStoreManager):
    """Base terminal environment store manager."""

    @property
    @abstractmethod
    def env(self):
        """Abstract environment values property."""

    def get(
        self, name: str, setting_def: SettingDefinition | None = None
    ) -> tuple[str, dict]:
        """Get value by name from the .env file.

        Args:
            name: Unused. Included to match parent class method signature.
            setting_def: SettingDefinition instance.

        Raises:
            StoreNotSupportedError: if setting_def not passed.
            ConflictingSettingValueException: if multiple conflicting values for the
                same setting are provided.
            MultipleEnvVarsSetException: if multiple environment variables are set for
                the same setting.

        Returns:
            A tuple the got value and a dictionary containing metadata.
        """
        if not setting_def:
            raise StoreNotSupportedError

        vals_with_metadata = []
        for env_var in self.setting_env_vars(setting_def):
            try:
                value = env_var.get(self.env)
                vals_with_metadata.append((value, {"env_var": env_var.key}))
            except KeyError:
                pass

        if len(vals_with_metadata) > 1:
            if reduce(eq, (val for val, _ in vals_with_metadata)):
                raise MultipleEnvVarsSetException(
                    [metadata["env_var"] for _, metadata in vals_with_metadata]
                )
            raise ConflictingSettingValueException(
                [metadata["env_var"] for _, metadata in vals_with_metadata]
            )

        return vals_with_metadata[0] if vals_with_metadata else (None, {})

    def setting_env_vars(self, *args, **kwargs) -> dict:
        """Return setting environment variables.

        Args:
            args: Positional arguments to pass to setting_service setting_env_vars method.
            kwargs: Keyword arguments to pass to setting_service setting_env_vars method.

        Returns:
            A dictionary of setting environment variables.
        """
        return self.settings_service.setting_env_vars(*args, **kwargs)


class EnvStoreManager(BaseEnvStoreManager):
    """Terminal environment store manager."""

    label = "the environment"

    @property
    def env(self):
        """Return values from the calling terminals environment.

        Returns:
            Values found in the calling terminals environment.
        """
        return self.settings_service.env

    def get(self, *args, **kwargs):
        """Get value by name from the .env file.

        Args:
            args: Positional arguments to pass to parent method.
            kwargs: Keyword arguments to pass to parent method.

        Returns:
            A tuple the got value and a dictionary containing metadata.
        """
        value, metadata = super().get(*args, **kwargs)

        if value is not None:
            env_key = metadata["env_var"]
            self.log(f"Read key '{env_key}' from the environment: {value!r}")

        return value, metadata


class DotEnvStoreManager(BaseEnvStoreManager):
    """.env file store manager."""

    label = "`.env`"
    writable = True

    def __init__(self, *args, **kwargs):
        """Initialise a .env file store manager instance.

        Args:
            args: Positional arguments to pass to parent class.
            kwargs: Keyword arguments to pass to parent class.
        """
        super().__init__(*args, **kwargs)
        self._env = None

    def ensure_supported(self, method: str = "get") -> None:
        """Ensure named method is supported and project is not read-only and the passed method is supported.

        Args:
            method: Setting method (get, set, etc.)

        Raises:
            StoreNotSupportedError: if the project is read-only or named method is not "get".
        """
        if method != "get" and self.project.readonly:
            raise StoreNotSupportedError(ProjectReadonly())

    @property
    def env(self) -> dict:
        """Return values from the .env file.

        Returns:
            A dictionary of values found in the .env file.
        """
        if self._env is None:
            self._env = self.project.dotenv_env
        return self._env

    def get(self, *args, **kwargs) -> tuple[str, dict]:
        """Get value by name from the .env file.

        Args:
            args: Positional arguments to pass to parent method.
            kwargs: Keyword arguments to pass to parent method.

        Returns:
            A tuple the got value and a dictionary containing metadata.
        """
        value, metadata = super().get(*args, **kwargs)

        if value is not None:
            env_key = metadata["env_var"]
            self.log(f"Read key '{env_key}' from `.env`: {value!r}")

        return value, metadata

    def set(self, name: str, path: list[str], value, setting_def=None):
        """Set value by name in the .env file.

        Args:
            name: Unused. Included to match parent class method signature.
            path: Unused. Included to match parent class method signature.
            value: New value to set.
            setting_def: SettingDefinition.

        Raises:
            StoreNotSupportedError: if setting_def not provided.

        Returns:
            An empty dictionary.
        """
        if not setting_def:
            raise StoreNotSupportedError

        primary_var, *other_vars = self.setting_env_vars(setting_def)
        primary_key = primary_var.key
        other_keys = [var.key for var in other_vars]

        with self.update_dotenv() as dotenv_file:
            if dotenv_file.exists():
                for key in other_keys:
                    dotenv.unset_key(dotenv_file, key)
                    self.log(f"Unset key '{key}' in `.env`")
            else:
                dotenv_file.touch()

            dotenv.set_key(dotenv_file, primary_key, setting_def.stringify_value(value))

        self.log(f"Set key '{primary_key}' in `.env`: {value!r}")
        return {"env_var": primary_key}

    def unset(
        self,
        name: str,
        path: list[str],
        setting_def: SettingDefinition | None = None,
    ) -> dict:
        """Unset value by SettingDefinition in the .env file.

        Args:
            name: Unused. Included to match parent class method signature.
            path: Unused. Included to match parent class method signature.
            setting_def: SettingDefinition instance.

        Returns:
            An empty dictionary.

        Raises:
            StoreNotSupportedError: if setting_def not passed.
        """
        if not setting_def:
            raise StoreNotSupportedError

        env_vars = self.setting_env_vars(setting_def)
        env_keys = [var.key for var in env_vars]

        with self.update_dotenv() as dotenv_file:
            if not dotenv_file.exists():
                return {}

            for key in env_keys:
                dotenv.unset_key(dotenv_file, key)
                self.log(f"Unset key '{key}' in `.env`")

        return {}

    def reset(self) -> dict:
        """Reset all Setting values in this store.

        Returns:
            An empty dictionary.
        """
        with self.update_dotenv() as dotenv_file:
            if dotenv_file.exists():
                dotenv_file.unlink()

        return {}

    @contextmanager
    def update_dotenv(self):
        """Update .env configuration.

        Yields:
            A copy of the current .env configuration dict.

        Raises:
            StoreNotSupportedError: if the project is in read-only mode.
        """
        try:
            with self.project.dotenv_update() as dotenv_file:
                yield dotenv_file
        except ProjectReadonly as err:
            raise StoreNotSupportedError(err) from err

        self._env = None


class MeltanoYmlStoreManager(SettingsStoreManager):
    """Meltano.yml Store Manager."""

    label = "`meltano.yml`"
    writable = True

    def __init__(self, *args, **kwargs):
        """Initialise MeltanoYmlStoreManager instance.

        Args:
            args: Positional arguments to pass to parent class.
            kwargs: Keyword arguments to pass to parent class.
        """
        super().__init__(*args, **kwargs)
        self._flat_config = None

    def ensure_supported(self, method: str = "get") -> None:
        """Ensure named method is supported and project is not read-only and an environment is active.

        Args:
            method: Setting method (get, set, etc.)

        Raises:
            StoreNotSupportedError: if the project is read-only or named method is not "get".
        """
        if method != "get" and self.project.readonly:
            raise StoreNotSupportedError(ProjectReadonly())

    def get(
        self, name: str, setting_def: SettingDefinition | None = None
    ) -> tuple[str, dict]:
        """Get value by name from the system database.

        Args:
            name: Setting name.
            setting_def: SettingDefinition.

        Returns:
            A tuple the got value and a dictionary containing metadata.

        Raises:
            ConflictingSettingValueException: if multiple conflicting values for the same setting are provided.
        """
        keys = [name]
        if setting_def:
            keys = [setting_def.name, *setting_def.aliases]

        flat_config = self.flat_config
        vals_with_metadata = []
        for key in keys:
            try:
                value = flat_config[key]
            except KeyError:
                continue

            self.log(f"Read key '{key}' from `meltano.yml`: {value!r}")
            vals_with_metadata.append((value, {"key": key, "expandable": True}))

        if len(vals_with_metadata) > 1 and not reduce(
            eq, (val for val, _ in vals_with_metadata)
        ):
            raise ConflictingSettingValueException(
                metadata["key"] for _, metadata in vals_with_metadata
            )
        return vals_with_metadata[0] if vals_with_metadata else (None, {})

    def set(
        self,
        name: str,
        path: list[str],
        value: Any,
        setting_def: SettingDefinition | None = None,
    ) -> dict:
        """Set value by name in the Meltano YAML File.

        Args:
            name: Setting name.
            path: Setting path.
            value: New value to set.
            setting_def: SettingDefinition.

        Returns:
            An empty dictionary.
        """
        keys_to_unset = [name]
        if setting_def:
            keys_to_unset = [setting_def.name, *setting_def.aliases]

        paths_to_unset = [key for key in keys_to_unset if "." in key]

        if len(path) == 1:
            # No need to unset `name`,
            # since it will be overridden anyway
            keys_to_unset.remove(name)
        elif name.split(".") == path:
            # No need to unset `name` as path,
            # since it will be overridden anyway
            paths_to_unset.remove(name)

        with self.update_config() as config:
            for key in keys_to_unset:
                config.pop(key, None)
                self.log(f"Popped key '{key}' in `meltano.yml`")

            for path_to_unset in paths_to_unset:
                pop_at_path(config, path_to_unset, None)
                self.log(f"Popped path '{path_to_unset}' in `meltano.yml`")

            set_at_path(config, path, value)
            self.log(f"Set path '{path}' in `meltano.yml`: {value!r}")

        return {}

    def unset(
        self,
        name: str,
        path: list[str],
        setting_def: SettingDefinition | None = None,
    ) -> dict:
        """Unset value by name in the Meltano YAML file.

        Args:
            name: Setting name.
            path: Setting path.
            setting_def: SettingDefinition instance.

        Returns:
            An empty dictionary.
        """
        keys_to_unset = [name]
        if setting_def:
            keys_to_unset = [setting_def.name, *setting_def.aliases]

        paths_to_unset = [key for key in keys_to_unset if "." in key]

        with self.update_config() as config:
            for key in keys_to_unset:
                config.pop(key, None)
                self.log(f"Popped key '{key}' in `meltano.yml`")

            for path_to_unset in paths_to_unset:
                pop_at_path(config, path_to_unset, None)
                self.log(f"Popped path '{path_to_unset}' in `meltano.yml`")

            pop_at_path(config, path, None)
            self.log(f"Popped path '{path}' in `meltano.yml`")

        return {}

    def reset(self) -> dict:
        """Reset all Setting values in this store.

        Returns:
            An empty dictionary.
        """
        with self.update_config() as config:
            config.clear()
        return {}

    @property
    def flat_config(self) -> dict:
        """Get dictionary of flattened configuration.

        Returns:
            A dictionary of flattened configuration.
        """
        if self._flat_config is None:
            self._flat_config = self.settings_service.flat_meltano_yml_config
        return self._flat_config

    @contextmanager
    def update_config(self):
        """Update Meltano YAML configuration.

        Yields:
            A copy of the current YAML configuration dict.

        Raises:
            StoreNotSupportedError: if the project is in read-only mode.
        """
        config = deepcopy(self.settings_service.meltano_yml_config)
        yield config

        try:
            self.settings_service.update_meltano_yml_config(config)
        except ProjectReadonly as err:
            raise StoreNotSupportedError(err) from err

        self._flat_config = None

        # This is not quite the right place for this, but we need to create
        # setting defs for missing keys again when `meltano.yml` changes
        self.settings_service._setting_defs = None  # noqa: WPS437


class MeltanoEnvStoreManager(MeltanoYmlStoreManager):
    """Configuration stored in an environment within `meltano.yml`."""

    label = "the active environment in `meltano.yml`"

    def __init__(self, *args, **kwargs):
        """Initialise MeltanoEnvStoreManager instance.

        Args:
            args: Positional arguments to pass to parent class.
            kwargs: Keyword arguments to pass to parent class.
        """
        super().__init__(*args, **kwargs)
        self.ensure_supported()

    @property
    def flat_config(self) -> dict[str, Any]:
        """Get dictionary of flattened configuration.

        Returns:
            A dictionary of flattened configuration.
        """
        if self._flat_config is None:
            self._flat_config = flatten(self.settings_service.environment_config, "dot")
        return self._flat_config

    def ensure_supported(self, method: str = "get"):
        """Ensure project is not read-only and an environment is active.

        Args:
            method: Setting method (get, set, etc.)

        Raises:
            StoreNotSupportedError: if the project is read-only or no environment is active.
        """
        super().ensure_supported(method)
        if not self.settings_service.supports_environments:
            raise StoreNotSupportedError(
                "Project config cannot be stored in an Environment."
            )
        if self.settings_service.project.active_environment is None:
            raise StoreNotSupportedError(NoActiveEnvironment())

    @contextmanager
    def update_config(self) -> None:
        """Update Meltano Environment configuration.

        Yields:
            A copy of the current environment configuration dict.

        Raises:
            StoreNotSupportedError: if the project is in read-only mode.
        """
        config = deepcopy(self.settings_service.environment_config)
        yield config

        try:
            self.settings_service.update_meltano_environment_config(config)
        except ProjectReadonly as err:
            raise StoreNotSupportedError(err) from err

        self._flat_config = None

        # This is not quite the right place for this, but we need to create
        # setting defs for missing keys again when `meltano.yml` changes
        self.settings_service._setting_defs = None  # noqa: WPS437


class DbStoreManager(SettingsStoreManager):
    """Store manager for settings stored in the system database."""

    label = "the system database"
    writable = True

    def __init__(
        self, *args, bulk: bool = False, session: Session | None = None, **kwargs
    ):
        """Initialise DbStoreManager.

        Args:
            args: Positional arguments to pass to parent class.
            bulk:  Flag to determine whether parent metadata is returned alongside child.
            session: SQLAlchemy Session to use when querying the system database.
            kwargs: Keyword arguments to pass to parent class.
        """
        super().__init__(*args, **kwargs)
        self.session = session
        self.ensure_supported()
        self.bulk = bulk
        self._all_settings = None

    def ensure_supported(self, method: str = "get") -> None:
        """Return True if passed method is supported by this store.

        Args:
            method: Unused. Included to match parent class method signature.

        Raises:
            StoreNotSupportedError: if database session is not provided.
        """
        if not self.session:
            raise StoreNotSupportedError("No database session provided")

    def get(
        self, name: str, setting_def: SettingDefinition | None = None
    ) -> tuple[str, dict]:
        """Get value by name from the system database.

        Args:
            name: Setting name.
            setting_def: Unused. Included to match parent class method signature.

        Returns:
            A tuple the got value and an empty dictionary.
        """
        try:
            if self.bulk:
                value = self.all_settings[name]
            else:
                value = (
                    self.session.query(Setting)
                    .filter_by(namespace=self.namespace, name=name, enabled=True)
                    .one()
                    .value
                )

            self.log(f"Read key '{name}' from system database: {value!r}")
            return value, {}
        except (sqlalchemy.orm.exc.NoResultFound, KeyError):
            return None, {}

    def set(
        self,
        name: str,
        path: list[str],
        value: Any,
        setting_def: SettingDefinition | None = None,
    ) -> dict:
        """Set value by name in the system database.

        Args:
            name: Setting name.
            path: Unused. Included to match parent class method signature.
            value: New value to set.
            setting_def: Unused. Included to match parent class method signature.

        Returns:
            An empty dictionary.
        """
        setting = Setting(
            namespace=self.namespace, name=name, value=value, enabled=True
        )
        self.session.merge(setting)
        self.session.commit()

        self._all_settings = None

        self.log(f"Set key '{name}' in system database: {value!r}")
        return {}

    def unset(
        self,
        name: str,
        path: list[str],
        setting_def: SettingDefinition | None = None,
    ) -> dict:
        """Unset value by name in the system database store.

        Args:
            name: Setting name.
            path: Unused. Included to match parent class method signature.
            setting_def: Unused. Included to match parent class method signature.

        Returns:
            An empty dictionary.
        """
        self.session.query(Setting).filter_by(
            namespace=self.namespace, name=name
        ).delete()
        self.session.commit()

        self._all_settings = None

        self.log(f"Deleted key '{name}' from system database")
        return {}

    def reset(self) -> dict:
        """Reset all Setting values in this store.

        Returns:
            An empty dictionary.
        """
        self.session.query(Setting).filter_by(namespace=self.namespace).delete()
        self.session.commit()

        self._all_settings = None

        return {}

    @property
    def namespace(self) -> str:
        """Return the current SettingService namespace.

        Returns:
            The current SettingService namespace
        """
        return self.settings_service.db_namespace

    @property
    def all_settings(self) -> dict[str, Setting]:
        """
        Fetch all settings from the system database for this namespace that are enabled.

        Returns:
            A dictionary of Setting models.
        """
        if self._all_settings is None:
            self._all_settings = {
                setting.name: setting.value
                for setting in self.session.query(Setting)
                .filter_by(namespace=self.namespace, enabled=True)
                .all()
            }
        return self._all_settings


class InheritedStoreManager(SettingsStoreManager):
    """Store manager for settings inherited from a parent plugin."""

    label = "inherited"

    def __init__(
        self, settings_service: SettingsService, *args, bulk: bool = False, **kwargs
    ):
        """Initialize inherited store manager.

        Args:
            settings_service: SettingsService instance.
            args: Positional arguments to pass to parent class.
            bulk: Flag to determine whether parent metadata is returned alongside child.
            kwargs: Keyword arguments to pass to parent class.
        """
        super().__init__(settings_service, *args, **kwargs)
        self._kwargs = {**kwargs, "expand_env_vars": False}
        self.bulk = bulk
        self._config_with_metadata = None

    def get(
        self, name: str, setting_def: SettingDefinition | None = None
    ) -> tuple[str, dict]:
        """Get a Setting value by name and SettingDefinition.

        Args:
            name: Setting name.
            setting_def: SettingDefinition.

        Returns:
            A tuple containing the got value and accompanying metadata dictionary.

        Raises:
            StoreNotSupportedError: if no setting_def is passed.
        """
        if not setting_def:
            raise StoreNotSupportedError("Setting is missing")

        if not self.inherited_settings_service:
            raise StoreNotSupportedError("Inherited settings service is missing")

        value, metadata = self.get_with_metadata(setting_def.name)
        if value is None or metadata["source"] is SettingValueStore.DEFAULT:
            return None, {}

        self.log(f"Read key '{name}' from inherited: {value!r}")
        return value, {
            "inherited_source": metadata["source"],
            "expandable": metadata.get("expandable", False),
        }

    @property
    def inherited_settings_service(self) -> SettingsService:
        """Return settings service to inherit configuration from.

        Returns:
            A SettingsService to inherit configuration from.
        """
        return self.settings_service.inherited_settings_service

    @property
    def config_with_metadata(self) -> dict:
        """Return all inherited config and metadata.

        Returns:
            A dictionary containing config and metadata.
        """
        if self._config_with_metadata is None:
            self._config_with_metadata = (
                self.inherited_settings_service.config_with_metadata(**self._kwargs)
            )
        return self._config_with_metadata

    def get_with_metadata(self, name: str) -> tuple[str, dict]:
        """Return inherited config and metadata for the named setting.

        Args:
            name: Setting name.

        Returns:
            A tuple containing the got value and accompanying metadata dictionary.
        """
        if self.bulk:
            metadata = self.config_with_metadata[name]
            return metadata["value"], metadata

        return self.inherited_settings_service.get_with_metadata(name, **self._kwargs)


class DefaultStoreManager(SettingsStoreManager):
    """Store manager for defaults supplied by the SettingDefinition."""

    label = "the default"

    def get(
        self, name: str, setting_def: SettingDefinition | None = None
    ) -> tuple[str, dict]:
        """Get a Setting value by name and SettingDefinition.

        Args:
            name: Setting name.
            setting_def: SettingDefinition.

        Returns:
            A tuple containing the got value and accompanying metadata dictionary.
        """
        value = None
        metadata = {}
        if setting_def:
            value = setting_def.value
            if value is not None:
                self.log(f"Read key '{name}' from default: {value!r}")
                return value, {"expandable": True}
        # As default is lowest in our order of precedence, we want it to always return
        # a value, even if it is None.
        return value, metadata


class AutoStoreManager(SettingsStoreManager):
    """Automatic store manager, for determining the appropriate store based on current context."""

    label = "the system database, `meltano.yml`, and `.env`"
    writable = True

    def __init__(self, *args, cache: bool = True, **kwargs):
        """Initialise AutoStoreManager.

        Args:
            args: Positional arguments to pass to parent class.
            cache: Cache store manager instances for fast retrieval.
            kwargs: Keyword arguments to pass to parent class.
        """
        super().__init__(*args, **kwargs)
        self.cache = cache
        self._kwargs = {"settings_service": self.settings_service, **kwargs}
        self._managers = {}

    def manager_for(self, store: SettingValueStore) -> SettingsStoreManager:
        """Get setting store manager for this a value store.

        Args:
            store: A setting value store.

        Returns:
            Setting store manager.
        """
        if not self.cache or store not in self._managers:
            self._managers[store] = store.manager(**self._kwargs)
        return self._managers[store]

    @property
    def sources(self) -> list[SettingValueStore]:
        """Return a list of readable SettingValueStore.

        Returns:
            A list of readable SettingValueStore
        """
        sources = SettingValueStore.readables()
        sources.remove(SettingValueStore.AUTO)
        return sources

    @property
    def stores(self) -> list[SettingValueStore]:
        """Return a list of writable SettingValueStore.

        Returns:
            A list of writable SettingValueStore
        """
        stores = SettingValueStore.writables()
        stores.remove(SettingValueStore.AUTO)
        return stores

    def ensure_supported(self, store, method="set"):
        """Return if a given store is supported for the given method.

        Args:
            store: The store to check.
            method: The method to check for the given store.

        Returns:
            True if store supports method.
        """
        try:
            manager = self.manager_for(store)
            manager.ensure_supported(method)
            return True
        except StoreNotSupportedError:
            return False

    def auto_store(  # noqa: WPS231 # Too complex
        self,
        name: str,
<<<<<<< HEAD
        source: SettingValueStore | None = None,
=======
>>>>>>> 8e8e4a9a
        setting_def: SettingDefinition | None = None,
    ) -> SettingValueStore | None:
        """Get first valid writable SettingValueStore instance for a Setting.

        Args:
            name: Setting name.
            setting_def: SettingDefinition. If None is passed, one will be discovered using `self.find_setting(name)`.

        Returns:
            A SettingValueStore, if found, else None.
        """
        setting_def = setting_def or self.find_setting(name)

<<<<<<< HEAD
        store: SettingValueStore = source

        prefer_dotenv = (
            setting_def and (setting_def.is_redacted or setting_def.env_specific)
        ) or source is SettingValueStore.ENV

        tried = set()
        while True:
            try:
                if store:
                    manager = self.manager_for(store)
                    manager.ensure_supported("set")
                    return store
                raise StoreNotSupportedError("No source passed.")
            except StoreNotSupportedError:
                tried.add(store)

                if SettingValueStore.MELTANO_ENV not in tried and not prefer_dotenv:
                    store = SettingValueStore.MELTANO_ENV
                    continue

                if SettingValueStore.MELTANO_YML not in tried and not prefer_dotenv:
                    store = SettingValueStore.MELTANO_YML
                    continue

                if SettingValueStore.DOTENV not in tried:
                    store = SettingValueStore.DOTENV
                    continue

                if SettingValueStore.DB not in tried:
                    store = SettingValueStore.DB
                    continue

                break

=======
        # only the system database is available in readonly mode
        if self.project.readonly:
            if self.ensure_supported(store=SettingValueStore.DB):
                return SettingValueStore.DB
            return None

        # value is a secret
        if setting_def and setting_def.is_redacted:
            if self.ensure_supported(store=SettingValueStore.DOTENV):
                return SettingValueStore.DOTENV
            elif self.ensure_supported(store=SettingValueStore.DB):
                return SettingValueStore.DB
            # ensure secrets don't leak into other stores
            return None

        # value is env-specific
        if setting_def and setting_def.env_specific:
            if self.ensure_supported(store=SettingValueStore.DOTENV):
                return SettingValueStore.DOTENV

        # no active meltano environment
        if not self.project.active_environment:
            # return root `meltano.yml`
            if self.ensure_supported(store=SettingValueStore.MELTANO_YML):
                return SettingValueStore.MELTANO_YML
            # fall back to dotenv
            elif self.ensure_supported(store=SettingValueStore.DOTENV):
                return SettingValueStore.DOTENV
            # fall back to meltano system db
            elif self.ensure_supported(store=SettingValueStore.DB):
                return SettingValueStore.DB
            return None

        # any remaining config routed to meltano environment
        if self.ensure_supported(store=SettingValueStore.MELTANO_ENV):
            return SettingValueStore.MELTANO_ENV
        # fall back to root `meltano.yml`
        # this is required for Meltano settings, which cannot be stored in an Environment
        if self.ensure_supported(store=SettingValueStore.MELTANO_YML):
            return SettingValueStore.MELTANO_YML
        # fall back to dotenv
        elif self.ensure_supported(store=SettingValueStore.DOTENV):
            return SettingValueStore.DOTENV
        # fall back to meltano system db
        elif self.ensure_supported(store=SettingValueStore.DB):
            return SettingValueStore.DB
>>>>>>> 8e8e4a9a
        return None

    def get(
        self, name: str, setting_def: SettingDefinition | None = None, **kwargs
    ) -> tuple[str, dict]:
        """Get a Setting value by name and SettingDefinition.

        Args:
            name: Setting name.
            setting_def: SettingDefinition. If none is passed, one will be discovered using `self.find_setting(name)`.
            kwargs: Additional keword arguments to pass to `manager.get()`

        Returns:
            A tuple containing the got value and accompanying metadata dictionary.
        """
        setting_def = setting_def or self.find_setting(name)

        metadata = {}
        value = None
        found_source = None

        for source in self.sources:
            try:
                manager = self.manager_for(source)
            except StoreNotSupportedError:
                continue

            try:
                value, metadata = manager.get(name, setting_def=setting_def, **kwargs)
            except StoreNotSupportedError:
                continue

            found_source = source

            if value is not None:
                break

        metadata["source"] = found_source

        auto_store = self.auto_store(name, setting_def=setting_def)
        if auto_store:
            metadata["auto_store"] = auto_store
            metadata["overwritable"] = auto_store.can_overwrite(found_source)

        return value, metadata

    def set(self, name: str, path: list[str], value, setting_def=None) -> dict:
        """Set a Setting by name, path and (optionally) SettingDefinition.

        Args:
            name: Setting name.
            path: Setting path.
            value: New Setting value.
            setting_def: SettingDefinition. If none is passed, one will be discovered using `self.find_setting(name)`.

        Returns:
            A dictionary of metadata pertaining to the set operation.

        Raises:
            StoreNotSupportedError: exception encountered when attempting to write to store.
        """
        setting_def = setting_def or self.find_setting(name)

<<<<<<< HEAD
        store = self.auto_store(name, None, setting_def=setting_def)
=======
        current_value, metadata = self.get(name, setting_def=setting_def)

        if setting_def:
            if value == setting_def.value:
                # Unset everything so we fall down on default
                self.unset(name, path, setting_def=setting_def)
                return {"store": SettingValueStore.DEFAULT}

        store = self.auto_store(name, setting_def=setting_def)
        logger.debug(f"AutoStoreManager returned store '{store}'")
>>>>>>> 8e8e4a9a
        if store is None:
            raise StoreNotSupportedError("No storage method available")

        # May raise StoreNotSupportedError, but that's good.
        manager = self.manager_for(store)

        # Even if the global current value isn't equal,
        # the value in this store might be
        current_value, _ = manager.get(name, setting_def=setting_def)
        if value == current_value:
            # No need to do anything
            return {"store": store}

        metadata = manager.set(name, path, value, setting_def=setting_def)

        metadata["store"] = store
        return metadata

    def unset(
        self,
        name: str,
        path: list[str],
        setting_def: SettingDefinition | None = None,
    ) -> dict:
        """Unset value, by name, path and SettingDefinition, in all stores.

        Args:
            name: Setting name.
            path: Setting path.
            setting_def: SettingDefinition. If none is passed, one will be discovered using `self.find_setting(name)`.

        Returns:
            A metadata dictionary containing details of the last value unset.

        Raises:
            error: exception encountered when trying to write to a store.
        """
        setting_def = setting_def or self.find_setting(name)

        error = None
        metadata = {}

        for store in self.stores:
            try:
                manager = self.manager_for(store)
                value, _ = manager.get(name, setting_def=setting_def)
            except StoreNotSupportedError:
                continue

            try:
                metadata = manager.unset(name, path, setting_def=setting_def)
                metadata["store"] = store
            except StoreNotSupportedError as err:
                # Only raise if we're sure we were going to unset something
                if value is not None:
                    error = err

        if error:
            raise error

        return metadata

    def reset(self) -> dict:
        """Reset all stores.

        Returns:
            An empty dictionary.
        """
        for store in self.stores:
            try:
                manager = self.manager_for(store)
                manager.reset()
            except StoreNotSupportedError:
                pass

        return {}

    def find_setting(self, name: str) -> SettingDefinition | None:
        """Find a setting by name.

        Args:
            name: Name of the Setting to find.

        Returns:
            A matching SettingDefinition, if found, else None.
        """
        try:
            return self.settings_service.find_setting(name)
        except SettingMissingError:
            return None<|MERGE_RESOLUTION|>--- conflicted
+++ resolved
@@ -1159,10 +1159,6 @@
     def auto_store(  # noqa: WPS231 # Too complex
         self,
         name: str,
-<<<<<<< HEAD
-        source: SettingValueStore | None = None,
-=======
->>>>>>> 8e8e4a9a
         setting_def: SettingDefinition | None = None,
     ) -> SettingValueStore | None:
         """Get first valid writable SettingValueStore instance for a Setting.
@@ -1176,43 +1172,6 @@
         """
         setting_def = setting_def or self.find_setting(name)
 
-<<<<<<< HEAD
-        store: SettingValueStore = source
-
-        prefer_dotenv = (
-            setting_def and (setting_def.is_redacted or setting_def.env_specific)
-        ) or source is SettingValueStore.ENV
-
-        tried = set()
-        while True:
-            try:
-                if store:
-                    manager = self.manager_for(store)
-                    manager.ensure_supported("set")
-                    return store
-                raise StoreNotSupportedError("No source passed.")
-            except StoreNotSupportedError:
-                tried.add(store)
-
-                if SettingValueStore.MELTANO_ENV not in tried and not prefer_dotenv:
-                    store = SettingValueStore.MELTANO_ENV
-                    continue
-
-                if SettingValueStore.MELTANO_YML not in tried and not prefer_dotenv:
-                    store = SettingValueStore.MELTANO_YML
-                    continue
-
-                if SettingValueStore.DOTENV not in tried:
-                    store = SettingValueStore.DOTENV
-                    continue
-
-                if SettingValueStore.DB not in tried:
-                    store = SettingValueStore.DB
-                    continue
-
-                break
-
-=======
         # only the system database is available in readonly mode
         if self.project.readonly:
             if self.ensure_supported(store=SettingValueStore.DB):
@@ -1259,7 +1218,6 @@
         # fall back to meltano system db
         elif self.ensure_supported(store=SettingValueStore.DB):
             return SettingValueStore.DB
->>>>>>> 8e8e4a9a
         return None
 
     def get(
@@ -1322,36 +1280,14 @@
             StoreNotSupportedError: exception encountered when attempting to write to store.
         """
         setting_def = setting_def or self.find_setting(name)
-
-<<<<<<< HEAD
-        store = self.auto_store(name, None, setting_def=setting_def)
-=======
-        current_value, metadata = self.get(name, setting_def=setting_def)
-
-        if setting_def:
-            if value == setting_def.value:
-                # Unset everything so we fall down on default
-                self.unset(name, path, setting_def=setting_def)
-                return {"store": SettingValueStore.DEFAULT}
-
         store = self.auto_store(name, setting_def=setting_def)
         logger.debug(f"AutoStoreManager returned store '{store}'")
->>>>>>> 8e8e4a9a
         if store is None:
             raise StoreNotSupportedError("No storage method available")
 
         # May raise StoreNotSupportedError, but that's good.
         manager = self.manager_for(store)
-
-        # Even if the global current value isn't equal,
-        # the value in this store might be
-        current_value, _ = manager.get(name, setting_def=setting_def)
-        if value == current_value:
-            # No need to do anything
-            return {"store": store}
-
         metadata = manager.set(name, path, value, setting_def=setting_def)
-
         metadata["store"] = store
         return metadata
 
