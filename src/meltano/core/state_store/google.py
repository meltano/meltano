--- conflicted
+++ resolved
@@ -8,10 +8,7 @@
 
 import structlog.stdlib
 
-<<<<<<< HEAD
-=======
 from meltano.core.setting_definition import SettingDefinition, SettingKind
->>>>>>> 2cdc7a5f
 from meltano.core.state_store.filesystem import CloudStateStoreManager
 
 if t.TYPE_CHECKING:
@@ -27,8 +24,6 @@
     import google.cloud.storage  # type: ignore[import-untyped]
 except ImportError:
     GOOGLE_INSTALLED = False
-
-logger = structlog.stdlib.get_logger(__name__)
 
 
 class MissingGoogleError(Exception):
@@ -148,11 +143,7 @@
             blob.delete()
         except Exception as e:
             if self.is_file_not_found_error(e):
-<<<<<<< HEAD
-                logger.debug("File not found at '%s'", file_path)
-=======
                 logger.debug("File not found: %s", file_path, exc_info=e)
->>>>>>> 2cdc7a5f
             else:
                 raise e
 
