"""StateStoreManagers for filesystems."""
from __future__ import annotations

import glob
import logging
import os
import re
import shutil
from abc import abstractmethod, abstractproperty
from base64 import b64decode, b64encode
from collections.abc import Iterator
from contextlib import contextmanager
from datetime import datetime, timedelta
from functools import reduce
from io import TextIOWrapper
from pathlib import Path
from time import sleep
from urllib.parse import urlparse

from smart_open import open  # type: ignore

from meltano.core.job_state import JobState
from meltano.core.state_store.base import StateStoreManager
from meltano.core.utils import remove_suffix

logger = logging.getLogger(__name__)


class InvalidStateBackendConfigurationException(Exception):
    """State backend configuration is invalid."""


class BaseFilesystemStateStoreManager(StateStoreManager):  # noqa: WPS214
    """Base class for filesystem state backends."""

    delimiter = "/"

    def __init__(self, uri: str, lock_timeout_seconds: int, **kwargs):
        """Initialize the BaseFilesystemStateStoreManager.

        Args:
            uri: the uri for the state backend
            lock_timeout_seconds: how many seconds a lock should be considered active
            kwargs: additional keyword args to pass to parent
        """
        super().__init__(**kwargs)
        self.uri = uri
        self.lock_timeout_seconds = lock_timeout_seconds
        self.parsed = urlparse(self.uri)

    def join_path(self, *components: str) -> str:
        """Join path components in filesystem-independent manner.

        Creates consistent paths for use in various cloud backends.

        Args:
            components: the path components to join

        Returns:
            components joined by '/'
        """
        return reduce(
            lambda comp1, comp2: f"{comp1}{comp2}"
            if (comp1.endswith(self.delimiter) or comp2.startswith(self.delimiter))
            else f"{comp1}{self.delimiter}{comp2}",
            components,
        )

    @staticmethod
    @abstractmethod
    def is_file_not_found_error(err: Exception) -> bool:  # noqa: N805
        """Check if err is equivalent to file not being found.

        Args:
            err: the error to check
        """
        ...

    @contextmanager
    def get_reader(self, path: str) -> Iterator[TextIOWrapper]:
        """Get reader for given path.

        Args:
            path: the path to get reader for.

        Yields:
            A TextIOWrapper to read the file/blob.
        """
        if self.client:
            with open(
                self.join_path(remove_suffix(self.uri, (self.state_dir)), path),
                transport_params={"client": self.client},
            ) as reader:
                yield reader
        else:
            with open(
                self.join_path(remove_suffix(self.uri, self.state_dir), path),
            ) as reader:
                yield reader

    @contextmanager
    def get_writer(self, path: str) -> Iterator[TextIOWrapper]:
        """Get writer for given path.

        Args:
            path: the path to get writer for.

        Yields:
            A TextIOWrapper to read the file/blob.
        """
        try:
            with open(
                self.join_path(remove_suffix(self.uri, self.state_dir), path),
                "w+",
                transport_params={"client": self.client} if self.client else {},
            ) as writer:
                yield writer
        except NotImplementedError:
            with open(
                self.join_path(remove_suffix(self.uri, self.state_dir), path),
                "w",
                transport_params={"client": self.client} if self.client else {},
            ) as writer:
                yield writer

    @abstractproperty
    def client(self):
        """Get a client for performing fs operations.

        Used for cloud backends, particularly in deleting and listing blobs.
        """
        ...

    @abstractproperty
    def state_dir(self) -> str:
        """Get the path (either filepath or prefix) that state should be stored at."""
        ...

    def get_path(self, state_id: str, filename: str | None = None) -> str:
        """Get the path for the given state_id and filename.

        Args:
            state_id: the state_id to get path for
            filename: the name of the file to get path for

        Returns:
            The constructed path.
        """
        return (
            self.join_path(self.state_dir, state_id, filename)
            if filename
            else self.join_path(self.state_dir, state_id)
        )

    def get_state_path(self, state_id: str) -> str:
        """Get the path to the file/blob storing complete state for the given state_id.

        Args:
            state_id: the state_id to get path for

        Returns:
            the path to the file/blob storing complete state for the given state_id.
        """
        return self.get_path(state_id, filename="state.json")

    def get_state_dir(self, state_id: str) -> str:
        """Get the path to the state directory for the given state_id.

        Args:
            state_id: the state_id to get path for

        Returns:
            The path to the directory for the given state_id.
        """
        return self.get_path(state_id)

    def get_lock_path(self, state_id: str) -> str:
        """Get the path to the lock file for the given state_id.

        Args:
            state_id: the state_id to get path for

        Returns:
            The path to the lock file for the given state_id.
        """
        return self.get_path(state_id, filename="lock")

    def is_locked(self, state_id: str) -> bool:
        """Indicate whether the given state_id is currently locked.

        Args:
            state_id: the state_id to check

        Returns:
            True if locked, else False

        Raises:
            Exception: if error not indicating file is not found is thrown
        """
        lock_path = self.get_lock_path(state_id)
        try:
            with self.get_reader(lock_path) as reader:
                locked_at = datetime.fromtimestamp(float(reader.read()))
                if locked_at and locked_at < datetime.utcnow() - timedelta(
                    seconds=self.lock_timeout_seconds,
                ):
                    self.delete(lock_path)
                    return False
                return True
        except Exception as e:
            if self.is_file_not_found_error(e):
                return False
            raise e

    def create_state_id_dir_if_not_exists(self, state_id: str):
        """Create the directory or prefix for a given state_id.

        Does nothing, but not @abstractmethod because many state backends
        will automatically create prefixes when files/blobs are created.

        Args:
            state_id: the state_id to create the dir/prefix for
        """
        ...

    @contextmanager
    def acquire_lock(self, state_id: str, retry_seconds: int = 1) -> Iterator[None]:
        """Context manager for locking state_id during reads and writes.

        Args:
            state_id: the state_id to lock.
            retry_seconds: seconds to wait between retries

        Yields:
            None
        """
        lock_path = self.get_lock_path(state_id)
        try:
            self.create_state_id_dir_if_not_exists(state_id)

            while self.is_locked(state_id):
                sleep(retry_seconds)
            with self.get_writer(lock_path) as writer:
                writer.write(str(datetime.utcnow().timestamp()))
            yield
        finally:
            self.delete(lock_path)

    @abstractmethod
    def get_state_ids(self, pattern: str | None = None) -> list[str]:
        """Get list of state_ids stored in the backend.

        Args:
            pattern: glob-style pattern to filter state_ids by

        Returns:
            List of state_ids
        """
        ...

    def get(self, state_id: str) -> JobState | None:
        """Get current state for the given state_id.

        Args:
            state_id: the state_id to get state fore.

        Returns:
            Current state, if any exists, else None

        Raises:
            Exception: if error not indicating file is not found is thrown
        """
        logger.info(f"Reading state from {self.label}")
        with self.acquire_lock(state_id):
            try:
                with self.get_reader(self.get_state_path(state_id)) as reader:
                    return JobState.from_file(state_id, reader)
            except Exception as e:
                if self.is_file_not_found_error(e):
                    logger.info(f"No state found for {state_id}.")
                    return None
                raise e

    def set(self, state: JobState):
        """Set state for the given state_id.

        Args:
            state: the state to set

        Raises:
            Exception: if error not indicating file is not found is thrown
        """
        logger.info(f"Writing state to {self.label}")
        filepath = self.get_state_path(state.state_id)  # type: ignore
        with self.acquire_lock(state.state_id):  # type: ignore
            if state.is_complete():
                state_to_write = state
            else:
                try:
                    with self.get_reader(filepath) as current_state_reader:
                        current_state = JobState.from_file(
                            state.state_id,  # type: ignore
                            current_state_reader,
                        )
                        state_to_write = current_state.merge_partial(state)
                except Exception as e:
                    if self.is_file_not_found_error(e):
                        state_to_write = state
                    raise e
            with self.get_writer(filepath) as writer:
                writer.write(state_to_write.json())

    @abstractmethod
    def delete(self, file_or_dir_path: str):
        """Delete the file/blob/directory/prefix at the given path.

        Args:
            file_or_dir_path: the path to delete.
        """
        ...

    def clear(self, state_id: str):
        """Clear state for the given state_id.

        Args:
            state_id: the state_id to clear state for.
        """
        with self.acquire_lock(state_id):
            self.delete(self.get_state_path(state_id))


class LocalFilesystemStateStoreManager(BaseFilesystemStateStoreManager):  # noqa: WPS214
    """State backend for local filesystem."""

    label: str = "Local Filesystem"

    def __init__(self, **kwargs):
        """Initialize the LocalFilesystemStateStoreManager.

        Args:
            kwargs: additional kwargs to pass to parent __init__.
        """
        super().__init__(**kwargs)
        self._state_path = self.parsed.path
        Path(self._state_path).mkdir(parents=True, exist_ok=True)

    @staticmethod
    def is_file_not_found_error(err: Exception) -> bool:
        """Check if err is equivalent to file not being found.

        Args:
            err: the err to check

        Returns:
            True if error represents file not being found, else False
        """
        return isinstance(err, FileNotFoundError)

    @property
    def client(self):
        """Get a client for performing fs operations.

        Returns:
            None
        """
        return None

    @property
    def state_dir(self) -> str:
        """Get the path that state should be stored at.

        Returns:
            The relevant path
        """
        return self._state_path

    @staticmethod
    def join_path(*components: str) -> str:
        """Join path components in filesystem-dependent manner.

        Overrides base join_path method in favor of os.path.join()

        Args:
            components: the path components to join

        Returns:
            joined path
        """
        return os.path.join(*components)

    def create_state_id_dir_if_not_exists(self, state_id: str):
        """Create the directory for a given state_id.

        Args:
            state_id: the state_id to create the dir for
        """
        Path(self.get_state_dir(state_id)).mkdir(parents=True, exist_ok=True)

    def get_state_ids(self, pattern: str | None = None):
        """Get list of state_ids stored in the backend.

        Args:
            pattern: glob-style pattern to filter state_ids by

        Returns:
            List of state_ids
        """
        return [
            os.path.basename(os.path.dirname(state_file))
            for state_file in glob.glob(
                os.path.join(
                    self.state_dir,
                    os.path.join(pattern, "state.json")  # noqa: WPS509
                    if pattern
                    else os.path.join("*", "state.json"),
                ),
            )
        ]

    def delete(self, file_or_dir_path: str):
        """Delete the file/blob/directory/prefix at the given path, if it exists.

        Args:
            file_or_dir_path: the path to delete.

        Raises:
            Exception: if error not indicating file is not found is thrown
        """
        try:
            shutil.rmtree(file_or_dir_path)
        except NotADirectoryError:
            os.remove(file_or_dir_path)
        except Exception as e:
            if self.is_file_not_found_error(e):
                pass
            else:
                raise e

    def clear(self, state_id: str):
        """Clear state for the given state_id.

        Args:
            state_id: the state_id to clear state for.
        """
        super().clear(state_id)
        shutil.rmtree(self.get_state_dir(state_id))


class WindowsFilesystemStateStoreManager(LocalFilesystemStateStoreManager):
    """State backend for local Windows filesystem."""

    label: str = "Local Windows Filesystem"
    delimiter = "\\"

    def __init__(self, **kwargs):
        """Initialize the LocalFilesystemStateStoreManager.

        Args:
            kwargs: additional kwargs to pass to parent __init__.
        """
        super().__init__(**kwargs)
        self._state_path = self.parsed.netloc
        Path(self._state_path).mkdir(parents=True, exist_ok=True)

    def get_path(self, state_id: str, filename: str | None = None) -> str:
        """Get the path for the given state_id and filename.

        Args:
            state_id: the state_id to get path for
            filename: the name of the file to get path for

        Returns:
            The constructed path.
        """
        state_id = b64encode(state_id.encode()).decode()
        return (
            self.join_path(self.state_dir, state_id, filename)
            if filename
            else self.join_path(self.state_dir, state_id)
        )

    def get_state_ids(self, pattern: str | None = None):
        """Get list of state_ids stored in the backend.

        Args:
            pattern: glob-style pattern to filter state_ids by

        Returns:
            List of state_ids
        """
        state_ids = set()
        if pattern:
            pattern_re = re.compile(pattern.replace("*", ".*"))
        for state_file in glob.glob(
<<<<<<< HEAD
            os.path.join(self.state_dir, os.path.join("*", "state.json")),
=======
            os.path.join(
                self.state_dir,
                os.path.join("*", "state.json"),
            ),
>>>>>>> 61c2d346
        ):
            state_id = b64decode(
                os.path.basename(os.path.dirname(state_file)).encode(),
            ).decode()
            if (not pattern) or pattern_re.match(state_id):
                state_ids.add(state_id)
        return state_ids<|MERGE_RESOLUTION|>--- conflicted
+++ resolved
@@ -492,14 +492,10 @@
         if pattern:
             pattern_re = re.compile(pattern.replace("*", ".*"))
         for state_file in glob.glob(
-<<<<<<< HEAD
-            os.path.join(self.state_dir, os.path.join("*", "state.json")),
-=======
             os.path.join(
                 self.state_dir,
                 os.path.join("*", "state.json"),
             ),
->>>>>>> 61c2d346
         ):
             state_id = b64decode(
                 os.path.basename(os.path.dirname(state_file)).encode(),
