--- conflicted
+++ resolved
@@ -541,19 +541,11 @@
     def get_transformer(self) -> ProjectPlugin:
         """Get first available Transformer plugin.
 
-<<<<<<< HEAD
-        Returns:
-            The first available Transformer plugin.
-
-        Raises:
-            PluginNotFoundError: If no Transformer plugin is found.
-=======
         Raises:
             PluginNotFoundError: If there is no transformer.
 
         Returns:
             First available transformer plugin.
->>>>>>> d2037dc9
         """
         transformer = next(
             iter(self.get_plugins_of_type(plugin_type=PluginType.TRANSFORMERS)), None
