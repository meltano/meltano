--- conflicted
+++ resolved
@@ -4,23 +4,13 @@
 from __future__ import annotations
 
 import enum
-<<<<<<< HEAD
+import sys
 from contextlib import contextmanager, suppress
-from typing import Generator
-=======
-import sys
-from contextlib import contextmanager
 from typing import TYPE_CHECKING, Generator
->>>>>>> 7aa898bc
 
 import structlog
 
-from meltano.core.config_service import ConfigService
 from meltano.core.environment import EnvironmentPluginConfig
-<<<<<<< HEAD
-from meltano.core.hub import MeltanoHubService
-=======
->>>>>>> 7aa898bc
 from meltano.core.plugin import PluginRef, PluginType
 from meltano.core.plugin.base import VariantNotFoundError
 from meltano.core.plugin.error import PluginNotFoundError, PluginParentNotFoundError
@@ -30,11 +20,6 @@
     PluginDiscoveryService,
 )
 from meltano.core.plugin_lock_service import PluginLockService
-<<<<<<< HEAD
-from meltano.core.project import Project
-from meltano.core.project_settings_service import ProjectSettingsService
-
-=======
 
 if sys.version_info >= (3, 8):
     from functools import cached_property
@@ -44,7 +29,6 @@
 if TYPE_CHECKING:
     from meltano.core.project import Project
 
->>>>>>> 7aa898bc
 logger = structlog.stdlib.get_logger(__name__)
 
 
