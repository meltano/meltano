--- conflicted
+++ resolved
@@ -19,18 +19,10 @@
 from meltano.core import yaml
 from meltano.core.behavior.versioned import Versioned
 from meltano.core.environment import Environment
-from meltano.core.error import Error
+from meltano.core.error import EmptyMeltanoFileException, Error
 from meltano.core.plugin.base import PluginRef
-<<<<<<< HEAD
 from meltano.core.project_files import ProjectFiles
 from meltano.core.utils import makedirs, truthy
-=======
-
-from .behavior.versioned import Versioned
-from .error import EmptyMeltanoFileException, Error
-from .project_files import ProjectFiles
-from .utils import makedirs, truthy
->>>>>>> 7454c39b
 
 if TYPE_CHECKING:
     from .meltano_file import MeltanoFile as MeltanoFileTypeHint
@@ -232,22 +224,17 @@
         """Return a copy of the current meltano config.
 
         Raises:
-            EmptyMeltanoFileException: For empty meltano.yml
-
-        Returns:
-            The current meltano config
+            EmptyMeltanoFileException: The `meltano.yml` file is empty.
+
+        Returns:
+            The current meltano config.
         """
         from meltano.core.meltano_file import MeltanoFile
         from meltano.core.settings_service import FEATURE_FLAG_PREFIX, FeatureFlags
 
-<<<<<<< HEAD
         conf: dict[str, Any] = yaml.load(self.meltanofile)
-=======
-        with open(self.meltanofile) as melt_ff:
-            meltano_ff: dict = configure_yaml().load(melt_ff)
-        if meltano_ff is None:
-            raise EmptyMeltanoFileException
->>>>>>> 7454c39b
+        if conf is None:
+            raise EmptyMeltanoFileException()
 
         lock = (
             self._meltano_rw_lock.write_lock
