--- conflicted
+++ resolved
@@ -345,11 +345,7 @@
         self.active_environment = Environment.find(self.meltano.environments, name)
 
     def deactivate_environment(self) -> None:
-<<<<<<< HEAD
-        """Deactivate environment configuration."""
-=======
         """Deactivate the currently active environment."""
->>>>>>> 8e8e4a9a
         self.active_environment = None
 
     @contextmanager
