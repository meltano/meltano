"""Meltano Projects."""

from __future__ import annotations

import errno
import os
import sys
import threading
import typing as t
from contextlib import contextmanager
from functools import cached_property
from pathlib import Path

import fasteners  # type: ignore[import-untyped]
import structlog
from dotenv import dotenv_values

from meltano.core import yaml
from meltano.core.behavior.versioned import Versioned
from meltano.core.config_service import ConfigService
from meltano.core.environment import Environment
from meltano.core.error import (
    EmptyMeltanoFileException,
    ProjectNotFound,
    ProjectReadonly,
)
from meltano.core.hub import MeltanoHubService
from meltano.core.project_files import ProjectFiles
from meltano.core.project_plugins_service import ProjectPluginsService
from meltano.core.project_settings_service import ProjectSettingsService
from meltano.core.utils import makedirs, sanitize_filename, truthy

if t.TYPE_CHECKING:
    from meltano.core.meltano_file import MeltanoFile as MeltanoFileTypeHint
    from meltano.core.plugin.base import PluginRef

    if sys.version_info < (3, 10):
        from typing import TypeAlias  # noqa: ICN003
    else:
        from typing_extensions import TypeAlias


StrPath: TypeAlias = t.Union[str, os.PathLike]

logger = structlog.stdlib.get_logger(__name__)


PROJECT_ROOT_ENV = "MELTANO_PROJECT_ROOT"
PROJECT_ENVIRONMENT_ENV = "MELTANO_ENVIRONMENT"
PROJECT_READONLY_ENV = "MELTANO_PROJECT_READONLY"
PROJECT_SYS_DIR_ROOT_ENV = "MELTANO_SYS_DIR_ROOT"


<<<<<<< HEAD
def walk_parent_directories() -> t.Generator[Path, None, None]:
=======
def walk_parent_directories():  # noqa: ANN201
>>>>>>> b2121276
    """Yield each directory starting with the current up to the root.

    Yields:
        parent directories
    """
    directory = Path.cwd()
    while True:
        yield directory

        parent_directory = directory.parent
        if parent_directory == directory:
            return
        directory = parent_directory


class Project(Versioned):
    """Represents a Meltano project."""

    __version__ = 1
    _activate_lock = threading.Lock()
    _find_lock = threading.Lock()
    _meltano_rw_lock = fasteners.ReaderWriterLock()
    _default = None

    def __init__(
        self,
        root: StrPath,
        environment: Environment | None = None,
        *,
        readonly: bool = False,
    ):
        """Initialize a `Project` instance.

        Args:
            root: The root directory of the project.
            environment: The active Meltano environment.
            readonly: Whether the project is in read-only mode.
        """
        self.root = Path(root).resolve()
        self.environment: Environment | None = environment
        self.readonly = readonly
        self.sys_dir_root = Path(
            os.getenv(PROJECT_SYS_DIR_ROOT_ENV, self.root / ".meltano"),
        ).resolve()

    def refresh(self, **kwargs) -> None:  # noqa: ANN003
        """Refresh the project instance to reflect external changes.

        This should be called whenever env vars change, project files change,
        or other significant changes to the outside world occur.

        Args:
            kwargs: Keyword arguments for the new instance. These overwrite the
                defaults provided by the current instance. For example, if a
                Meltano environment has been activated, the project can be
                refreshed with this new environment by running
                `project.refresh(environment=environment)`.
        """
        kwargs = {
            "root": self.root,
            "environment": self.environment,
            "readonly": self.readonly,
            **kwargs,
        }
        cls = type(self)
        # Clear the dictionary backing `self` to invalidate outdated info,
        # cached properties, etc., then instantiate an up-to-date instance,
        # then steal its attributes to update the dictionary backing `self`.
        # This trick makes it as if the instance was just created, yet keeps
        # all existing references to it valid.
        self.__dict__.clear()
        self.__dict__.update(cls(**kwargs).__dict__)

    @cached_property
    def config_service(self):  # noqa: ANN201
        """Get the project config service.

        Returns:
            A `ConfigService` instance for this project.
        """
        return ConfigService(self)

    @cached_property
    def project_files(self) -> ProjectFiles:
        """Return a singleton `ProjectFiles` file manager instance.

        Returns:
            `ProjectFiles` file manager.
        """
        return ProjectFiles(root=self.root, meltano_file_path=self.meltanofile)

    @cached_property
    def settings(self):  # noqa: ANN201
        """Get the project settings.

        Returns:
            A `ProjectSettingsService` instance for this project.
        """
        return ProjectSettingsService(self)

    @cached_property
    def plugins(self):  # noqa: ANN201
        """Get the project plugins.

        Returns:
            A `ProjectPluginsService` instance for this project.
        """
        return ProjectPluginsService(self)

    @cached_property
    def hub_service(self):  # noqa: ANN201
        """Get the Meltano Hub service.

        Returns:
            A `MeltanoHubService` instance for this project.
        """
        return MeltanoHubService(self)

    @cached_property
    def _meltano_interprocess_lock(self):  # noqa: ANN202
        return fasteners.InterProcessLock(self.run_dir("meltano.yml.lock"))

    @property
    def env(self):  # noqa: ANN201
        """Get environment variables for this project.

        Returns:
            dict of environment variables and values for this project.
        """
        environment_name = self.environment.name if self.environment else ""
        return {
            PROJECT_ROOT_ENV: str(self.root),
            PROJECT_ENVIRONMENT_ENV: environment_name,
            PROJECT_SYS_DIR_ROOT_ENV: str(self.sys_dir_root),
        }

    @classmethod
    @fasteners.locked(lock="_activate_lock")
    def activate(cls, project: Project) -> None:
        """Activate the given Project.

        Args:
            project: the Project to activate

        Raises:
            OSError: if project cannot be activated due to unsupported OS
        """
        import ctypes

        project.ensure_compatible()

        # create a symlink to our current binary
        try:
            # check if running on Windows
            if os.name == "nt":
                executable = Path(sys.executable).parent / "meltano.exe"
                # Admin privileges are required to create symlinks on Windows
                if ctypes.windll.shell32.IsUserAnAdmin():  # type: ignore[attr-defined]
                    if executable.is_file():
                        project.run_dir().joinpath("bin").symlink_to(executable)
                    else:
                        logger.warning(
                            "Could not create symlink: meltano.exe not "  # noqa: G004
                            f"present in {Path(sys.executable).parent!s}",
                        )
                else:
                    logger.warning(
                        "Failed to create symlink to 'meltano.exe': "
                        "administrator privilege required",
                    )
            else:
                executable = Path(sys.executable).parent / "meltano"
                if executable.is_file():
                    project.run_dir().joinpath("bin").symlink_to(executable)
        except FileExistsError:
            pass
        except OSError as error:
            if error.errno == errno.EOPNOTSUPP:
                logger.warning(
                    f"Could not create symlink: {error}\nPlease make sure "  # noqa: G004
                    "that the underlying filesystem supports symlinks.",
                )
            else:
                raise

        logger.debug("Activated project at %s", project.root)

        # set the default project
        cls._default = project

    @classmethod
    def deactivate(cls) -> None:
        """Deactivate the given Project."""
        cls._default = None

    @property
    def file_version(self):  # noqa: ANN201
        """Get the version of Meltano found in this project's meltano.yml.

        Returns:
            the Project's meltano version
        """
        return self.meltano.version

    @classmethod
    @fasteners.locked(lock="_find_lock")
    def find(cls, project_root: Path | str | None = None, *, activate=True):  # noqa: ANN001, ANN206
        """Find a Project.

        Args:
            project_root: The path to the root directory of the project. If not
                supplied, infer from PROJECT_ROOT_ENV or the current working
                directory and it's parents.
            activate: Save the found project so that future calls to `find`
                will continue to use this project.

        Returns:
            the found project

        Raises:
            ProjectNotFound: if the provided `project_root` is not a Meltano
                project, or the current working directory is not a Meltano
                project or a subfolder of one.
        """
        if cls._default:
            return cls._default

        readonly = truthy(os.getenv(PROJECT_READONLY_ENV, "false"))

        if project_root := project_root or os.getenv(PROJECT_ROOT_ENV):
            project = Project(project_root, readonly=readonly)
            if not project.meltanofile.exists():
                raise ProjectNotFound(project)
        else:
            for directory in walk_parent_directories():
                project = Project(directory, readonly=readonly)
                if project.meltanofile.exists():
                    break
            if not project.meltanofile.exists():
                raise ProjectNotFound(Project(Path.cwd()))

        readonly = project.settings.get("project_readonly")
        if readonly != project.readonly:
            project.refresh(readonly=readonly)

        if activate:
            cls.activate(project)

        return project

    @property
    def meltano(self) -> MeltanoFileTypeHint:
        """Return a copy of the current meltano config.

        Raises:
            EmptyMeltanoFileException: The `meltano.yml` file is empty.

        Returns:
            The current meltano config.
        """
        from meltano.core.meltano_file import MeltanoFile

        conf: dict[str, t.Any] = yaml.load(self.meltanofile)
        if conf is None:
            raise EmptyMeltanoFileException

        with self._meltano_rw_lock.read_lock():
            return MeltanoFile.parse(self.project_files.load())

    @contextmanager
    def meltano_update(self):  # noqa: ANN201
        """Yield the current meltano configuration.

        Update the meltanofile if the context ends gracefully.

        Yields:
            the current meltano configuration

        Raises:
            ProjectReadonly: This project is readonly.
            Exception: The project files could not be updated.
        """
        if self.readonly:
            raise ProjectReadonly

        from meltano.core.meltano_file import MeltanoFile

        with self._meltano_rw_lock.write_lock(), self._meltano_interprocess_lock:
            meltano_config = MeltanoFile.parse(self.project_files.load())
            yield meltano_config
            try:
                self.project_files.update(meltano_config.canonical())
            except Exception as err:
                logger.critical("Could not update meltano.yml: %s", err)
                raise

        self.refresh()

    def root_dir(self, *joinpaths: StrPath) -> Path:
        """Return the root directory of this project, optionally joined with path.

        Args:
            joinpaths: list of subdirs and/or file to join to project root.

        Returns:
            project root joined with provided subdirs and/or file
        """
        return self.root.joinpath(*joinpaths)

    @property
    def meltanofile(self) -> Path:
        """Get the path to this project's meltano.yml.

        Returns:
            the path to this project meltano.yml
        """
        return self.root.joinpath("meltano.yml")

    @property
    def dotenv(self) -> Path:
        """Get the path to this project's .env file.

        Returns:
            the path to this project's .env file
        """
        return self.root.joinpath(".env")

    @cached_property
    def dotenv_env(self) -> dict[str, str | None]:
        """Get values from this project's .env file.

        Returns:
            values found in this project's .env file
        """
        return dotenv_values(self.dotenv)

    def activate_environment(self, name: str) -> None:
        """Activate a Meltano environment.

        No-op if the active environment has the given name.

        Args:
            name: Name of the environment.
        """
        if getattr(self.environment, "name", object()) != name:
            self.refresh(environment=Environment.find(self.meltano.environments, name))
        logger.info(f"Environment {name!r} is active")  # noqa: G004

    def deactivate_environment(self) -> None:
        """Deactivate the currently active environment."""
        if self.environment is not None:
            self.refresh(environment=None)

    @contextmanager
    def dotenv_update(self):  # noqa: ANN201
        """Raise error if project is readonly.

        Used in context where .env files would be updated.

        Yields:
            the .env file

        Raises:
            ProjectReadonly: if the project is readonly
        """
        if self.readonly:
            raise ProjectReadonly

        yield self.dotenv
        self.refresh()

    @makedirs
    def meltano_dir(self, *joinpaths: StrPath, make_dirs: bool = True) -> Path:  # noqa: ARG002
        """Path to the project `.meltano` directory.

        Args:
            joinpaths: Paths to join to the `.meltano` directory.
            make_dirs: Whether to create the directory hierarchy if it doesn't exist.

        Returns:
            Resolved path to `.meltano` dir optionally joined to given paths.
        """
        return self.sys_dir_root.joinpath(*joinpaths)

    @makedirs
    def analyze_dir(self, *joinpaths: StrPath, make_dirs: bool = True) -> Path:  # noqa: ARG002
        """Path to the project `analyze` directory.

        Args:
            joinpaths: Paths to join to the `analyze` directory.
            make_dirs: Whether to create the directory hierarchy if it doesn't exist.

        Returns:
            Resolved path to `analyze` dir optionally joined to given paths.
        """
        return self.root_dir("analyze", *joinpaths)

    @makedirs
    def extract_dir(self, *joinpaths: StrPath, make_dirs: bool = True) -> Path:  # noqa: ARG002
        """Path to the project `extract` directory.

        Args:
            joinpaths: Paths to join to the `extract` directory.
            make_dirs: Whether to create the directory hierarchy if it doesn't exist.

        Returns:
            Resolved path to `extract` dir optionally joined to given paths.
        """
        return self.root_dir("extract", *joinpaths)

    @makedirs
    def venvs_dir(self, *prefixes: StrPath, make_dirs: bool = True) -> Path:
        """Path to a `venv` directory in `.meltano`.

        Args:
            prefixes: Paths to prepend to the `venv` directory in `.meltano`.
            make_dirs: Whether to create the directory hierarchy if it doesn't exist.

        Returns:
            Resolved path to `venv` dir optionally prepended with given prefixes.
        """
        return self.meltano_dir(*prefixes, "venv", make_dirs=make_dirs)

    @makedirs
    def run_dir(self, *joinpaths: StrPath, make_dirs: bool = True) -> Path:
        """Path to the `run` directory in `.meltano`.

        Args:
            joinpaths: Paths to join to the `run` directory in `.meltano`.
            make_dirs: Whether to create the directory hierarchy if it doesn't exist.

        Returns:
            Resolved path to `run` dir optionally joined to given paths.
        """
        return self.meltano_dir("run", *joinpaths, make_dirs=make_dirs)

    @makedirs
    def logs_dir(self, *joinpaths: StrPath, make_dirs: bool = True) -> Path:
        """Path to the `logs` directory in `.meltano`.

        Args:
            joinpaths: Paths to join to the `logs` directory in `.meltano`.
            make_dirs: Whether to create the directory hierarchy if it doesn't exist.

        Returns:
            Resolved path to `logs` dir optionally joined to given paths.
        """
        return self.meltano_dir("logs", *joinpaths, make_dirs=make_dirs)

    @makedirs
    def job_dir(self, state_id, *joinpaths: StrPath, make_dirs: bool = True) -> Path:  # noqa: ANN001
        """Path to the `elt` directory in `.meltano/run`.

        Args:
            state_id: State ID of `run` dir.
            joinpaths: Paths to join to the `elt` directory in `.meltano`.
            make_dirs: Whether to create the directory hierarchy if it doesn't exist.

        Returns:
            Resolved path to `elt` dir optionally joined to given paths.
        """
        return self.run_dir(
            "elt",
            sanitize_filename(state_id),
            *joinpaths,
            make_dirs=make_dirs,
        )

    @makedirs
    def job_logs_dir(
        self,
        state_id,  # noqa: ANN001
        *joinpaths: StrPath,
        make_dirs: bool = True,
    ) -> Path:
        """Path to the `elt` directory in `.meltano/logs`.

        Args:
            state_id: State ID of `logs` dir.
            joinpaths: Paths to join to the `elt` directory in `.meltano/logs`.
            make_dirs: Whether to create the directory hierarchy if it doesn't exist.

        Returns:
            Resolved path to `elt` dir optionally joined to given paths.
        """
        return self.logs_dir(
            "elt",
            sanitize_filename(state_id),
            *joinpaths,
            make_dirs=make_dirs,
        )

    @makedirs
    def plugin_dir(
        self,
        plugin: PluginRef,
        *joinpaths: StrPath,
        make_dirs: bool = True,
    ) -> Path:
        """Path to the plugin installation directory in `.meltano`.

        Args:
            plugin: Plugin to retrieve or create directory for.
            joinpaths: Paths to join to the plugin installation directory in `.meltano`.
            make_dirs: Whether to create the directory hierarchy if it doesn't exist.

        Returns:
            Resolved path to plugin installation dir optionally joined to given paths.
        """
        return self.meltano_dir(
            plugin.type,
            plugin.name,
            *joinpaths,
            make_dirs=make_dirs,
        )

    @makedirs
    def root_plugins_dir(self, *joinpaths: StrPath, make_dirs: bool = True) -> Path:  # noqa: ARG002
        """Path to the project `plugins` directory.

        Args:
            joinpaths: Paths to join with the project `plugins` directory.
            make_dirs: Whether to create the directory hierarchy if it doesn't exist.

        Returns:
            Path to the project `plugins` directory.
        """
        return self.root_dir("plugins", *joinpaths)

    @makedirs
    def plugin_lock_path(  # noqa: ANN201
        self,
        plugin_type: str,
        plugin_name: str,
        *,
        variant_name: str | None = None,
        make_dirs: bool = True,
    ):
        """Path to the project lock file.

        Args:
            plugin_type: The plugin type.
            plugin_name: The plugin name.
            variant_name: The plugin variant name.
            make_dirs: Whether to create the directory hierarchy if it doesn't exist.

        Returns:
            Path to the plugin lock file.
        """
        filename = f"{plugin_name}"

        if variant_name:
            filename = f"{filename}--{variant_name}"

        return self.root_plugins_dir(
            plugin_type,
            f"{filename}.lock",
            make_dirs=make_dirs,
        )

    def __eq__(self, other):  # noqa: ANN001, ANN204
        """Project equivalence check.

        Args:
            other: The other Project instance to check against.

        Returns:
            True if Projects are equal.
        """
        return self.root == getattr(other, "root", object())

    def __hash__(self):  # noqa: ANN204
        """Project hash.

        Returns:
            Project hash.
        """
        return self.root.__hash__()<|MERGE_RESOLUTION|>--- conflicted
+++ resolved
@@ -51,11 +51,7 @@
 PROJECT_SYS_DIR_ROOT_ENV = "MELTANO_SYS_DIR_ROOT"
 
 
-<<<<<<< HEAD
 def walk_parent_directories() -> t.Generator[Path, None, None]:
-=======
-def walk_parent_directories():  # noqa: ANN201
->>>>>>> b2121276
     """Yield each directory starting with the current up to the root.
 
     Yields:
