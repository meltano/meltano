"""Meltano Projects."""


from __future__ import annotations

import errno
import logging
import os
import sys
import threading
from contextlib import contextmanager
from pathlib import Path
from typing import TYPE_CHECKING, Any

import fasteners
from dotenv import dotenv_values
from werkzeug.utils import secure_filename

from meltano.core import yaml
from meltano.core.behavior.versioned import Versioned
from meltano.core.config_service import ConfigService
from meltano.core.environment import Environment
from meltano.core.error import (
    EmptyMeltanoFileException,
    ProjectNotFound,
    ProjectReadonly,
)
from meltano.core.hub import MeltanoHubService
from meltano.core.plugin.base import PluginRef
from meltano.core.project_files import ProjectFiles
from meltano.core.project_plugins_service import ProjectPluginsService
from meltano.core.project_settings_service import ProjectSettingsService
from meltano.core.utils import makedirs, truthy

if sys.version_info >= (3, 8):
    from functools import cached_property
else:
    from cached_property import cached_property

if TYPE_CHECKING:
    from meltano.core.meltano_file import MeltanoFile as MeltanoFileTypeHint

if sys.version_info >= (3, 8):
    from functools import cached_property
else:
    from cached_property import cached_property


logger = logging.getLogger(__name__)


PROJECT_ROOT_ENV = "MELTANO_PROJECT_ROOT"
PROJECT_ENVIRONMENT_ENV = "MELTANO_ENVIRONMENT"
PROJECT_READONLY_ENV = "MELTANO_PROJECT_READONLY"
PROJECT_SYS_DIR_ROOT_ENV = "MELTANO_SYS_DIR_ROOT"


def walk_parent_directories():
    """Yield each directory starting with the current up to the root.

    Yields:
        parent directories
    """
    directory = os.getcwd()
    while True:
        yield directory

        parent_directory = os.path.dirname(directory)
        if parent_directory == directory:
            return
        directory = parent_directory


class Project(Versioned):  # noqa: WPS214
    """Represents a Meltano project."""

    __version__ = 1
    _activate_lock = threading.Lock()
    _find_lock = threading.Lock()
    _meltano_rw_lock = fasteners.ReaderWriterLock()
    _default = None

    def __init__(
        self,
        root: os.PathLike,
        environment: Environment | None = None,
        readonly: bool = False,
    ):
        """Initialize a `Project` instance.

        Args:
            root: The root directory of the project.
            environment: The active Meltano environment.
            readonly: Whether the project is in read-only mode.
        """
        self.root = Path(root).resolve()
        self.environment: Environment | None = environment
        self.readonly = readonly
        self.sys_dir_root = Path(
            os.getenv(PROJECT_SYS_DIR_ROOT_ENV, self.root / ".meltano")
        ).resolve()

    def refresh(self, **kwargs) -> None:
        """Refresh the project instance to reflect external changes.

        This should be called whenever env vars change, project files change,
        or other significant changes to the outside world occur.

        Args:
            kwargs: Keyword arguments for the new instance. These overwrite the
                defaults provided by the current instance. For example, if a
                Meltano environment has been activated, the project can be
                refreshed with this new environment by running
                `project.refresh(environment=environment)`.
        """
        kwargs = {
            "root": self.root,
            "environment": self.environment,
            "readonly": self.readonly,
            **kwargs,
        }
        cls = type(self)  # noqa: WPS117
        # Clear the dictionary backing `self` to invalidate outdated info,
        # cached properties, etc., then instantiate an up-to-date instance,
        # then steal its attributes to update the dictionary backing `self`.
        # This trick makes it as if the instance was just created, yet keeps
        # all existing references to it valid.
        self.__dict__.clear()
        self.__dict__.update(cls(**kwargs).__dict__)

    @cached_property
    def config_service(self):
        """Get the project config service.

        Returns:
            A `ConfigService` instance for this project.
        """
        return ConfigService(self)

    @cached_property
    def project_files(self) -> ProjectFiles:
        """Return a singleton `ProjectFiles` file manager instance.

        Returns:
            `ProjectFiles` file manager.
        """
        return ProjectFiles(root=self.root, meltano_file_path=self.meltanofile)

    @cached_property
    def settings(self):
        """Get the project settings.

        Returns:
            A `ProjectSettingsService` instance for this project.
        """
        return ProjectSettingsService(self)

    @cached_property
    def plugins(self):
        """Get the project plugins.

        Returns:
            A `ProjectPluginsService` instance for this project.
        """
        return ProjectPluginsService(self)

    @cached_property
    def hub_service(self):
        """Get the Meltano Hub service.

        Returns:
            A `MeltanoHubService` instance for this project.
        """
        return MeltanoHubService(self)

    @cached_property
    def _meltano_interprocess_lock(self):
        return fasteners.InterProcessLock(self.run_dir("meltano.yml.lock"))

    @property
    def env(self):
        """Get environment variables for this project.

        Returns:
            dict of environment variables and values for this project.
        """
        environment_name = self.environment.name if self.environment else ""
        return {
            PROJECT_ROOT_ENV: str(self.root),
            PROJECT_ENVIRONMENT_ENV: environment_name,
            PROJECT_SYS_DIR_ROOT_ENV: str(self.sys_dir_root),
        }

    @classmethod
    @fasteners.locked(lock="_activate_lock")
    def activate(cls, project: Project):
        """Activate the given Project.

        Args:
            project: the Project to activate

        Raises:
            OSError: if project cannot be activated due to unsupported OS
        """
        import ctypes

        project.ensure_compatible()

        # create a symlink to our current binary
        try:
            # check if running on Windows
            if os.name == "nt":
                executable = Path(sys.executable).parent / "meltano.exe"
                # Admin privileges are required to create symlinks on Windows
                if ctypes.windll.shell32.IsUserAnAdmin():
                    if executable.is_file():
                        project.run_dir().joinpath("bin").symlink_to(executable)
                    else:
                        logger.warning(
                            "Could not create symlink: meltano.exe not "
                            f"present in {str(Path(sys.executable).parent)}"
                        )
                else:
                    logger.warning(
                        "Failed to create symlink to 'meltano.exe': "
                        "administrator privilege required"
                    )
            else:
                executable = Path(sys.executable).parent / "meltano"
                if executable.is_file():
                    project.run_dir().joinpath("bin").symlink_to(executable)
        except FileExistsError:
            pass
        except OSError as error:
            if error.errno == errno.EOPNOTSUPP:
                logger.warning(
                    f"Could not create symlink: {error}\nPlease make sure that the underlying filesystem supports symlinks."
                )
            else:
                raise

        logger.debug(f"Activated project at {project.root}")

        # set the default project
        cls._default = project

    @classmethod
    def deactivate(cls):
        """Deactivate the given Project."""
        cls._default = None

    @property
    def file_version(self):
        """Get the version of Meltano found in this project's meltano.yml.

        Returns:
            the Project's meltano version
        """
        return self.meltano.version

    @classmethod
    @fasteners.locked(lock="_find_lock")
    def find(cls, project_root: Path | str | None = None, activate=True):
        """Find a Project.

        Args:
            project_root: The path to the root directory of the project. If not supplied,
                infer from PROJECT_ROOT_ENV or the current working directory and it's parents.
            activate: Save the found project so that future calls to `find` will
                continue to use this project.

        Returns:
            the found project

        Raises:
            ProjectNotFound: if the provided `project_root` is not a Meltano project, or
                the current working directory is not a Meltano project or a subfolder of one.
        """
        if cls._default:
            return cls._default

        readonly = truthy(os.getenv(PROJECT_READONLY_ENV, "false"))

        project_root = project_root or os.getenv(PROJECT_ROOT_ENV)
        if project_root:
            project = Project(project_root, readonly=readonly)
            if not project.meltanofile.exists():
                raise ProjectNotFound(project)
        else:
            for directory in walk_parent_directories():
                project = Project(directory, readonly=readonly)
                if project.meltanofile.exists():
                    break
            if not project.meltanofile.exists():
                raise ProjectNotFound(Project(os.getcwd()))

        readonly = project.settings.get("project_readonly")
        if readonly != project.readonly:
            project.refresh(readonly=readonly)

        if activate:
            cls.activate(project)

        return project

<<<<<<< HEAD
    @cached_property
    def project_files(self) -> ProjectFiles:
        """Return a `ProjectFiles` file manager instance.

        Returns:
            `ProjectFiles` file manager.
        """
        return ProjectFiles(root=self.root, meltano_file_path=self.meltanofile)

    def clear_cache(self) -> None:
        """Clear cached project files (e.g. `meltano.yml`).

        This can be useful if the cached `ProjectFiles` object has been
        modified in-place, but not updated on-disk, and you need the on-disk
        version.
        """
        with suppress(KeyError):
            del self.__dict__["project_files"]

=======
>>>>>>> 443fb605
    @property
    def meltano(self) -> MeltanoFileTypeHint:
        """Return a copy of the current meltano config.

        Raises:
            EmptyMeltanoFileException: The `meltano.yml` file is empty.

        Returns:
            The current meltano config.
        """
        from meltano.core.meltano_file import MeltanoFile
        from meltano.core.settings_service import FEATURE_FLAG_PREFIX, FeatureFlags

        conf: dict[str, Any] = yaml.load(self.meltanofile)
        if conf is None:
            raise EmptyMeltanoFileException()

        lock = (
            self._meltano_rw_lock.write_lock
            if conf.get(f"{FEATURE_FLAG_PREFIX}.{FeatureFlags.ENABLE_UVICORN}", False)
            else self._meltano_rw_lock.read_lock
        )
        with lock():
            return MeltanoFile.parse(self.project_files.load())

    @contextmanager
    def meltano_update(self):
        """Yield the current meltano configuration.

        Update the meltanofile if the context ends gracefully.

        Yields:
            the current meltano configuration

        Raises:
            ProjectReadonly: This project is readonly.
            Exception: The project files could not be updated.
        """
        if self.readonly:
            raise ProjectReadonly

        from meltano.core.meltano_file import MeltanoFile

        with self._meltano_rw_lock.write_lock(), self._meltano_interprocess_lock:
            meltano_config = MeltanoFile.parse(self.project_files.load())
            yield meltano_config
            try:
                self.project_files.update(meltano_config.canonical())
            except Exception as err:
                logger.critical("Could not update meltano.yml: %s", err)  # noqa: WPS323
                raise

        self.refresh()

    def root_dir(self, *joinpaths):
        """Return the root directory of this project, optionally joined with path.

        Args:
            joinpaths: list of subdirs and/or file to join to project root.

        Returns:
            project root joined with provided subdirs and/or file
        """
        return self.root.joinpath(*joinpaths)

    @property
    def meltanofile(self):
        """Get the path to this project's meltano.yml.

        Returns:
            the path to this project meltano.yml
        """
        return self.root.joinpath("meltano.yml")

    @property
    def dotenv(self):
        """Get the path to this project's .env file.

        Returns:
            the path to this project's .env file
        """
        return self.root.joinpath(".env")

    @property
    def dotenv_env(self):
        """Get values from this project's .env file.

        Returns:
            values found in this project's .env file
        """
        return dotenv_values(self.dotenv)

    def activate_environment(self, name: str) -> None:
        """Activate a Meltano environment.

        No-op if the active environment has the given name.

        Args:
            name: Name of the environment.
        """
        if getattr(self.environment, "name", object()) != name:
            self.refresh(environment=Environment.find(self.meltano.environments, name))
        logger.info(f"Environment {name!r} is active")

    def deactivate_environment(self) -> None:
        """Deactivate the currently active environment."""
        if self.environment is not None:
            self.refresh(environment=None)

    @contextmanager
    def dotenv_update(self):
        """Raise error if project is readonly.

        Used in context where .env files would be updated.

        Yields:
            the .env file

        Raises:
            ProjectReadonly: if the project is readonly
        """
        if self.readonly:
            raise ProjectReadonly

        yield self.dotenv
        self.refresh()

    @makedirs
    def meltano_dir(self, *joinpaths, make_dirs: bool = True):
        """Path to the project `.meltano` directory.

        Args:
            joinpaths: Paths to join to the `.meltano` directory.
            make_dirs: Flag to make directories if not exists.

        Returns:
            Resolved path to `.meltano` dir optionally joined to given paths.
        """
        return self.sys_dir_root.joinpath(*joinpaths)

    @makedirs
    def analyze_dir(self, *joinpaths, make_dirs: bool = True):
        """Path to the project `analyze` directory.

        Args:
            joinpaths: Paths to join to the `analyze` directory.
            make_dirs: Flag to make directories if not exists.

        Returns:
            Resolved path to `analyze` dir optionally joined to given paths.
        """
        return self.root_dir("analyze", *joinpaths)

    @makedirs
    def extract_dir(self, *joinpaths, make_dirs: bool = True):
        """Path to the project `extract` directory.

        Args:
            joinpaths: Paths to join to the `extract` directory.
            make_dirs: Flag to make directories if not exists.

        Returns:
            Resolved path to `extract` dir optionally joined to given paths.
        """
        return self.root_dir("extract", *joinpaths)

    @makedirs
    def venvs_dir(self, *prefixes, make_dirs: bool = True):
        """Path to a `venv` directory in `.meltano`.

        Args:
            prefixes: Paths to prepend to the `venv` directory in `.meltano`.
            make_dirs: Flag to make directories if not exists.

        Returns:
            Resolved path to `venv` dir optionally prepended with given prefixes.
        """
        return self.meltano_dir(*prefixes, "venv", make_dirs=make_dirs)

    @makedirs
    def run_dir(self, *joinpaths, make_dirs: bool = True):
        """Path to the `run` directory in `.meltano`.

        Args:
            joinpaths: Paths to join to the `run` directory in `.meltano`.
            make_dirs: Flag to make directories if not exists.

        Returns:
            Resolved path to `run` dir optionally joined to given paths.
        """
        return self.meltano_dir("run", *joinpaths, make_dirs=make_dirs)

    @makedirs
    def logs_dir(self, *joinpaths, make_dirs: bool = True):
        """Path to the `logs` directory in `.meltano`.

        Args:
            joinpaths: Paths to join to the `logs` directory in `.meltano`.
            make_dirs: Flag to make directories if not exists.

        Returns:
            Resolved path to `logs` dir optionally joined to given paths.
        """
        return self.meltano_dir("logs", *joinpaths, make_dirs=make_dirs)

    @makedirs
    def job_dir(self, state_id, *joinpaths, make_dirs: bool = True):
        """Path to the `elt` directory in `.meltano/run`.

        Args:
            state_id: State ID of `run` dir.
            joinpaths: Paths to join to the `elt` directory in `.meltano`.
            make_dirs: Flag to make directories if not exists.

        Returns:
            Resolved path to `elt` dir optionally joined to given paths.
        """
        return self.run_dir(
            "elt", secure_filename(state_id), *joinpaths, make_dirs=make_dirs
        )

    @makedirs
    def job_logs_dir(self, state_id, *joinpaths, make_dirs: bool = True):
        """Path to the `elt` directory in `.meltano/logs`.

        Args:
            state_id: State ID of `logs` dir.
            joinpaths: Paths to join to the `elt` directory in `.meltano/logs`.
            make_dirs: Flag to make directories if not exists.

        Returns:
            Resolved path to `elt` dir optionally joined to given paths.
        """
        return self.logs_dir(
            "elt", secure_filename(state_id), *joinpaths, make_dirs=make_dirs
        )

    @makedirs
    def plugin_dir(self, plugin: PluginRef, *joinpaths, make_dirs: bool = True):
        """Path to the plugin installation directory in `.meltano`.

        Args:
            plugin: Plugin to retrieve or create directory for.
            joinpaths: Paths to join to the plugin installation directory in `.meltano`.
            make_dirs: Flag to make directories if not exists.

        Returns:
            Resolved path to plugin installation dir optionally joined to given paths.
        """
        return self.meltano_dir(
            plugin.type, plugin.name, *joinpaths, make_dirs=make_dirs
        )

    @makedirs
    def root_plugins_dir(self, *joinpaths: str, make_dirs: bool = True):
        """Path to the project `plugins` directory.

        Args:
            joinpaths: Paths to join with the project `plugins` directory.
            make_dirs: If True, create the directory hierarchy if it does not exist.

        Returns:
            Path to the project `plugins` directory.
        """
        return self.root_dir("plugins", *joinpaths)

    @makedirs
    def plugin_lock_path(
        self,
        plugin_type: str,
        plugin_name: str,
        variant_name: str | None = None,
        make_dirs: bool = True,
    ):
        """Path to the project lock file.

        Args:
            plugin_type: The plugin type.
            plugin_name: The plugin name.
            variant_name: The plugin variant name.
            make_dirs: If True, create the directory hierarchy if it does not exist.

        Returns:
            Path to the plugin lock file.
        """
        filename = f"{plugin_name}"

        if variant_name:
            filename = f"{filename}--{variant_name}"

        return self.root_plugins_dir(
            plugin_type,
            f"{filename}.lock",
            make_dirs=make_dirs,
        )

    def __eq__(self, other):
        """Project equivalence check.

        Args:
            other: The other Project instance to check against.

        Returns:
            True if Projects are equal.
        """
        return self.root == getattr(other, "root", object())

    def __hash__(self):
        """Project hash.

        Returns:
            Project hash.
        """
        return self.root.__hash__()  # noqa: WPS609<|MERGE_RESOLUTION|>--- conflicted
+++ resolved
@@ -303,28 +303,6 @@
 
         return project
 
-<<<<<<< HEAD
-    @cached_property
-    def project_files(self) -> ProjectFiles:
-        """Return a `ProjectFiles` file manager instance.
-
-        Returns:
-            `ProjectFiles` file manager.
-        """
-        return ProjectFiles(root=self.root, meltano_file_path=self.meltanofile)
-
-    def clear_cache(self) -> None:
-        """Clear cached project files (e.g. `meltano.yml`).
-
-        This can be useful if the cached `ProjectFiles` object has been
-        modified in-place, but not updated on-disk, and you need the on-disk
-        version.
-        """
-        with suppress(KeyError):
-            del self.__dict__["project_files"]
-
-=======
->>>>>>> 443fb605
     @property
     def meltano(self) -> MeltanoFileTypeHint:
         """Return a copy of the current meltano config.
