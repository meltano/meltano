"""Meltano Projects."""


from __future__ import annotations

import errno
import logging
import os
import sys
import threading
from contextlib import contextmanager
from pathlib import Path
from typing import TYPE_CHECKING, Any

import fasteners
from dotenv import dotenv_values
from werkzeug.utils import secure_filename

from meltano.core import yaml
from meltano.core.behavior.versioned import Versioned
from meltano.core.config_service import ConfigService
from meltano.core.environment import Environment
from meltano.core.error import (
    EmptyMeltanoFileException,
    ProjectNotFound,
    ProjectReadonly,
)
from meltano.core.hub import MeltanoHubService
from meltano.core.plugin.base import PluginRef
from meltano.core.project_files import ProjectFiles
from meltano.core.project_plugins_service import ProjectPluginsService
from meltano.core.project_settings_service import ProjectSettingsService
from meltano.core.utils import makedirs, truthy

if sys.version_info >= (3, 8):
    from functools import cached_property
else:
    from cached_property import cached_property

if TYPE_CHECKING:
    from meltano.core.meltano_file import MeltanoFile as MeltanoFileTypeHint
<<<<<<< HEAD

if sys.version_info >= (3, 8):
    from functools import cached_property
else:
    from cached_property import cached_property
=======
>>>>>>> 7aa898bc


logger = logging.getLogger(__name__)


PROJECT_ROOT_ENV = "MELTANO_PROJECT_ROOT"
PROJECT_ENVIRONMENT_ENV = "MELTANO_ENVIRONMENT"
PROJECT_READONLY_ENV = "MELTANO_PROJECT_READONLY"
PROJECT_SYS_DIR_ROOT_ENV = "MELTANO_SYS_DIR_ROOT"


def walk_parent_directories():
    """Yield each directory starting with the current up to the root.

    Yields:
        parent directories
    """
    directory = os.getcwd()
    while True:
        yield directory

        parent_directory = os.path.dirname(directory)
        if parent_directory == directory:
            return
        directory = parent_directory


class Project(Versioned):  # noqa: WPS214
    """Represents a Meltano project."""

    __version__ = 1
    _activate_lock = threading.Lock()
    _find_lock = threading.Lock()
    _meltano_rw_lock = fasteners.ReaderWriterLock()
    _default = None

    def __init__(
        self,
        root: os.PathLike,
        environment: Environment | None = None,
        readonly: bool = False,
    ):
        """Initialize a `Project` instance.

        Args:
            root: The root directory of the project.
            environment: The active Meltano environment.
            readonly: Whether the project is in read-only mode.
        """
        self.root = Path(root).resolve()
        self.environment: Environment | None = environment
        self.readonly = readonly
        self.sys_dir_root = Path(
            os.getenv(PROJECT_SYS_DIR_ROOT_ENV, self.root / ".meltano")
        ).resolve()

    def refresh(self, **kwargs) -> None:
        """Refresh the project instance to reflect external changes.

        This should be called whenever env vars change, project files change,
        or other significant changes to the outside world occur.

        Args:
            kwargs: Keyword arguments for the new instance. These overwrite the
                defaults provided by the current instance. For example, if a
                Meltano environment has been activated, the project can be
                refreshed with this new environment by running
                `project.refresh(environment=environment)`.
        """
        kwargs = {
            "root": self.root,
            "environment": self.environment,
            "readonly": self.readonly,
            **kwargs,
        }
        cls = type(self)  # noqa: WPS117
        # Clear the dictionary backing `self` to invalidate outdated info,
        # cached properties, etc., then instantiate an up-to-date instance,
        # then steal its attributes to update the dictionary backing `self`.
        # This trick makes it as if the instance was just created, yet keeps
        # all existing references to it valid.
        self.__dict__.clear()
        self.__dict__.update(cls(**kwargs).__dict__)

    @cached_property
    def config_service(self):
        """Get the project config service.

        Returns:
            A `ConfigService` instance for this project.
        """
        return ConfigService(self)

    @cached_property
    def project_files(self) -> ProjectFiles:
        """Return a singleton `ProjectFiles` file manager instance.

        Returns:
            `ProjectFiles` file manager.
        """
        return ProjectFiles(root=self.root, meltano_file_path=self.meltanofile)

    @cached_property
    def settings(self):
        """Get the project settings.

        Returns:
            A `ProjectSettingsService` instance for this project.
        """
        return ProjectSettingsService(self)

    @cached_property
    def plugins(self):
        """Get the project plugins.

        Returns:
            A `ProjectPluginsService` instance for this project.
        """
        return ProjectPluginsService(self)

    @cached_property
    def hub_service(self):
        """Get the Meltano Hub service.

        Returns:
            A `MeltanoHubService` instance for this project.
        """
        return MeltanoHubService(self)

    @cached_property
    def _meltano_interprocess_lock(self):
        return fasteners.InterProcessLock(self.run_dir("meltano.yml.lock"))

    @property
    def env(self):
        """Get environment variables for this project.

        Returns:
            dict of environment variables and values for this project.
        """
        environment_name = self.environment.name if self.environment else ""
        return {
            PROJECT_ROOT_ENV: str(self.root),
            PROJECT_ENVIRONMENT_ENV: environment_name,
            PROJECT_SYS_DIR_ROOT_ENV: str(self.sys_dir_root),
        }

    @classmethod
    @fasteners.locked(lock="_activate_lock")
    def activate(cls, project: Project):
        """Activate the given Project.

        Args:
            project: the Project to activate

        Raises:
            OSError: if project cannot be activated due to unsupported OS
        """
        import ctypes

        project.ensure_compatible()

        # create a symlink to our current binary
        try:
            # check if running on Windows
            if os.name == "nt":
                executable = Path(sys.executable).parent / "meltano.exe"
                # Admin privileges are required to create symlinks on Windows
                if ctypes.windll.shell32.IsUserAnAdmin():
                    if executable.is_file():
                        project.run_dir().joinpath("bin").symlink_to(executable)
                    else:
                        logger.warning(
                            "Could not create symlink: meltano.exe not "
                            f"present in {str(Path(sys.executable).parent)}"
                        )
                else:
                    logger.warning(
                        "Failed to create symlink to 'meltano.exe': "
                        "administrator privilege required"
                    )
            else:
                executable = Path(sys.executable).parent / "meltano"
                if executable.is_file():
                    project.run_dir().joinpath("bin").symlink_to(executable)
        except FileExistsError:
            pass
        except OSError as error:
            if error.errno == errno.EOPNOTSUPP:
                logger.warning(
                    f"Could not create symlink: {error}\nPlease make sure that the underlying filesystem supports symlinks."
                )
            else:
                raise

        logger.debug(f"Activated project at {project.root}")

        # set the default project
        cls._default = project

    @classmethod
    def deactivate(cls):
        """Deactivate the given Project."""
        cls._default = None

    @property
    def file_version(self):
        """Get the version of Meltano found in this project's meltano.yml.

        Returns:
            the Project's meltano version
        """
        return self.meltano.version

    @classmethod
    @fasteners.locked(lock="_find_lock")
    def find(cls, project_root: Path | str | None = None, activate=True):
        """Find a Project.

        Args:
            project_root: The path to the root directory of the project. If not supplied,
                infer from PROJECT_ROOT_ENV or the current working directory and it's parents.
            activate: Save the found project so that future calls to `find` will
                continue to use this project.

        Returns:
            the found project

        Raises:
            ProjectNotFound: if the provided `project_root` is not a Meltano project, or
                the current working directory is not a Meltano project or a subfolder of one.
        """
        if cls._default:
            return cls._default

        readonly = truthy(os.getenv(PROJECT_READONLY_ENV, "false"))

        project_root = project_root or os.getenv(PROJECT_ROOT_ENV)
        if project_root:
            project = Project(project_root, readonly=readonly)
            if not project.meltanofile.exists():
                raise ProjectNotFound(project)
        else:
            for directory in walk_parent_directories():
                project = Project(directory, readonly=readonly)
                if project.meltanofile.exists():
                    break
            if not project.meltanofile.exists():
                raise ProjectNotFound(Project(os.getcwd()))

        readonly = project.settings.get("project_readonly")
        if readonly != project.readonly:
            project.refresh(readonly=readonly)

        if activate:
            cls.activate(project)

        return project

    @property
    def meltano(self) -> MeltanoFileTypeHint:
        """Return a copy of the current meltano config.

        Raises:
            EmptyMeltanoFileException: The `meltano.yml` file is empty.

        Returns:
            The current meltano config.
        """
        from meltano.core.meltano_file import MeltanoFile
        from meltano.core.settings_service import FEATURE_FLAG_PREFIX, FeatureFlags

        conf: dict[str, Any] = yaml.load(self.meltanofile)
        if conf is None:
            raise EmptyMeltanoFileException()

        lock = (
            self._meltano_rw_lock.write_lock
            if conf.get(f"{FEATURE_FLAG_PREFIX}.{FeatureFlags.ENABLE_UVICORN}", False)
            else self._meltano_rw_lock.read_lock
        )
        with lock():
            return MeltanoFile.parse(self.project_files.load())

    @contextmanager
    def meltano_update(self):
        """Yield the current meltano configuration.

        Update the meltanofile if the context ends gracefully.

        Yields:
            the current meltano configuration

        Raises:
            ProjectReadonly: This project is readonly.
            Exception: The project files could not be updated.
        """
        if self.readonly:
            raise ProjectReadonly

        from meltano.core.meltano_file import MeltanoFile

        with self._meltano_rw_lock.write_lock(), self._meltano_interprocess_lock:
            meltano_config = MeltanoFile.parse(self.project_files.load())
            yield meltano_config
            try:
                self.project_files.update(meltano_config.canonical())
            except Exception as err:
                logger.critical("Could not update meltano.yml: %s", err)  # noqa: WPS323
                raise

        self.refresh()

    def root_dir(self, *joinpaths):
        """Return the root directory of this project, optionally joined with path.

        Args:
            joinpaths: list of subdirs and/or file to join to project root.

        Returns:
            project root joined with provided subdirs and/or file
        """
        return self.root.joinpath(*joinpaths)

    @property
    def meltanofile(self):
        """Get the path to this project's meltano.yml.

        Returns:
            the path to this project meltano.yml
        """
        return self.root.joinpath("meltano.yml")

    @property
    def dotenv(self):
        """Get the path to this project's .env file.

        Returns:
            the path to this project's .env file
        """
        return self.root.joinpath(".env")

    @property
    def dotenv_env(self):
        """Get values from this project's .env file.

        Returns:
            values found in this project's .env file
        """
        return dotenv_values(self.dotenv)

    def activate_environment(self, name: str) -> None:
        """Activate a Meltano environment.

        No-op if the active environment has the given name.

        Args:
            name: Name of the environment.
        """
        if getattr(self.environment, "name", object()) != name:
            self.refresh(environment=Environment.find(self.meltano.environments, name))
        logger.info(f"Environment {name!r} is active")

    def deactivate_environment(self) -> None:
        """Deactivate the currently active environment."""
        if self.environment is not None:
            self.refresh(environment=None)

    @contextmanager
    def dotenv_update(self):
        """Raise error if project is readonly.

        Used in context where .env files would be updated.

        Yields:
            the .env file

        Raises:
            ProjectReadonly: if the project is readonly
        """
        if self.readonly:
            raise ProjectReadonly

        yield self.dotenv
        self.refresh()

    @makedirs
    def meltano_dir(self, *joinpaths, make_dirs: bool = True):
        """Path to the project `.meltano` directory.

        Args:
            joinpaths: Paths to join to the `.meltano` directory.
            make_dirs: Flag to make directories if not exists.

        Returns:
            Resolved path to `.meltano` dir optionally joined to given paths.
        """
        return self.sys_dir_root.joinpath(*joinpaths)

    @makedirs
    def analyze_dir(self, *joinpaths, make_dirs: bool = True):
        """Path to the project `analyze` directory.

        Args:
            joinpaths: Paths to join to the `analyze` directory.
            make_dirs: Flag to make directories if not exists.

        Returns:
            Resolved path to `analyze` dir optionally joined to given paths.
        """
        return self.root_dir("analyze", *joinpaths)

    @makedirs
    def extract_dir(self, *joinpaths, make_dirs: bool = True):
        """Path to the project `extract` directory.

        Args:
            joinpaths: Paths to join to the `extract` directory.
            make_dirs: Flag to make directories if not exists.

        Returns:
            Resolved path to `extract` dir optionally joined to given paths.
        """
        return self.root_dir("extract", *joinpaths)

    @makedirs
    def venvs_dir(self, *prefixes, make_dirs: bool = True):
        """Path to a `venv` directory in `.meltano`.

        Args:
            prefixes: Paths to prepend to the `venv` directory in `.meltano`.
            make_dirs: Flag to make directories if not exists.

        Returns:
            Resolved path to `venv` dir optionally prepended with given prefixes.
        """
        return self.meltano_dir(*prefixes, "venv", make_dirs=make_dirs)

    @makedirs
    def run_dir(self, *joinpaths, make_dirs: bool = True):
        """Path to the `run` directory in `.meltano`.

        Args:
            joinpaths: Paths to join to the `run` directory in `.meltano`.
            make_dirs: Flag to make directories if not exists.

        Returns:
            Resolved path to `run` dir optionally joined to given paths.
        """
        return self.meltano_dir("run", *joinpaths, make_dirs=make_dirs)

    @makedirs
    def logs_dir(self, *joinpaths, make_dirs: bool = True):
        """Path to the `logs` directory in `.meltano`.

        Args:
            joinpaths: Paths to join to the `logs` directory in `.meltano`.
            make_dirs: Flag to make directories if not exists.

        Returns:
            Resolved path to `logs` dir optionally joined to given paths.
        """
        return self.meltano_dir("logs", *joinpaths, make_dirs=make_dirs)

    @makedirs
    def job_dir(self, state_id, *joinpaths, make_dirs: bool = True):
        """Path to the `elt` directory in `.meltano/run`.

        Args:
            state_id: State ID of `run` dir.
            joinpaths: Paths to join to the `elt` directory in `.meltano`.
            make_dirs: Flag to make directories if not exists.

        Returns:
            Resolved path to `elt` dir optionally joined to given paths.
        """
        return self.run_dir(
            "elt", secure_filename(state_id), *joinpaths, make_dirs=make_dirs
        )

    @makedirs
    def job_logs_dir(self, state_id, *joinpaths, make_dirs: bool = True):
        """Path to the `elt` directory in `.meltano/logs`.

        Args:
            state_id: State ID of `logs` dir.
            joinpaths: Paths to join to the `elt` directory in `.meltano/logs`.
            make_dirs: Flag to make directories if not exists.

        Returns:
            Resolved path to `elt` dir optionally joined to given paths.
        """
        return self.logs_dir(
            "elt", secure_filename(state_id), *joinpaths, make_dirs=make_dirs
        )

    @makedirs
    def plugin_dir(self, plugin: PluginRef, *joinpaths, make_dirs: bool = True):
        """Path to the plugin installation directory in `.meltano`.

        Args:
            plugin: Plugin to retrieve or create directory for.
            joinpaths: Paths to join to the plugin installation directory in `.meltano`.
            make_dirs: Flag to make directories if not exists.

        Returns:
            Resolved path to plugin installation dir optionally joined to given paths.
        """
        return self.meltano_dir(
            plugin.type, plugin.name, *joinpaths, make_dirs=make_dirs
        )

    @makedirs
    def root_plugins_dir(self, *joinpaths: str, make_dirs: bool = True):
        """Path to the project `plugins` directory.

        Args:
            joinpaths: Paths to join with the project `plugins` directory.
            make_dirs: If True, create the directory hierarchy if it does not exist.

        Returns:
            Path to the project `plugins` directory.
        """
        return self.root_dir("plugins", *joinpaths)

    @makedirs
    def plugin_lock_path(
        self,
        plugin_type: str,
        plugin_name: str,
        variant_name: str | None = None,
        make_dirs: bool = True,
    ):
        """Path to the project lock file.

        Args:
            plugin_type: The plugin type.
            plugin_name: The plugin name.
            variant_name: The plugin variant name.
            make_dirs: If True, create the directory hierarchy if it does not exist.

        Returns:
            Path to the plugin lock file.
        """
        filename = f"{plugin_name}"

        if variant_name:
            filename = f"{filename}--{variant_name}"

        return self.root_plugins_dir(
            plugin_type,
            f"{filename}.lock",
            make_dirs=make_dirs,
        )

    def __eq__(self, other):
        """Project equivalence check.

        Args:
            other: The other Project instance to check against.

        Returns:
            True if Projects are equal.
        """
        return self.root == getattr(other, "root", object())

    def __hash__(self):
        """Project hash.

        Returns:
            Project hash.
        """
        return self.root.__hash__()  # noqa: WPS609<|MERGE_RESOLUTION|>--- conflicted
+++ resolved
@@ -39,14 +39,6 @@
 
 if TYPE_CHECKING:
     from meltano.core.meltano_file import MeltanoFile as MeltanoFileTypeHint
-<<<<<<< HEAD
-
-if sys.version_info >= (3, 8):
-    from functools import cached_property
-else:
-    from cached_property import cached_property
-=======
->>>>>>> 7aa898bc
 
 
 logger = logging.getLogger(__name__)
