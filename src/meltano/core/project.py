"""Meltano Projects."""

from __future__ import annotations

import errno
import logging
import os
import sys
import threading
from contextlib import contextmanager
from pathlib import Path

import fasteners
from dotenv import dotenv_values
from werkzeug.utils import secure_filename

from meltano.core.environment import Environment
from meltano.core.plugin.base import PluginRef

from .behavior.versioned import Versioned
from .error import Error
from .meltano_file import MeltanoFile
from .project_files import ProjectFiles
from .utils import makedirs, truthy

logger = logging.getLogger(__name__)


PROJECT_ROOT_ENV = "MELTANO_PROJECT_ROOT"
PROJECT_ENVIRONMENT_ENV = "MELTANO_ENVIRONMENT"
PROJECT_READONLY_ENV = "MELTANO_PROJECT_READONLY"


class ProjectNotFound(Error):
    """Occurs when a Project is instantiated outside of a meltano project structure."""

    def __init__(self, project: Project):
        """Instantiate the error.

        Args:
            project: the name of the project which cannot be found
        """
        super().__init__(
            f"Cannot find `{project.meltanofile}`. Are you in a meltano project?"
        )


class ProjectReadonly(Error):
    """Occurs when attempting to update a readonly project."""

    def __init__(self):
        """Instantiate the error."""
        super().__init__("This Meltano project is deployed as read-only")


def walk_parent_directories():
    """Yield each directory starting with the current up to the root.

    Yields:
        parent directories
    """
    directory = os.getcwd()
    while True:
        yield directory

        parent_directory = os.path.dirname(directory)
        if parent_directory == directory:
            return
        directory = parent_directory


class Project(Versioned):  # noqa: WPS214
    """Represent the current Meltano project from a file-system perspective."""

    __version__ = 1
    _activate_lock = threading.Lock()
    _find_lock = threading.Lock()
    _meltano_rw_lock = fasteners.ReaderWriterLock()
    _default = None

    def __init__(self, root: Path | str):
        """Instantiate a Project from its root directory.

        Args:
            root: the root directory for the project
        """
        self.root = Path(root).resolve()
        self.readonly = False
        self._project_files = None
        self.__meltano_ip_lock = None

        self.active_environment: Environment | None = None

    @property
    def _meltano_ip_lock(self):
        if self.__meltano_ip_lock is None:
            self.__meltano_ip_lock = fasteners.InterProcessLock(
                self.run_dir("meltano.yml.lock")
            )

        return self.__meltano_ip_lock

    @property
    def env(self):
        """Get environment variables for this project.

        Returns:
            dict of environment variables and values for this project.
        """
        environment_name = (
            self.active_environment.name if self.active_environment else ""
        )
        return {
            PROJECT_ROOT_ENV: str(self.root),
            PROJECT_ENVIRONMENT_ENV: environment_name,
        }

    @classmethod
    @fasteners.locked(lock="_activate_lock")
    def activate(cls, project: Project):
        """Activate the given Project.

        Args:
            project: the Project to activate

        Raises:
            OSError: if project cannot be activated due to unsupported OS
        """
        project.ensure_compatible()

        # create a symlink to our current binary
        try:
            executable = Path(os.path.dirname(sys.executable), "meltano")
            if executable.is_file():
                project.run_dir().joinpath("bin").symlink_to(executable)
        except FileExistsError:
            pass
        except OSError as error:
            if error.errno == errno.EOPNOTSUPP:
                logger.warning(
                    f"Could not create symlink: {error}\nPlease make sure that the underlying filesystem supports symlinks."
                )
            else:
                raise

        logger.debug(f"Activated project at {project.root}")

        # set the default project
        cls._default = project

    @classmethod
    def deactivate(cls):
        """Deactivate the given Project."""
        cls._default = None

    @property
    def file_version(self):
        """Get the version of Meltano found in this project's meltano.yml.

        Returns:
            the Project's meltano version
        """
        return self.meltano.version

    @classmethod
    @fasteners.locked(lock="_find_lock")
    def find(cls, project_root: Path | str = None, activate=True):
        """Find a Project.

        Args:
            project_root: The path to the root directory of the project. If not supplied,
                infer from PROJECT_ROOT_ENV or the current working directory and it's parents.
            activate: Save the found project so that future calls to `find` will
                continue to use this project.

        Returns:
            the found project

        Raises:
            ProjectNotFound: if the provided `project_root` is not a Meltano project, or
                the current working directory is not a Meltano project or a subfolder of one.
        """
        if cls._default:
            return cls._default

        project_root = project_root or os.getenv(PROJECT_ROOT_ENV)
        if project_root:
            project = Project(project_root)
            if not project.meltanofile.exists():
                raise ProjectNotFound(project)
        else:
            for directory in walk_parent_directories():
                project = Project(directory)
                if project.meltanofile.exists():
                    break
            if not project.meltanofile.exists():
                raise ProjectNotFound(Project(os.getcwd()))

        # if we activate a project using `find()`, it should
        # be set as the default project for future `find()`
        if activate:
            cls.activate(project)

        if truthy(os.getenv(PROJECT_READONLY_ENV, "false")):
            project.readonly = True

        return project

    @property
    def project_files(self):
        """Return a singleton ProjectFiles file manager instance.

        Returns:
            ProjectFiles file manager
        """
        if self._project_files is None:
            self._project_files = ProjectFiles(
                root=self.root, meltano_file_path=self.meltanofile
            )
        return self._project_files

    @property
    def meltano(self) -> MeltanoFile:
        """Return a copy of the current meltano config.

        Returns:
            the current meltano config
        """
        with self._meltano_rw_lock.read_lock():
            return MeltanoFile.parse(self.project_files.load())

    @contextmanager
    def meltano_update(self):
        """Yield the current meltano configuration.

        Update the meltanofile if the context ends gracefully.

        Yields:
            the current meltano configuration

        Raises:
            ProjectReadonly: if this project is readonly
            Exception: if project files could not be updated
        """
        if self.readonly:
            raise ProjectReadonly

        # fmt: off
        with self._meltano_rw_lock.write_lock(), self._meltano_ip_lock:

            meltano_config = MeltanoFile.parse(self.project_files.load())

            yield meltano_config

            try:
                meltano_config = self.project_files.update(meltano_config.canonical())
            except Exception as err:
                logger.critical("Could not update meltano.yml: %s", err)  # noqa: WPS323
                raise
        # fmt: on

    def root_dir(self, *joinpaths):
        """Return the root directory of this project, optionally joined with path.

        Args:
            joinpaths: list of subdirs and/or file to join to project root.

        Returns:
            project root joined with provided subdirs and/or file
        """
        return self.root.joinpath(*joinpaths)

    @contextmanager
    def file_update(self):
        """Raise error if project is readonly.

        Used in context where project files would be updated.

        Yields:
            the project root

        Raises:
            ProjectReadonly: if the project is readonly
        """
        if self.readonly:
            raise ProjectReadonly

        yield self.root

    @property
    def meltanofile(self):
        """Get the path to this project's meltano.yml.

        Returns:
            the path to this project meltano.yml
        """
        return self.root.joinpath("meltano.yml")

    @property
    def dotenv(self):
        """Get the path to this project's .env file.

        Returns:
            the path to this project's .env file
        """
        return self.root.joinpath(".env")

    @property
    def dotenv_env(self):
        """Get values from this project's .env file.

        Returns:
            values found in this project's .env file
        """
        return dotenv_values(self.dotenv)

    def activate_environment(self, name: str) -> None:
        """Retrieve an environment configuration.

        Args:
            name: Name of the environment. Defaults to None.
        """
        self.active_environment = Environment.find(self.meltano.environments, name)

    @contextmanager
    def dotenv_update(self):
        """Raise error if project is readonly.

        Used in context where .env files would be updated.

        Yields:
            the .env file

        Raises:
            ProjectReadonly: if the project is readonly
        """
        if self.readonly:
            raise ProjectReadonly

        yield self.dotenv

    @makedirs
    def meltano_dir(self, *joinpaths, make_dirs: bool = True) -> Path:
        """Path to the project `.meltano` directory.

        Args:
            joinpaths: Paths to join to the `.meltano` directory.
            make_dirs: Flag to make directories if not exists.

        Returns:
            Resolved path to `.meltano` dir optionally joined to given paths.
        """
        return self.root.joinpath(".meltano", *joinpaths)

    @makedirs
    def analyze_dir(self, *joinpaths, make_dirs: bool = True) -> Path:
        """Path to the project `analyze` directory.

        Args:
            joinpaths: Paths to join to the `analyze` directory.
            make_dirs: Flag to make directories if not exists.

        Returns:
            Resolved path to `analyze` dir optionally joined to given paths.
        """
        return self.root_dir("analyze", *joinpaths)

    @makedirs
    def extract_dir(self, *joinpaths, make_dirs: bool = True) -> Path:
        """Path to the project `extract` directory.

        Args:
            joinpaths: Paths to join to the `extract` directory.
            make_dirs: Flag to make directories if not exists.

        Returns:
            Resolved path to `extract` dir optionally joined to given paths.
        """
        return self.root_dir("extract", *joinpaths)

    @makedirs
    def venvs_dir(self, *prefixes, make_dirs: bool = True) -> Path:
        """Path to a `venv` directory in `.meltano`.

        Args:
            prefixes: Paths to prepend to the `venv` directory in `.meltano`.
            make_dirs: Flag to make directories if not exists.

        Returns:
            Resolved path to `venv` dir optionally prepended with given prefixes.
        """
        return self.meltano_dir(*prefixes, "venv", make_dirs=make_dirs)

    @makedirs
    def run_dir(self, *joinpaths, make_dirs: bool = True) -> Path:
        """Path to the `run` directory in `.meltano`.

        Args:
            joinpaths: Paths to join to the `run` directory in `.meltano`.
            make_dirs: Flag to make directories if not exists.

        Returns:
            Resolved path to `run` dir optionally joined to given paths.
        """
        return self.meltano_dir("run", *joinpaths, make_dirs=make_dirs)

    @makedirs
    def logs_dir(self, *joinpaths, make_dirs: bool = True) -> Path:
        """Path to the `logs` directory in `.meltano`.

        Args:
            joinpaths: Paths to join to the `logs` directory in `.meltano`.
            make_dirs: Flag to make directories if not exists.

        Returns:
            Resolved path to `logs` dir optionally joined to given paths.
        """
        return self.meltano_dir("logs", *joinpaths, make_dirs=make_dirs)

    @makedirs
    def job_dir(self, job_id, *joinpaths, make_dirs: bool = True) -> Path:
        """Path to the `elt` directory in `.meltano/run`.

        Args:
            job_id: Job ID of `run` dir.
            joinpaths: Paths to join to the `elt` directory in `.meltano`.
            make_dirs: Flag to make directories if not exists.

        Returns:
            Resolved path to `elt` dir optionally joined to given paths.
        """
        return self.run_dir(
            "elt", secure_filename(job_id), *joinpaths, make_dirs=make_dirs
        )

    @makedirs
    def job_logs_dir(self, job_id, *joinpaths, make_dirs: bool = True) -> Path:
        """Path to the `elt` directory in `.meltano/logs`.

        Args:
            job_id: Job ID of `logs` dir.
            joinpaths: Paths to join to the `elt` directory in `.meltano/logs`.
            make_dirs: Flag to make directories if not exists.

        Returns:
            Resolved path to `elt` dir optionally joined to given paths.
        """
        return self.logs_dir(
            "elt", secure_filename(job_id), *joinpaths, make_dirs=make_dirs
        )

    @makedirs
<<<<<<< HEAD
    def model_dir(self, *joinpaths, make_dirs: bool = True) -> Path:
        """Path to the `models` directory in `.meltano`.

        Args:
            joinpaths: Paths to join to the `models` directory in `.meltano`.
            make_dirs: Flag to make directories if not exists.

        Returns:
            Resolved path to `models` dir optionally joined to given paths.
        """
        return self.meltano_dir("models", *joinpaths, make_dirs=make_dirs)

    @makedirs
    def plugin_dir(self, plugin: PluginRef, *joinpaths, make_dirs: bool = True) -> Path:
=======
    def plugin_dir(self, plugin: PluginRef, *joinpaths, make_dirs: bool = True):
>>>>>>> c365ea01
        """Path to the plugin installation directory in `.meltano`.

        Args:
            plugin: Plugin to retrieve or create directory for.
            joinpaths: Paths to join to the plugin installation directory in `.meltano`.
            make_dirs: Flag to make directories if not exists.

        Returns:
            Resolved path to plugin installation dir optionally joined to given paths.
        """
        return self.meltano_dir(
            plugin.type, plugin.name, *joinpaths, make_dirs=make_dirs
        )

    @makedirs
    def root_plugins_dir(self, *joinpaths: str, make_dirs: bool = True) -> Path:
        """Path to the project `plugins` directory.

        Args:
            joinpaths: Paths to join with the project `plugins` directory.
            make_dirs: If True, create the directory hierarchy if it does not exist.

        Returns:
            Path to the project `plugins` directory.
        """
        return self.root_dir("plugins", *joinpaths)

    @makedirs
    def plugin_lock_path(
        self,
        plugin_type: str,
        plugin_name: str,
        variant_name: str | None = None,
        make_dirs: bool = True,
    ) -> Path:
        """Path to the project lock file.

        Args:
            plugin_type: The plugin type.
            plugin_name: The plugin name.
            variant_name: The plugin variant name.
            make_dirs: If True, create the directory hierarchy if it does not exist.

        Returns:
            Path to the plugin lock file.
        """
        filename = f"{plugin_name}"

        if variant_name:
            filename = f"{filename}--{variant_name}"

        return self.root_plugins_dir(
            plugin_type,
            f"{filename}.lock",
            make_dirs=make_dirs,
        )

    def __eq__(self, other):
        """Project equivalence check.

        Args:
            other: The other Project instance to check against.

        Returns:
            True if Projects are equal.
        """
        return hasattr(other, "root") and self.root == other.root  # noqa: WPS421

    def __hash__(self):
        """Project hash.

        Returns:
            Project hash.
        """
        return self.root.__hash__()  # noqa: WPS609<|MERGE_RESOLUTION|>--- conflicted
+++ resolved
@@ -450,24 +450,7 @@
         )
 
     @makedirs
-<<<<<<< HEAD
-    def model_dir(self, *joinpaths, make_dirs: bool = True) -> Path:
-        """Path to the `models` directory in `.meltano`.
-
-        Args:
-            joinpaths: Paths to join to the `models` directory in `.meltano`.
-            make_dirs: Flag to make directories if not exists.
-
-        Returns:
-            Resolved path to `models` dir optionally joined to given paths.
-        """
-        return self.meltano_dir("models", *joinpaths, make_dirs=make_dirs)
-
-    @makedirs
     def plugin_dir(self, plugin: PluginRef, *joinpaths, make_dirs: bool = True) -> Path:
-=======
-    def plugin_dir(self, plugin: PluginRef, *joinpaths, make_dirs: bool = True):
->>>>>>> c365ea01
         """Path to the plugin installation directory in `.meltano`.
 
         Args:
