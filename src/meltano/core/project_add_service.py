"""Add plugins to the project."""

from __future__ import annotations

import enum
from typing import Iterable

from .plugin import BasePlugin, PluginType, Variant
from .plugin.project_plugin import ProjectPlugin
from .project import Project
from .project_plugins_service import PluginAlreadyAddedException, ProjectPluginsService


class PluginAddedReason(str, enum.Enum):
    """The reason why a plugin was added to the project."""

    #: The plugin was added by the user.
    USER_REQUEST = "user_request"

    #: The plugin was added because it is related to another plugin.
    RELATED = "related"

    #: The plugin was added because it is required by another plugin.
    REQUIRED = "required"


class MissingPluginException(Exception):
    """Raised when a plugin is not found."""


class ProjectAddService:
    """Project Add Service."""

    def __init__(
        self,
        project: Project,
        plugins_service: ProjectPluginsService = None,
    ):
        """Create a new Project Add Service.

        Args:
            project: The project to add plugins to.
            plugins_service: The project plugins service.
        """
        self.project = project
        self.plugins_service = plugins_service or ProjectPluginsService(project)

    def add(
        self,
        plugin_type: PluginType,
        plugin_name: str,
        lock: bool = True,
        **attrs,
    ) -> ProjectPlugin:
        """Add a new plugin to the project.

        Args:
            plugin_type: The type of the plugin to add.
            plugin_name (str): The name of the plugin to add.
            lock: Whether to generate a lockfile for the plugin.
            attrs: Additional attributes to add to the plugin.

        Returns:
            The added plugin.
        """
        plugin = ProjectPlugin(
            plugin_type, plugin_name, **attrs, default_variant=Variant.DEFAULT_NAME
        )

        with self.plugins_service.disallow_discovery_yaml():
            self.plugins_service.ensure_parent(plugin)

            # If we are inheriting from a base plugin definition,
            # repeat the variant and pip_url in meltano.yml
            parent = plugin.parent
            if isinstance(parent, BasePlugin):
                # raise
                plugin.variant = parent.variant
                plugin.pip_url = parent.pip_url

            added = self.add_plugin(plugin)

            if lock and not added.is_custom():
                self.plugins_service.lock_service.save(
                    added.parent,
                    exists_ok=plugin.inherit_from is not None,
                )

            return added

    def add_plugin(self, plugin: ProjectPlugin):
        """Add a plugin to the project.

        Args:
            plugin: The plugin to add.

        Returns:
            The added plugin.
        """
        return self.plugins_service.add_to_file(plugin)

    def add_related(
        self,
        project_plugin: ProjectPlugin,
        plugin_types: list[PluginType] | None = None,
    ):
        """Add all related plugins to the project.

        Args:
            args: The plugin type and name of the plugin to add.
            kwargs: Additional attributes to add to the plugin.

        Returns:
            The added plugins.
        """
        if project_plugin.requirements:
            return self.add_required(project_plugin)

        related_plugin_refs = (
            self.plugins_service.discovery_service.find_related_plugin_refs(
                project_plugin, plugin_types
            )
        )

        added_plugins = []
        for plugin_ref in related_plugin_refs:
            try:
                plugin = self.add(plugin_ref.type, plugin_ref.name)
            except PluginAlreadyAddedException:
                continue

            added_plugins.append(plugin)

        added_plugins_with_related = []
        for added in added_plugins:
            added_plugins_with_related.extend(
                [added, *self.add_related(added, plugin_types)]
            )

        return added_plugins_with_related

    def add_required(
        self,
        plugin: ProjectPlugin,
        plugin_types: Iterable[PluginType] | None = None,
    ):
        """Add all required plugins to the project.

        Args:
            plugin: The plugin to get requirements from.
            plugin_types: The plugin types to add.

        Returns:
            The added plugins.
        """
<<<<<<< HEAD
        added_plugins = []
        for plugin_ref in plugin.requirements:
            try:
                plugin = self.add(
                    plugin_ref.type, plugin_ref.name, variant=plugin_ref.variant
                )
            except PluginAlreadyAddedException:
                continue
=======
        plugin_types = plugin_types or list(PluginType)
>>>>>>> d3cbb5fb

        try:
            plugin_types.remove(plugin.type)
        except ValueError:
            pass

        added_plugins = []
        for plugin_type, plugins in plugin.get_requirements(plugin_types).items():
            for plugin_req in plugins:
                try:
                    plugin = self.add(
                        plugin_type,
                        plugin_req.name,
                        variant=plugin_req.variant,
                    )
                except PluginAlreadyAddedException:
                    continue

                added_plugins.append(plugin)

        added_plugins_with_required = []
        for added in added_plugins:
            added_plugins_with_required.extend([added, *self.add_required(added)])

        return added_plugins_with_required<|MERGE_RESOLUTION|>--- conflicted
+++ resolved
@@ -99,46 +99,6 @@
         """
         return self.plugins_service.add_to_file(plugin)
 
-    def add_related(
-        self,
-        project_plugin: ProjectPlugin,
-        plugin_types: list[PluginType] | None = None,
-    ):
-        """Add all related plugins to the project.
-
-        Args:
-            args: The plugin type and name of the plugin to add.
-            kwargs: Additional attributes to add to the plugin.
-
-        Returns:
-            The added plugins.
-        """
-        if project_plugin.requirements:
-            return self.add_required(project_plugin)
-
-        related_plugin_refs = (
-            self.plugins_service.discovery_service.find_related_plugin_refs(
-                project_plugin, plugin_types
-            )
-        )
-
-        added_plugins = []
-        for plugin_ref in related_plugin_refs:
-            try:
-                plugin = self.add(plugin_ref.type, plugin_ref.name)
-            except PluginAlreadyAddedException:
-                continue
-
-            added_plugins.append(plugin)
-
-        added_plugins_with_related = []
-        for added in added_plugins:
-            added_plugins_with_related.extend(
-                [added, *self.add_related(added, plugin_types)]
-            )
-
-        return added_plugins_with_related
-
     def add_required(
         self,
         plugin: ProjectPlugin,
@@ -153,7 +113,6 @@
         Returns:
             The added plugins.
         """
-<<<<<<< HEAD
         added_plugins = []
         for plugin_ref in plugin.requirements:
             try:
@@ -161,10 +120,7 @@
                     plugin_ref.type, plugin_ref.name, variant=plugin_ref.variant
                 )
             except PluginAlreadyAddedException:
-                continue
-=======
-        plugin_types = plugin_types or list(PluginType)
->>>>>>> d3cbb5fb
+                pass
 
         try:
             plugin_types.remove(plugin.type)
