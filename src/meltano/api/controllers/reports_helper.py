--- conflicted
+++ resolved
@@ -6,12 +6,8 @@
 from os.path import join
 from pathlib import Path
 
-<<<<<<< HEAD
-from .m5oc_collection_file import M5ocCollectionFile
-=======
 from meltano.core.m5o.m5oc_file import M5ocFile
 from meltano.core.utils import slugify
->>>>>>> 0c1cf666
 
 
 class ReportsHelper:
@@ -25,13 +21,7 @@
 
     def get_report_m5oc(self):
         m5oc_file = Path(self.meltano_model_path).joinpath("reports.m5oc")
-<<<<<<< HEAD
-        with m5oc_file.open() as f:
-            m5oc = M5ocCollectionFile.load(f)
-        return m5oc
-=======
         return M5ocFile.load(m5oc_file)
->>>>>>> 0c1cf666
 
     def get_reports(self):
 
