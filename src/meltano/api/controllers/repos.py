--- conflicted
+++ resolved
@@ -82,12 +82,7 @@
         "reports": {"label": "Reports", "items": reportsFiles},
         "tables": {"label": "Tables", "items": []},
     }
-<<<<<<< HEAD
-
-    onlydocs = Path(Project.meltano_model_path()).parent.glob("*.md")
-=======
     onlydocs = project.model_dir().parent.glob("*.md")
->>>>>>> 2233a8b9
     for d in onlydocs:
         file_dict = MeltanoAnalysisFileParser.fill_base_m5o_dict(d, str(d.name))
         sortedM5oFiles["documents"]["items"].append(file_dict)
@@ -106,8 +101,6 @@
         if ext == ".table":
             sortedM5oFiles["tables"]["items"].append(file_dict)
 
-<<<<<<< HEAD
-=======
     m5o_parser = MeltanoAnalysisFileParser(project)
 
     for package in m5o_parser.packages():
@@ -124,7 +117,6 @@
             }
         )
 
->>>>>>> 2233a8b9
     return jsonify(sortedM5oFiles)
 
 
@@ -191,15 +183,10 @@
 
 @reposBP.route("/models", methods=["GET"])
 def models():
-<<<<<<< HEAD
-    topics = Path(Project.meltano_model_path()).joinpath("topics.index.m5oc")
+    project = Project.find()
+    topics = project.root_dir("model", "topics.index.m5oc")
     topics = json.load(open(topics, "r"))
     topics = next(M5ocFilter().filter("view:topic", [topics]))
-=======
-    project = Project.find()
-    topics = project.root_dir("model", "topics.index.m5oc")
-    return jsonify(json.loads(open(topics, "r").read()))
->>>>>>> 2233a8b9
 
     return jsonify(topics)
 
@@ -215,14 +202,10 @@
 
 @reposBP.route("/designs/<topic_name>/<design_name>", methods=["GET"])
 def design_read(topic_name, design_name):
-<<<<<<< HEAD
     permit("view:design", design_name)
 
-    topic = Path(Project.meltano_model_path()).joinpath(f"{topic_name}.topic.m5oc")
-=======
     project = Project.find()
     topic = project.root_dir("model", f"{topic_name}.topic.m5oc")
->>>>>>> 2233a8b9
     with topic.open() as f:
         topic = json.load(f)
     designs = topic["designs"]
