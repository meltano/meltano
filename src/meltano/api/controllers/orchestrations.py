"""API Orchestation of Pipellines and Validations."""

import asyncio
import logging
import shutil

import sqlalchemy
<<<<<<< HEAD
from flask import Response, jsonify, make_response, request, send_file, url_for
from flask_restful import Api, Resource, fields, marshal, marshal_with
from flask_security import roles_required
=======
from flask import Response, jsonify, request, send_file
from flask_restful import Api, Resource, fields, marshal_with
>>>>>>> b8ab5617
from werkzeug.exceptions import Conflict, UnprocessableEntity

from meltano.api.api_blueprint import APIBlueprint
from meltano.api.executor import run_schedule
from meltano.api.json import freeze_keys
from meltano.api.models import db
from meltano.api.models.subscription import Subscription
from meltano.api.security.auth import block_if_readonly
from meltano.core.behavior.canonical import Canonical
from meltano.core.job import JobFinder
from meltano.core.logging import (
    JobLoggingService,
    MissingJobLogException,
    SizeThresholdJobLogException,
)
from meltano.core.plugin import PluginRef
from meltano.core.plugin.settings_service import PluginSettingsService
from meltano.core.plugin_discovery_service import PluginNotFoundError
from meltano.core.plugin_invoker import invoker_factory
from meltano.core.plugin_test_service import PluginTestServiceFactory
from meltano.core.project import Project
from meltano.core.project_plugins_service import ProjectPluginsService
from meltano.core.schedule_service import (
    ScheduleAlreadyExistsError,
    ScheduleDoesNotExistError,
    ScheduleService,
)
from meltano.core.setting_definition import SettingKind
<<<<<<< HEAD
from meltano.core.utils import flatten, iso8601_datetime, slugify
=======
from meltano.core.utils import slugify
>>>>>>> b8ab5617

from .errors import InvalidFileNameError
from .upload_helper import InvalidFileSizeError, InvalidFileTypeError, UploadHelper
from .utils import enforce_secure_filename


def get_config_with_metadata(settings):
    """Get configuration including metadata.

    Args:
        settings: List of settings to obtain metadata for.

    Returns:
        Configuration with setting metadata
    """
    config_dict = {}
    config_metadata = {}

    config_with_metadata = settings.config_with_metadata(
        extras=False, redacted=True, session=db.session
    )
    for key, metadata in config_with_metadata.items():
        config_dict[key] = metadata.pop("value")

        metadata.pop("setting", None)

        try:
            metadata["source_label"] = metadata["source"].label
            metadata["auto_store_label"] = metadata["auto_store"].label
        except KeyError:
            pass

        config_metadata[key] = metadata

    return {
        "config": freeze_keys(config_dict),
        "config_metadata": freeze_keys(config_metadata),
    }


def validate_plugin_config(
    plugin: PluginRef, name, value, project: Project, settings: PluginSettingsService
):
    """Check the plugin configuration.

    Args:
        plugin: PluginRef class.
        name: Name of the plugin to validate
        value: Name of plugin setting file
        project: Project class.
        settings: PluginSettingsService class.

    Returns:
        A boolean true for pass, false for fail.
    """
    setting_def = settings.find_setting(name)
    # we want to prevent the edition of protected settings from the UI
    if setting_def.protected:
        logging.warning("Cannot set a 'protected' setting externally.")
        return False

    if setting_def.kind == SettingKind.FILE and value and value != "":
        uploads_directory = project.extract_dir(plugin.name)
        resolved_file_path = project.root_dir(value).resolve()
        if not str(resolved_file_path).startswith(f"{uploads_directory}/"):
            logging.warning(
                "Cannot set a file configuration to a path outside the project directory"
            )
            return False

    old_value, metadata = settings.get_with_metadata(name, session=db.session)
    if not metadata["overwritable"]:
        logging.warning("Cannot overwrite this setting.")
        return False

    return True


orchestrationsBP = APIBlueprint("orchestrations", __name__)  # noqa: N816
orchestrationsAPI = Api(  # noqa: N816
    orchestrationsBP,
    errors={
        "UnprocessableEntity": {
            "error": True,
            "code": "The subscription could not be created.",
            "status": UnprocessableEntity.code,
        },
        "Conflict": {
            "error": True,
            "code": "A subscription already exists for this address.",
            "status": Conflict.code,
        },
    },
)


@orchestrationsBP.errorhandler(ScheduleAlreadyExistsError)
def _handle(ex):  # noqa: F811
    return (
        jsonify(
            {
                "error": True,
                "code": f"A pipeline with the name '{ex.schedule.name}' already exists. Try renaming the pipeline.",
            }
        ),
        409,
    )


@orchestrationsBP.errorhandler(ScheduleDoesNotExistError)
def _handle(ex):  # noqa: F811, WPS440
    return (
        jsonify(
            {
                "error": True,
                "code": f"A pipeline with the name '{ex.name}' does not exist..",
            }
        ),
        404,
    )


@orchestrationsBP.errorhandler(InvalidFileNameError)
def _handle(ex):  # noqa: F811,WPS440
    return (jsonify({"error": True, "code": "The file lacks a valid name."}), 400)


@orchestrationsBP.errorhandler(InvalidFileTypeError)
def _handle(ex):  # noqa: F811,WPS440
    return (
        jsonify(
            {
                "error": True,
                "code": f"The file '{ex.file.filename}' must be one of the following types: {ex.extensions}",
            }
        ),
        400,
    )


@orchestrationsBP.errorhandler(InvalidFileSizeError)
def _handle(ex):  # noqa: F811,WPS440
    return (
        jsonify(
            {
                "error": True,
                "code": f"The file '{ex.file.filename}' is empty or exceeds the {ex.max_file_size} size limit.",
            }
        ),
        400,
    )


@orchestrationsBP.errorhandler(MissingJobLogException)
def _handle(ex):  # noqa: F811,WPS440
    return (jsonify({"error": False, "code": str(ex)}), 204)


@orchestrationsBP.route("/jobs/state", methods=["POST"])
def job_state() -> Response:
    """Endpoint for getting the status of N jobs.

    Returns:
        A JSON containing all the endpoint job status for the N jobs.
    """
    poll_payload = request.get_json()
    job_ids = poll_payload["job_ids"]

    jobs = []
    for job_id in job_ids:
        finder = JobFinder(job_id)
        state_job = finder.latest(db.session)
        # Validate existence first as a job may not be queued yet as a result of
        # another prerequisite async process (dbt installation for example)
        if state_job:
            state_job_success = finder.latest_success(db.session)
            jobs.append(
                {
                    "job_id": job_id,
                    "is_complete": state_job.is_complete(),
                    "has_error": state_job.has_error(),
                    "started_at": state_job.started_at,
                    "ended_at": state_job.ended_at,
                    "has_ever_succeeded": state_job_success.is_success()
                    if state_job_success
                    else None,
                }
            )

    return jsonify({"jobs": jobs})


@orchestrationsBP.route("/jobs/<job_id>/log", methods=["GET"])
def job_log(job_id) -> Response:
    """Endpoint for getting the most recent log generated by a job with job_id.

    Args:
        job_id: id of the job you want to see logs of.

    Returns:
        JSON containing the jobs log entries
    """
    project = Project.find()
    try:
        log_service = JobLoggingService(project)
        log = log_service.get_latest_log(job_id)
        has_log_exceeded_max_size = False
    except SizeThresholdJobLogException:
        log = None
        has_log_exceeded_max_size = True

    finder = JobFinder(job_id)
    state_job = finder.latest(db.session)
    state_job_success = finder.latest_success(db.session)

    return jsonify(
        {
            "job_id": job_id,
            "log": log,
            "has_log_exceeded_max_size": has_log_exceeded_max_size,
            "has_error": state_job.has_error() if state_job else False,
            "started_at": state_job.started_at if state_job else None,
            "ended_at": state_job.ended_at if state_job else None,
            "trigger": state_job.trigger if state_job else None,
            "has_ever_succeeded": state_job_success.is_success()
            if state_job_success
            else None,
        }
    )


@orchestrationsBP.route("/jobs/<job_id>/download", methods=["GET"])
def download_job_log(job_id) -> Response:
    """Endpoint for downloading a job log with job_id.

    Args:
        job_id: id of the job you want log info of.

    Returns:
        A plain text file of the job log.
    """
    project = Project.find()
    log_service = JobLoggingService(project)
    return send_file(log_service.get_downloadable_log(job_id), mimetype="text/plain")


@orchestrationsBP.route("/run", methods=["POST"])
def run():
    """Run all scheduled payloads.

    Returns:
        JSON of all the job_ids that just ran.
    """
    project = Project.find()
    schedule_payload = request.get_json()
    name = schedule_payload["name"]
    job_id = run_schedule(project, name)

    return jsonify({"job_id": job_id}), 202


@orchestrationsBP.route(
    "/<plugin_ref:plugin_ref>/configuration/upload-file", methods=["POST"]
)
@block_if_readonly
def upload_plugin_configuration_file(plugin_ref) -> Response:
    """Endpoint for uploading a file for a specific plugin.

    Args:
        plugin_ref: Plugin being referenced.

    Returns:
        JSON contain the file path and setting name.
    """
    file = request.files["file"]
    setting_name = enforce_secure_filename(request.form["setting_name"])
    tmp = request.form.get("tmp", False)

    project = Project.find()
    directory = project.extract_dir(
        plugin_ref.name, ("tmp" if tmp else ""), setting_name
    )
    upload_helper = UploadHelper()
    file_path = upload_helper.upload_file(directory, file)

    return jsonify({"path": file_path, "setting_name": setting_name}), 200


@orchestrationsBP.route(
    "/<plugin_ref:plugin_ref>/configuration/delete-uploaded-file", methods=["POST"]
)
@block_if_readonly
def delete_plugin_configuration_file(plugin_ref) -> Response:
    """Endpoint for deleting a file for a specific plugin.

    Args:
        plugin_ref: Plugin being referenced.

    Returns:
        JSON contain the setting name.
    """
    payload = request.get_json()
    setting_name = enforce_secure_filename(payload["setting_name"])
    tmp = payload.get("tmp", False)

    project = Project.find()
    directory = project.extract_dir(
        plugin_ref.name, ("tmp" if tmp else ""), setting_name
    )
    shutil.rmtree(directory)

    return jsonify({"setting_name": setting_name}), 200


@orchestrationsBP.route("/<plugin_ref:plugin_ref>/configuration", methods=["GET"])
def get_plugin_configuration(plugin_ref) -> Response:
    """Endpoint for getting a plugin's configuration.

    Args:
        plugin_ref: Plugin being referenced.

    Returns:
        JSON contain the plugin configuration.
    """
    project = Project.find()

    plugins_service = ProjectPluginsService(project)
    plugin = plugins_service.get_plugin(plugin_ref)

    settings = PluginSettingsService(
        project, plugin, plugins_service=plugins_service, show_hidden=False
    )

    try:
        settings_group_validation = plugin.settings_group_validation
    except PluginNotFoundError:
        settings_group_validation = []

    return jsonify(
        {
            **get_config_with_metadata(settings),
            "settings": Canonical.as_canonical(settings.definitions(extras=False)),
            "settings_group_validation": settings_group_validation,
        }
    )


@orchestrationsBP.route("/<plugin_ref:plugin_ref>/configuration", methods=["PUT"])
@block_if_readonly
def save_plugin_configuration(plugin_ref) -> Response:
    """Endpoint for persisting a plugin configuration.

    Args:
        plugin_ref: Plugin being referenced.

    Returns:
        JSON contain the saved configuration.
    """
    project = Project.find()
    payload = request.get_json()
    plugins_service = ProjectPluginsService(project)
    plugin = plugins_service.get_plugin(plugin_ref)

    settings = PluginSettingsService(
        project, plugin, plugins_service=plugins_service, show_hidden=False
    )

    config = payload.get("config", {})
    for name, value in config.items():
        if not validate_plugin_config(plugin, name, value, project, settings):
            continue

        if value == "":
            settings.unset(name, session=db.session)
        else:
            settings.set(name, value, session=db.session)

    return jsonify(get_config_with_metadata(settings))


@orchestrationsBP.route("/<plugin_ref:plugin_ref>/configuration/test", methods=["POST"])
@block_if_readonly
def test_plugin_configuration(plugin_ref) -> Response:  # noqa: WPS210
    """Endpoint for testing a plugin configuration's valid connection.

    Args:
        plugin_ref: Plugin being referenced.

    Returns:
        JSON with the job sucess status.
    """
    project = Project.find()
    payload = request.get_json()
    plugins_service = ProjectPluginsService(project)
    plugin = plugins_service.get_plugin(plugin_ref)

    settings = PluginSettingsService(
        project, plugin, plugins_service=plugins_service, show_hidden=False
    )

    config = payload.get("config", {})
    valid_config = {
        name: value
        for name, value in config.items()
        if validate_plugin_config(plugin, name, value, project, settings)
    }
    settings.config_override = PluginSettingsService.unredact(valid_config)

    async def test_extractor():
        invoker = invoker_factory(
            project,
            plugin,
            plugins_service=plugins_service,
            plugin_settings_service=settings,
        )
        async with invoker.prepared(db.session):
            plugin_test_service = PluginTestServiceFactory(invoker).get_test_service()
            success, _detail = await plugin_test_service.validate()
            return success

    # This was added to assist api_worker threads
    try:
        loop = asyncio.get_event_loop()
    except RuntimeError:
        logging.debug("../configuration/test no asyncio event loop detected")
        loop = asyncio.new_event_loop()
        asyncio.set_event_loop(loop)
        loop = asyncio.get_event_loop()

    success = loop.run_until_complete(test_extractor())
    return jsonify({"is_success": success}), 200


@orchestrationsBP.route("/pipeline-schedules", methods=["GET"])
def get_pipeline_schedules():
    """Endpoint for getting the pipeline schedules.

    Returns:
        JSON containing the pipline schedules.
    """
    project = Project.find()
    schedule_service = ScheduleService(project)
    schedules = list(map(dict, schedule_service.schedules()))
    for schedule in schedules:
        finder = JobFinder(schedule["name"])
        state_job = finder.latest(db.session)
        schedule["has_error"] = state_job.has_error() if state_job else False
        schedule["is_running"] = state_job.is_running() if state_job else False
        schedule["job_id"] = schedule["name"]
        schedule["started_at"] = state_job.started_at if state_job else None
        schedule["ended_at"] = state_job.ended_at if state_job else None
        schedule["trigger"] = state_job.trigger if state_job else None

        state_job_success = finder.latest_success(db.session)
        schedule["has_ever_succeeded"] = (
            state_job_success.is_success() if state_job_success else None
        )

        schedule["start_date"] = (  # noqa: WPS204
            schedule["start_date"].date().isoformat()
            if schedule["start_date"]
            else None
        )

    return jsonify(schedules)


@orchestrationsBP.route("/pipeline-schedules", methods=["POST"])
@block_if_readonly
def save_pipeline_schedule() -> Response:
    """Endpoint for persisting a pipeline schedule.

    Returns:
        JSON containing the saved pipline scheudles and status.
    """
    payload = request.get_json()
    # Airflow requires alphanumeric characters, dashes, dots and underscores exclusively
    name = payload["name"]
    slug = slugify(name)
    extractor = payload["extractor"]
    loader = payload["loader"]
    transform = payload["transform"]
    interval = payload["interval"]

    project = Project.find()
    schedule_service = ScheduleService(project)

    schedule = schedule_service.add_elt(
        db.session, slug, extractor, loader, transform, interval
    )

    schedule = dict(schedule)
    schedule["start_date"] = (
        schedule["start_date"].date().isoformat() if schedule["start_date"] else None
    )

    return jsonify(schedule), 201


@orchestrationsBP.route("/pipeline-schedules", methods=["PUT"])
@block_if_readonly
def update_pipeline_schedule() -> Response:
    """Endpoint for updating a pipeline schedule.

    Returns:
        JSON containing the updated pipeline schedules and status.
    """
    payload = request.get_json()
    project = Project.find()
    schedule_service = ScheduleService(project)

    plugin_namespace = payload["plugin_namespace"]
    schedule = schedule_service.find_namespace_schedule(plugin_namespace)

    if "interval" in payload:
        schedule.interval = payload.get("interval")

    if "transform" in payload:
        schedule.transform = payload.get("transform")

    schedule_service.update_schedule(schedule)

    schedule = dict(schedule)
    schedule["start_date"] = (
        schedule["start_date"].date().isoformat() if schedule["start_date"] else None
    )

    return jsonify(schedule), 201


@orchestrationsBP.route("/pipeline-schedules", methods=["DELETE"])
@block_if_readonly
def delete_pipeline_schedule() -> Response:
    """Endpoint for deleting a pipeline schedule.

    Returns:
        JSON containing the deleted pipelinea and status.
    """
    payload = request.get_json()
    project = Project.find()
    schedule_service = ScheduleService(project)

    name = payload["name"]
    schedule_service.remove(name)
    return jsonify(name), 201


class SubscriptionsResource(Resource):
    """Class that assists with managing resource subscriptions."""

    SubscriptionDefinition = {
        "id": fields.String,
        "recipient": fields.String,
        "event_type": fields.String,
        "source_type": fields.String,
        "source_id": fields.String,
        "created_at": fields.DateTime,
    }

    @marshal_with(SubscriptionDefinition)
    def get(self):
        """Get subscription.

        Returns:
            All subscription info.
        """
        return Subscription.query.all()

    @marshal_with(SubscriptionDefinition)
    def post(self):
        """Post subscriptions.

        Raises:
            Conflict: SQLAlchemy has detect a IntegirityError.
            UnprocessableEntity: if the SubscriptionDefintion is unprocessable.

        Returns:
            The subscription posted and status.
        """
        payload = request.get_json()

        try:
            subscription = Subscription(**payload)
            db.session.add(subscription)
            db.session.commit()
        except AssertionError as err:
            raise UnprocessableEntity() from err
        except sqlalchemy.exc.IntegrityError:
            raise Conflict()

        return subscription, 201


class SubscriptionResource(Resource):
    """Class that assists with managing resource subscriptions."""

    def delete(self, subscription_id):
        """Post subscriptions.

        Args:
            subscription_id: Subscription ID.

        Returns:
            The subscription delted and status.
        """
        Subscription.query.filter_by(id=subscription_id).delete()
        db.session.commit()

        return "", 204


orchestrationsAPI.add_resource(SubscriptionsResource, "/subscriptions")
orchestrationsAPI.add_resource(SubscriptionResource, "/subscriptions/<id>")<|MERGE_RESOLUTION|>--- conflicted
+++ resolved
@@ -5,14 +5,8 @@
 import shutil
 
 import sqlalchemy
-<<<<<<< HEAD
-from flask import Response, jsonify, make_response, request, send_file, url_for
-from flask_restful import Api, Resource, fields, marshal, marshal_with
-from flask_security import roles_required
-=======
 from flask import Response, jsonify, request, send_file
 from flask_restful import Api, Resource, fields, marshal_with
->>>>>>> b8ab5617
 from werkzeug.exceptions import Conflict, UnprocessableEntity
 
 from meltano.api.api_blueprint import APIBlueprint
@@ -41,11 +35,7 @@
     ScheduleService,
 )
 from meltano.core.setting_definition import SettingKind
-<<<<<<< HEAD
-from meltano.core.utils import flatten, iso8601_datetime, slugify
-=======
 from meltano.core.utils import slugify
->>>>>>> b8ab5617
 
 from .errors import InvalidFileNameError
 from .upload_helper import InvalidFileSizeError, InvalidFileTypeError, UploadHelper
