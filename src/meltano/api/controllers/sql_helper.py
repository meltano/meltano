import logging
import os
import sqlalchemy
<<<<<<< HEAD
from pathlib import Path
from collections import OrderedDict
from flask import jsonify, redirect, url_for
from pypika import Query, Order

from meltano.core.project import Project
from meltano.api.models import db
from meltano.api.security import create_dev_user
from .analysis_helper import AnalysisHelper
from .settings_helper import SettingsHelper
from .m5oc_collection_file import M5ocCollectionFile
from .date import Date
=======

from collections import OrderedDict
from flask import jsonify
from pathlib import Path

from .settings_helper import SettingsHelper
from meltano.core.project import Project
from meltano.core.m5o.m5oc_file import M5ocFile
from meltano.core.sql.sql_utils import SqlUtils
>>>>>>> 0c1cf666


meltano_model_path = Path(os.getcwd(), "model")


class ConnectionNotFound(Exception):
    def __init__(self, connection_name: str):
        self.connection_name = connection_name
        super().__init__("{connection_name} is missing.")


class SqlHelper(SqlUtils):
    def parse_sql(self, input):
        placeholders = self.placeholder_match(input)

    def placeholder_match(self, input):
        outer_pattern = r"(\$\{[\w\.]*\})"
        inner_pattern = r"\$\{([\w\.]*)\}"
        outer_results = re.findall(outer_pattern, input)
        inner_results = re.findall(inner_pattern, input)
        return (outer_results, inner_results)

    def get_m5oc_model(self, model_name):
        m5oc_file = Path(meltano_model_path).joinpath(f"{model_name}.model.m5oc")
<<<<<<< HEAD
        with m5oc_file.open() as f:
            m5oc = M5ocCollectionFile.load(f)
        return m5oc
=======
        return M5ocFile.load(m5oc_file)
>>>>>>> 0c1cf666

    def get_db_engine(self, connection_name):
        project = Project.find()
        settings_helper = SettingsHelper()
        connections = settings_helper.get_connections()["settings"]["connections"]

        try:
            connection = next(
                connection
                for connection in connections
                if connection["name"] == connection_name
            )

            if connection["dialect"] == "postgresql":
                psql_params = ["username", "password", "host", "port", "database"]
                user, pw, host, port, db = [connection[param] for param in psql_params]
                connection_url = f"postgresql+psycopg2://{user}:{pw}@{host}:{port}/{db}"
            elif connection["dialect"] == "sqlite":
                db_path = project.root.joinpath(connection["path"])
                connection_url = f"sqlite:///{db_path}"

            return sqlalchemy.create_engine(connection_url)

            raise ConnectionNotFound(connection_name)
        except StopIteration:
            raise ConnectionNotFound(connection_name)

    def get_query_results(self, connection_name, sql):
        engine = self.get_db_engine(connection_name)
        results = engine.execute(sql)
        results = [OrderedDict(row) for row in results]
        return results

    def reset_db(self):
        try:
            db.drop_all()
        except sqlalchemy.exc.OperationalError as err:
            logging.error("Failed drop database.")
<<<<<<< HEAD

        db.create_all()
        create_dev_user()
=======
        db.create_all()
        settings = Settings()
        db.session.add(settings)
        db.session.commit()
        return jsonify({"dropped_it": "like_its_hot"})
>>>>>>> 0c1cf666
<|MERGE_RESOLUTION|>--- conflicted
+++ resolved
@@ -1,7 +1,6 @@
 import logging
 import os
 import sqlalchemy
-<<<<<<< HEAD
 from pathlib import Path
 from collections import OrderedDict
 from flask import jsonify, redirect, url_for
@@ -12,19 +11,9 @@
 from meltano.api.security import create_dev_user
 from .analysis_helper import AnalysisHelper
 from .settings_helper import SettingsHelper
-from .m5oc_collection_file import M5ocCollectionFile
-from .date import Date
-=======
-
-from collections import OrderedDict
-from flask import jsonify
-from pathlib import Path
-
-from .settings_helper import SettingsHelper
 from meltano.core.project import Project
 from meltano.core.m5o.m5oc_file import M5ocFile
 from meltano.core.sql.sql_utils import SqlUtils
->>>>>>> 0c1cf666
 
 
 meltano_model_path = Path(os.getcwd(), "model")
@@ -49,13 +38,7 @@
 
     def get_m5oc_model(self, model_name):
         m5oc_file = Path(meltano_model_path).joinpath(f"{model_name}.model.m5oc")
-<<<<<<< HEAD
-        with m5oc_file.open() as f:
-            m5oc = M5ocCollectionFile.load(f)
-        return m5oc
-=======
         return M5ocFile.load(m5oc_file)
->>>>>>> 0c1cf666
 
     def get_db_engine(self, connection_name):
         project = Project.find()
@@ -94,14 +77,6 @@
             db.drop_all()
         except sqlalchemy.exc.OperationalError as err:
             logging.error("Failed drop database.")
-<<<<<<< HEAD
 
         db.create_all()
-        create_dev_user()
-=======
-        db.create_all()
-        settings = Settings()
-        db.session.add(settings)
-        db.session.commit()
-        return jsonify({"dropped_it": "like_its_hot"})
->>>>>>> 0c1cf666
+        create_dev_user()