<<<<<<< HEAD
from __future__ import annotations

=======
import logging
>>>>>>> e7c666cc
import threading
import time
import traceback
import webbrowser

import click
import requests

from meltano.core.project_settings_service import ProjectSettingsService

logger = logging.getLogger(__name__)

SUCCESS_STATUS_CODE = 200


class UIAvailableWorker(threading.Thread):
    def __init__(self, project, open_browser=False):
        super().__init__()
        self.project = project
        self.open_browser = open_browser
        self.settings_service = ProjectSettingsService(self.project)
        self._terminate = False

    def run(self):
        url = f"http://localhost:{self.settings_service.get('ui.bind_port')}"
        headers = {"Host": self.settings_service.get("ui.server_name")}

        while not self._terminate:
            try:
                response = requests.get(url, headers=headers)
                if response.status_code == SUCCESS_STATUS_CODE:
                    click.secho(f"Meltano UI is now available at {url}", fg="green")
                    if self.open_browser:
                        webbrowser.open(url)
                    self._terminate = True
            except Exception:
                logger.debug(
                    f"Exception encountered while trying to run Meltano UI:\n{traceback.format_exc()}"
                )

            time.sleep(2)

    def stop(self):
        self._terminate = True<|MERGE_RESOLUTION|>--- conflicted
+++ resolved
@@ -1,9 +1,6 @@
-<<<<<<< HEAD
 from __future__ import annotations
 
-=======
 import logging
->>>>>>> e7c666cc
 import threading
 import time
 import traceback
