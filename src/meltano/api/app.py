--- conflicted
+++ resolved
@@ -57,11 +57,15 @@
         setup_oauth(app)
 
     from .controllers.root import root
+    from .controllers.dashboards import dashboardsBP
+    from .controllers.reports import reportsBP
     from .controllers.repos import reposBP
     from .controllers.settings import settingsBP
     from .controllers.sql import sqlBP
 
     app.register_blueprint(root)
+    app.register_blueprint(dashboardsBP)
+    app.register_blueprint(reportsBP)
     app.register_blueprint(reposBP)
     app.register_blueprint(settingsBP)
     app.register_blueprint(sqlBP)
@@ -78,19 +82,6 @@
     worker = MeltanoBackgroundCompiler(project)
     worker.start()
 
-<<<<<<< HEAD
-from .controllers.dashboards import dashboardsBP
-from .controllers.reports import reportsBP
-from .controllers.repos import reposBP
-from .controllers.settings import settingsBP
-from .controllers.sql import sqlBP
-
-app.register_blueprint(dashboardsBP)
-app.register_blueprint(reportsBP)
-app.register_blueprint(reposBP)
-app.register_blueprint(settingsBP)
-app.register_blueprint(sqlBP)
-=======
     app_config = kwargs.pop("app_config", {})
     app = create_app(app_config)
     from .security import create_dev_user
@@ -100,5 +91,4 @@
         create_dev_user()
 
     app.run(**kwargs)
-    worker.stop()
->>>>>>> 9f81829f
+    worker.stop()