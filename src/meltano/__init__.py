"""Meltano."""


# Managed by bumpversion
<<<<<<< HEAD
__version__ = "1.98.1"
=======
__version__ = "1.99.0"
>>>>>>> 4edd44ca
<|MERGE_RESOLUTION|>--- conflicted
+++ resolved
@@ -2,8 +2,4 @@
 
 
 # Managed by bumpversion
-<<<<<<< HEAD
-__version__ = "1.98.1"
-=======
-__version__ = "1.99.0"
->>>>>>> 4edd44ca
+__version__ = "1.99.0"