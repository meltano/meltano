"""Meltano."""


# Managed by bumpversion
<<<<<<< HEAD
__version__ = "1.101.0"
=======
__version__ = "1.102.0"
>>>>>>> 6ac6936d
<|MERGE_RESOLUTION|>--- conflicted
+++ resolved
@@ -2,8 +2,4 @@
 
 
 # Managed by bumpversion
-<<<<<<< HEAD
-__version__ = "1.101.0"
-=======
-__version__ = "1.102.0"
->>>>>>> 6ac6936d
+__version__ = "1.102.0"