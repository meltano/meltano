"""Meltano."""


# Managed by bumpversion
<<<<<<< HEAD
__version__ = "2.0.3"
=======
__version__ = "2.1.0"
>>>>>>> 813c5f93
<|MERGE_RESOLUTION|>--- conflicted
+++ resolved
@@ -2,8 +2,4 @@
 
 
 # Managed by bumpversion
-<<<<<<< HEAD
-__version__ = "2.0.3"
-=======
-__version__ = "2.1.0"
->>>>>>> 813c5f93
+__version__ = "2.1.0"