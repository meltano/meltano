"""Plugin Add CLI."""

from typing import List

import click

from meltano.core.legacy_tracking import LegacyTracker
from meltano.core.plugin import PluginType
from meltano.core.plugin.base import PluginRef
from meltano.core.plugin.project_plugin import ProjectPlugin
from meltano.core.plugin_install_service import PluginInstallReason
from meltano.core.project import Project
from meltano.core.project_add_service import ProjectAddService
from meltano.core.project_plugins_service import ProjectPluginsService
from meltano.core.project_settings_service import ProjectSettingsService
from meltano.core.settings_service import FeatureFlags

from . import cli
from .params import pass_project
from .utils import (
    CliError,
    add_plugin,
    add_required_plugins,
    check_dependencies_met,
    install_plugins,
)


@cli.command(short_help="Add a plugin to your project.")
@click.argument("plugin_type", type=click.Choice(PluginType.cli_arguments()))
@click.argument("plugin_name", nargs=-1, required=True)
@click.option(
    "--inherit-from",
    help=(
        "Add a plugin inheriting from an existing plugin in the project"
        + " or a discoverable plugin identified, by name."
    ),
)
@click.option(
    "--variant",
    help="Add a specific (non-default) variant of the identified discoverable plugin.",
)
@click.option(
    "--as",
    "as_name",
    help=(
        "Shorthand for '--inherit-from', that can be used to add a discoverable "
        + "plugin to your project with a different name. "
        + "Usage:\b\n\nadd <type> <inherit-from> --as <name>"
    ),
)
@click.option(
    "--custom",
    is_flag=True,
    help="Add a custom plugin. The command will prompt you for the package's base plugin description metadata.",
)
@pass_project()
@click.pass_context
def add(
    ctx,
    project: Project,
    plugin_type: str,
    plugin_name: str,
    inherit_from: str = None,
    variant: str = None,
    as_name: str = None,
    **flags,
):
    """
    Add a plugin to your project.

    \b\nRead more at https://docs.meltano.com/reference/command-line-interface#add
    """
    plugin_type = PluginType.from_cli_argument(plugin_type)
    plugin_names = plugin_name  # nargs=-1

    if as_name:
        # `add <type> <inherit-from> --as <name>``
        # is equivalent to:
        # `add <type> <name> --inherit-from <inherit-from>``
        inherit_from = plugin_names[0]
        plugin_names = [as_name]

    plugins_service = ProjectPluginsService(project)
    settings_service = ProjectSettingsService(project)

    if flags["custom"]:
        if plugin_type in {
            PluginType.TRANSFORMS,
            PluginType.ORCHESTRATORS,
        }:
            raise CliError(f"--custom is not supported for {plugin_type}")

    plugin_refs = [
        PluginRef(plugin_type=plugin_type, name=name) for name in plugin_names
    ]
    dependencies_met, err = check_dependencies_met(
        plugin_refs=plugin_refs, plugins_service=plugins_service
    )
    if not dependencies_met:
        raise CliError(f"Failed to install plugin(s): {err}")

    add_service = ProjectAddService(project, plugins_service=plugins_service)

    plugins: List[ProjectPlugin] = []
    tracker = LegacyTracker(project)

    with settings_service.feature_flag(
        FeatureFlags.LOCKFILES,
        raise_error=False,
    ) as lock:
        for plugin in plugin_names:
            plugins.append(
                add_plugin(
                    project,
                    plugin_type,
                    plugin,
                    inherit_from=inherit_from,
                    variant=variant,
                    custom=flags["custom"],
                    add_service=add_service,
                    lock=lock,
                )
            )
            tracker.track_meltano_add(plugin_type=plugin_type, plugin_name=plugin)

<<<<<<< HEAD
=======
    related_plugin_types = [PluginType.FILES]

>>>>>>> 1498bf59
    required_plugins = add_required_plugins(
        project,
        plugins,
        add_service=add_service,
        plugin_types=[PluginType.FILES],
    )
    plugins.extend(required_plugins)

    success = install_plugins(project, plugins, reason=PluginInstallReason.ADD)

    if not success:
        raise CliError("Failed to install plugin(s)")

    _print_plugins(plugins)


def _print_plugins(plugins):
    printed_empty_line = False
    for plugin in plugins:
        docs_url = plugin.docs or plugin.repo
        if not docs_url:
            continue

        if not printed_empty_line:
            click.echo()
            printed_empty_line = True

        click.echo(
            f"To learn more about {plugin.type.descriptor} '{plugin.name}', visit {docs_url}"
        )<|MERGE_RESOLUTION|>--- conflicted
+++ resolved
@@ -124,11 +124,6 @@
             )
             tracker.track_meltano_add(plugin_type=plugin_type, plugin_name=plugin)
 
-<<<<<<< HEAD
-=======
-    related_plugin_types = [PluginType.FILES]
-
->>>>>>> 1498bf59
     required_plugins = add_required_plugins(
         project,
         plugins,
