--- conflicted
+++ resolved
@@ -2,7 +2,6 @@
 
 from __future__ import annotations
 
-import functools
 import logging
 import os
 import signal
@@ -34,8 +33,6 @@
 from meltano.core.tracking.contexts import CliContext, CliEvent, ProjectContext
 
 if t.TYPE_CHECKING:
-    import structlog
-
     from meltano.core.plugin.base import PluginRef
     from meltano.core.plugin.project_plugin import ProjectPlugin
     from meltano.core.project import Project
@@ -406,11 +403,7 @@
     return added_plugins
 
 
-<<<<<<< HEAD
-def install_status_update(install_state, log: structlog.stdlib.BoundLogger = None):
-=======
 def install_status_update(install_state: PluginInstallState):
->>>>>>> c82fdc8d
     """
     Print the status of plugin installation.
 
@@ -422,22 +415,6 @@
         PluginInstallStatus.RUNNING,
         PluginInstallStatus.SKIPPED,
     }:
-<<<<<<< HEAD
-        msg = f"{install_state.verb} {desc} '{plugin.name}'..."
-        log.info(msg) if log else click.secho(msg)  # noqa: WPS428
-    elif install_state.status is PluginInstallStatus.ERROR:
-        msg = install_state.message
-        log.error(msg) if log else click.secho(msg, fg="red")  # noqa: WPS428
-
-        msg = install_state.details
-        log.error(msg) if log else click.secho(msg)  # noqa: WPS428
-    elif install_state.status is PluginInstallStatus.WARNING:
-        msg = f"Warning! {install_state.message}."
-        log.warning(msg) if log else click.secho(msg, fg="yellow")  # noqa: WPS428
-    elif install_state.status is PluginInstallStatus.SUCCESS:
-        msg = f"{install_state.verb} {desc} '{plugin.name}'"
-        logger.info(msg) if log else click.secho(msg, fg="green")  # noqa: WPS428
-=======
         logger.info("%s %s '%s'", install_state.verb, desc, plugin.name)
     elif install_state.status is PluginInstallStatus.ERROR:
         logger.error(install_state.message)
@@ -446,7 +423,6 @@
         logger.warning(install_state.message)
     elif install_state.status is PluginInstallStatus.SUCCESS:
         logger.info("%s %s '%s'", install_state.verb, desc, plugin.name)
->>>>>>> c82fdc8d
 
 
 async def install_plugins(
@@ -457,12 +433,11 @@
     clean=False,
     force=False,
     skip_installed=False,
-    log: structlog.stdlib.BoundLogger = None,
 ) -> bool:
     """Install the provided plugins and report results to the console."""
     install_service = PluginInstallService(
         project,
-        status_cb=functools.partial(install_status_update, log=log),
+        status_cb=install_status_update,
         parallelism=parallelism,
         clean=clean,
         force=force,
@@ -476,22 +451,6 @@
     num_skipped = len([status for status in install_results if status.skipped])
     num_failed = len(install_results) - num_successful
 
-<<<<<<< HEAD
-    fg, log_level = "green", logging.INFO
-    if num_failed >= 0 and num_successful == 0:
-        fg, log_level = "red", logging.ERROR
-    elif num_failed > 0 and num_successful > 0:
-        fg, log_level = "yellow", logging.WARNING
-
-    if len(plugins) > 1:
-        verb = "Updated" if reason == PluginInstallReason.UPGRADE else "Installed"
-        msg = f"{verb} {num_successful-num_skipped}/{num_successful+num_failed} plugins"
-        log.log(log_level, msg) if log else click.secho(msg, fg=fg)  # noqa: WPS428
-    if num_skipped:
-        verb = "Skipped installing"
-        msg = f"{verb} {num_successful-num_skipped}/{num_successful+num_failed} plugins"
-        log.log(log_level, msg) if log else click.secho(msg, fg=fg)  # noqa: WPS428
-=======
     level = logging.INFO
     if num_failed >= 0 and num_successful == 0:
         level = logging.ERROR
@@ -513,7 +472,6 @@
             num_skipped,
             num_successful + num_failed,
         )
->>>>>>> c82fdc8d
 
     return num_failed == 0
 
