"""Defines helpers for use by the CLI."""

from __future__ import annotations

import logging
import os
import signal
import typing as t
from contextlib import contextmanager
from enum import Enum, auto

import click
from click_default_group import DefaultGroup

from meltano.core.error import MeltanoConfigurationError
from meltano.core.logging import setup_logging
from meltano.core.plugin import PluginType
from meltano.core.plugin.error import PluginNotFoundError
from meltano.core.plugin_install_service import (
    PluginInstallReason,
    PluginInstallService,
    PluginInstallStatus,
)
from meltano.core.plugin_lock_service import LockfileAlreadyExistsError
from meltano.core.project_add_service import (
    PluginAddedReason,
    PluginAlreadyAddedException,
    ProjectAddService,
)
from meltano.core.setting_definition import SettingKind
from meltano.core.tracking.contexts import CliContext, CliEvent, ProjectContext

if t.TYPE_CHECKING:
    from meltano.core.plugin.base import PluginRef
    from meltano.core.plugin.project_plugin import ProjectPlugin
    from meltano.core.project import Project
    from meltano.core.project_plugins_service import ProjectPluginsService

setup_logging()

logger = logging.getLogger(__name__)


class CliError(Exception):
    """CLI Error."""

    def __init__(self, *args, **kwargs):
        """Instantiate custom CLI Error exception."""
        super().__init__(*args, **kwargs)

        self.printed = False

    def print(self):
        """Print CLI error."""
        if self.printed:
            return

        logger.debug(str(self), exc_info=True)
        click.secho(str(self), fg="red", err=True)

        self.printed = True


def print_added_plugin(
    plugin: ProjectPlugin,
    reason: PluginAddedReason = PluginAddedReason.USER_REQUEST,
) -> None:
    """Print added plugin."""
    descriptor = plugin.type.descriptor
    if reason is PluginAddedReason.RELATED:
        descriptor = f"related {descriptor}"
    elif reason is PluginAddedReason.REQUIRED:
        descriptor = f"required {descriptor}"

    if plugin.should_add_to_file():
        click.secho(
            f"Added {descriptor} '{plugin.name}' to your Meltano project", fg="green"
        )
    else:
        click.secho(
            f"Adding {descriptor} '{plugin.name}' to your Meltano project...",
            fg="green",
        )

    inherit_from = plugin.inherit_from
    has_variant = plugin.is_variant_set
    variant_label = plugin.variant_label(plugin.variant)
    if inherit_from:
        if has_variant:
            inherit_from = f"{inherit_from}, variant {variant_label}"

        click.echo(f"Inherit from:\t{inherit_from}")
    elif has_variant:
        click.echo(f"Variant:\t{variant_label}")

    repo_url = plugin.repo
    if repo_url:
        click.echo(f"Repository:\t{repo_url}")

    docs_url = plugin.docs
    if docs_url:
        click.echo(f"Documentation:\t{docs_url}")


def _prompt_plugin_namespace(plugin_type, plugin_name):
    click.secho(
        f"Adding new custom {plugin_type.descriptor} with name '{plugin_name}'...",
        fg="green",
    )
    click.echo(
        f"\nSpecify the plugin's {click.style('namespace', fg='blue')}, which "
        "will serve as the:\n"
        "- identifier to find related/compatible plugins"
    )
    if plugin_type == PluginType.EXTRACTORS:
        click.echo(
            "- default database schema (`load_schema` extra),"
            "  for use by loaders that support a target schema"
        )
    elif plugin_type == PluginType.LOADERS:
        click.echo(
            "- default target database dialect (`dialect` extra),"
            "  for use by transformers that connect with the database"
        )
    click.echo(
        "\nHit Return to accept the default: plugin name with underscores "
        "instead of dashes\n"
    )

    return click.prompt(
        click.style("(namespace)", fg="blue"),
        type=str,
        default=plugin_name.replace("-", "_"),
    )


def _prompt_plugin_pip_url(plugin_name: str) -> str | None:
    click.echo(
        "\nSpecify the plugin's "
        f"{click.style('`pip install` argument', fg='blue')}, for example:"
        "- PyPI package name:\n"
        f"\t{plugin_name}\n"
        "- Git repository URL:\n"
        "\tgit+https://<PLUGIN REPO URL>.git\n"
        "- local directory, in editable/development mode:\n"
        f"\t-e extract/{plugin_name}\n"
        "- 'n' if using a local executable (nothing to install)\n\n"
        "Default: plugin name as PyPI package name\n"
    )
    result = click.prompt(
        click.style("(pip_url)", fg="blue"), type=str, default=plugin_name
    )
    return None if result == "n" else result


def _prompt_plugin_executable(pip_url: str | None, plugin_name: str) -> str:
    derived_from = "`pip_url`"
    prompt_request = "executable name"
    if pip_url is None:
        derived_from = "the plugin name"
        prompt_request = "executable path"
    click.echo(
        f"\nSpecify the plugin's {click.style(prompt_request, fg='blue')}\n"
        f"\nDefault: name derived from {derived_from}\n"
    )
    plugin_basename = os.path.basename(pip_url or plugin_name)
    package_name, _ = os.path.splitext(plugin_basename)
    return click.prompt(click.style("(executable)", fg="blue"), default=package_name)


def _prompt_plugin_capabilities(plugin_type):
    if plugin_type != PluginType.EXTRACTORS:
        return []

    click.echo(
        f"\nSpecify the tap's {click.style('supported Singer features', fg='blue')} "
        "(executable flags), for example:\n"
        "\t`catalog`: supports the `--catalog` flag\n"
        "\t`discover`: supports the `--discover` flag\n"
        "\t`properties`: supports the `--properties` flag\n"
        "\t`state`: supports the `--state` flag\n\n"
        "To find out what features a tap supports, reference its "
        "documentation or try one of the tricks under"
        "https://docs.meltano.com/guide/integration#troubleshooting.\n\n"
        "Multiple capabilities can be separated using commas.\n\n"
        "Default: no capabilities\n"
    )

    return click.prompt(
        click.style("(capabilities)", fg="blue"),
        type=list,
        default=[],
        value_proc=lambda value: [word.strip() for word in value.split(",")]
        if value
        else [],
    )


def _prompt_plugin_settings(plugin_type):
    if plugin_type not in {
        PluginType.EXTRACTORS,
        PluginType.LOADERS,
        PluginType.TRANSFORMERS,
    }:
        return []

    click.echo(
        f"\nSpecify the {plugin_type.descriptor}'s "
        f"{click.style('supported settings', fg='blue')}\n"
        "Multiple setting names (keys) can be separated using commas.\n\n"
        "A setting kind can be specified alongside the name (key) by using "
        "the `:` delimiter,\n"
        "e.g. `port:integer` to set the kind `integer` for the name `port`\n\n"
        "Supported setting kinds:"
    )
    click.echo(
        " | ".join([click.style(kind.value, fg="magenta") for kind in SettingKind])
    )
    click.echo(
        "\n- Credentials and other sensitive setting types should use the "
        f"{click.style('password', fg='magenta')} kind.\n"
        "- If not specified, setting kind defaults to "
        f"{click.style('string', fg='magenta')}.\n"
        "- Nested properties can be represented using the `.` separator, "
        'e.g. `auth.username` for `{ "auth": { "username": value } }`.\n'
        f"- To find out what settings a {plugin_type.descriptor} supports, "
        "reference its documentation.\n"
        "\nDefault: no settings\n"
    )

    settings: dict | None = None
    while settings is None:  # noqa:  WPS426  # allows lambda in loop
        settings_input = click.prompt(
            click.style("(settings)", fg="blue"),
            type=list,
            default=[],
            value_proc=lambda value: [
                setting.strip().partition(":") for setting in value.split(",")
            ]
            if value
            else [],
        )
        try:
            settings = [
                {"name": name, "kind": kind and SettingKind(kind).value}
                for name, sep, kind in settings_input
            ]
        except ValueError as ex:
            click.secho(str(ex), fg="red")

    return settings


def add_plugin(
    project: Project,
    plugin_type: PluginType,
    plugin_name: str,
    add_service: ProjectAddService,
    variant=None,
    inherit_from=None,
    custom=False,
    lock=True,
):
    """Add Plugin to given Project."""
    plugin_attrs = {}
    if custom:
        namespace = _prompt_plugin_namespace(plugin_type, plugin_name)
        pip_url = _prompt_plugin_pip_url(plugin_name)
        executable = _prompt_plugin_executable(pip_url, plugin_name)
        capabilities = _prompt_plugin_capabilities(plugin_type)
        settings = _prompt_plugin_settings(plugin_type)

        plugin_attrs = {
            "namespace": namespace,
            "pip_url": pip_url,
            "executable": executable,
            "capabilities": capabilities,
            "settings": settings,
        }

    try:
        plugin = add_service.add(
            plugin_type,
            plugin_name,
            variant=variant,
            inherit_from=inherit_from,
            lock=lock,
            **plugin_attrs,
        )
        print_added_plugin(plugin)
    except PluginAlreadyAddedException as err:
        plugin = err.plugin
        click.secho(
            (
                f"{plugin_type.descriptor.capitalize()} '{plugin_name}' "
                "already exists in your Meltano project"
            ),
            fg="yellow",
            err=True,
        )
        if variant and variant != plugin.variant:
            new_plugin = err.new_plugin
            click.echo(
<<<<<<< HEAD
                f"\nTo switch from the current '{plugin.variant}' variant "
                f"to '{new_plugin.variant}':\n"
                "1. Update `variant` and `pip_url` in your `meltano.yml` "
                "project file:\n"
                f"\tname: {plugin.name}\n"
                f"\tvariant: {new_plugin.name}\n"
                f"\tpip_url: {new_plugin.pip_url}\n"
                "2. Reinstall the plugin:\n"
                f"\tmeltano install {plugin_type.singular} {plugin.name}\n"
                "3. Check if the configuration is still valid (and make "
                "changes until it is):\n"
                f"\tmeltano config {plugin.name} list\n\n"
                "To learn more, visit "
                "https://docs.meltano.com/guide/plugin-management#switching-from-one-variant-to-another\n\n"  # noqa: E501
                f"Alternatively, to keep the existing '{plugin.name}' with "
                f"variant '{new_plugin.variant}', add variant '{new_plugin.variant}' "
                "as a separate plugin with its own unique name:\n"
                f"\tmeltano add {plugin_type.singular} "
                f"{plugin.name}--{new_plugin.variant} --inherit-from {plugin.name} "
                f"--variant {new_plugin.variant}\n\n"
                "To learn more, visit "
                "https://docs.meltano.com/guide/plugin-management#multiple-variants"
=======
                f"To switch from the current '{plugin.variant}' variant to "
                f"'{new_plugin.variant}':",
            )
            click.echo(
                "1. Update `variant` and `pip_url` in your `meltano.yml` project file:",
            )
            click.echo(f"\tname: {plugin.name}")
            click.echo(f"\tvariant: {new_plugin.variant}")
            click.echo(f"\tpip_url: {new_plugin.pip_url}")

            click.echo("2. Reinstall the plugin:")
            click.echo(f"\tmeltano install {plugin_type.singular} {plugin.name}")

            click.echo(
                "3. Check if the configuration is still valid (and make changes until it is):"
            )
            click.echo(f"\tmeltano config {plugin.name} list")
            click.echo()
            click.echo(
                "To learn more, visit https://docs.meltano.com/guide/plugin-management#switching-from-one-variant-to-another"
            )

            click.echo()
            click.echo(
                f"Alternatively, to keep the existing '{plugin.name}' with variant "
                f"'{plugin.variant}',",
            )
            click.echo(
                f"add variant '{new_plugin.variant}' as a separate plugin with its own "
                "unique name:",
            )
            click.echo(
                "\tmeltano add {type} {name}--{variant} --inherit-from {name} --variant {variant}".format(
                    type=plugin_type.singular,
                    name=plugin.name,
                    variant=new_plugin.variant,
                )
            )

            click.echo()
            click.echo(
                "To learn more, visit https://docs.meltano.com/guide/plugin-management#multiple-variants"
>>>>>>> 46695167
            )
        else:
            click.echo(
                "To add it to your project another time so that each can be "
                "configured differently,\n"
                "add a new plugin inheriting from the existing one with its "
                "own unique name:\n"
                f"\tmeltano add {plugin_type.singular} {plugin.name}--new "
                f"--inherit-from {plugin.name}"
            )
    except LockfileAlreadyExistsError as exc:
        # TODO: This is a BasePlugin, not a ProjectPlugin, as this method
        # should return! Results in `KeyError: venv_name`
        plugin = exc.plugin
        click.secho(
            f"Plugin definition is already locked at {exc.path}.",
            fg="yellow",
            err=True,
        )
        click.echo(
            "You can remove the file manually to avoid using a stale definition.",
        )

    click.echo()

    return plugin


def add_required_plugins(
    project: Project,
    plugins: list[ProjectPlugin],
    add_service: ProjectAddService,
    lock: bool = True,
):
    """Add any Plugins required by the given Plugin."""
    added_plugins = []
    for plugin_install in plugins:
        required_plugins = add_service.add_required(
            plugin_install,
            lock=lock,
        )
        for required_plugin in required_plugins:
            print_added_plugin(required_plugin, reason=PluginAddedReason.REQUIRED)
            click.echo()

        added_plugins.extend(required_plugins)

    return added_plugins


def install_status_update(install_state):
    """
    Print the status of plugin installation.

    Used as the callback for PluginInstallService.
    """
    plugin = install_state.plugin
    desc = plugin.type.descriptor
    if install_state.status in {
        PluginInstallStatus.RUNNING,
        PluginInstallStatus.SKIPPED,
    }:
        msg = f"{install_state.verb} {desc} '{plugin.name}'..."
        click.secho(msg)
    elif install_state.status is PluginInstallStatus.ERROR:
        click.secho(install_state.message, fg="red")
        click.secho(install_state.details, err=True)
    elif install_state.status is PluginInstallStatus.WARNING:
        click.secho(f"Warning! {install_state.message}.", fg="yellow")
    elif install_state.status is PluginInstallStatus.SUCCESS:
        msg = f"{install_state.verb} {desc} '{plugin.name}'"
        click.secho(msg, fg="green")


def install_plugins(
    project,
    plugins,
    reason=PluginInstallReason.INSTALL,
    parallelism=None,
    clean=False,
    force=False,
):
    """Install the provided plugins and report results to the console."""
    install_service = PluginInstallService(
        project,
        status_cb=install_status_update,
        parallelism=parallelism,
        clean=clean,
        force=force,
    )
    install_results = install_service.install_plugins(plugins, reason=reason)
    num_successful = len([status for status in install_results if status.successful])
    num_skipped = len([status for status in install_results if status.skipped])
    num_failed = len(install_results) - num_successful

    fg = "green"
    if num_failed >= 0 and num_successful == 0:
        fg = "red"
    elif num_failed > 0 and num_successful > 0:
        fg = "yellow"

    if len(plugins) > 1:
        verb = "Updated" if reason == PluginInstallReason.UPGRADE else "Installed"
        click.secho(
            f"{verb} {num_successful-num_skipped}/{num_successful+num_failed} plugins",
            fg=fg,
        )
    if num_skipped:
        verb = "Skipped installing"
        click.secho(
            f"{verb} {num_skipped}/{num_successful+num_failed} plugins",
            fg=fg,
        )

    return num_failed == 0


@contextmanager
def propagate_stop_signals(proc):
    """Propagate stop signals to `proc`, then wait for it to terminate."""

    def _handler(sig, _):  # noqa: WPS430
        proc.send_signal(sig)
        logger.debug("stopping child process...")
        # unset signal handler, so that even if the child never stops,
        # an additional stop signal will terminate as usual
        signal.signal(signal.SIGTERM, original_termination_handler)

    original_termination_handler = signal.signal(signal.SIGTERM, _handler)
    try:
        yield
    finally:
        signal.signal(signal.SIGTERM, original_termination_handler)


def check_dependencies_met(
    plugin_refs: list[PluginRef], plugins_service: ProjectPluginsService
) -> tuple[bool, str]:
    """Check dependencies of added plugins are met.

    Args:
        plugins: List of plugins to be added.
        plugin_service: Plugin service to use when checking for dependencies.

    Returns:
        A tuple with dependency check outcome (True/False), and a string
        message with details of the check.
    """
    passed = True
    messages = []

    for plugin in plugin_refs:
        if plugin.type == PluginType.TRANSFORMS:
            # check that the `dbt` transformer plugin is installed
            try:
                plugins_service.get_transformer()
            except PluginNotFoundError:
                passed = False
                messages.append(
                    f"Plugin '{plugin.name}' requires a transformer plugin. "
                    + "Please first add a transformer using `meltano add transformer`."
                )
    if passed:
        message = "All dependencies met"
    else:
        message = f"Dependencies not met: {'; '.join(messages)}"
    return passed, message


def activate_environment(
    ctx: click.Context, project: Project, required: bool = False
) -> None:
    """Activate the selected environment.

    The selected environment is whatever was selected with the `--environment`
    option, or the default environment (set in `meltano.yml`) otherwise.

    Args:
        ctx: The Click context, used to determine the selected environment.
        project: The project for which the environment will be activated.
    """
    if ctx.obj.get("selected_environment"):
        project.activate_environment(ctx.obj["selected_environment"])
        # Update the project context being used for telemetry:
        project_ctx = next(
            ctx
            for ctx in ctx.obj["tracker"].contexts
            if isinstance(ctx, ProjectContext)
        )
        project_ctx.environment_name = ctx.obj["selected_environment"]

    elif required:
        raise MeltanoConfigurationError(
            reason="A Meltano environment must be specified",
            instruction="Set the `default_environment` option in "
            "`meltano.yml`, or the `--environment` CLI option",
        )


def activate_explicitly_provided_environment(
    ctx: click.Context, project: Project
) -> None:
    """Activate the selected environment if it has been explicitly set.

    Some commands (e.g. `config`, `job`, etc.) do not respect the configured
    `default_environment`, and will only run with an environment active if it
    has been explicitly set (e.g. with the `--environment` CLI option).

    Args:
        ctx: The Click context, used to determine the selected environment.
        project: The project for which the environment will be activated.
    """
    if ctx.obj.get("is_default_environment"):
        logger.info(
            f"The default environment {ctx.obj['selected_environment']!r} will "
            f"be ignored for `meltano {ctx.command.name}`. To configure a specific "
            "environment, please use the option `--environment=<environment name>`."
        )
        project.deactivate_environment()
    else:
        activate_environment(ctx, project)


class CliEnvironmentBehavior(Enum):
    """Enum of the different Meltano environment activation behaviours."""

    # Use explicit environment, or `default_environment`, or fail.
    environment_required = auto()

    # Use explicit environment, or `default_environment`, or no environment.
    environment_optional_use_default = auto()

    # Use explicit environment, or no environment; ignore `default_environment`.
    environment_optional_ignore_default = auto()


def enact_environment_behavior(
    behavior: CliEnvironmentBehavior | None,
    ctx: click.Context,
) -> None:
    """Activate the environment in the specified way."""
    if behavior is None or "selected_environment" not in ctx.obj:
        return
    if behavior is CliEnvironmentBehavior.environment_optional_use_default:
        activate_environment(ctx, ctx.obj["project"], required=False)
    elif behavior is CliEnvironmentBehavior.environment_required:
        activate_environment(ctx, ctx.obj["project"], required=True)
    elif behavior is CliEnvironmentBehavior.environment_optional_ignore_default:
        activate_explicitly_provided_environment(ctx, ctx.obj["project"])


class InstrumentedCmdMixin:
    """Shared functionality for all instrumented commands."""

    def __init__(
        self,
        *args,
        environment_behavior: CliEnvironmentBehavior | None = None,
        **kwargs,
    ):
        """Initialize the `InstrumentedCmdMixin`.

        Args:
            args: Arguments to pass to the parent class.
            environment_behavior: The behavior to use regarding the activation
                of the Meltano environment for this command.
            kwargs: Keyword arguments to pass to the parent class.
        """
        self.environment_behavior = environment_behavior
        super().__init__(*args, **kwargs)


class InstrumentedGroupMixin(InstrumentedCmdMixin):
    """Shared functionality for all instrumented groups."""

    def invoke(self, ctx: click.Context):
        """Update the telemetry context and invoke the group."""
        ctx.ensure_object(dict)
        enact_environment_behavior(self.environment_behavior, ctx)
        if ctx.obj.get("tracker"):
            ctx.obj["tracker"].add_contexts(CliContext.from_click_context(ctx))
        super().invoke(ctx)


class InstrumentedDefaultGroup(InstrumentedGroupMixin, DefaultGroup):
    """Click group with telemetry instrumentation and a default command."""


class InstrumentedGroup(InstrumentedGroupMixin, click.Group):
    """Click group with telemetry instrumentation."""


class InstrumentedCmd(InstrumentedCmdMixin, click.Command):
    """Click command that automatically fires telemetry events when invoked.

    Both starting and ending events are fired. The ending event fired is
    dependent on whether invocation of the command resulted in an Exception.
    """

    def invoke(self, ctx: click.Context):
        """Invoke the requested command firing start and events accordingly."""
        ctx.ensure_object(dict)
        enact_environment_behavior(self.environment_behavior, ctx)
        if ctx.obj.get("tracker"):
            tracker = ctx.obj["tracker"]
            tracker.add_contexts(CliContext.from_click_context(ctx))
            tracker.track_command_event(CliEvent.started)
            try:
                super().invoke(ctx)
            except Exception:
                tracker.track_command_event(CliEvent.failed)
                raise
            tracker.track_command_event(CliEvent.completed)
        else:
            super().invoke(ctx)


class PartialInstrumentedCmd(InstrumentedCmdMixin, click.Command):
    """Click command with partial telemetry instrumentation.

    Only automatically fires a 'start' event.
    """

    def invoke(self, ctx):
        """Invoke the requested command firing only a start event."""
        ctx.ensure_object(dict)
        enact_environment_behavior(self.environment_behavior, ctx)
        if ctx.obj.get("tracker"):
            ctx.obj["tracker"].add_contexts(CliContext.from_click_context(ctx))
            ctx.obj["tracker"].track_command_event(CliEvent.started)
        super().invoke(ctx)<|MERGE_RESOLUTION|>--- conflicted
+++ resolved
@@ -301,13 +301,12 @@
         if variant and variant != plugin.variant:
             new_plugin = err.new_plugin
             click.echo(
-<<<<<<< HEAD
                 f"\nTo switch from the current '{plugin.variant}' variant "
                 f"to '{new_plugin.variant}':\n"
                 "1. Update `variant` and `pip_url` in your `meltano.yml` "
                 "project file:\n"
                 f"\tname: {plugin.name}\n"
-                f"\tvariant: {new_plugin.name}\n"
+                f"\tvariant: {new_plugin.variant}\n"
                 f"\tpip_url: {new_plugin.pip_url}\n"
                 "2. Reinstall the plugin:\n"
                 f"\tmeltano install {plugin_type.singular} {plugin.name}\n"
@@ -324,50 +323,6 @@
                 f"--variant {new_plugin.variant}\n\n"
                 "To learn more, visit "
                 "https://docs.meltano.com/guide/plugin-management#multiple-variants"
-=======
-                f"To switch from the current '{plugin.variant}' variant to "
-                f"'{new_plugin.variant}':",
-            )
-            click.echo(
-                "1. Update `variant` and `pip_url` in your `meltano.yml` project file:",
-            )
-            click.echo(f"\tname: {plugin.name}")
-            click.echo(f"\tvariant: {new_plugin.variant}")
-            click.echo(f"\tpip_url: {new_plugin.pip_url}")
-
-            click.echo("2. Reinstall the plugin:")
-            click.echo(f"\tmeltano install {plugin_type.singular} {plugin.name}")
-
-            click.echo(
-                "3. Check if the configuration is still valid (and make changes until it is):"
-            )
-            click.echo(f"\tmeltano config {plugin.name} list")
-            click.echo()
-            click.echo(
-                "To learn more, visit https://docs.meltano.com/guide/plugin-management#switching-from-one-variant-to-another"
-            )
-
-            click.echo()
-            click.echo(
-                f"Alternatively, to keep the existing '{plugin.name}' with variant "
-                f"'{plugin.variant}',",
-            )
-            click.echo(
-                f"add variant '{new_plugin.variant}' as a separate plugin with its own "
-                "unique name:",
-            )
-            click.echo(
-                "\tmeltano add {type} {name}--{variant} --inherit-from {name} --variant {variant}".format(
-                    type=plugin_type.singular,
-                    name=plugin.name,
-                    variant=new_plugin.variant,
-                )
-            )
-
-            click.echo()
-            click.echo(
-                "To learn more, visit https://docs.meltano.com/guide/plugin-management#multiple-variants"
->>>>>>> 46695167
             )
         else:
             click.echo(
