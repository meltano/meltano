"""Definition of the top-level Click group for the Meltano CLI."""

from __future__ import annotations

import logging
import os
import sys
from pathlib import Path
from typing import NoReturn

import click

import meltano
from meltano.cli.utils import InstrumentedGroup
from meltano.core.behavior.versioned import IncompatibleVersionError
from meltano.core.error import EmptyMeltanoFileException, ProjectNotFound
from meltano.core.logging import LEVELS, setup_logging
<<<<<<< HEAD
from meltano.core.project import Project
=======
from meltano.core.project import PROJECT_ENVIRONMENT_ENV, Project, ProjectNotFound
>>>>>>> ae96050e
from meltano.core.project_settings_service import ProjectSettingsService
from meltano.core.tracking import Tracker
from meltano.core.tracking.contexts import CliContext
from meltano.core.utils import get_no_color_flag

logger = logging.getLogger(__name__)


class NoWindowsGlobbingGroup(InstrumentedGroup):
    """A instrumented Click group that does not perform glob expansion on Windows.

    This restores the behaviour of Click's globbing to how it was before v8.
    Click (as of version 8.1.3) ignores quotes around an asterisk, which makes
    it behave differently than most shells that support globbing, and make some
    typical Meltano commands fail, e.g. `meltano select tap-gitlab tags "*"`.
    """

    def main(self, *args, **kwargs) -> NoReturn:
        """Invoke the Click CLI with Windows globbing disabled.

        Args:
            args: Positional arguments for the Click group.
            kwargs: Keyword arguments for the Click group.
        """
        return super().main(*args, windows_expand_args=False, **kwargs)


@click.group(
    cls=NoWindowsGlobbingGroup, invoke_without_command=True, no_args_is_help=True
)
@click.option("--log-level", type=click.Choice(LEVELS.keys()))
@click.option(
    "--log-config", type=str, help="Path to a python logging yaml config file."
)
@click.option("-v", "--verbose", count=True, help="Not used.")
@click.option("--environment", help="Meltano environment name.")
@click.option(
    "--no-environment", is_flag=True, default=False, help="Don't use any environment."
)
@click.option(
    "--cwd",
    type=click.Path(exists=True, file_okay=False, resolve_path=True, path_type=Path),
    help="Run Meltano as if it had been started in the specified directory.",
)
@click.version_option(version=meltano.__version__, prog_name="meltano")
@click.pass_context
def cli(  # noqa: C901,WPS231
    ctx: click.Context,
    log_level: str,
    log_config: str,
    verbose: int,
    environment: str,
    no_environment: bool,
    cwd: Path | None,
):  # noqa: WPS231
    """
    Your CLI for ELT+

    \b\nRead more at https://docs.meltano.com/reference/command-line-interface
    """  # noqa: D400
    ctx.ensure_object(dict)

    if log_level:
        ProjectSettingsService.config_override["cli.log_level"] = log_level

    if log_config:
        ProjectSettingsService.config_override["cli.log_config"] = log_config

    ctx.obj["verbosity"] = verbose

    no_color = get_no_color_flag()
    if no_color:
        ctx.color = False

    if cwd:
        try:
            os.chdir(cwd)
        except OSError as ex:
            raise Exception(f"Unable to run Meltano from {cwd!r}") from ex

    try:  # noqa: WPS229
        project = Project.find()
        setup_logging(project)
        if project.readonly:
            logger.debug("Project is read-only.")

<<<<<<< HEAD
        # detect active environment
        selected_environment = None
        is_default_environment = False
        if no_environment or (environment and environment.lower() == "null"):
            logger.info("No environment is active")
        elif environment:
            selected_environment = environment
        elif project.settings.get("default_environment"):
            selected_environment = project.settings.get("default_environment")
            is_default_environment = True
        ctx.obj["selected_environment"] = selected_environment
        ctx.obj["is_default_environment"] = is_default_environment
=======
        (
            ctx.obj["selected_environment"],
            ctx.obj["is_default_environment"],
        ) = detect_selected_environment(
            cli_environment=environment,
            cli_no_environment=no_environment,
            project=project,
            project_settings_service=project_setting_service,
        )
>>>>>>> ae96050e
        ctx.obj["project"] = project
        ctx.obj["tracker"] = Tracker(project)
        ctx.obj["tracker"].add_contexts(CliContext.from_click_context(ctx))
    except ProjectNotFound:
        ctx.obj["project"] = None
    except EmptyMeltanoFileException:
        if ctx.invoked_subcommand != "init":
            raise
        ctx.obj["project"] = None
    except IncompatibleVersionError:
        click.secho(
            "This Meltano project is incompatible with this version of `meltano`.",
            fg="yellow",
        )
        click.echo(
            "For more details, visit https://docs.meltano.com/guide/installation#upgrading-meltano-version"
        )
        sys.exit(3)


def detect_selected_environment(
    *,
    cli_environment: str | None,
    cli_no_environment: bool,
    project: Project,
    project_settings_service: ProjectSettingsService,
) -> tuple[str | None, bool]:
    """Detect the Meltano environment selected (but not yet activated).

    Precedence is:
    1. The `--environment` CLI option
    2. Env var from the shell
    3. Env var from `.env`
    4. Default environment from `meltano.yml`
    5. `None`

    Args:
        cli_environment: The `--environment` option value from the CLI.
        no_environment: The `--no-environment` option value from the CLI.
        project: The Meltano project.
        project_setting_service: A project settings service for the project.

    Returns:
        The selected environment, and whether it is the default environment.
    """
    environment = cli_environment or os.environ.get(
        PROJECT_ENVIRONMENT_ENV,
        project.dotenv_env.get(PROJECT_ENVIRONMENT_ENV, None),
    )
    if cli_no_environment or (environment and environment.lower() == "null"):
        logger.info("No Meltano environment was selected")
    elif environment:
        return environment, False
    elif project_settings_service.get("default_environment"):
        return project_settings_service.get("default_environment"), True
    return None, False<|MERGE_RESOLUTION|>--- conflicted
+++ resolved
@@ -15,11 +15,7 @@
 from meltano.core.behavior.versioned import IncompatibleVersionError
 from meltano.core.error import EmptyMeltanoFileException, ProjectNotFound
 from meltano.core.logging import LEVELS, setup_logging
-<<<<<<< HEAD
-from meltano.core.project import Project
-=======
 from meltano.core.project import PROJECT_ENVIRONMENT_ENV, Project, ProjectNotFound
->>>>>>> ae96050e
 from meltano.core.project_settings_service import ProjectSettingsService
 from meltano.core.tracking import Tracker
 from meltano.core.tracking.contexts import CliContext
@@ -106,20 +102,6 @@
         if project.readonly:
             logger.debug("Project is read-only.")
 
-<<<<<<< HEAD
-        # detect active environment
-        selected_environment = None
-        is_default_environment = False
-        if no_environment or (environment and environment.lower() == "null"):
-            logger.info("No environment is active")
-        elif environment:
-            selected_environment = environment
-        elif project.settings.get("default_environment"):
-            selected_environment = project.settings.get("default_environment")
-            is_default_environment = True
-        ctx.obj["selected_environment"] = selected_environment
-        ctx.obj["is_default_environment"] = is_default_environment
-=======
         (
             ctx.obj["selected_environment"],
             ctx.obj["is_default_environment"],
@@ -127,9 +109,7 @@
             cli_environment=environment,
             cli_no_environment=no_environment,
             project=project,
-            project_settings_service=project_setting_service,
         )
->>>>>>> ae96050e
         ctx.obj["project"] = project
         ctx.obj["tracker"] = Tracker(project)
         ctx.obj["tracker"].add_contexts(CliContext.from_click_context(ctx))
@@ -155,7 +135,6 @@
     cli_environment: str | None,
     cli_no_environment: bool,
     project: Project,
-    project_settings_service: ProjectSettingsService,
 ) -> tuple[str | None, bool]:
     """Detect the Meltano environment selected (but not yet activated).
 
@@ -183,6 +162,6 @@
         logger.info("No Meltano environment was selected")
     elif environment:
         return environment, False
-    elif project_settings_service.get("default_environment"):
-        return project_settings_service.get("default_environment"), True
+    elif project.settings.get("default_environment"):
+        return project.settings.get("default_environment"), True
     return None, False