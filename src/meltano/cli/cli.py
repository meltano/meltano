"""Definition of the top-level Click group for the Meltano CLI."""

from __future__ import annotations

import os
import platform
import sys
import typing as t
from pathlib import Path

import click
import structlog

from meltano import (
    __version__,
)
from meltano.cli.utils import InstrumentedGroup
from meltano.core.behavior.versioned import IncompatibleVersionError
from meltano.core.error import EmptyMeltanoFileException, ProjectNotFound
from meltano.core.logging import LEVELS, LogFormat, setup_logging
from meltano.core.logging.server import LoggingServer
from meltano.core.project import PROJECT_ENVIRONMENT_ENV, Project
from meltano.core.project_settings_service import ProjectSettingsService
from meltano.core.tracking import Tracker
from meltano.core.tracking.contexts import CliContext
from meltano.core.utils import get_no_color_flag

logger = structlog.stdlib.get_logger(__name__)


class NoWindowsGlobbingGroup(InstrumentedGroup):
    """A instrumented Click group that does not perform glob expansion on Windows.

    This restores the behaviour of Click's globbing to how it was before v8.
    Click (as of version 8.1.3) ignores quotes around an asterisk, which makes
    it behave differently than most shells that support globbing, and make some
    typical Meltano commands fail, e.g. `meltano select tap-gitlab tags "*"`.
    """

    def main(self, *args, **kwargs) -> t.Any:  # noqa: ANN002, ANN003, ANN401
        """Invoke the Click CLI with Windows globbing disabled.

        Args:
            args: Positional arguments for the Click group.
            kwargs: Keyword arguments for the Click group.
        """
        return super().main(*args, windows_expand_args=False, **kwargs)


@click.group(
    cls=NoWindowsGlobbingGroup,
    invoke_without_command=True,
    no_args_is_help=True,
    # For backwards compatibility, accept CLI options that use underscores
    # instead of hyphens.
    # https://github.com/pallets/click/issues/1123#issuecomment-589989721
    # NOTE: This CLI option normalization applies to all subcommands.
    context_settings={"token_normalize_func": lambda x: x.replace("_", "-")},
)
@click.option(
    "--log-level",
    type=click.Choice(tuple(LEVELS)),
    help="Set the log level. 'disabled' will suppress all logging output.",
)
@click.option(
    "--log-format",
    type=click.Choice(LogFormat),
    help="A shortcut for setting the format of the log output.",
)
@click.option(
    "--log-config",
    type=str,
    help="Path to a python logging yaml config file.",
)
@click.option("--environment", help="Meltano environment name.")
@click.option(
    "--no-environment",
    is_flag=True,
    default=False,
    help="Don't use any environment.",
)
@click.option(
    "--cwd",
    type=click.Path(exists=True, file_okay=False, resolve_path=True, path_type=Path),
    help="Run Meltano as if it had been started in the specified directory.",
)
@click.option(
<<<<<<< HEAD
    "--logging-server",
    is_flag=True,
=======
    "--env-file",
    type=click.Path(dir_okay=False, path_type=Path),
>>>>>>> f86054eb
)
@click.version_option(prog_name="meltano", package_name="meltano")
@click.pass_context
def cli(
    ctx: click.Context,
    *,
    log_level: str | None,
    log_format: str | None,
    log_config: str | None,
    environment: str,
    no_environment: bool,
    cwd: Path | None,
<<<<<<< HEAD
    logging_server: bool,
=======
    env_file: Path | None,
>>>>>>> f86054eb
) -> None:
    """Your CLI for ELT+

    \b
    Read more at https://docs.meltano.com/reference/command-line-interface
    """  # noqa: D301, D415
    ctx.ensure_object(dict)
    if logging_server:
        ctx.with_resource(LoggingServer())

    if log_level:
        ProjectSettingsService.config_override["cli.log_level"] = log_level

    if log_config:
        ProjectSettingsService.config_override["cli.log_config"] = log_config

    if log_format:
        ProjectSettingsService.config_override["cli.log_format"] = log_format

    ctx.obj["explicit_no_environment"] = no_environment
    no_color = get_no_color_flag()
    if no_color:
        ctx.color = False

    if cwd:
        try:
            os.chdir(cwd)
        except OSError as ex:
            raise Exception(f"Unable to run Meltano from {cwd!r}") from ex  # noqa: EM102

    try:
        project = Project.find(dotenv_file=env_file)
        setup_logging(project)
        logger.debug(
            "Meltano %s, Python %s, %s (%s)",
            __version__,
            platform.python_version(),
            platform.system(),
            platform.machine(),
        )
        if project.readonly:
            logger.debug("Project is read-only.")

        (
            ctx.obj["selected_environment"],
            ctx.obj["is_default_environment"],
        ) = detect_selected_environment(
            cli_environment=environment,
            cli_no_environment=no_environment,
            project=project,
        )
        ctx.obj["project"] = project
        ctx.obj["tracker"] = Tracker(project)
        ctx.obj["tracker"].add_contexts(CliContext.from_click_context(ctx))
    except ProjectNotFound:
        ctx.obj["project"] = None
    except EmptyMeltanoFileException:
        if ctx.invoked_subcommand != "init":
            raise
        ctx.obj["project"] = None
    except IncompatibleVersionError:
        click.secho(
            "This Meltano project is incompatible with this version of `meltano`.",
            fg="yellow",
        )
        click.echo(
            "For more details, visit "
            "https://docs.meltano.com/guide/installation#upgrading-meltano-version",
        )
        sys.exit(3)


def detect_selected_environment(  # noqa: D417
    *,
    cli_environment: str | None,
    cli_no_environment: bool,
    project: Project,
) -> tuple[str | None, bool]:
    """Detect the Meltano environment selected (but not yet activated).

    Precedence is:
    1. The `--environment` CLI option
    2. Env var from the shell
    3. Env var from `.env`
    4. Default environment from `meltano.yml`
    5. `None`

    Args:
        cli_environment: The `--environment` option value from the CLI.
        no_environment: The `--no-environment` option value from the CLI.
        project: The Meltano project.
        project_setting_service: A project settings service for the project.

    Returns:
        The selected environment, and whether it is the default environment.
    """
    environment = cli_environment or os.environ.get(
        PROJECT_ENVIRONMENT_ENV,
        project.dotenv_env.get(PROJECT_ENVIRONMENT_ENV, None),
    )
    if cli_no_environment or (environment and environment.lower() == "null"):
        logger.info("No Meltano environment was selected")
    elif environment:
        return environment, False
    elif project.settings.get("default_environment"):
        return project.settings.get("default_environment"), True
    return None, False<|MERGE_RESOLUTION|>--- conflicted
+++ resolved
@@ -85,13 +85,12 @@
     help="Run Meltano as if it had been started in the specified directory.",
 )
 @click.option(
-<<<<<<< HEAD
+    "--env-file",
+    type=click.Path(dir_okay=False, path_type=Path),
+)
+@click.option(
     "--logging-server",
     is_flag=True,
-=======
-    "--env-file",
-    type=click.Path(dir_okay=False, path_type=Path),
->>>>>>> f86054eb
 )
 @click.version_option(prog_name="meltano", package_name="meltano")
 @click.pass_context
@@ -104,11 +103,8 @@
     environment: str,
     no_environment: bool,
     cwd: Path | None,
-<<<<<<< HEAD
+    env_file: Path | None,
     logging_server: bool,
-=======
-    env_file: Path | None,
->>>>>>> f86054eb
 ) -> None:
     """Your CLI for ELT+
 
