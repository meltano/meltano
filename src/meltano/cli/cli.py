import logging  # noqa: D100
import sys
from typing import NoReturn

import click

import meltano
from meltano.cli.utils import InstrumentedGroup
from meltano.core.behavior.versioned import IncompatibleVersionError
from meltano.core.legacy_tracking import LegacyTracker
from meltano.core.logging import LEVELS, setup_logging
from meltano.core.project import Project, ProjectNotFound
from meltano.core.project_settings_service import ProjectSettingsService
from meltano.core.tracking import CliContext, Tracker

logger = logging.getLogger(__name__)


class NoWindowsGlobbingGroup(InstrumentedGroup):
    """A instrumented Click group that does not perform glob expansion on Windows.

    This restores the behaviour of Click's globbing to how it was before v8.
    Click (as of version 8.1.3) ignores quotes around an asterisk, which makes
    it behave differently than most shells that support globbing, and make some
    typical Meltano commands fail, e.g. `meltano select tap-gitlab tags "*"`.
    """

    def main(self, *args, **kwargs) -> NoReturn:
        """Invoke the Click CLI with Windows globbing disabled.

        Parameters:
            args: Positional arguments for the Click group.
            kwargs: Keyword arguments for the Click group.
        """
        return super().main(*args, windows_expand_args=False, **kwargs)


@click.group(
    cls=NoWindowsGlobbingGroup, invoke_without_command=True, no_args_is_help=True
)
@click.option("--log-level", type=click.Choice(LEVELS.keys()))
@click.option(
    "--log-config", type=str, help="Path to a python logging yaml config file."
)
@click.option("-v", "--verbose", count=True, help="Not used.")
@click.option(
    "--environment",
    envvar="MELTANO_ENVIRONMENT",
    help="Meltano environment name.",
)
@click.option(
    "--no-environment", is_flag=True, default=False, help="Don't use any environment."
)
@click.version_option(version=meltano.__version__, prog_name="meltano")
@click.pass_context
def cli(  # noqa: WPS231
    ctx,
    log_level: str,
    log_config: str,
    verbose: int,
    environment: str,
    no_environment: bool,
):  # noqa: WPS231
    """
    ELT for the DataOps era.

    \b\nRead more at https://www.meltano.com/docs/command-line-interface.html
    """
    ctx.ensure_object(dict)

    if log_level:
        ProjectSettingsService.config_override["cli.log_level"] = log_level

    if log_config:
        ProjectSettingsService.config_override["cli.log_config"] = log_config

    ctx.obj["verbosity"] = verbose
    try:  # noqa: WPS229
        project = Project.find()
        setup_logging(project)

        readonly = ProjectSettingsService(project).get("project_readonly")
        if readonly:
            project.readonly = True
        if project.readonly:
            logger.debug("Project is read-only.")

        # detect active environment
        selected_environment = None
        is_default_environment = False
        if no_environment or (environment and environment.lower() == "null"):
            logger.info("No environment is active")
        elif environment:
            selected_environment = environment
        elif project.meltano.default_environment:
            selected_environment = project.meltano.default_environment
            is_default_environment = True
        # activate environment
        if selected_environment:
            project.activate_environment(selected_environment)
            logger.info(
                "Environment '%s' is active", selected_environment  # noqa: WPS323
            )
        ctx.obj["project"] = project
<<<<<<< HEAD
        ctx.obj["is_default_environment"] = is_default_environment
=======
        ctx.obj["tracker"] = Tracker(project)
        ctx.obj["tracker"].add_contexts(
            CliContext.from_click_context(ctx)
        )  # backfill the `cli` CliContext
        ctx.obj["legacy_tracker"] = LegacyTracker(
            project, context_overrides=ctx.obj["tracker"].contexts
        )
>>>>>>> 68ec89c5
    except ProjectNotFound:
        ctx.obj["project"] = None
    except IncompatibleVersionError:
        click.secho(
            "This Meltano project is incompatible with this version of `meltano`.",
            fg="yellow",
        )
        click.echo(
            "For more details, visit http://meltano.com/docs/installation.html#upgrading-meltano-version"
        )
        sys.exit(3)<|MERGE_RESOLUTION|>--- conflicted
+++ resolved
@@ -101,10 +101,8 @@
             logger.info(
                 "Environment '%s' is active", selected_environment  # noqa: WPS323
             )
+        ctx.obj["is_default_environment"] = is_default_environment
         ctx.obj["project"] = project
-<<<<<<< HEAD
-        ctx.obj["is_default_environment"] = is_default_environment
-=======
         ctx.obj["tracker"] = Tracker(project)
         ctx.obj["tracker"].add_contexts(
             CliContext.from_click_context(ctx)
@@ -112,7 +110,6 @@
         ctx.obj["legacy_tracker"] = LegacyTracker(
             project, context_overrides=ctx.obj["tracker"].contexts
         )
->>>>>>> 68ec89c5
     except ProjectNotFound:
         ctx.obj["project"] = None
     except IncompatibleVersionError:
