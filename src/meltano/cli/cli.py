"""Definition of the top-level Click group for the Meltano CLI."""

from __future__ import annotations

import logging
import os
import sys
import typing as t
from pathlib import Path

import click

import meltano
from meltano.cli.utils import InstrumentedGroup
from meltano.core.behavior.versioned import IncompatibleVersionError
from meltano.core.error import EmptyMeltanoFileException, ProjectNotFound
from meltano.core.logging import LEVELS, setup_logging
from meltano.core.project import PROJECT_ENVIRONMENT_ENV, Project
from meltano.core.project_settings_service import ProjectSettingsService
from meltano.core.tracking import Tracker
from meltano.core.tracking.contexts import CliContext
from meltano.core.utils import get_no_color_flag

logger = logging.getLogger(__name__)


class NoWindowsGlobbingGroup(InstrumentedGroup):
    """A instrumented Click group that does not perform glob expansion on Windows.

    This restores the behaviour of Click's globbing to how it was before v8.
    Click (as of version 8.1.3) ignores quotes around an asterisk, which makes
    it behave differently than most shells that support globbing, and make some
    typical Meltano commands fail, e.g. `meltano select tap-gitlab tags "*"`.
    """

    def main(self, *args, **kwargs) -> t.NoReturn:
        """Invoke the Click CLI with Windows globbing disabled.

        Args:
            args: Positional arguments for the Click group.
            kwargs: Keyword arguments for the Click group.
        """
        return super().main(*args, windows_expand_args=False, **kwargs)


@click.group(
    cls=NoWindowsGlobbingGroup,
    invoke_without_command=True,
    no_args_is_help=True,
)
@click.option("--log-level", type=click.Choice(LEVELS.keys()))
@click.option(
    "--log-config",
    type=str,
    help="Path to a python logging yaml config file.",
)
@click.option("-v", "--verbose", count=True, help="Not used.")
@click.option("--environment", help="Meltano environment name.")
@click.option(
    "--no-environment",
    is_flag=True,
    default=False,
    help="Don't use any environment.",
)
@click.option(
    "--cwd",
    type=click.Path(exists=True, file_okay=False, resolve_path=True, path_type=Path),
    help="Run Meltano as if it had been started in the specified directory.",
)
@click.version_option(version=meltano.__version__, prog_name="meltano")
@click.pass_context
def cli(  # noqa: C901,WPS231
    ctx: click.Context,
    log_level: str,
    log_config: str,
    verbose: int,
    environment: str,
    no_environment: bool,
    cwd: Path | None,
):  # noqa: WPS231
    """
    Your CLI for ELT+

    \b\nRead more at https://docs.meltano.com/reference/command-line-interface
    """  # noqa: D400
    ctx.ensure_object(dict)

    if log_level:
        ProjectSettingsService.config_override["cli.log_level"] = log_level

    if log_config:
        ProjectSettingsService.config_override["cli.log_config"] = log_config

    ctx.obj["verbosity"] = verbose
    ctx.obj["explicit_no_environment"] = no_environment

    no_color = get_no_color_flag()
    if no_color:
        ctx.color = False
        ProjectSettingsService.config_override["cli.no_color"] = True

    if cwd:
        try:
            os.chdir(cwd)
        except OSError as ex:
            raise Exception(f"Unable to run Meltano from {cwd!r}") from ex

    try:
        project = Project.find()
<<<<<<< HEAD
        project_setting_service = ProjectSettingsService(project)

        no_color = project_setting_service.get("cli.no_color")
        if no_color:
            ctx.color = False
            os.environ["NO_COLOR"] = "1"

        setup_logging(project)

        readonly = project_setting_service.get("project_readonly")
        if readonly:
            project.readonly = True
=======
        setup_logging(project)
>>>>>>> 0e3a4e17
        if project.readonly:
            logger.debug("Project is read-only.")

        (
            ctx.obj["selected_environment"],
            ctx.obj["is_default_environment"],
        ) = detect_selected_environment(
            cli_environment=environment,
            cli_no_environment=no_environment,
            project=project,
        )
        ctx.obj["project"] = project
        ctx.obj["tracker"] = Tracker(project)
        ctx.obj["tracker"].add_contexts(CliContext.from_click_context(ctx))
    except ProjectNotFound:
        ctx.obj["project"] = None
    except EmptyMeltanoFileException:
        if ctx.invoked_subcommand != "init":
            raise
        ctx.obj["project"] = None
    except IncompatibleVersionError:
        click.secho(
            "This Meltano project is incompatible with this version of `meltano`.",
            fg="yellow",
        )
        click.echo(
            "For more details, visit "
            "https://docs.meltano.com/guide/installation#upgrading-meltano-version",
        )
        sys.exit(3)


def detect_selected_environment(
    *,
    cli_environment: str | None,
    cli_no_environment: bool,
    project: Project,
) -> tuple[str | None, bool]:
    """Detect the Meltano environment selected (but not yet activated).

    Precedence is:
    1. The `--environment` CLI option
    2. Env var from the shell
    3. Env var from `.env`
    4. Default environment from `meltano.yml`
    5. `None`

    Args:
        cli_environment: The `--environment` option value from the CLI.
        no_environment: The `--no-environment` option value from the CLI.
        project: The Meltano project.
        project_setting_service: A project settings service for the project.

    Returns:
        The selected environment, and whether it is the default environment.
    """
    environment = cli_environment or os.environ.get(
        PROJECT_ENVIRONMENT_ENV,
        project.dotenv_env.get(PROJECT_ENVIRONMENT_ENV, None),
    )
    if cli_no_environment or (environment and environment.lower() == "null"):
        logger.info("No Meltano environment was selected")
    elif environment:
        return environment, False
    elif project.settings.get("default_environment"):
        return project.settings.get("default_environment"), True
    return None, False<|MERGE_RESOLUTION|>--- conflicted
+++ resolved
@@ -107,22 +107,14 @@
 
     try:
         project = Project.find()
-<<<<<<< HEAD
-        project_setting_service = ProjectSettingsService(project)
 
-        no_color = project_setting_service.get("cli.no_color")
+        no_color = project.settings.get("cli.log_level")
         if no_color:
             ctx.color = False
             os.environ["NO_COLOR"] = "1"
 
         setup_logging(project)
 
-        readonly = project_setting_service.get("project_readonly")
-        if readonly:
-            project.readonly = True
-=======
-        setup_logging(project)
->>>>>>> 0e3a4e17
         if project.readonly:
             logger.debug("Project is read-only.")
 
