"""Config management CLI."""
from __future__ import annotations

import asyncio
import json
import logging
import tempfile
from pathlib import Path

import click
import dotenv

from meltano.core.db import project_engine
from meltano.core.plugin import PluginType
from meltano.core.plugin.error import PluginNotFoundError
from meltano.core.plugin.settings_service import PluginSettingsService
from meltano.core.plugin_invoker import PluginInvoker
from meltano.core.plugin_test_service import PluginTestServiceFactory
from meltano.core.project import Project
from meltano.core.project_plugins_service import ProjectPluginsService
from meltano.core.project_settings_service import ProjectSettingsService
from meltano.core.settings_service import SettingValueStore
from meltano.core.settings_store import StoreNotSupportedError
from meltano.core.tracking import CliEvent, PluginsTrackingContext

from . import cli
from .interactive import InteractiveConfig
from .params import pass_project
from .utils import CliError, InstrumentedGroup, PartialInstrumentedCmd

logger = logging.getLogger(__name__)


def get_label(metadata) -> str:
    """Get the label for an environment variable's source.

    Parameters:
        metadata: the metadata for the variable

    Returns:
        string describing the source of the variable's value
    """
    source = metadata["source"]
    try:
        return f"from the {metadata['env_var']} variable in {source.label}"
    except KeyError:
        return f"from {source.label}"


@cli.group(
    cls=InstrumentedGroup,
    invoke_without_command=True,
    short_help="Display Meltano or plugin configuration.",
)
@click.option(
    "--plugin-type", type=click.Choice(PluginType.cli_arguments()), default=None
)
@click.argument("plugin_name")
@click.option(
    "--format",
    "config_format",
    type=click.Choice(["json", "env"]),
    default="json",
)
@click.option("--extras", is_flag=True, help="View or list only plugin extras.")
@pass_project(migrate=True)
@click.pass_context
def config(  # noqa: WPS231
    ctx,
    project: Project,
    plugin_type: str,
    plugin_name: str,
    config_format: str,
    extras: bool,
):
    """
    Display Meltano or plugin configuration.

    \b\nRead more at https://docs.meltano.com/reference/command-line-interface#config
    """
    tracker = ctx.obj["tracker"]
    try:
        plugin_type = PluginType.from_cli_argument(plugin_type) if plugin_type else None
    except ValueError:
        tracker.track_command_event(CliEvent.aborted)
        raise

    if ctx.obj["is_default_environment"]:
        logger.info(
            f"The default environment ({project.active_environment.name}) will be ignored for `meltano config`. "
            + "To configure a specific Environment, please use option `--environment=<environment name>`."
        )
        project.deactivate_environment()

    plugins_service = ProjectPluginsService(project)

    try:
        plugin = plugins_service.find_plugin(
            plugin_name, plugin_type=plugin_type, configurable=True
        )
    except PluginNotFoundError:
        if plugin_name == "meltano":
            plugin = None
        else:
            tracker.track_command_event(CliEvent.aborted)
            raise

    if plugin:
        tracker.add_contexts(PluginsTrackingContext([(plugin, None)]))
    tracker.track_command_event(CliEvent.inflight)

    _, Session = project_engine(project)  # noqa: N806
    session = Session()
    try:
        if plugin:
            settings = PluginSettingsService(
                project,
                plugin,
                plugins_service=plugins_service,
            )
            invoker = PluginInvoker(project, plugin)
        else:
            settings = ProjectSettingsService(
                project, config_service=plugins_service.config_service
            )
            invoker = None

        ctx.obj["settings"] = settings
        ctx.obj["session"] = session
        ctx.obj["invoker"] = invoker

        if ctx.invoked_subcommand is None:
            if config_format == "json":
                process = extras is not True
                json_config = settings.as_dict(
                    extras=extras, process=process, session=session
                )
                click.echo(json.dumps(json_config, indent=2))
            elif config_format == "env":
                env = settings.as_env(extras=extras, session=session)

                with tempfile.NamedTemporaryFile() as temp_dotenv:
                    path = temp_dotenv.name
                    for key, value in env.items():
                        dotenv.set_key(path, key, value)

                    dotenv_content = Path(temp_dotenv.name).read_text()

                click.echo(dotenv_content)
    except Exception:
        tracker.track_command_event(CliEvent.failed)
        raise
    finally:
        session.close()


@config.command(
    cls=PartialInstrumentedCmd,
    name="list",
    short_help=(
        "List all settings for the specified plugin with their names, environment variables, and current values."
    ),
)
@click.option("--extras", is_flag=True)
@click.pass_context
def list_settings(ctx, extras: bool):
    """List all settings for the specified plugin with their names, environment variables, and current values."""
    settings = ctx.obj["settings"]
    session = ctx.obj["session"]
    tracker = ctx.obj["tracker"]

    printed_custom_heading = False
    printed_extra_heading = extras

    # If `--extras` is not specified (`False`), we still want to load both
    # regular and extra settings, since we show custom extras.
    load_extras = True if extras else None

    full_config = settings.config_with_metadata(session=session, extras=load_extras)
    for name, config_metadata in full_config.items():
        value = config_metadata["value"]
        source = config_metadata["source"]
        setting_def = config_metadata["setting"]

        if extras:
            if not setting_def.is_extra:
                continue

            if setting_def.is_custom and not printed_custom_heading:
                click.echo()
                click.echo("Custom:")
                printed_custom_heading = True
        elif setting_def.is_extra:
            if not setting_def.is_custom:
                continue

            if not printed_extra_heading:
                click.echo()
                click.echo("Custom extras, plugin-specific options handled by Meltano:")
                printed_extra_heading = True
        elif setting_def.is_custom and not printed_custom_heading:
            click.echo()
            click.echo("Custom, possibly unsupported by the plugin:")
            printed_custom_heading = True

        click.secho(name, fg="blue", nl=False)

        env_keys = [var.definition for var in settings.setting_env_vars(setting_def)]
        click.echo(f" [env: {', '.join(env_keys)}]", nl=False)

        if source is not SettingValueStore.DEFAULT:
            default_value = setting_def.value
            if default_value is not None:
                click.echo(f" (default: {default_value!r})", nl=False)

        if source is SettingValueStore.DEFAULT:
            label = "default"
        elif source is SettingValueStore.INHERITED:
            label = f"inherited from '{settings.plugin.parent.name}'"
        else:
            label = f"{get_label(config_metadata)}"

        current_value = click.style(f"{value!r}", fg="green")
        click.echo(f" current value: {current_value}", nl=False)

        unexpanded_value = config_metadata.get("unexpanded_value")
        if not unexpanded_value or unexpanded_value == value:
            click.echo(f" ({label})")
        else:
            click.echo(f" ({label}: {unexpanded_value!r})")

        if setting_def.description:
            click.echo("\t", nl=False)
            if setting_def.label:
                click.echo(f"{setting_def.label}: ", nl=False)
            click.echo(f"{setting_def.description}")

    docs_url = settings.docs_url
    if docs_url:
        click.echo()
        click.echo(
            f"To learn more about {settings.label} and its settings, visit {docs_url}"
        )
    tracker.track_command_event(CliEvent.completed)


@config.command(cls=PartialInstrumentedCmd)
@click.option(
    "--store",
    type=click.Choice(SettingValueStore.writables()),
    default=SettingValueStore.AUTO,
)
@click.pass_context
def reset(ctx, store):
    """Clear the configuration (back to defaults)."""
    store = SettingValueStore(store)

    settings = ctx.obj["settings"]
    session = ctx.obj["session"]
    tracker = ctx.obj["tracker"]

    try:
        metadata = settings.reset(store=store, session=session)
    except StoreNotSupportedError as err:
        tracker.track_command_event(CliEvent.aborted)
        raise CliError(
            f"{settings.label.capitalize()} settings in {store.label} could not be reset: {err}"
        ) from err

    store = metadata["store"]
    click.secho(
        f"{settings.label.capitalize()} settings in {store.label} were reset",
        fg="green",
    )
    tracker.track_command_event(CliEvent.completed)


@config.command(cls=PartialInstrumentedCmd, name="set")
@click.argument("setting_name", nargs=-1, required=True)
@click.argument("value")
@click.option(
    "--store",
    type=click.Choice(SettingValueStore.writables()),
    default=SettingValueStore.AUTO,
)
@click.pass_context
def set_(ctx, setting_name, value, store):
    """Set the configurations' setting `<name>` to `<value>`."""
<<<<<<< HEAD
    interaction = InteractiveConfig(ctx=ctx, store=store, extras=False)
    interaction.set_value(setting_name=setting_name, value=value, store=store)

=======
    store = SettingValueStore(store)
    tracker = ctx.obj["tracker"]
    try:
        value = json.loads(value)
    except json.JSONDecodeError:
        pass

    settings = ctx.obj["settings"]
    session = ctx.obj["session"]

    path = list(setting_name)
    try:
        value, metadata = settings.set_with_metadata(
            path, value, store=store, session=session
        )
    except StoreNotSupportedError as err:
        tracker.track_command_event(CliEvent.aborted)
        raise CliError(
            f"{settings.label.capitalize()} setting '{path}' could not be set in {store.label}: {err}"
        ) from err
>>>>>>> 450358f0

@config.command()
@click.argument("setting_name", nargs=-1, required=False)
@click.option(
    "--store",
    type=click.Choice(SettingValueStore.writables()),
    default=SettingValueStore.AUTO,
)
@click.option("--extras", is_flag=True)
@click.pass_context
def interactive(ctx, setting_name, store, extras):
    """Set configuration interactively."""
    interaction = InteractiveConfig(ctx=ctx, store=store, extras=extras)

<<<<<<< HEAD
    if setting_name:
        name = ".".join(list(setting_name))
        interaction.configure(name=name)
    else:
        interaction.configure_all()
=======
    current_value, metadata = settings.get_with_metadata(name, session=session)
    source = metadata["source"]
    if source != store:
        message = f"Current value is still: {current_value!r} {get_label(metadata)}"
        click.secho(
            message,
            fg="yellow",
        )
    tracker.track_command_event(CliEvent.completed)
>>>>>>> 450358f0


@config.command(cls=PartialInstrumentedCmd, name="test")
@click.pass_context
def test(ctx):
    """Test the configuration of a plugin."""
    invoker = ctx.obj["invoker"]
    tracker = ctx.obj["tracker"]
    if not invoker:
        tracker.track_command_event(CliEvent.aborted)
        raise CliError("Testing of the Meltano project configuration is not supported")

    session = ctx.obj["session"]

    async def _validate():  # noqa: WPS430
        plugin_test_service = PluginTestServiceFactory(invoker).get_test_service()
        async with plugin_test_service.plugin_invoker.prepared(session):
            return await plugin_test_service.validate()

    try:
        is_valid, detail = asyncio.run(_validate())
    except Exception:
        tracker.track_command_event(CliEvent.failed)
        raise

    if not is_valid:
        tracker.track_command_event(CliEvent.failed)
        raise CliError("\n".join(("Plugin configuration is invalid", detail)))

    click.secho("Plugin configuration is valid", fg="green")
    tracker.track_command_event(CliEvent.completed)


@config.command(cls=PartialInstrumentedCmd)
@click.argument("setting_name", nargs=-1, required=True)
@click.option(
    "--store",
    type=click.Choice(SettingValueStore.writables()),
    default=SettingValueStore.AUTO,
)
@click.pass_context
def unset(ctx, setting_name, store):
    """Unset the configurations' setting called `<name>`."""
<<<<<<< HEAD
    interaction = InteractiveConfig(ctx=ctx, store=store, extras=False)
    interaction.unset_value(setting_name=setting_name, store=store)
=======
    store = SettingValueStore(store)

    settings = ctx.obj["settings"]
    session = ctx.obj["session"]
    tracker = ctx.obj["tracker"]

    path = list(setting_name)
    try:
        metadata = settings.unset(path, store=store, session=session)
    except StoreNotSupportedError as err:
        tracker.track_command_event(CliEvent.aborted)
        raise CliError(
            f"{settings.label.capitalize()} setting '{path}' in {store.label} could not be unset: {err}"
        ) from err

    name = metadata["name"]
    store = metadata["store"]
    click.secho(
        f"{settings.label.capitalize()} setting '{name}' in {store.label} was unset",
        fg="green",
    )

    current_value, source = settings.get_with_source(name, session=session)
    if source is not SettingValueStore.DEFAULT:
        click.secho(
            f"Current value is now: {current_value!r} ({get_label(metadata)})",
            fg="yellow",
        )
    tracker.track_command_event(CliEvent.completed)
>>>>>>> 450358f0
<|MERGE_RESOLUTION|>--- conflicted
+++ resolved
@@ -286,32 +286,9 @@
 @click.pass_context
 def set_(ctx, setting_name, value, store):
     """Set the configurations' setting `<name>` to `<value>`."""
-<<<<<<< HEAD
     interaction = InteractiveConfig(ctx=ctx, store=store, extras=False)
     interaction.set_value(setting_name=setting_name, value=value, store=store)
 
-=======
-    store = SettingValueStore(store)
-    tracker = ctx.obj["tracker"]
-    try:
-        value = json.loads(value)
-    except json.JSONDecodeError:
-        pass
-
-    settings = ctx.obj["settings"]
-    session = ctx.obj["session"]
-
-    path = list(setting_name)
-    try:
-        value, metadata = settings.set_with_metadata(
-            path, value, store=store, session=session
-        )
-    except StoreNotSupportedError as err:
-        tracker.track_command_event(CliEvent.aborted)
-        raise CliError(
-            f"{settings.label.capitalize()} setting '{path}' could not be set in {store.label}: {err}"
-        ) from err
->>>>>>> 450358f0
 
 @config.command()
 @click.argument("setting_name", nargs=-1, required=False)
@@ -325,24 +302,11 @@
 def interactive(ctx, setting_name, store, extras):
     """Set configuration interactively."""
     interaction = InteractiveConfig(ctx=ctx, store=store, extras=extras)
-
-<<<<<<< HEAD
     if setting_name:
         name = ".".join(list(setting_name))
         interaction.configure(name=name)
     else:
         interaction.configure_all()
-=======
-    current_value, metadata = settings.get_with_metadata(name, session=session)
-    source = metadata["source"]
-    if source != store:
-        message = f"Current value is still: {current_value!r} {get_label(metadata)}"
-        click.secho(
-            message,
-            fg="yellow",
-        )
-    tracker.track_command_event(CliEvent.completed)
->>>>>>> 450358f0
 
 
 @config.command(cls=PartialInstrumentedCmd, name="test")
@@ -386,37 +350,5 @@
 @click.pass_context
 def unset(ctx, setting_name, store):
     """Unset the configurations' setting called `<name>`."""
-<<<<<<< HEAD
     interaction = InteractiveConfig(ctx=ctx, store=store, extras=False)
-    interaction.unset_value(setting_name=setting_name, store=store)
-=======
-    store = SettingValueStore(store)
-
-    settings = ctx.obj["settings"]
-    session = ctx.obj["session"]
-    tracker = ctx.obj["tracker"]
-
-    path = list(setting_name)
-    try:
-        metadata = settings.unset(path, store=store, session=session)
-    except StoreNotSupportedError as err:
-        tracker.track_command_event(CliEvent.aborted)
-        raise CliError(
-            f"{settings.label.capitalize()} setting '{path}' in {store.label} could not be unset: {err}"
-        ) from err
-
-    name = metadata["name"]
-    store = metadata["store"]
-    click.secho(
-        f"{settings.label.capitalize()} setting '{name}' in {store.label} was unset",
-        fg="green",
-    )
-
-    current_value, source = settings.get_with_source(name, session=session)
-    if source is not SettingValueStore.DEFAULT:
-        click.secho(
-            f"Current value is now: {current_value!r} ({get_label(metadata)})",
-            fg="yellow",
-        )
-    tracker.track_command_event(CliEvent.completed)
->>>>>>> 450358f0
+    interaction.unset_value(setting_name=setting_name, store=store)