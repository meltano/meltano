"""Config management CLI."""
from __future__ import annotations

import asyncio
import json
import logging
import tempfile
from pathlib import Path

import click
import dotenv

from meltano.core.db import project_engine
from meltano.core.plugin import PluginType
from meltano.core.plugin.error import PluginNotFoundError
from meltano.core.plugin.settings_service import PluginSettingsService
from meltano.core.plugin_invoker import PluginInvoker
from meltano.core.plugin_test_service import PluginTestServiceFactory
from meltano.core.project import Project
from meltano.core.project_plugins_service import ProjectPluginsService
from meltano.core.project_settings_service import ProjectSettingsService
from meltano.core.settings_service import SettingValueStore
from meltano.core.settings_store import StoreNotSupportedError
from meltano.core.tracking import CliEvent, PluginsTrackingContext

from . import cli
from .params import pass_project
from .utils import CliError, InstrumentedCmd, InstrumentedGroup

logger = logging.getLogger(__name__)


def get_label(metadata) -> str:
    """Get the label for an environment variable's source.

    Args:
        metadata: the metadata for the variable

    Returns:
        string describing the source of the variable's value
    """
    source = metadata["source"]
<<<<<<< HEAD
    if "env_var" in metadata:
        return f"from the {metadata.get('env_var')} variable in {source.label}"
    return f"from {source.label}"

=======
    try:
        return f"from the {metadata['env_var']} variable in {source.label}"
    except KeyError:
        return f"from {source.label}"
>>>>>>> 6f284776


@cli.group(
    cls=InstrumentedGroup,
    invoke_without_command=True,
    short_help="Display Meltano or plugin configuration.",
)
@click.option(
    "--plugin-type", type=click.Choice(PluginType.cli_arguments()), default=None
)
@click.argument("plugin_name")
@click.option(
    "--format",
    "config_format",
    type=click.Choice(["json", "env"]),
    default="json",
)
@click.option("--extras", is_flag=True, help="View or list only plugin extras.")
@pass_project(migrate=True)
@click.pass_context
def config(  # noqa: WPS231
    ctx,
    project: Project,
    plugin_type: str,
    plugin_name: str,
    config_format: str,
    extras: bool,
):
    """
    Display Meltano or plugin configuration.

    \b\nRead more at https://docs.meltano.com/reference/command-line-interface#config
    """
    tracker = ctx.obj["tracker"]
    try:
        plugin_type = PluginType.from_cli_argument(plugin_type) if plugin_type else None
    except ValueError:
        tracker.track_command_event(CliEvent.started)
        tracker.track_command_event(CliEvent.aborted)
        raise

    if ctx.obj["is_default_environment"]:
        logger.info(
            f"The default environment ({project.active_environment.name}) will be ignored for `meltano config`. "
            + "To configure a specific Environment, please use option `--environment=<environment name>`."
        )
        project.deactivate_environment()

    plugins_service = ProjectPluginsService(project)

    try:
        plugin = plugins_service.find_plugin(
            plugin_name, plugin_type=plugin_type, configurable=True
        )
    except PluginNotFoundError:
        if plugin_name == "meltano":
            plugin = None
        else:
            tracker.track_command_event(CliEvent.started)
            tracker.track_command_event(CliEvent.aborted)
            raise

    if plugin:
        tracker.add_contexts(PluginsTrackingContext([(plugin, None)]))
    tracker.track_command_event(CliEvent.inflight)

    _, Session = project_engine(project)  # noqa: N806
    session = Session()
    try:
        if plugin:
            settings = PluginSettingsService(
                project,
                plugin,
                plugins_service=plugins_service,
            )
            invoker = PluginInvoker(project, plugin)
        else:
            settings = ProjectSettingsService(
                project, config_service=plugins_service.config_service
            )
            invoker = None

        ctx.obj["settings"] = settings
        ctx.obj["session"] = session
        ctx.obj["invoker"] = invoker

        if ctx.invoked_subcommand is None:
            if config_format == "json":
                process = extras is not True
                json_config = settings.as_dict(
                    extras=extras, process=process, session=session
                )
                click.echo(json.dumps(json_config, indent=2))
            elif config_format == "env":
                env = settings.as_env(extras=extras, session=session)

                with tempfile.NamedTemporaryFile() as temp_dotenv:
                    path = temp_dotenv.name
                    for key, value in env.items():
                        dotenv.set_key(path, key, value)

                    dotenv_content = Path(temp_dotenv.name).read_text()

                click.echo(dotenv_content)
    except Exception:
        tracker.track_command_event(CliEvent.failed)
        raise
    finally:
        session.close()


@config.command(
    cls=InstrumentedCmd,
    name="list",
    short_help=(
        "List all settings for the specified plugin with their names, environment variables, and current values."
    ),
)
@click.option("--extras", is_flag=True)
@click.pass_context
def list_settings(ctx, extras: bool):
    """List all settings for the specified plugin with their names, environment variables, and current values."""
    settings = ctx.obj["settings"]
    session = ctx.obj["session"]
    tracker = ctx.obj["tracker"]

    printed_custom_heading = False
    printed_extra_heading = extras

    # If `--extras` is not specified (`False`), we still want to load both
    # regular and extra settings, since we show custom extras.
    load_extras = True if extras else None

    full_config = settings.config_with_metadata(session=session, extras=load_extras)
    for name, config_metadata in full_config.items():
        value = config_metadata["value"]
        source = config_metadata["source"]
        setting_def = config_metadata["setting"]

        if extras:
            if not setting_def.is_extra:
                continue

            if setting_def.is_custom and not printed_custom_heading:
                click.echo()
                click.echo("Custom:")
                printed_custom_heading = True
        elif setting_def.is_extra:
            if not setting_def.is_custom:
                continue

            if not printed_extra_heading:
                click.echo()
                click.echo("Custom extras, plugin-specific options handled by Meltano:")
                printed_extra_heading = True
        elif setting_def.is_custom and not printed_custom_heading:
            click.echo()
            click.echo("Custom, possibly unsupported by the plugin:")
            printed_custom_heading = True

        click.secho(name, fg="blue", nl=False)

        env_keys = [var.definition for var in settings.setting_env_vars(setting_def)]
        click.echo(f" [env: {', '.join(env_keys)}]", nl=False)

        if source is not SettingValueStore.DEFAULT:
            default_value = setting_def.value
            if default_value is not None:
                click.echo(f" (default: {default_value!r})", nl=False)

        if source is SettingValueStore.DEFAULT:
            label = "default"
        elif source is SettingValueStore.INHERITED:
            label = f"inherited from '{settings.plugin.parent.name}'"
        else:
            label = f"{get_label(config_metadata)}"

        current_value = click.style(f"{value!r}", fg="green")
        click.echo(f" current value: {current_value}", nl=False)

        unexpanded_value = config_metadata.get("unexpanded_value")
        if not unexpanded_value or unexpanded_value == value:
            click.echo(f" ({label})")
        else:
            click.echo(f" ({label}: {unexpanded_value!r})")

        if setting_def.description:
            click.echo("\t", nl=False)
            if setting_def.label:
                click.echo(f"{setting_def.label}: ", nl=False)
            click.echo(f"{setting_def.description}")

    docs_url = settings.docs_url
    if docs_url:
        click.echo()
        click.echo(
            f"To learn more about {settings.label} and its settings, visit {docs_url}"
        )
    tracker.track_command_event(CliEvent.completed)


@config.command(cls=InstrumentedCmd)
@click.option(
    "--store",
    type=click.Choice(SettingValueStore.writables()),
    default=SettingValueStore.AUTO,
)
@click.pass_context
def reset(ctx, store):
    """Clear the configuration (back to defaults)."""
    store = SettingValueStore(store)

    settings = ctx.obj["settings"]
    session = ctx.obj["session"]
    tracker = ctx.obj["tracker"]

    try:
        metadata = settings.reset(store=store, session=session)
    except StoreNotSupportedError as err:
        tracker.track_command_event(CliEvent.aborted)
        raise CliError(
            f"{settings.label.capitalize()} settings in {store.label} could not be reset: {err}"
        ) from err

    store = metadata["store"]
    click.secho(
        f"{settings.label.capitalize()} settings in {store.label} were reset",
        fg="green",
    )
    tracker.track_command_event(CliEvent.completed)


@config.command(cls=InstrumentedCmd, name="set")
@click.argument("setting_name", nargs=-1, required=True)
@click.argument("value")
@click.option(
    "--store",
    type=click.Choice(SettingValueStore.writables()),
    default=SettingValueStore.AUTO,
)
@click.pass_context
def set_(ctx, setting_name, value, store):
    """Set the configurations' setting `<name>` to `<value>`."""
    store = SettingValueStore(store)
    tracker = ctx.obj["tracker"]
    try:
        value = json.loads(value)
    except json.JSONDecodeError:
        pass

    settings = ctx.obj["settings"]
    session = ctx.obj["session"]

    path = list(setting_name)
    try:
        value, metadata = settings.set_with_metadata(
            path, value, store=store, session=session
        )
    except StoreNotSupportedError as err:
        tracker.track_command_event(CliEvent.aborted)
        raise CliError(
            f"{settings.label.capitalize()} setting '{path}' could not be set in {store.label}: {err}"
        ) from err

    name = metadata["name"]
    store = metadata["store"]
    click.secho(
        f"{settings.label.capitalize()} setting '{name}' was set in {store.label}: {value!r}",
        fg="green",
    )

    current_value, metadata = settings.get_with_metadata(name, session=session)
    source = metadata["source"]
    if source != store:
        message = f"Current value is still: {current_value!r} {get_label(metadata)}"
        click.secho(
            message,
            fg="yellow",
        )
    tracker.track_command_event(CliEvent.completed)


@config.command(cls=InstrumentedCmd, name="test")
@click.pass_context
def test(ctx):
    """Test the configuration of a plugin."""
    invoker = ctx.obj["invoker"]
    tracker = ctx.obj["tracker"]
    if not invoker:
        tracker.track_command_event(CliEvent.aborted)
        raise CliError("Testing of the Meltano project configuration is not supported")

    session = ctx.obj["session"]

    async def _validate():  # noqa: WPS430
        plugin_test_service = PluginTestServiceFactory(invoker).get_test_service()
        async with plugin_test_service.plugin_invoker.prepared(session):
            return await plugin_test_service.validate()

    try:
        is_valid, detail = asyncio.run(_validate())
    except Exception:
        tracker.track_command_event(CliEvent.failed)
        raise

    if not is_valid:
        tracker.track_command_event(CliEvent.failed)
        raise CliError("\n".join(("Plugin configuration is invalid", detail)))

    click.secho("Plugin configuration is valid", fg="green")
    tracker.track_command_event(CliEvent.completed)


@config.command(cls=InstrumentedCmd)
@click.argument("setting_name", nargs=-1, required=True)
@click.option(
    "--store",
    type=click.Choice(SettingValueStore.writables()),
    default=SettingValueStore.AUTO,
)
@click.pass_context
def unset(ctx, setting_name, store):
    """Unset the configurations' setting called `<name>`."""
    store = SettingValueStore(store)

    settings = ctx.obj["settings"]
    session = ctx.obj["session"]
    tracker = ctx.obj["tracker"]

    path = list(setting_name)
    try:
        metadata = settings.unset(path, store=store, session=session)
    except StoreNotSupportedError as err:
        tracker.track_command_event(CliEvent.aborted)
        raise CliError(
            f"{settings.label.capitalize()} setting '{path}' in {store.label} could not be unset: {err}"
        ) from err

    name = metadata["name"]
    store = metadata["store"]
    click.secho(
        f"{settings.label.capitalize()} setting '{name}' in {store.label} was unset",
        fg="green",
    )

    current_value, source = settings.get_with_source(name, session=session)
    if source is not SettingValueStore.DEFAULT:
        click.secho(
            f"Current value is now: {current_value!r} ({get_label(metadata)})",
            fg="yellow",
        )
    tracker.track_command_event(CliEvent.completed)<|MERGE_RESOLUTION|>--- conflicted
+++ resolved
@@ -40,17 +40,10 @@
         string describing the source of the variable's value
     """
     source = metadata["source"]
-<<<<<<< HEAD
-    if "env_var" in metadata:
-        return f"from the {metadata.get('env_var')} variable in {source.label}"
-    return f"from {source.label}"
-
-=======
     try:
         return f"from the {metadata['env_var']} variable in {source.label}"
     except KeyError:
         return f"from {source.label}"
->>>>>>> 6f284776
 
 
 @cli.group(
