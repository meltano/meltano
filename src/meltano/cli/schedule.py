--- conflicted
+++ resolved
@@ -11,10 +11,7 @@
 from sqlalchemy.orm import Session
 
 from meltano.core.db import project_engine
-<<<<<<< HEAD
-=======
 from meltano.core.job.stale_job_failer import fail_stale_jobs
->>>>>>> d480573c
 from meltano.core.legacy_tracking import LegacyTracker
 from meltano.core.schedule import Schedule
 from meltano.core.schedule_service import ScheduleAlreadyExistsError, ScheduleService
@@ -254,7 +251,6 @@
 @click.pass_context
 def list_command(ctx: click.Context, schedule_format: str) -> None:
     """List available schedules."""
-<<<<<<< HEAD
     click.echo(
         "\n".join(
             {
@@ -264,57 +260,6 @@
             }[schedule_format](ctx)
         )
     )
-=======
-    project = ctx.obj["project"]
-    schedule_service: ScheduleService = ctx.obj["schedule_service"]
-    task_sets_service: TaskSetsService = ctx.obj["task_sets_service"]
-
-    _, sessionMaker = project_engine(project)  # noqa: N806
-    session = sessionMaker()
-    try:
-        fail_stale_jobs(session)
-
-        if format == "text":
-            transform_elt_markers = {
-                "run": ("→", "→"),
-                "only": ("×", "→"),
-                "skip": ("→", "x"),
-            }
-
-            for txt_schedule in schedule_service.schedules():
-                if txt_schedule.job:
-                    click.echo(
-                        f"[{txt_schedule.interval}] job {txt_schedule.name}: {txt_schedule.job} → {task_sets_service.get(txt_schedule.job).tasks}"
-                    )
-                else:
-                    markers = transform_elt_markers[txt_schedule.transform]
-                    click.echo(
-                        f"[{txt_schedule.interval}] elt {txt_schedule.name}: {txt_schedule.extractor} {markers[0]} {txt_schedule.loader} {markers[1]} transforms"
-                    )
-
-        elif format == "json":
-            job_schedules = []
-            elt_schedules = []
-            for json_schedule in schedule_service.schedules():
-                if json_schedule.job:
-                    job_schedules.append(
-                        _format_job_list_output(
-                            json_schedule, task_sets_service.get(json_schedule.job)
-                        )
-                    )
-                else:
-                    elt_schedules.append(
-                        _format_elt_list_output(json_schedule, session)
-                    )
-            click.echo(
-                json.dumps(
-                    {"schedules": {"job": job_schedules, "elt": elt_schedules}},
-                    indent=2,
-                )
-            )
-    finally:
-        session.close()
->>>>>>> d480573c
 
     legacy_tracker: LegacyTracker = ctx.obj["legacy_tracker"]
     legacy_tracker.track_meltano_schedule("list")
