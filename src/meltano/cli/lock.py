"""Lock command."""

from __future__ import annotations

from typing import TYPE_CHECKING

import click
import structlog

from meltano.cli.params import pass_project
from meltano.core.plugin import PluginType
from meltano.core.plugin_lock_service import (
    LockfileAlreadyExistsError,
    PluginLockService,
)
from meltano.core.project_plugins_service import DefinitionSource, ProjectPluginsService
from meltano.core.tracking import CliEvent, PluginsTrackingContext

from . import CliError, cli
<<<<<<< HEAD
=======
from .params import pass_project
from .utils import InstrumentedCmd
>>>>>>> 68ec89c5

if TYPE_CHECKING:
    from meltano.core.project import Project


__all__ = ["lock"]
logger = structlog.get_logger(__name__)


<<<<<<< HEAD
@cli.commands.lock
=======
@cli.command(cls=InstrumentedCmd, short_help="Lock plugin definitions.")
>>>>>>> 68ec89c5
@click.option(
    "--all",
    "all_plugins",
    is_flag=True,
    help="Lock all the plugins of the project.",
)
@click.option(
    "--plugin-type",
    type=click.Choice(PluginType.cli_arguments()),
    help="Lock only the plugins of the given type.",
)
@click.argument("plugin_name", nargs=-1, required=False)
@click.option("--update", "-u", is_flag=True, help="Update the lock file.")
@click.pass_context
@pass_project()
def lock(
    project: Project,
    ctx: click.Context,
    all_plugins: bool,
    plugin_type: str | None,
    plugin_name: tuple[str, ...],
    update: bool,
):
    """
    Lock plugin definitions.

    \b\nRead more at https://docs.meltano.com/reference/command-line-interface#lock
    """
    tracker = ctx.obj["tracker"]

    lock_service = PluginLockService(project)
    plugins_service = ProjectPluginsService(project)

    if (all_plugins and plugin_name) or not (all_plugins or plugin_name):
        tracker.track_command_event(CliEvent.aborted)
        raise CliError("Exactly one of --all or plugin name must be specified.")

    with plugins_service.use_preferred_source(DefinitionSource.HUB):
        try:
            # Make it a list so source preference is not lazily evaluated.
            plugins = list(plugins_service.plugins())

        except Exception:
            tracker.track_command_event(CliEvent.aborted)
            raise

    if plugin_name:
        plugins = [plugin for plugin in plugins if plugin.name in plugin_name]

    if plugin_type:
        plugin_type = PluginType.from_cli_argument(plugin_type)
        plugins = [plugin for plugin in plugins if plugin.type == plugin_type]

    tracked_plugins = []

    for plugin in plugins:
        descriptor = f"{plugin.type.descriptor} {plugin.name}"
        if plugin.is_custom():
            click.secho(f"{descriptor.capitalize()} is a custom plugin", fg="yellow")
        else:
            try:
                lock_service.save(plugin, exists_ok=update)
            except LockfileAlreadyExistsError as err:
                relative_path = err.path.relative_to(project.root)
                click.secho(
                    f"Lockfile exists for {descriptor} at {relative_path}",
                    fg="red",
                )
                continue

            tracked_plugins.append((plugin, None))
            click.secho(f"Locked definition for {descriptor}", fg="green")

    tracker.add_contexts(PluginsTrackingContext(tracked_plugins))
    tracker.track_command_event(CliEvent.completed)<|MERGE_RESOLUTION|>--- conflicted
+++ resolved
@@ -7,6 +7,7 @@
 import click
 import structlog
 
+from meltano.cli.cli import CliError, cli
 from meltano.cli.params import pass_project
 from meltano.core.plugin import PluginType
 from meltano.core.plugin_lock_service import (
@@ -16,13 +17,6 @@
 from meltano.core.project_plugins_service import DefinitionSource, ProjectPluginsService
 from meltano.core.tracking import CliEvent, PluginsTrackingContext
 
-from . import CliError, cli
-<<<<<<< HEAD
-=======
-from .params import pass_project
-from .utils import InstrumentedCmd
->>>>>>> 68ec89c5
-
 if TYPE_CHECKING:
     from meltano.core.project import Project
 
@@ -31,11 +25,7 @@
 logger = structlog.get_logger(__name__)
 
 
-<<<<<<< HEAD
 @cli.commands.lock
-=======
-@cli.command(cls=InstrumentedCmd, short_help="Lock plugin definitions.")
->>>>>>> 68ec89c5
 @click.option(
     "--all",
     "all_plugins",
