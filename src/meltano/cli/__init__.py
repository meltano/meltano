--- conflicted
+++ resolved
@@ -30,11 +30,8 @@
     ui,
     upgrade,
     user,
-<<<<<<< HEAD
     run,
-=======
     validate,
->>>>>>> 03b05053
 )
 
 setup_logging()
