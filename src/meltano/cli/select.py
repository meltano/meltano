--- conflicted
+++ resolved
@@ -93,16 +93,13 @@
     """
     try:
         if flags["list"]:
-<<<<<<< HEAD
-            await show(project, extractor, install_plugins, show_all=flags["all"])
-=======
             await show(
                 project,
                 extractor,
+                install_plugins=install_plugins,
                 show_all=flags["all"],
                 refresh=flags["refresh_catalog"],
             )
->>>>>>> 10d9260d
         else:
             update(
                 project,
@@ -129,16 +126,13 @@
     select_service.update(entities_filter, attributes_filter, exclude, remove)
 
 
-<<<<<<< HEAD
-async def show(project, extractor, install_plugins: InstallPlugins, show_all=False):
-=======
 async def show(
     project: Project,
     extractor: str,
+    install_plugins: InstallPlugins,
     show_all: bool = False,
     refresh: bool = False,
 ) -> None:
->>>>>>> 10d9260d
     """Show selected."""
     _, Session = project_engine(project)  # noqa: N806
     select_service = SelectService(project, extractor)
