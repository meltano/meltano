"""Defines `meltano elt` command."""
from __future__ import annotations

import datetime
import logging
import platform
from contextlib import asynccontextmanager, contextmanager

import click
import structlog
from structlog import stdlib as structlog_stdlib

from meltano.core.db import project_engine
from meltano.core.elt_context import ELTContextBuilder
from meltano.core.job import Job, JobFinder
from meltano.core.job.stale_job_failer import StaleJobFailer
from meltano.core.logging import JobLoggingService, OutputLogger
from meltano.core.plugin import PluginType
from meltano.core.plugin.error import PluginNotFoundError
from meltano.core.project import Project
from meltano.core.project_plugins_service import ProjectPluginsService
from meltano.core.runner import RunnerError
from meltano.core.runner.dbt import DbtRunner
from meltano.core.runner.singer import SingerRunner
from meltano.core.tracking import CliEvent, PluginsTrackingContext, Tracker
from meltano.core.utils import click_run_async

from . import cli
from .params import pass_project
from .utils import CliError, InstrumentedCmd

DUMPABLES = {
    "catalog": (PluginType.EXTRACTORS, "catalog"),
    "state": (PluginType.EXTRACTORS, "state"),
    "extractor-config": (PluginType.EXTRACTORS, "config"),
    "loader-config": (PluginType.LOADERS, "config"),
}

logger = structlog_stdlib.get_logger(__name__)


@cli.command(
    cls=InstrumentedCmd,
    short_help="Run an ELT pipeline to Extract, Load, and Transform data.",
)
@click.argument("extractor")
@click.argument("loader")
@click.option("--transform", type=click.Choice(["skip", "only", "run"]))
@click.option("--dry", help="Do not actually run.", is_flag=True)
@click.option(
    "--full-refresh",
    help="Perform a full refresh (ignore state left behind by any previous runs).",
    is_flag=True,
)
@click.option(
    "--select",
    "-s",
    help="Select only these specific entities for extraction.",
    multiple=True,
    default=[],
)
@click.option(
    "--exclude",
    "-e",
    help="Exclude these specific entities from extraction.",
    multiple=True,
    default=[],
)
@click.option("--catalog", help="Extractor catalog file.")
@click.option("--state", help="Extractor state file.")
@click.option(
    "--dump",
    type=click.Choice(DUMPABLES.keys()),
    help="Dump content of pipeline-specific generated file.",
)
@click.option(
    "--state-id", envvar="MELTANO_STATE_ID", help="A custom string to identify the job."
)
@click.option(
    "--force",
    "-f",
    help="Force a new run even when a pipeline with the same state ID is already running.",
    is_flag=True,
)
@click.pass_context
@pass_project(migrate=True)
@click_run_async
async def elt(
    project: Project,
    ctx: click.Context,
    extractor: str,
    loader: str,
    transform: str,
    dry: bool,
    full_refresh: bool,
    select: list[str],
    exclude: list[str],
    catalog: str,
    state: str,
    dump: str,
    state_id: str,
    force: bool,
):
    """
    Run an ELT pipeline to Extract, Load, and Transform data.

    meltano elt '<extractor_name>' '<loader_name>'

    extractor_name: extractor to be used in this pipeline.
    loader_name: loader to be used in this pipeline.

    \b\nRead more at https://docs.meltano.com/reference/command-line-interface#elt
    """
<<<<<<< HEAD
    tracker = ctx.obj["tracker"]
    legacy_tracker = ctx.obj["legacy_tracker"]
=======
    if platform.system() == "Windows":
        raise CliError(
            "ELT command not supported on Windows. Please use the Run command as documented here https://docs.meltano.com/reference/command-line-interface#run"
        )

    tracker = Tracker(project)
    legacy_tracker = LegacyTracker(project, context_overrides=tracker.contexts)

    cmd_ctx = CliContext.from_command_and_kwargs(
        "elt",
        None,
        dry=dry,
        transform=transform,
        full_refresh=full_refresh,
        select=select,
        exclude=exclude,
        catalog=catalog,
        state=state,
        dump=dump,
        state_id=state_id,
        force=force,
    )
    tracker.add_contexts(cmd_ctx)
    tracker.track_command_event(CliEvent.started)
>>>>>>> 6317c21a

    # we no longer set a default choice for transform, so that we can detect explicit usages of the --transform option
    # if transform is None we still need manually default to skip after firing the tracking event above.
    if not transform:
        transform = "skip"

    select_filter = [*select, *(f"!{entity}" for entity in exclude)]

    job = Job(
        job_id=state_id
        or f'{datetime.datetime.utcnow().strftime("%Y-%m-%dT%H%M%S")}--{extractor}--{loader}'
    )
    _, Session = project_engine(project)  # noqa: N806
    session = Session()
    try:
        plugins_service = ProjectPluginsService(project)
        context_builder = _elt_context_builder(
            project,
            job,
            session,
            extractor,
            loader,
            transform,
            dry_run=dry,
            full_refresh=full_refresh,
            select_filter=select_filter,
            catalog=catalog,
            state=state,
            plugins_service=plugins_service,
        )

        if dump:
            await dump_file(context_builder, dump)
        else:
            await _run_job(tracker, project, job, session, context_builder, force=force)
    except Exception as err:
        tracker.track_command_event(CliEvent.failed)
        raise err
    finally:
        session.close()

    tracker.track_command_event(CliEvent.completed)
    legacy_tracker.track_meltano_elt(
        extractor=extractor, loader=loader, transform=transform
    )


def _elt_context_builder(
    project,
    job,
    session,
    extractor,
    loader,
    transform,
    dry_run=False,
    full_refresh=False,
    select_filter=None,
    catalog=None,
    state=None,
    plugins_service=None,
):
    select_filter = select_filter or []
    transform_name = None
    if transform != "skip":
        transform_name = _find_transform_for_extractor(
            extractor, plugins_service=plugins_service
        )

    return (
        ELTContextBuilder(project, plugins_service=plugins_service)  # noqa: WPS221
        .with_session(session)
        .with_job(job)
        .with_extractor(extractor)
        .with_loader(loader)
        .with_transform(transform_name or transform)
        .with_dry_run(dry_run)
        .with_only_transform(transform == "only")
        .with_full_refresh(full_refresh)
        .with_select_filter(select_filter)
        .with_catalog(catalog)
        .with_state(state)
    )


async def dump_file(context_builder, dumpable):
    """Dump the given dumpable for this pipeline."""
    elt_context = context_builder.context()

    try:
        plugin_type, file_id = DUMPABLES[dumpable]
        invoker = elt_context.invoker_for(plugin_type)

        async with invoker.prepared(elt_context.session):
            content = await invoker.dump(file_id)

        click.echo(content)
    except FileNotFoundError as err:
        raise CliError(f"Could not find {dumpable} file for this pipeline") from err
    except Exception as err:
        raise CliError(f"Could not dump {dumpable}: {err}") from err


async def _run_job(tracker, project, job, session, context_builder, force=False):
    StaleJobFailer(job.job_id).fail_stale_jobs(session)

    if not force:
        existing = JobFinder(job.job_id).latest_running(session)
        if existing:
            raise CliError(
                f"Another '{job.job_id}' pipeline is already running which started at {existing.started_at}. "
                + "To ignore this check use the '--force' option."
            )

    async with job.run(session):
        job_logging_service = JobLoggingService(project)
        log_file = job_logging_service.generate_log_name(job.job_id, job.run_id)

        output_logger = OutputLogger(log_file)
        context_builder.set_base_output_logger(output_logger)

        log = logger.bind(name="meltano", run_id=str(job.run_id), state_id=job.job_id)

        await _run_elt(tracker, log, context_builder, output_logger)


@asynccontextmanager
async def _redirect_output(log, output_logger):

    meltano_stdout = output_logger.out(
        "meltano", log.bind(stdio="stdout", cmd_type="elt")
    )
    meltano_stderr = output_logger.out(
        "meltano", log.bind(stdio="stderr", cmd_type="elt")
    )

    with meltano_stdout.redirect_logging(ignore_errors=(CliError,)):
        async with meltano_stdout.redirect_stdout(), meltano_stderr.redirect_stderr():  # noqa: WPS316
            try:
                yield
            except CliError as err:
                err.print()
                raise


async def _run_elt(
    tracker: Tracker,
    log: structlog.BoundLogger,
    context_builder: ELTContextBuilder,
    output_logger: OutputLogger,
):
    async with _redirect_output(log, output_logger):
        try:
            elt_context = context_builder.context()
            tracker.add_contexts(PluginsTrackingContext.from_elt_context(elt_context))
            tracker.track_command_event(CliEvent.inflight)

            if elt_context.only_transform:
                log.info("Extract & load skipped.")
            else:
                await _run_extract_load(log, elt_context, output_logger)

            if elt_context.transformer:
                await _run_transform(log, elt_context, output_logger)
            else:
                log.info("Transformation skipped.")
        except RunnerError as err:
            raise CliError(
                f"ELT could not be completed: {err}.\n"
                + "For more detailed log messages re-run the command using 'meltano --log-level=debug ...' CLI flag.\n"
                + f"Note that you can also check the generated log file at '{output_logger.file}'.\n"
                + "For more information on debugging and logging: https://docs.meltano.com/reference/command-line-interface#debugging"
            ) from err


async def _run_extract_load(log, elt_context, output_logger, **kwargs):  # noqa: WPS231

    extractor = elt_context.extractor.name
    loader = elt_context.loader.name

    stderr_log = logger.bind(
        run_id=str(elt_context.job.run_id),
        state_id=elt_context.job.job_id,
        stdio="stderr",
    )

    extractor_log = output_logger.out(extractor, stderr_log.bind(cmd_type="extractor"))
    loader_log = output_logger.out(loader, stderr_log.bind(cmd_type="loader"))

    @contextmanager
    def nullcontext():
        yield None

    extractor_out_writer_ctxmgr = nullcontext
    loader_out_writer_ctxmgr = nullcontext
    if logger.getEffectiveLevel() == logging.DEBUG:
        stdout_log = logger.bind(
            run_id=str(elt_context.job.run_id),
            state_id=elt_context.job.job_id,
            stdio="stdout",
        )
        extractor_out = output_logger.out(
            f"{extractor} (out)", stdout_log.bind(cmd_type="extractor"), logging.DEBUG
        )
        loader_out = output_logger.out(
            f"{loader} (out)", stdout_log.bind(cmd_type="loader"), logging.DEBUG
        )

        extractor_out_writer_ctxmgr = extractor_out.line_writer
        loader_out_writer_ctxmgr = loader_out.line_writer

    log.info(
        "Running extract & load...",
    )

    singer_runner = SingerRunner(elt_context)
    try:
        with extractor_log.line_writer() as extractor_log_writer, loader_log.line_writer() as loader_log_writer:
            with extractor_out_writer_ctxmgr() as extractor_out_writer, loader_out_writer_ctxmgr() as loader_out_writer:
                await singer_runner.run(
                    **kwargs,
                    extractor_log=extractor_log_writer,
                    loader_log=loader_log_writer,
                    extractor_out=extractor_out_writer,
                    loader_out=loader_out_writer,
                )
    except RunnerError as err:
        try:  # noqa: WPS505
            code = err.exitcodes[PluginType.EXTRACTORS]
            message = extractor_log.last_line.rstrip() or "(see above)"
            log.error("Extraction failed", code=code, message=message)
        except KeyError:
            pass

        try:  # noqa: WPS505
            code = err.exitcodes[PluginType.LOADERS]
            message = loader_log.last_line.rstrip() or "(see above)"
            log.error("Loading failed", code=code, message=message)
        except KeyError:
            pass

        raise

    log.info("Extract & load complete!")


async def _run_transform(log, elt_context, output_logger, **kwargs):

    stderr_log = logger.bind(
        run_id=str(elt_context.job.run_id),
        state_id=elt_context.job.job_id,
        stdio="stderr",
        cmd_type="transformer",
    )

    transformer_log = output_logger.out(elt_context.transformer.name, stderr_log)

    log.info("Running transformation...")

    dbt_runner = DbtRunner(elt_context)
    try:
        with transformer_log.line_writer() as transformer_log_writer:
            await dbt_runner.run(**kwargs, log=transformer_log_writer)
    except RunnerError as err:
        try:  # noqa: WPS505
            code = err.exitcodes[PluginType.TRANSFORMERS]
            message = transformer_log.last_line.rstrip() or "(see above)"
            log.error("Transformation failed", code=code, message=message)
        except KeyError:
            pass

        raise

    log.info("Transformation complete!")


def _find_transform_for_extractor(extractor: str, plugins_service):
    discovery_service = plugins_service.discovery_service
    try:
        extractor_plugin_def = discovery_service.find_definition(
            PluginType.EXTRACTORS, extractor
        )

        # Check if there is a default transform for this extractor
        transform_plugin_def = discovery_service.find_definition_by_namespace(
            PluginType.TRANSFORMS, extractor_plugin_def.namespace
        )

        # Check if the transform has been added to the project
        transform_plugin = plugins_service.get_plugin(transform_plugin_def)

        return transform_plugin.name
    except PluginNotFoundError:
        return None<|MERGE_RESOLUTION|>--- conflicted
+++ resolved
@@ -111,35 +111,13 @@
 
     \b\nRead more at https://docs.meltano.com/reference/command-line-interface#elt
     """
-<<<<<<< HEAD
-    tracker = ctx.obj["tracker"]
-    legacy_tracker = ctx.obj["legacy_tracker"]
-=======
     if platform.system() == "Windows":
         raise CliError(
             "ELT command not supported on Windows. Please use the Run command as documented here https://docs.meltano.com/reference/command-line-interface#run"
         )
 
-    tracker = Tracker(project)
-    legacy_tracker = LegacyTracker(project, context_overrides=tracker.contexts)
-
-    cmd_ctx = CliContext.from_command_and_kwargs(
-        "elt",
-        None,
-        dry=dry,
-        transform=transform,
-        full_refresh=full_refresh,
-        select=select,
-        exclude=exclude,
-        catalog=catalog,
-        state=state,
-        dump=dump,
-        state_id=state_id,
-        force=force,
-    )
-    tracker.add_contexts(cmd_ctx)
-    tracker.track_command_event(CliEvent.started)
->>>>>>> 6317c21a
+    tracker = ctx.obj["tracker"]
+    legacy_tracker = ctx.obj["legacy_tracker"]
 
     # we no longer set a default choice for transform, so that we can detect explicit usages of the --transform option
     # if transform is None we still need manually default to skip after firing the tracking event above.
