"""Defines `meltano elt` command."""

import datetime
import logging
<<<<<<< HEAD
import platform
from contextlib import contextmanager
=======
from contextlib import asynccontextmanager, contextmanager
>>>>>>> 0fc7fbf5

import click
import structlog
from structlog import stdlib as structlog_stdlib

from meltano.core.db import project_engine
from meltano.core.elt_context import ELTContextBuilder
from meltano.core.job import Job, JobFinder
from meltano.core.job.stale_job_failer import StaleJobFailer
from meltano.core.legacy_tracking import LegacyTracker
from meltano.core.logging import JobLoggingService, OutputLogger
from meltano.core.plugin import PluginType
from meltano.core.plugin.error import PluginNotFoundError
from meltano.core.project_plugins_service import ProjectPluginsService
from meltano.core.runner import RunnerError
from meltano.core.runner.dbt import DbtRunner
from meltano.core.runner.singer import SingerRunner
from meltano.core.tracking import CliContext, CliEvent, PluginsTrackingContext, Tracker
from meltano.core.utils import click_run_async

from . import cli
from .params import pass_project
from .utils import CliError

DUMPABLES = {
    "catalog": (PluginType.EXTRACTORS, "catalog"),
    "state": (PluginType.EXTRACTORS, "state"),
    "extractor-config": (PluginType.EXTRACTORS, "config"),
    "loader-config": (PluginType.LOADERS, "config"),
}

logger = structlog_stdlib.get_logger(__name__)


@cli.command(short_help="Run an ELT pipeline to Extract, Load, and Transform data.")
@click.argument("extractor")
@click.argument("loader")
@click.option("--transform", type=click.Choice(["skip", "only", "run"]))
@click.option("--dry", help="Do not actually run.", is_flag=True)
@click.option(
    "--full-refresh",
    help="Perform a full refresh (ignore state left behind by any previous runs).",
    is_flag=True,
)
@click.option(
    "--select",
    "-s",
    help="Select only these specific entities for extraction.",
    multiple=True,
    default=[],
)
@click.option(
    "--exclude",
    "-e",
    help="Exclude these specific entities from extraction.",
    multiple=True,
    default=[],
)
@click.option("--catalog", help="Extractor catalog file.")
@click.option("--state", help="Extractor state file.")
@click.option(
    "--dump",
    type=click.Choice(DUMPABLES.keys()),
    help="Dump content of pipeline-specific generated file.",
)
@click.option(
    "--state-id", envvar="MELTANO_STATE_ID", help="A custom string to identify the job."
)
@click.option(
    "--force",
    "-f",
    help="Force a new run even when a pipeline with the same state ID is already running.",
    is_flag=True,
)
@pass_project(migrate=True)
@click_run_async
async def elt(
    project,
    extractor,
    loader,
    transform,
    dry,
    full_refresh,
    select,
    exclude,
    catalog,
    state,
    dump,
    state_id,
    force,
):
    """
    Run an ELT pipeline to Extract, Load, and Transform data.

    meltano elt '<extractor_name>' '<loader_name>'

    extractor_name: extractor to be used in this pipeline.
    loader_name: loader to be used in this pipeline.

    \b\nRead more at https://docs.meltano.com/reference/command-line-interface#elt
    """
    if platform.system() == "Windows":
        raise CliError(
            "ELT command not supported on Windows. Please use the Run command as documented here https://docs.meltano.com/reference/command-line-interface#run"
        )

    tracker = Tracker(project)
    legacy_tracker = LegacyTracker(project, context_overrides=tracker.contexts)

    cmd_ctx = CliContext.from_command_and_kwargs(
        "elt",
        None,
        dry=dry,
        transform=transform,
        full_refresh=full_refresh,
        select=select,
        exclude=exclude,
        catalog=catalog,
        state=state,
        dump=dump,
        state_id=state_id,
        force=force,
    )
    tracker.add_contexts(cmd_ctx)
    tracker.track_command_event(CliEvent.started)

    # we no longer set a default choice for transform, so that we can detect explicit usages of the --transform option
    # if transform is None we still need manually default to skip after firing the tracking event above.
    if not transform:
        transform = "skip"

    select_filter = [*select, *(f"!{entity}" for entity in exclude)]

    job = Job(
        job_id=state_id
        or f'{datetime.datetime.utcnow().strftime("%Y-%m-%dT%H%M%S")}--{extractor}--{loader}'
    )
    _, Session = project_engine(project)  # noqa: N806
    session = Session()
    try:
        plugins_service = ProjectPluginsService(project)
        context_builder = _elt_context_builder(
            project,
            job,
            session,
            extractor,
            loader,
            transform,
            dry_run=dry,
            full_refresh=full_refresh,
            select_filter=select_filter,
            catalog=catalog,
            state=state,
            plugins_service=plugins_service,
        )

        if dump:
            await dump_file(context_builder, dump)
        else:
            await _run_job(tracker, project, job, session, context_builder, force=force)
    except Exception as err:
        tracker.track_command_event(CliEvent.failed)
        raise err
    finally:
        session.close()

    tracker.track_command_event(CliEvent.completed)
    legacy_tracker.track_meltano_elt(
        extractor=extractor, loader=loader, transform=transform
    )


def _elt_context_builder(
    project,
    job,
    session,
    extractor,
    loader,
    transform,
    dry_run=False,
    full_refresh=False,
    select_filter=None,
    catalog=None,
    state=None,
    plugins_service=None,
):
    select_filter = select_filter or []
    transform_name = None
    if transform != "skip":
        transform_name = _find_transform_for_extractor(
            extractor, plugins_service=plugins_service
        )

    return (
        ELTContextBuilder(project, plugins_service=plugins_service)  # noqa: WPS221
        .with_session(session)
        .with_job(job)
        .with_extractor(extractor)
        .with_loader(loader)
        .with_transform(transform_name or transform)
        .with_dry_run(dry_run)
        .with_only_transform(transform == "only")
        .with_full_refresh(full_refresh)
        .with_select_filter(select_filter)
        .with_catalog(catalog)
        .with_state(state)
    )


async def dump_file(context_builder, dumpable):
    """Dump the given dumpable for this pipeline."""
    elt_context = context_builder.context()

    try:
        plugin_type, file_id = DUMPABLES[dumpable]
        invoker = elt_context.invoker_for(plugin_type)

        async with invoker.prepared(elt_context.session):
            content = await invoker.dump(file_id)

        click.echo(content)
    except FileNotFoundError as err:
        raise CliError(f"Could not find {dumpable} file for this pipeline") from err
    except Exception as err:
        raise CliError(f"Could not dump {dumpable}: {err}") from err


async def _run_job(tracker, project, job, session, context_builder, force=False):
    StaleJobFailer(job.job_id).fail_stale_jobs(session)

    if not force:
        existing = JobFinder(job.job_id).latest_running(session)
        if existing:
            raise CliError(
                f"Another '{job.job_id}' pipeline is already running which started at {existing.started_at}. "
                + "To ignore this check use the '--force' option."
            )

    async with job.run(session):
        job_logging_service = JobLoggingService(project)
        log_file = job_logging_service.generate_log_name(job.job_id, job.run_id)

        output_logger = OutputLogger(log_file)
        context_builder.set_base_output_logger(output_logger)

        log = logger.bind(name="meltano", run_id=str(job.run_id), state_id=job.job_id)

        await _run_elt(tracker, log, context_builder, output_logger)


@asynccontextmanager
async def _redirect_output(log, output_logger):

    meltano_stdout = output_logger.out(
        "meltano", log.bind(stdio="stdout", cmd_type="elt")
    )
    meltano_stderr = output_logger.out(
        "meltano", log.bind(stdio="stderr", cmd_type="elt")
    )

    with meltano_stdout.redirect_logging(ignore_errors=(CliError,)):
        async with meltano_stdout.redirect_stdout(), meltano_stderr.redirect_stderr():  # noqa: WPS316
            try:
                yield
            except CliError as err:
                err.print()
                raise


async def _run_elt(
    tracker: Tracker,
    log: structlog.BoundLogger,
    context_builder: ELTContextBuilder,
    output_logger: OutputLogger,
):
    async with _redirect_output(log, output_logger):
        try:
            elt_context = context_builder.context()
            tracker.add_contexts(PluginsTrackingContext.from_elt_context(elt_context))

            if elt_context.only_transform:
                log.info("Extract & load skipped.")
            else:
                await _run_extract_load(log, elt_context, output_logger)

            if elt_context.transformer:
                await _run_transform(log, elt_context, output_logger)
            else:
                log.info("Transformation skipped.")
        except RunnerError as err:
            raise CliError(
                f"ELT could not be completed: {err}.\n"
                + "For more detailed log messages re-run the command using 'meltano --log-level=debug ...' CLI flag.\n"
                + f"Note that you can also check the generated log file at '{output_logger.file}'.\n"
                + "For more information on debugging and logging: https://docs.meltano.com/reference/command-line-interface#debugging"
            ) from err


async def _run_extract_load(log, elt_context, output_logger, **kwargs):  # noqa: WPS231

    extractor = elt_context.extractor.name
    loader = elt_context.loader.name

    stderr_log = logger.bind(
        run_id=str(elt_context.job.run_id),
        state_id=elt_context.job.job_id,
        stdio="stderr",
    )

    extractor_log = output_logger.out(extractor, stderr_log.bind(cmd_type="extractor"))
    loader_log = output_logger.out(loader, stderr_log.bind(cmd_type="loader"))

    @contextmanager
    def nullcontext():
        yield None

    extractor_out_writer_ctxmgr = nullcontext
    loader_out_writer_ctxmgr = nullcontext
    if logger.getEffectiveLevel() == logging.DEBUG:
        stdout_log = logger.bind(
            run_id=str(elt_context.job.run_id),
            state_id=elt_context.job.job_id,
            stdio="stdout",
        )
        extractor_out = output_logger.out(
            f"{extractor} (out)", stdout_log.bind(cmd_type="extractor"), logging.DEBUG
        )
        loader_out = output_logger.out(
            f"{loader} (out)", stdout_log.bind(cmd_type="loader"), logging.DEBUG
        )

        extractor_out_writer_ctxmgr = extractor_out.line_writer
        loader_out_writer_ctxmgr = loader_out.line_writer

    log.info(
        "Running extract & load...",
    )

    singer_runner = SingerRunner(elt_context)
    try:
        with extractor_log.line_writer() as extractor_log_writer, loader_log.line_writer() as loader_log_writer:
            with extractor_out_writer_ctxmgr() as extractor_out_writer, loader_out_writer_ctxmgr() as loader_out_writer:
                await singer_runner.run(
                    **kwargs,
                    extractor_log=extractor_log_writer,
                    loader_log=loader_log_writer,
                    extractor_out=extractor_out_writer,
                    loader_out=loader_out_writer,
                )
    except RunnerError as err:
        try:  # noqa: WPS505
            code = err.exitcodes[PluginType.EXTRACTORS]
            message = extractor_log.last_line.rstrip() or "(see above)"
            log.error("Extraction failed", code=code, message=message)
        except KeyError:
            pass

        try:  # noqa: WPS505
            code = err.exitcodes[PluginType.LOADERS]
            message = loader_log.last_line.rstrip() or "(see above)"
            log.error("Loading failed", code=code, message=message)
        except KeyError:
            pass

        raise

    log.info("Extract & load complete!")


async def _run_transform(log, elt_context, output_logger, **kwargs):

    stderr_log = logger.bind(
        run_id=str(elt_context.job.run_id),
        state_id=elt_context.job.job_id,
        stdio="stderr",
        cmd_type="transformer",
    )

    transformer_log = output_logger.out(elt_context.transformer.name, stderr_log)

    log.info("Running transformation...")

    dbt_runner = DbtRunner(elt_context)
    try:
        with transformer_log.line_writer() as transformer_log_writer:
            await dbt_runner.run(**kwargs, log=transformer_log_writer)
    except RunnerError as err:
        try:  # noqa: WPS505
            code = err.exitcodes[PluginType.TRANSFORMERS]
            message = transformer_log.last_line.rstrip() or "(see above)"
            log.error("Transformation failed", code=code, message=message)
        except KeyError:
            pass

        raise

    log.info("Transformation complete!")


def _find_transform_for_extractor(extractor: str, plugins_service):
    discovery_service = plugins_service.discovery_service
    try:
        extractor_plugin_def = discovery_service.find_definition(
            PluginType.EXTRACTORS, extractor
        )

        # Check if there is a default transform for this extractor
        transform_plugin_def = discovery_service.find_definition_by_namespace(
            PluginType.TRANSFORMS, extractor_plugin_def.namespace
        )

        # Check if the transform has been added to the project
        transform_plugin = plugins_service.get_plugin(transform_plugin_def)

        return transform_plugin.name
    except PluginNotFoundError:
        return None<|MERGE_RESOLUTION|>--- conflicted
+++ resolved
@@ -2,12 +2,8 @@
 
 import datetime
 import logging
-<<<<<<< HEAD
 import platform
-from contextlib import contextmanager
-=======
 from contextlib import asynccontextmanager, contextmanager
->>>>>>> 0fc7fbf5
 
 import click
 import structlog
