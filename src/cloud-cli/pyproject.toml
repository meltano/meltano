[build-system]
requires = ["poetry_core==1.5.0"]
build-backend = "poetry.core.masonry.api"

[tool.poetry]
name = "meltano.cloud.cli"
version = "2.15.1"
description = "Meltano Cloud CLI"
license = "MIT"
authors = ["Meltano <hello@meltano.com>"]
readme = "README.md"
classifiers = [
    "Development Status :: 3 - Alpha",
    "Programming Language :: Python :: 3.7",
    "Programming Language :: Python :: 3.8",
    "Programming Language :: Python :: 3.9",
    "Programming Language :: Python :: 3.10",
    "Programming Language :: Python :: 3.11",
    "License :: OSI Approved :: MIT License",
    "Operating System :: OS Independent",
    "Typing :: Typed",
]
packages = [
    { include = "meltano" }
]

[tool.poetry.urls]
"Changelog" = "https://github.com/meltano/meltano/blob/main/CHANGELOG.md"
"Issue Tracker" = "https://github.com/meltano/meltano/issues"
"Slack" = "https://meltano.com/slack"
"Twitter" = "https://twitter.com/meltanodata/"
"Youtube" = "https://www.youtube.com/meltano"

[tool.poetry.dependencies]
aiohttp = "^3.8.4"
cached-property = "^1"
click = "^8.1"
importlib-metadata = {version = "^6.0.0", python = "<3.8"}
pydantic = "^1.10.5"
python = ">=3.7,<3.12"
requests = "^2.28.0"
<<<<<<< HEAD
platformdirs = "^3.0.0"
cached-property = "^1"
=======
structlog = "^22.3.0"
>>>>>>> d80c82ce

[tool.poetry.scripts]
meltano-cloud = "meltano.cloud.cli:main"

[tool.poetry.group.dev.dependencies]
aioresponses = "^0.7.4"<|MERGE_RESOLUTION|>--- conflicted
+++ resolved
@@ -39,12 +39,7 @@
 pydantic = "^1.10.5"
 python = ">=3.7,<3.12"
 requests = "^2.28.0"
-<<<<<<< HEAD
-platformdirs = "^3.0.0"
-cached-property = "^1"
-=======
 structlog = "^22.3.0"
->>>>>>> d80c82ce
 
 [tool.poetry.scripts]
 meltano-cloud = "meltano.cloud.cli:main"
