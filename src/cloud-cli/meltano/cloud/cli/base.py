--- conflicted
+++ resolved
@@ -2,16 +2,10 @@
 
 from __future__ import annotations
 
-<<<<<<< HEAD
-import typing as t
-from dataclasses import dataclass
-from functools import partial
-=======
 import asyncio
 import typing as t
 from dataclasses import dataclass
 from functools import partial, wraps
->>>>>>> ead99077
 from pathlib import Path
 
 import click
@@ -20,8 +14,6 @@
 from meltano.cloud.api.config import MeltanoCloudConfig
 
 
-<<<<<<< HEAD
-=======
 def run_async(f: t.Callable[..., t.Coroutine[t.Any, t.Any, t.Any]]):
     """Run the given async function using `asyncio.run`.
 
@@ -39,7 +31,6 @@
     return wrapper
 
 
->>>>>>> ead99077
 @dataclass
 class MeltanoCloudCLIContext:
     """Meltano Cloud CLI context dataclass.
