--- conflicted
+++ resolved
@@ -8,15 +8,10 @@
 from meltano.cloud.api import MeltanoCloudError
 from meltano.cloud.cli import (  # noqa: WPS235
     config,
-<<<<<<< HEAD
+    deployment,
     docs,
     history,
     job,
-=======
-    deployment,
-    docs,
-    history,
->>>>>>> 04744acf
     login,
     logs,
     project,
