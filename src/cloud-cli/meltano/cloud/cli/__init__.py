"""Meltano Cloud CLI."""

from __future__ import annotations

import click
from structlog import get_logger

from meltano.cloud.api import MeltanoCloudError
<<<<<<< HEAD
from meltano.cloud.cli import run, schedule
=======
from meltano.cloud.cli import logs, run  # noqa: F410
>>>>>>> ced6b838
from meltano.cloud.cli.base import cloud

logger = get_logger()


def main() -> int:
    """Run the Meltano Cloud CLI.

    Returns:
        The CLI exit code.
    """
    try:
        cloud()
    except MeltanoCloudError as e:
        click.secho(e.response.reason, fg="red")
        return 1
    except Exception as e:
        logger.error("An unexpected error occurred.", exc_info=e)
        return 1
    return 0<|MERGE_RESOLUTION|>--- conflicted
+++ resolved
@@ -6,11 +6,7 @@
 from structlog import get_logger
 
 from meltano.cloud.api import MeltanoCloudError
-<<<<<<< HEAD
-from meltano.cloud.cli import run, schedule
-=======
-from meltano.cloud.cli import logs, run  # noqa: F410
->>>>>>> ced6b838
+from meltano.cloud.cli import logs, run, schedule
 from meltano.cloud.cli.base import cloud
 
 logger = get_logger()
