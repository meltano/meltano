"""Meltano Cloud `schedules` command."""

from __future__ import annotations

import asyncio
import json
import typing as t
from http import HTTPStatus

import click
import tabulate

from meltano.cloud.api.client import MeltanoCloudClient, MeltanoCloudError
<<<<<<< HEAD
from meltano.cloud.cli.base import (
    MeltanoCloudCLIContext,
    cloud,
    pass_context,
    shared_option,
)

if t.TYPE_CHECKING:
    from meltano.cloud.api.config import MeltanoCloudConfig
    from meltano.cloud.api.types import CloudProjectSchedule
=======
from meltano.cloud.cli.base import pass_context, shared_option

if t.TYPE_CHECKING:
    from meltano.cloud.api.config import MeltanoCloudConfig
    from meltano.cloud.cli.base import MeltanoCloudCLIContext
>>>>>>> ead99077

MAX_PAGE_SIZE = 250

<<<<<<< HEAD

class SchedulesCloudClient(MeltanoCloudClient):
    """A Meltano Cloud client with extensions for schedules."""

    async def set_schedule_enabled(
=======
class SchedulesCloudClient(MeltanoCloudClient):
    """A Meltano Cloud client with extensions for schedules."""

    async def schedule_put_enabled(
>>>>>>> ead99077
        self,
        *,
        deployment_name: str,
        schedule_name: str,
        enabled: bool,
    ):
        """Use PUT to update the enabled state of a Meltano Cloud project schedule.

        Args:
            deployment: The name of the deployment the schedule belongs to.
            schedule: The name of the schedule to enable/disable.
            enabled: Whether the schedule should be enabled.

        Raises:
            MeltanoCloudError: The Meltano Cloud API responded with an error.
        """
        async with self.authenticated():
            try:
                await self._json_request(
                    "PUT",
                    "/".join(
                        (
                            "/schedules/v1",
                            f"{self.config.tenant_resource_key}",
                            f"{self.config.internal_project_id}",
                            deployment_name,
                            schedule_name,
                            "enabled",
                        )
                    ),
                    json=enabled,
                )
            except MeltanoCloudError as ex:
                if ex.response.status == HTTPStatus.NOT_FOUND:
                    ex.response.reason = (
                        f"Unable to find schedule named {deployment_name!r} "
                        f"within a deployment named {schedule_name!r}"
                    )
                    raise MeltanoCloudError(ex.response) from ex
                raise
<<<<<<< HEAD

    async def get_schedules(
        self,
        *,
        deployment_name: str,
        page_size: int | None = None,
        page_token: str | None = None,
    ):
        """Use PUT to update the enabled state of a Meltano Cloud project schedule.

        Args:
            deployment: The name of the deployment the schedule belongs to.
            schedule: The name of the schedule to enable/disable.
            enabled: Whether the schedule should be enabled.

        Raises:
            MeltanoCloudError: The Meltano Cloud API responded with an error.
        """
        params: dict[str, t.Any] = {
            "page_size": page_size,
            "page_token": page_token,
        }

        path = [
            "/schedules/v1",
            self.config.tenant_resource_key,
            self.config.internal_project_id,
        ]
        if deployment_name is not None:
            path.append(deployment_name)

        async with self.authenticated():
            try:
                return await self._json_request(
                    "GET", "/".join(path), params=self.clean_params(params)
                )
            except MeltanoCloudError as ex:
                if ex.response.status == HTTPStatus.NOT_FOUND:
                    ex.response.reason = "sad"
                    raise MeltanoCloudError(ex.response) from ex
                raise
=======
>>>>>>> ead99077


async def _set_enabled_state(
    *,
    config: MeltanoCloudConfig,
    deployment_name: str | None,
    schedule_name: str | None,
    enabled: bool,
):
<<<<<<< HEAD
=======
    """Update the enabled state of a Meltano Cloud project schedule.

    Args:
        config: The Meltano Cloud config.
        deployment: The name of the deployment the schedule belongs to.
        schedule: The name of the schedule to enable/disable.
        enabled: Whether the schedule should be enabled.
    """
>>>>>>> ead99077
    if schedule_name is None:
        raise click.UsageError("Missing option '--schedule'")
    if deployment_name is None:
        raise click.UsageError("Missing option '--deployment'")
    async with SchedulesCloudClient(config=config) as client:
<<<<<<< HEAD
        await client.set_schedule_enabled(
=======
        await client.schedule_put_enabled(
>>>>>>> ead99077
            deployment_name=deployment_name,
            schedule_name=schedule_name,
            enabled=enabled,
        )


deployment_option = shared_option(
    "--deployment",
<<<<<<< HEAD
    help="The name of a deployment within the active Meltano Cloud project.",
=======
    help="The name of the Meltano Cloud deployment the schedule belongs to.",
>>>>>>> ead99077
)

schedule_option = shared_option(
    "--schedule",
<<<<<<< HEAD
    help="The name of a schedule within the specified deployment.",
)


@cloud.group("schedule")
=======
    help="The name of the schedule.",
)


@click.group(name="schedule")
>>>>>>> ead99077
@deployment_option
@schedule_option
def schedule_group() -> None:
    """Interact with Meltano Cloud project schedules."""


@schedule_group.command("enable")
@deployment_option
@schedule_option
@pass_context
def enable(context: MeltanoCloudCLIContext) -> None:
    """Enable a Meltano Cloud schedule."""
    asyncio.run(
<<<<<<< HEAD
        _set_enabled_state(
=======
        set_enabled_state(
>>>>>>> ead99077
            config=context.config,
            deployment_name=context.deployment,
            schedule_name=context.schedule,
            enabled=True,
        )
    )


@schedule_group.command("disable")
@deployment_option
@schedule_option
@pass_context
def disable(context: MeltanoCloudCLIContext) -> None:
    """Disable a Meltano Cloud schedule."""
    asyncio.run(
<<<<<<< HEAD
        _set_enabled_state(
=======
        set_enabled_state(
>>>>>>> ead99077
            config=context.config,
            deployment_name=context.deployment,
            schedule_name=context.schedule,
            enabled=False,
        )
    )


async def _get_schedules(
    config: MeltanoCloudConfig,
    deployment_name: str | None,
    limit: int,
) -> list[CloudProjectSchedule]:
    page_token = None
    page_size = min(limit, MAX_PAGE_SIZE)
    results: list[CloudProjectSchedule] = []

    async with SchedulesCloudClient(config=config) as client:
        while True:
            response = await client.get_schedules(
                deployment_name=deployment_name,
                page_size=page_size,
                page_token=page_token,
            )

            results.extend(response["results"])

            if response["pagination"] and len(results) < limit:
                page_token = response["pagination"]["next_page_token"]
            else:
                break

    return results[:limit]


def _process_table_row(row: CloudProjectSchedule) -> tuple[str, ...]:
    return tuple(
        row[key] for key in ("deployment_name", "schedule_name", "interval", "enabled")
    )


def _format_schedules_table(
    schedules: list[CloudProjectSchedule], table_format: str
) -> str:
    """Format the schedules as a table.

    Args:
        schedules: The schedules to format.

    Returns:
        The formatted schedules.
    """
    return tabulate.tabulate(
        [_process_table_row(schedule) for schedule in schedules],
        headers=("Deployment Name", "Schedule Name", "Interval", "Enabled"),
        tablefmt=table_format,
    )


schedule_list_formatters = {
    "json": lambda schedules: json.dumps(schedules, indent=2),
    "markdown": lambda schedules: _format_schedules_table(
        schedules, table_format="github"
    ),
    "terminal": lambda schedules: _format_schedules_table(
        schedules, table_format="rounded_outline"
    ),
}


@schedule_group.command("list")
@deployment_option
@click.option(
    "--limit",
    required=False,
    type=int,
    default=10,
    help="The maximum number of schedules to display.",
)
@click.option(
    "--format",
    "output_format",
    required=False,
    default="terminal",
    type=click.Choice(("terminal", "markdown", "json")),
    help="The output format to use.",
)
@pass_context
def list_schedules(
    context: MeltanoCloudCLIContext,
    output_format: str | None,
    limit: int,
) -> None:
    """List Meltano Cloud schedules."""
    click.echo(
        schedule_list_formatters[output_format](
            asyncio.run(
                _get_schedules(
                    config=context.config,
                    deployment_name=context.deployment,
                    limit=limit,
                ),
            )
        )
    )<|MERGE_RESOLUTION|>--- conflicted
+++ resolved
@@ -11,39 +11,20 @@
 import tabulate
 
 from meltano.cloud.api.client import MeltanoCloudClient, MeltanoCloudError
-<<<<<<< HEAD
-from meltano.cloud.cli.base import (
-    MeltanoCloudCLIContext,
-    cloud,
-    pass_context,
-    shared_option,
-)
+from meltano.cloud.cli.base import pass_context, shared_option
 
 if t.TYPE_CHECKING:
     from meltano.cloud.api.config import MeltanoCloudConfig
     from meltano.cloud.api.types import CloudProjectSchedule
-=======
-from meltano.cloud.cli.base import pass_context, shared_option
-
-if t.TYPE_CHECKING:
-    from meltano.cloud.api.config import MeltanoCloudConfig
     from meltano.cloud.cli.base import MeltanoCloudCLIContext
->>>>>>> ead99077
 
 MAX_PAGE_SIZE = 250
 
-<<<<<<< HEAD
 
 class SchedulesCloudClient(MeltanoCloudClient):
     """A Meltano Cloud client with extensions for schedules."""
 
     async def set_schedule_enabled(
-=======
-class SchedulesCloudClient(MeltanoCloudClient):
-    """A Meltano Cloud client with extensions for schedules."""
-
-    async def schedule_put_enabled(
->>>>>>> ead99077
         self,
         *,
         deployment_name: str,
@@ -84,7 +65,6 @@
                     )
                     raise MeltanoCloudError(ex.response) from ex
                 raise
-<<<<<<< HEAD
 
     async def get_schedules(
         self,
@@ -126,8 +106,6 @@
                     ex.response.reason = "sad"
                     raise MeltanoCloudError(ex.response) from ex
                 raise
-=======
->>>>>>> ead99077
 
 
 async def _set_enabled_state(
@@ -137,27 +115,12 @@
     schedule_name: str | None,
     enabled: bool,
 ):
-<<<<<<< HEAD
-=======
-    """Update the enabled state of a Meltano Cloud project schedule.
-
-    Args:
-        config: The Meltano Cloud config.
-        deployment: The name of the deployment the schedule belongs to.
-        schedule: The name of the schedule to enable/disable.
-        enabled: Whether the schedule should be enabled.
-    """
->>>>>>> ead99077
     if schedule_name is None:
         raise click.UsageError("Missing option '--schedule'")
     if deployment_name is None:
         raise click.UsageError("Missing option '--deployment'")
     async with SchedulesCloudClient(config=config) as client:
-<<<<<<< HEAD
         await client.set_schedule_enabled(
-=======
-        await client.schedule_put_enabled(
->>>>>>> ead99077
             deployment_name=deployment_name,
             schedule_name=schedule_name,
             enabled=enabled,
@@ -166,28 +129,15 @@
 
 deployment_option = shared_option(
     "--deployment",
-<<<<<<< HEAD
-    help="The name of a deployment within the active Meltano Cloud project.",
-=======
     help="The name of the Meltano Cloud deployment the schedule belongs to.",
->>>>>>> ead99077
 )
 
 schedule_option = shared_option(
     "--schedule",
-<<<<<<< HEAD
     help="The name of a schedule within the specified deployment.",
 )
 
-
-@cloud.group("schedule")
-=======
-    help="The name of the schedule.",
-)
-
-
-@click.group(name="schedule")
->>>>>>> ead99077
+@click.group("schedule")
 @deployment_option
 @schedule_option
 def schedule_group() -> None:
@@ -201,11 +151,7 @@
 def enable(context: MeltanoCloudCLIContext) -> None:
     """Enable a Meltano Cloud schedule."""
     asyncio.run(
-<<<<<<< HEAD
         _set_enabled_state(
-=======
-        set_enabled_state(
->>>>>>> ead99077
             config=context.config,
             deployment_name=context.deployment,
             schedule_name=context.schedule,
@@ -221,11 +167,7 @@
 def disable(context: MeltanoCloudCLIContext) -> None:
     """Disable a Meltano Cloud schedule."""
     asyncio.run(
-<<<<<<< HEAD
         _set_enabled_state(
-=======
-        set_enabled_state(
->>>>>>> ead99077
             config=context.config,
             deployment_name=context.deployment,
             schedule_name=context.schedule,
