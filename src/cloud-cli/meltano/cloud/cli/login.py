"""Login to or logout from Meltano Cloud."""

from __future__ import annotations

import asyncio
import typing as t

import click

<<<<<<< HEAD
from meltano.cloud.cli import cloud
from meltano.cloud.cli.base import MeltanoCloudCLIContext, pass_context
=======
from meltano.cloud.cli.base import pass_context
>>>>>>> ead99077

if t.TYPE_CHECKING:
    from meltano.cloud.cli.base import MeltanoCloudCLIContext

<<<<<<< HEAD
@cloud.command
=======

@click.command
>>>>>>> ead99077
@pass_context
def login(context: MeltanoCloudCLIContext) -> None:
    """Log in to Meltano Cloud."""
    asyncio.run(context.auth.login())
    user_info = asyncio.run(context.auth.get_user_info_json())
    click.secho(f"Logged in as {user_info['preferred_username']}", fg="green")


<<<<<<< HEAD
@cloud.command
=======
@click.command
>>>>>>> ead99077
@pass_context
def logout(context: MeltanoCloudCLIContext) -> None:
    """Log out of Meltano Cloud."""
    asyncio.run(context.auth.logout())<|MERGE_RESOLUTION|>--- conflicted
+++ resolved
@@ -7,22 +7,13 @@
 
 import click
 
-<<<<<<< HEAD
-from meltano.cloud.cli import cloud
-from meltano.cloud.cli.base import MeltanoCloudCLIContext, pass_context
-=======
 from meltano.cloud.cli.base import pass_context
->>>>>>> ead99077
 
 if t.TYPE_CHECKING:
     from meltano.cloud.cli.base import MeltanoCloudCLIContext
 
-<<<<<<< HEAD
-@cloud.command
-=======
 
 @click.command
->>>>>>> ead99077
 @pass_context
 def login(context: MeltanoCloudCLIContext) -> None:
     """Log in to Meltano Cloud."""
@@ -31,11 +22,7 @@
     click.secho(f"Logged in as {user_info['preferred_username']}", fg="green")
 
 
-<<<<<<< HEAD
-@cloud.command
-=======
 @click.command
->>>>>>> ead99077
 @pass_context
 def logout(context: MeltanoCloudCLIContext) -> None:
     """Log out of Meltano Cloud."""
