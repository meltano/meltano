"""Meltano project execution history."""

from __future__ import annotations

import asyncio
import datetime
import json
import typing as t

import click
import tabulate

from meltano.cloud.api.client import MeltanoCloudClient
<<<<<<< HEAD
from meltano.cloud.cli.base import MeltanoCloudCLIContext, cloud, pass_context
=======
from meltano.cloud.cli.base import pass_context
>>>>>>> ead99077

if t.TYPE_CHECKING:
    from meltano.cloud.api.config import MeltanoCloudConfig
    from meltano.cloud.api.types import CloudExecution
    from meltano.cloud.cli.base import MeltanoCloudCLIContext

MAX_PAGE_SIZE = 250
UTC = datetime.timezone.utc


async def _get_history(
    config: MeltanoCloudConfig,
    schedule_filter: str | None,
    limit: int,
) -> list[CloudExecution]:
    """Get a Meltano project execution history in Meltano Cloud.

    Args:
        config: The meltano config to use
        schedule_filter: Used to filter the history by schedule name.
        limit: The maximum number of history items to return.

    Returns:
        The execution history.
    """
    page_token = None
    page_size = min(limit, MAX_PAGE_SIZE)
    results: list[CloudExecution] = []

    async with MeltanoCloudClient(config=config) as client:
        while True:
            response = await client.get_execution_history(
                schedule=schedule_filter,
                page_size=page_size,
                page_token=page_token,
            )

            results.extend(response["results"])

            if response["pagination"] and len(results) < limit:
                page_token = response["pagination"]["next_page_token"]
            else:
                break

    return results[:limit]


def process_table_row(row: CloudExecution) -> tuple[str, ...]:
    """Process a table row.

    Args:
        row: The row to process.

    Returns:
        The processed row.
    """
    start_time = datetime.datetime.fromisoformat(row["start_time"])

    if row["end_time"]:
        end_time = datetime.datetime.fromisoformat(row["end_time"])
        td = end_time - start_time
        sec = int(td.total_seconds())
        hours, remainder = divmod(sec, 3600)  # noqa: WPS432
        minutes, seconds = divmod(remainder, 60)
        duration = f"{hours:02d}:{minutes:02d}:{seconds:02d}"
    else:
        duration = "N/A"

    status = (
        "Running"
        if row["status"] not in {"STOPPED", "DELETED"}
        else "Success"
        if row["exit_code"] == 0
        else "Failed"
    )

    return (  # noqa: WPS227
        row["execution_id"],
        row["schedule_name"],
        row["environment_name"],
        start_time.astimezone(UTC).strftime("%Y-%m-%d %H:%M:%S"),
        status,
        duration,
    )


def _format_history_table(history: list[CloudExecution], table_format: str) -> str:
    """Format the history as a table.

    Args:
        history: The history to format.
        table_format: The table format to use.

    Returns:
        The formatted history.
    """
    return tabulate.tabulate(
        [process_table_row(execution) for execution in history],
        headers=[
            "Execution ID",
            "Schedule Name",
            "Deployment",
            "Executed At (UTC)",
            "Result",
            "Duration",
        ],
        tablefmt=table_format,
    )


@click.command()
@click.option(
    "--filter",
    "schedule_filter",
    required=False,
    help="The name or part of the name of a schedule to filter by.",
)
@click.option(
    "--limit",
    required=False,
    type=int,
    default=10,
    help="The maximum number of history items to display.",
)
@click.option(
    "--format",
    "output_format",
    required=False,
    default="terminal",
    type=click.Choice(["terminal", "markdown", "json"]),
    help="The output format to use.",
)
@pass_context
def history(
    context: MeltanoCloudCLIContext,
    *,
    schedule_filter: str | None,
    limit: int,
    output_format: str,
) -> None:
    """Get a Meltano project execution history in Meltano Cloud."""
    items = asyncio.run(
        _get_history(
            context.config,
            schedule_filter=schedule_filter,
            limit=limit,
        ),
    )

    if output_format == "json":
        output = json.dumps(items, indent=2)
    elif output_format == "markdown":
        output = _format_history_table(items, table_format="github")
    else:
        output = _format_history_table(items, table_format="rounded_outline")

    click.echo(output)<|MERGE_RESOLUTION|>--- conflicted
+++ resolved
@@ -11,11 +11,7 @@
 import tabulate
 
 from meltano.cloud.api.client import MeltanoCloudClient
-<<<<<<< HEAD
-from meltano.cloud.cli.base import MeltanoCloudCLIContext, cloud, pass_context
-=======
 from meltano.cloud.cli.base import pass_context
->>>>>>> ead99077
 
 if t.TYPE_CHECKING:
     from meltano.cloud.api.config import MeltanoCloudConfig
