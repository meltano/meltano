"""Python client for the Meltano Cloud API."""

from __future__ import annotations

import json
import sys
import typing as t
from contextlib import asynccontextmanager, contextmanager, suppress
from urllib.parse import urljoin

from aiohttp import ClientResponse, ClientResponseError, ClientSession
from structlog import get_logger

from meltano.cloud.api.auth import MeltanoCloudAuth
from meltano.cloud.api.config import MeltanoCloudConfig

if sys.version_info >= (3, 8):
    from importlib.metadata import version
else:
    from importlib_metadata import version

if t.TYPE_CHECKING:
    import types

__all__ = ["MeltanoCloudClient"]

logger = get_logger()


class MeltanoCloudError(Exception):
    """Base error for the Meltano Cloud API."""

    def __init__(self, response: ClientResponse) -> None:
        """Initialize the error.

        Args:
            response: The response that caused the error.
        """
        self.response = response
        super().__init__(response.reason)


class MeltanoCloudClient:  # noqa: WPS214
    """Client for the Meltano Cloud API.

    Attributes:
        _session: The client session.
    """

    def __init__(self, config: MeltanoCloudConfig | None = None) -> None:
        """Initialize the client.

        Args:
            config: the MeltanoCloudConfig to use
        """
        self._session: ClientSession | None = None
        self.config = config or MeltanoCloudConfig()
        self.auth = MeltanoCloudAuth(self.config)
        self.api_url = self.config.base_url

    async def __aenter__(self) -> MeltanoCloudClient:
        """Enter the client context.

        Returns:
            The client.
        """
        self._session = ClientSession()
        self._session.headers.update(
            {
                "Content-Type": "application/json",
                "User-Agent": f"Meltano Cloud CLI/v{version('meltano.cloud.cli')}",
            }
        )
        return self

    async def __aexit__(
        self,
        exc_type: type[BaseException] | None,
        exc_value: BaseException | None,
        traceback: types.TracebackType | None,
    ) -> None:
        """Exit the client context.

        Args:
            exc_type: The exception type.
            exc_value: The exception value.
            traceback: The exception traceback.
        """
        await self.close()

    async def close(self) -> None:
        """Close the client."""
        if self._session:
            await self._session.close()
            self._session = None

    @property
    def session(self) -> ClientSession:
        """Get the client session.

        Returns:
            The client session.

        Raises:
            RuntimeError: If the client session is not open.
        """
        if not self._session or self._session.closed:
            raise RuntimeError("Client session is not open")
        return self._session

    @contextmanager
    def headers(self, headers: dict) -> t.Iterator[None]:
        """Update headers within, then reset.

        Args:
            headers: the headers to use

        Yields:
            None
        """
        self.session.headers.update(headers)
        yield
        for key in headers:
            with suppress(KeyError):
                del self.session.headers[key]

    @asynccontextmanager
    async def authenticated(self) -> t.AsyncIterator[None]:
        """Provide context for API calls which require authentication.

        Yields:
            None
        """
        if not await self.auth.logged_in():
            await self.auth.login()
        with self.headers(self.auth.get_auth_header()):
            yield

    @asynccontextmanager
    async def _raw_request(
        self,
        method: str,
        path: str,
        base_url: str | None = None,
        **kwargs: t.Any,
    ) -> t.AsyncGenerator[ClientResponse, None]:
        """Make a request to the Meltano Cloud API.

        Args:
            method: The HTTP method.
            path: The API path.
            base_url: The base_url. Uses base url from config by default.
            **kwargs: Additional keyword arguments to pass to the request.

        Yields:
            The response object.

        Raises:
            MeltanoCloudError: If the response status is not OK.
        """
        url = urljoin(base_url if base_url else self.api_url, path)
        logger.debug(
            "Making request",
            method=method,
            url=url,
        )
        async with self.session.request(method, url, **kwargs) as response:
            try:
                response.raise_for_status()
            except ClientResponseError as e:
                raise MeltanoCloudError(response) from e
            yield response

    async def _json_request(
        self,
        method: str,
        path: str,
        base_url: str | None = None,
        **kwargs: t.Any,
    ) -> dict | str:
        """Make a request to the Meltano Cloud API.

        Args:
            method: The HTTP method.
            path: The API path.
            base_url: The base_url. Uses base url from config by default.
            **kwargs: Additional keyword arguments to pass to the request.

        Returns:
            The response JSON if response body is json,
            else the response content as a string.
        """
        async with self._raw_request(
            method,
            path,
            base_url=base_url,
            **kwargs,
        ) as response:
            content = await response.content.read()
            decoded_content = content.decode()
            try:
                return json.loads(decoded_content)
            except json.JSONDecodeError:
                return decoded_content

    @staticmethod
    def construct_runner_path(
        tenant_resource_key: str,
        project_id: str,
        deployment: str,
        job_or_schedule: str,
    ) -> str:
        """Construct the Cloud Runners URL.

        Args:
            tenant_resource_key: The tenant resource key.
            project_id: The Meltano Cloud project ID.
            deployment: The name of the Meltano Cloud deployment in which to run.
            job_or_schedule: The name of the job or schedule to run.

        Returns:
            The Cloud Runners URL.
        """
        return (
            f"/run/v1/external/"
            f"{tenant_resource_key}/{project_id}/{deployment}/{job_or_schedule}"
        )

    async def run_project(
        self,
        tenant_resource_key: str,
        project_id: str,
        deployment: str,
        job_or_schedule: str,
    ):
        """Run a Meltano project in Meltano Cloud.

        Args:
            tenant_resource_key: The tenant resource key.
            project_id: The Meltano Cloud project ID.
            deployment: The name of the Meltano Cloud deployment in which to run.
            job_or_schedule: The name of the job or schedule to run.
        """
<<<<<<< HEAD
        async with self.authenticated():
            url = (
                "/run/v1/external/"
                f"{tenant_resource_key}/{project_id}/{deployment}/{job_or_schedule}"
            )
            await self._request(
                "POST",
                url,
            )
=======
        with self.headers(
            {
                "x-api-key": self.api_key,
                "meltano-runner-secret": self.runner_secret,
            }
        ):
            return await self._json_request(
                "POST",
                f"/{tenant_resource_key}/{project_id}/{deployment}/{job_or_schedule}",
                base_url=self.runner_api_url,
            )

    @asynccontextmanager
    async def stream_logs(
        self,
        execution_id: str,
    ) -> t.AsyncGenerator[ClientResponse, None]:
        """Stream logs from a Meltano Cloud execution.

        Args:
            execution_id: The execution identifier.

        Yields:
            The response object.
        """
        url = (
            "/logs/v1/"
            f"{self.config.tenant_resource_key}"
            f"/{self.config.internal_project_id}/{execution_id}"
        )

        async with self.authenticated():
            async with self._raw_request("GET", url) as response:
                yield response
>>>>>>> 8684e67a
<|MERGE_RESOLUTION|>--- conflicted
+++ resolved
@@ -241,7 +241,6 @@
             deployment: The name of the Meltano Cloud deployment in which to run.
             job_or_schedule: The name of the job or schedule to run.
         """
-<<<<<<< HEAD
         async with self.authenticated():
             url = (
                 "/run/v1/external/"
@@ -251,18 +250,6 @@
                 "POST",
                 url,
             )
-=======
-        with self.headers(
-            {
-                "x-api-key": self.api_key,
-                "meltano-runner-secret": self.runner_secret,
-            }
-        ):
-            return await self._json_request(
-                "POST",
-                f"/{tenant_resource_key}/{project_id}/{deployment}/{job_or_schedule}",
-                base_url=self.runner_api_url,
-            )
 
     @asynccontextmanager
     async def stream_logs(
@@ -285,5 +272,4 @@
 
         async with self.authenticated():
             async with self._raw_request("GET", url) as response:
-                yield response
->>>>>>> 8684e67a
+                yield response