--- conflicted
+++ resolved
@@ -12,16 +12,8 @@
 import jwt
 import platformdirs
 
-<<<<<<< HEAD
-=======
 from meltano.cloud.api.types import CloudConfigOrg, CloudConfigProject
 
-if sys.version_info <= (3, 8):
-    from cached_property import cached_property
-else:
-    from functools import cached_property
-
->>>>>>> 6ff2ea3e
 MELTANO_CLOUD_BASE_URL = "https://internal.api.meltano.cloud/"
 MELTANO_CLOUD_BASE_AUTH_URL = "https://auth.meltano.cloud"
 MELTANO_CLOUD_APP_CLIENT_ID = "45rpn5ep3g4qjut8jd3s4iq872"
