--- conflicted
+++ resolved
@@ -59,14 +59,6 @@
         base_url: str = MELTANO_CLOUD_BASE_URL,
         base_auth_url: str = MELTANO_CLOUD_BASE_AUTH_URL,
         app_client_id: str = MELTANO_CLOUD_APP_CLIENT_ID,
-<<<<<<< HEAD
-        organization_id: str | None = None,
-        project_id: str | None = None,
-=======
-        runner_api_url: str = MELTANO_CLOUD_RUNNERS_URL,
-        runner_api_key: str | None = None,
-        runner_secret: str | None = None,
->>>>>>> 8b9b36a6
         id_token: str | None = None,
         access_token: str | None = None,
         config_path: os.PathLike | str | None = None,
@@ -83,14 +75,6 @@
             base_url: Base URL for Meltano API to interact with.
             base_auth_url: Base URL for the Meltano Auth API to authenticate with.
             app_client_id: Client ID for oauth2 endpoints.
-<<<<<<< HEAD
-            organization_id: Organization ID to use in API requests.
-            project_id: Meltano Cloud project ID to use in API requests.
-=======
-            runner_api_url: URL for meltano cloud runner API.
-            runner_api_key: Key for meltano cloud runner API.
-            runner_secret: Secret token for meltano cloud runner API.
->>>>>>> 8b9b36a6
             id_token: ID token for use in authentication.
             access_token: Access token for use in authentication.
             config_path: Path to the config file to use.
