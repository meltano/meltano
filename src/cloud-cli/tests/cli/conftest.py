from __future__ import annotations

import typing as t

import pytest

from meltano.cloud.api import MeltanoCloudClient

if t.TYPE_CHECKING:
    from meltano.cloud.api.config import MeltanoCloudConfig


@pytest.fixture()
def tenant_resource_key():
    """Return a fake tenant resource key."""
    return "meltano-cloud-test"


@pytest.fixture()
def internal_project_id():
    """Return a fake Cloud/internal project ID."""
    return "pytest-123"


<<<<<<< HEAD
@pytest.fixture
=======
@pytest.fixture()
def auth_token():
    return "meltano-cloud-test"


@pytest.fixture()
def id_token(tenant_resource_key: str, internal_project_id: str, auth_token: str):
    """Return a fake ID token.

    Includes the tenant_resource_key and internal_project_id as a custom attribute.
    """
    return jwt.encode(
        {
            "sub": auth_token,
            "custom:trk_and_pid": f"{tenant_resource_key}::{internal_project_id}",
        },
        key="",
    )


@pytest.fixture()
def config(config_path: Path, id_token: str) -> MeltanoCloudConfig:
    """Return a MeltanoCloudConfig instance with fake credentials."""
    config = MeltanoCloudConfig(  # noqa: S106
        config_path=config_path,
        base_auth_url="http://auth-test.meltano.cloud",
        base_url="https://internal.api-test.meltano.cloud/",
        app_client_id="meltano-cloud-test",
        access_token="meltano-cloud-test",  # noqa: S106
        id_token=id_token,
    )
    config.write_to_file()
    return config


@pytest.fixture()
>>>>>>> 9f262b64
def client(config: MeltanoCloudConfig) -> MeltanoCloudClient:
    """Return a MeltanoCloudClient instance with fake credentials."""
    return MeltanoCloudClient(config=config)<|MERGE_RESOLUTION|>--- conflicted
+++ resolved
@@ -22,46 +22,7 @@
     return "pytest-123"
 
 
-<<<<<<< HEAD
-@pytest.fixture
-=======
 @pytest.fixture()
-def auth_token():
-    return "meltano-cloud-test"
-
-
-@pytest.fixture()
-def id_token(tenant_resource_key: str, internal_project_id: str, auth_token: str):
-    """Return a fake ID token.
-
-    Includes the tenant_resource_key and internal_project_id as a custom attribute.
-    """
-    return jwt.encode(
-        {
-            "sub": auth_token,
-            "custom:trk_and_pid": f"{tenant_resource_key}::{internal_project_id}",
-        },
-        key="",
-    )
-
-
-@pytest.fixture()
-def config(config_path: Path, id_token: str) -> MeltanoCloudConfig:
-    """Return a MeltanoCloudConfig instance with fake credentials."""
-    config = MeltanoCloudConfig(  # noqa: S106
-        config_path=config_path,
-        base_auth_url="http://auth-test.meltano.cloud",
-        base_url="https://internal.api-test.meltano.cloud/",
-        app_client_id="meltano-cloud-test",
-        access_token="meltano-cloud-test",  # noqa: S106
-        id_token=id_token,
-    )
-    config.write_to_file()
-    return config
-
-
-@pytest.fixture()
->>>>>>> 9f262b64
 def client(config: MeltanoCloudConfig) -> MeltanoCloudClient:
     """Return a MeltanoCloudClient instance with fake credentials."""
     return MeltanoCloudClient(config=config)