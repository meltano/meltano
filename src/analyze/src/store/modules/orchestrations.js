--- conflicted
+++ resolved
@@ -4,10 +4,7 @@
 const state = {
   extractors: [],
   loaders: [],
-<<<<<<< HEAD
-=======
   hasExtractorLoadingError: false,
->>>>>>> 419ba6d0
   extractorEntities: {},
   currentView: 'intro',
   currentExtractor: '',
@@ -42,53 +39,6 @@
   canRun() {
     return !!state.currentExtractor && !!state.currentLoader;
   },
-
-<<<<<<< HEAD
-=======
-  remainingExtractors() {
-    if (state.installedPlugins) {
-      const installedExtractors = state.installedPlugins.extractors || [];
-
-      if (installedExtractors && installedExtractors.length > 0) {
-        return state.extractors.filter((extractor) => {
-          let matchFound = false;
-
-          for (let i = 0; i < installedExtractors.length; i += 1) {
-            if (extractor === installedExtractors[i].name) {
-              matchFound = true;
-            }
-          }
-
-          return !matchFound;
-        });
-      }
-    }
-
-    return state.extractors;
-  },
-
->>>>>>> 419ba6d0
-  remainingLoaders() {
-    if (state.installedPlugins) {
-      const installedLoaders = state.installedPlugins.loaders;
-
-      if (installedLoaders && installedLoaders.length > 0) {
-        return state.loaders.filter((loader) => {
-          let matchFound = false;
-
-          for (let i = 0; i < installedLoaders.length; i += 1) {
-            if (loader === installedLoaders[i].name) {
-              matchFound = true;
-            }
-          }
-
-          return !matchFound;
-        });
-      }
-    }
-
-    return state.loaders;
-  },
 };
 
 const actions = {
@@ -105,11 +55,6 @@
   },
 
   getExtractorEntities({ commit }, extractorName) {
-<<<<<<< HEAD
-    orchestrationsApi.getExtractorEntities(extractorName)
-      .then((response) => {
-        commit('setAllExtractorEntities', response.data);
-=======
     commit('setHasExtractorLoadingError', false);
 
     orchestrationsApi.getExtractorEntities(extractorName)
@@ -118,7 +63,6 @@
       })
       .catch(() => {
         commit('setHasExtractorLoadingError', true);
->>>>>>> 419ba6d0
       });
   },
 
@@ -265,13 +209,10 @@
     state.currentConnectionName = selectedConnectionName;
   },
 
-<<<<<<< HEAD
-=======
   setHasExtractorLoadingError(_, value) {
     state.hasExtractorLoadingError = value;
   },
 
->>>>>>> 419ba6d0
   setInstalledPlugins(_, projectConfig) {
     state.installedPlugins = projectConfig.plugins;
   },
