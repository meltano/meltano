--- conflicted
+++ resolved
@@ -479,16 +479,9 @@
         // periods
         joinGroup.timeframes.forEach((timeframe) => {
           const targetTimeframe = targetJoin.timeframes.find(tf => nameMatcher(tf, timeframe));
-<<<<<<< HEAD
-          if (!targetTimeframe) {
-            return;
-          }
-          setSelected(timeframe.periods, targetTimeframe.periods.map(nameMapper));
-=======
           if (targetTimeframe && targetTimeframe.periods) {
             setSelected(timeframe.periods, targetTimeframe.periods.map(nameMapper));
           }
->>>>>>> 94e0f688
         });
       }
     });
