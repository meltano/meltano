import SSF from 'ssf';
import Vue from 'vue';
import sqlFormatter from 'sql-formatter';
import designApi from '../../api/design';
<<<<<<< HEAD
import utils from '../../utils/utils';
=======
import reportsApi from '../../api/reports';
import sqlApi from '../../api/sql';
import utils from '../../api/utils';
>>>>>>> 0e6f9f33

const state = {
  activeReport: {},
  design: {
    related_table: {},
  },
  hasSQLError: false,
  sqlErrorMessage: [],
  currentModel: '',
  currentDesign: '',
  results: [],
  keys: [],
  columnHeaders: [],
  names: [],
  resultAggregates: {},
  loadingQuery: false,
  currentDataTab: 'sql',
  currentSQL: '',
  filtersOpen: false,
  dataOpen: true,
  chartsOpen: false,
  saveReportSettings: { name: null },
  reports: [],
  chartType: 'BarChart',
  limit: 3,
  distincts: {},
  sortColumn: null,
  sortDesc: false,
  dialect: null,
};

const helpers = {
  getQueryPayloadFromDesign() {
    const selected = x => x.selected;
    const namesOfSelected = (arr) => {
      if (!Array.isArray(arr)) {
        return null;
      }

      return arr.filter(selected).map(x => x.name);
    };

    const baseTable = state.design.related_table;
    const columns = namesOfSelected(baseTable.columns);

    let sortColumn = baseTable.columns.find(d => d.name === state.sortColumn);

    if (!sortColumn) {
      sortColumn = baseTable.aggregates.find(d => d.name === state.sortColumn);
    }

    const aggregates = namesOfSelected(baseTable.aggregates) || [];

    const filters = JSON.parse(JSON.stringify(state.distincts));
    const filtersKeys = Object.keys(filters);
    filtersKeys.forEach((prop) => {
      delete filters[prop].results;
      delete filters[prop].sql;
    });

    const joins = state.design.joins
      .map((j) => {
        const table = j.related_table;
        const newJoin = {};

        newJoin.name = j.name;
        newJoin.columns = namesOfSelected(table.columns) || [];
        newJoin.aggregates = namesOfSelected(table.aggregates) || [];

        if (table.timeframes) {
          newJoin.timeframes = table.timeframes
            .filter(selected)
            .map(({ name, periods }) => ({
              name,
              periods: periods.filter(selected),
            }));
        }

        return newJoin;
      })
      .filter(j => !!(j.columns || j.aggregates));

    let order = null;

    // TODO update default empty array likely
    // in the ma_file_parser to set proper defaults
    // if user's exclude certain properties in their models
    const timeframes = baseTable.timeframes || []
      .map(tf => ({
        name: tf.name,
        periods: tf.periods.filter(selected),
      }))
      .filter(tf => tf.periods.length);

    if (sortColumn) {
      order = {
        column: sortColumn.name,
        direction: state.sortDesc ? 'desc' : 'asc',
      };
    }

    return {
      table: baseTable.name,
      columns,
      aggregates,
      timeframes,
      joins,
      order,
      limit: state.limit,
      filters,
    };
  },
};

const getters = {
  hasResults() {
    if (!state.results) {
      return false;
    }
    return !!state.results.length;
  },

  numResults() {
    if (!state.results) {
      return 0;
    }
    return state.results.length;
  },

  getDistinctsForField: () => field => state.distincts[field],

  getResultsFromDistinct: () => (field) => {
    const thisDistinct = state.distincts[field];
    if (!thisDistinct) {
      return null;
    }
    return thisDistinct.results;
  },

  hasJoins() {
    return !!(state.design.joins && state.design.joins.length);
  },

  isColumnSorted: () => key => state.sortColumn === key,

  showJoinColumnAggregateHeader: () => obj => !!obj,

  joinIsExpanded: () => join => join.expanded,

  getKeyFromDistinct: () => (field) => {
    const thisDistinct = state.distincts[field];
    if (!thisDistinct) {
      return null;
    }
    return thisDistinct.keys[0];
  },

  getSelectionsFromDistinct: () => (field) => {
    const thisDistinct = state.distincts[field];
    if (!thisDistinct) {
      return [];
    }
    const thisDistinctSelections = thisDistinct.selections;
    if (!thisDistinctSelections) {
      return [];
    }
    return thisDistinctSelections;
  },

  getChartYAxis() {
    if (!state.resultAggregates) {
      return [];
    }
    const aggregates = Object.keys(state.resultAggregates);
    return aggregates;
  },

  isColumnSelectedAggregate: () => columnName => columnName in state.resultAggregates,

  getFormattedValue: () => (fmt, value) => SSF.format(fmt, Number(value)),

  currentModelLabel() {
    return utils.titleCase(state.currentModel);
  },

  currentDesignLabel() {
    return utils.titleCase(state.currentModel);
  },

  isDataTab() {
    return state.currentDataTab === 'data';
  },

  isResultsTab() {
    return state.currentDataTab === 'results';
  },

  isSQLTab() {
    return state.currentDataTab === 'sql';
  },

  currentLimit() {
    return state.limit;
  },

  formattedSql() {
    return sqlFormatter.format(state.currentSQL);
  },
};

const actions = {
  getDesign({ dispatch, commit }, { model, design, slug }) {
    state.currentModel = model;
    state.currentDesign = design;
    designApi.index(model, design).then((response) => {
      commit('setDesign', response.data);
    });
    sqlApi.getDialect(model).then((response) => {
      commit('setConnectionDialect', response.data);
    });
    reportsApi.loadReports()
      .then((response) => {
        state.reports = response.data;
        if (slug) {
          const reportMatch = state.reports.find(report => report.slug === slug);
          if (reportMatch) {
            dispatch('loadReport', reportMatch);
          }
        }
      })
      .catch((e) => {
        commit('setSqlErrorMessage', e);
        state.loadingQuery = false;
      });
  },

  expandRow({ commit }, row) {
    commit('toggleCollapsed', row);
  },

  expandJoinRow({ commit }, join) {
    // already fetched columns
    commit('toggleCollapsed', join);
    if (join.related_table.columns.length) {
      return;
    }
    designApi.getTable(join.related_table.name).then((response) => {
      commit('setJoinColumns', {
        columns: response.data.columns,
        join,
      });
      commit('setJoinTimeframes', {
        timeframes: response.data.timeframes,
        join,
      });
      commit('setJoinAggregates', {
        aggregates: response.data.aggregates,
        join,
      });
    });
  },

  removeSort({ commit }, column) {
    if (!state.sortColumn || state.sortColumn !== column.name) {
      return;
    }
    commit('setRemoveSort', column);
  },

  toggleColumn({ commit }, column) {
    commit('toggleSelected', column);
  },

  toggleTimeframe({ commit }, timeframe) {
    commit('toggleSelected', timeframe);
  },

  toggleTimeframePeriod({ commit }, timeframePeriod) {
    commit('toggleSelected', timeframePeriod);
  },

  toggleAggregate({ commit }, aggregate) {
    commit('toggleSelected', aggregate);
  },

  limitSet({ commit }, limit) {
    commit('setLimit', limit);
  },

  setChartType({ commit }, chartType) {
    commit('setChartType', chartType);
  },

  getSQL({ commit }, { run, load }) {
    this.dispatch('designs/resetErrorMessage');
    state.loadingQuery = !!run;

    const queryPayload = load || helpers.getQueryPayloadFromDesign();
    const postData = Object.assign({ run }, queryPayload);
    sqlApi
      .getSql(state.currentModel, state.currentDesign, postData)
      .then((response) => {
        if (run) {
          commit('setQueryResults', response.data);
          commit('setSQLResults', response.data);
          commit('setCurrentTab', 'results');
          state.loadingQuery = false;
        } else {
          commit('setSQLResults', response.data);
          commit('setCurrentTab', 'sql');
        }
      })
      .catch((e) => {
        commit('setSqlErrorMessage', e);
        state.loadingQuery = false;
      });
  },

  loadReport({ commit }, { name }) {
    reportsApi.loadReport(name)
      .then((response) => {
        const report = response.data;
        this.dispatch('designs/getSQL', {
          run: true,
          load: report.queryPayload,
        });
        commit('setCurrentReport', report);
        commit('setStateFromLoadedReport', report);
      })
      .catch((e) => {
        commit('setSqlErrorMessage', e);
        state.loadingQuery = false;
      });
  },

  saveReport({ commit }, { name }) {
    const postData = {
      name,
      model: state.currentModel,
      design: state.currentDesign,
      chartType: state.chartType,
      queryPayload: helpers.getQueryPayloadFromDesign(),
    };
    reportsApi.saveReport(postData)
      .then((response) => {
        commit('resetSaveReportSettings');
        commit('setCurrentReport', response.data);
        commit('addSavedReportToReports', response.data);
      })
      .catch((e) => {
        commit('setSqlErrorMessage', e);
        state.loadingQuery = false;
      });
  },

  updateReport({ commit }) {
    state.activeReport.queryPayload = helpers.getQueryPayloadFromDesign();
    state.activeReport.chartType = state.chartType;
    reportsApi.updateReport(state.activeReport)
      .then((response) => {
        commit('resetSaveReportSettings');
        commit('setCurrentReport', response.data);
      })
      .catch((e) => {
        commit('setSqlErrorMessage', e);
        state.loadingQuery = false;
      });
  },

  resetErrorMessage({ commit }) {
    commit('setErrorState');
  },

  getDistinct({ commit }, field) {
    sqlApi
      .getDistinct(state.currentModel, state.currentDesign, field)
      .then((response) => {
        commit('setDistincts', {
          data: response.data,
          field,
        });
      });
  },

  addDistinctSelection({ commit }, data) {
    commit('setSelectedDistincts', data);
  },

  addDistinctModifier({ commit }, data) {
    commit('setModifierDistincts', data);
  },

  switchCurrentTab({ commit }, tab) {
    commit('setCurrentTab', tab);
  },

  toggleFilterOpen({ commit }) {
    commit('setFilterToggle');
  },

  toggleDataOpen({ commit }) {
    commit('setDataToggle');
  },

  toggleLoadReportOpen({ commit }) {
    commit('setLoadReportToggle');
  },

  toggleChartsOpen({ commit }) {
    commit('setChartToggle');
  },

  sortBy({ commit }, name) {
    commit('setSortColumn', name);
    this.dispatch('designs/getSQL', {
      run: true,
    });
  },
};

const mutations = {
  setRemoveSort() {
    state.sortColumn = null;
  },

  setChartType(context, chartType) {
    state.chartType = chartType;
  },

  setCurrentReport(_, report) {
    state.activeReport = report;
  },

  setStateFromLoadedReport(_, report) {
    // General UI state updates
    state.currentModel = report.model;
    state.currentDesign = report.design;
    state.chartType = report.chartType;
    state.limit = report.queryPayload.limit;

    // UI selected state adornment helpers for columns, aggregates, filters, joins, & timeframes
    const baseTable = state.design.related_table;
    const queryPayload = report.queryPayload;
    const joinColumnGroups = state.design.joins.reduce((acc, curr) => {
      acc.push({
        name: curr.name,
        columns: curr.related_table.columns,
        timeframes: curr.related_table.timeframes,
      });
      return acc;
    }, []);
    const nameMatcher = (source, target) => source.name === target.name;
    const nameMapper = item => item.name;
    const setSelected = (sourceCollection, targetCollection) => {
      sourceCollection.forEach((item) => {
        item.selected = targetCollection.includes(item.name);
      });
    };

    // columns
    setSelected(baseTable.columns, queryPayload.columns);
    // aggregates
    setSelected(baseTable.aggregates, queryPayload.aggregates);
    // filters
    // TODO
    // joins, timeframes, and periods
    joinColumnGroups.forEach((joinGroup) => {
      // joins
      const targetJoin = queryPayload.joins.find(j => nameMatcher(j, joinGroup));
      setSelected(joinGroup.columns, targetJoin.columns);
      // timeframes
      if (targetJoin && targetJoin.timeframes) {
        setSelected(joinGroup.timeframes, targetJoin.timeframes.map(nameMapper));
        // periods
        joinGroup.timeframes.forEach((timeframe) => {
          const targetTimeframe = targetJoin.timeframes.find(tf => nameMatcher(tf, timeframe));
          if (targetTimeframe && targetTimeframe.periods) {
            setSelected(timeframe.periods, targetTimeframe.periods.map(nameMapper));
          }
        });
      }
    });
    // order
    // TODO
    // base_table timeframes
    // TODO
  },

  addSavedReportToReports(_, report) {
    state.reports.push(report);
  },

  setSortColumn(context, name) {
    if (state.sortColumn === name) {
      state.sortDesc = !state.sortDesc;
    }
    state.sortColumn = name;
  },

  setDistincts(_, { data, field }) {
    Vue.set(state.distincts, field, data);
  },

  setJoinColumns(_, { columns, join }) {
    join.columns = columns;
  },

  setJoinTimeframes(_, { timeframes, join }) {
    join.timeframes = timeframes;
  },

  setJoinAggregates(_, { aggregates, join }) {
    join.aggregates = aggregates;
  },

  setSelectedDistincts(_, { item, field }) {
    if (!state.distincts[field].selections) {
      Vue.set(state.distincts[field], 'selections', []);
    }
    if (state.distincts[field].selections.indexOf(item) === -1) {
      state.distincts[field].selections.push(item);
    }
  },

  setModifierDistincts(_, { item, field }) {
    Vue.set(state.distincts[field], 'modifier', item);
  },

  setFilterToggle() {
    state.filtersOpen = !state.filtersOpen;
  },

  setDataToggle() {
    state.dataOpen = !state.dataOpen;
  },

  resetSaveReportSettings() {
    state.saveReportSettings = { name: null };
  },

  setChartToggle() {
    state.chartsOpen = !state.chartsOpen;
  },

  setSQLResults(_, results) {
    state.currentSQL = results.sql;
  },

  setConnectionDialect(_, results) {
    state.dialect = results.connection_dialect;
  },

  setQueryResults(_, results) {
    state.results = results.results;
    state.keys = results.keys;
    state.columnHeaders = results.column_headers;
    state.names = results.names;
    state.resultAggregates = results.aggregates;
  },

  setSqlErrorMessage(_, e) {
    state.hasSQLError = true;
    if (!e.response) {
      state.sqlErrorMessage = [
        "Something went wrong on our end. We'll check our error logs and get back to you.",
      ];
      return;
    }
    const error = e.response.data;
    state.sqlErrorMessage = [error.code, error.orig, error.statement];
  },

  setErrorState() {
    state.hasSQLError = false;
    state.sqlErrorMessage = [];
  },

  toggleSelected(_, selectable) {
    Vue.set(selectable, 'selected', !selectable.selected);
  },

  toggleCollapsed(_, collapsable) {
    Vue.set(collapsable, 'collapsed', !collapsable.collapsed);
  },

  setDesign(_, designData) {
    state.design = designData;
  },

  setCurrentTab(_, tab) {
    state.currentDataTab = tab;
  },

  setLimit(_, limit) {
    state.limit = limit;
  },
};

export default {
  namespaced: true,
  state,
  getters,
  actions,
  mutations,
};<|MERGE_RESOLUTION|>--- conflicted
+++ resolved
@@ -1,14 +1,10 @@
 import SSF from 'ssf';
 import Vue from 'vue';
 import sqlFormatter from 'sql-formatter';
+import utils from '@/utils/utils';
 import designApi from '../../api/design';
-<<<<<<< HEAD
-import utils from '../../utils/utils';
-=======
 import reportsApi from '../../api/reports';
 import sqlApi from '../../api/sql';
-import utils from '../../api/utils';
->>>>>>> 0e6f9f33
 
 const state = {
   activeReport: {},
