import dashboardApi from '../../api/dashboards';
import designApi from '../../api/design';

const state = {
  activeDashboard: {},
  activeDashboardReports: [],
  dashboards: [],
  reports: [],
};

const getters = {
  hasDashboards() {
    return state.dashboards.length > 0;
  },
  getIsActiveDashboardMatch: () => dashboard => dashboard.id === state.activeDashboard.id,
};

const actions = {
  initialize({ dispatch }, slug) {
    dispatch('getReports').then(() => {
      dispatch('getDashboards', slug);
    });
  },
  getDashboards({ dispatch, commit }, slug) {
    return new Promise((resolve) => {
      dashboardApi.getDashboards()
        .then((response) => {
          const dashboards = response.data;
          commit('setDashboards', dashboards);
          resolve();

          if (slug) {
            const dashboardMatch = dashboards.find(dashboard => dashboard.slug === slug);
            if (dashboardMatch) {
              dispatch('updateCurrentDashboard', dashboardMatch);
            }
          }
        });
    });
  },
  getDashboard({ dispatch }, dashboard) {
    dashboardApi.getDashboard(dashboard.id)
      .then((response) => {
<<<<<<< HEAD
        commit('setCurrentDashboard', response.data);
=======
        dispatch('updateCurrentDashboard', response.data);
>>>>>>> 94e0f688
      });
  },
  getReports({ commit }) {
    return new Promise((resolve) => {
      designApi.loadReports()
        .then((response) => {
          commit('setReports', response.data);
          resolve();
        });
    });
  },
<<<<<<< HEAD
  saveDashboard({ commit }, data) {
    dashboardApi.saveDashboard(data)
      .then((response) => {
        commit('setCurrentDashboard', response.data);
=======
  setAddDashboard({ commit }, value) {
    commit('setAddDashboard', value);
  },
  saveDashboard({ dispatch, commit }, data) {
    dashboardApi.saveDashboard(data)
      .then((response) => {
        dispatch('updateCurrentDashboard', response.data);
>>>>>>> 94e0f688
        commit('addSavedDashboardToDashboards', response.data);
      });
  },
  saveNewDashboardWithReport({ commit, dispatch }, { data, report }) {
    dashboardApi.saveDashboard(data)
      .then((response) => {
        const dashboard = response.data;
        commit('setCurrentDashboard', dashboard);
        commit('addSavedDashboardToDashboards', dashboard);
        dispatch('addReportToDashboard', {
          reportId: report.id,
          dashboardId: dashboard.id,
        });
      });
  },
  addReportToDashboard({ dispatch }, data) {
    dashboardApi.addReportToDashboard(data)
      .then((response) => {
<<<<<<< HEAD
        commit('setCurrentDashboard', response.data);
=======
        dispatch('updateCurrentDashboard', response.data);
>>>>>>> 94e0f688
      });
  },
  removeReportFromDashboard({ dispatch }, data) {
    dashboardApi.removeReportFromDashboard(data)
      .then((response) => {
<<<<<<< HEAD
        commit('setCurrentDashboard', response.data);
=======
        dispatch('updateCurrentDashboard', response.data);
      });
  },
  updateCurrentDashboard({ dispatch, commit }, dashboard) {
    commit('setAddDashboard', false);
    commit('setCurrentDashboard', dashboard);
    dispatch('updateActiveDashboardReportsWithQueryResults');
  },
  updateActiveDashboardReportsWithQueryResults({ commit }) {
    const ids = state.activeDashboard.reportIds;
    const activeReports = state.reports.filter(report => ids.includes(report.id));
    dashboardApi.getActiveDashboardReportsWithQueryResults(activeReports)
      .then((response) => {
        commit('setActiveDashboardReports', response.data);
>>>>>>> 94e0f688
      });
  },
};

const mutations = {
  addSavedDashboardToDashboards(_, dashboard) {
    state.dashboards.push(dashboard);
  },
  setActiveDashboardReports(_, reports) {
    state.activeDashboardReports = reports;
  },
  setCurrentDashboard(_, dashboard) {
    state.activeDashboard = dashboard;
  },
  setDashboards(_, dashboards) {
    state.dashboards = dashboards;
  },
  setReports(_, reports) {
    state.reports = reports;
  },
};

export default {
  namespaced: true,
  state,
  getters,
  actions,
  mutations,
};<|MERGE_RESOLUTION|>--- conflicted
+++ resolved
@@ -6,13 +6,6 @@
   activeDashboardReports: [],
   dashboards: [],
   reports: [],
-};
-
-const getters = {
-  hasDashboards() {
-    return state.dashboards.length > 0;
-  },
-  getIsActiveDashboardMatch: () => dashboard => dashboard.id === state.activeDashboard.id,
 };
 
 const actions = {
@@ -41,11 +34,7 @@
   getDashboard({ dispatch }, dashboard) {
     dashboardApi.getDashboard(dashboard.id)
       .then((response) => {
-<<<<<<< HEAD
-        commit('setCurrentDashboard', response.data);
-=======
         dispatch('updateCurrentDashboard', response.data);
->>>>>>> 94e0f688
       });
   },
   getReports({ commit }) {
@@ -57,20 +46,18 @@
         });
     });
   },
-<<<<<<< HEAD
-  saveDashboard({ commit }, data) {
-    dashboardApi.saveDashboard(data)
+  getActiveDashboardReportsWithQueryResults({ commit }) {
+    const ids = state.activeDashboard.reportIds;
+    const activeReports = state.reports.filter(report => ids.includes(report.id));
+    dashboardApi.getActiveDashboardReportsWithQueryResults(activeReports)
       .then((response) => {
-        commit('setCurrentDashboard', response.data);
-=======
-  setAddDashboard({ commit }, value) {
-    commit('setAddDashboard', value);
+        commit('setActiveDashboardReports', response.data);
+      });
   },
   saveDashboard({ dispatch, commit }, data) {
     dashboardApi.saveDashboard(data)
       .then((response) => {
         dispatch('updateCurrentDashboard', response.data);
->>>>>>> 94e0f688
         commit('addSavedDashboardToDashboards', response.data);
       });
   },
@@ -89,35 +76,17 @@
   addReportToDashboard({ dispatch }, data) {
     dashboardApi.addReportToDashboard(data)
       .then((response) => {
-<<<<<<< HEAD
-        commit('setCurrentDashboard', response.data);
-=======
         dispatch('updateCurrentDashboard', response.data);
->>>>>>> 94e0f688
       });
   },
   removeReportFromDashboard({ dispatch }, data) {
     dashboardApi.removeReportFromDashboard(data)
       .then((response) => {
-<<<<<<< HEAD
-        commit('setCurrentDashboard', response.data);
-=======
         dispatch('updateCurrentDashboard', response.data);
       });
   },
-  updateCurrentDashboard({ dispatch, commit }, dashboard) {
-    commit('setAddDashboard', false);
+  updateCurrentDashboard({ commit }, dashboard) {
     commit('setCurrentDashboard', dashboard);
-    dispatch('updateActiveDashboardReportsWithQueryResults');
-  },
-  updateActiveDashboardReportsWithQueryResults({ commit }) {
-    const ids = state.activeDashboard.reportIds;
-    const activeReports = state.reports.filter(report => ids.includes(report.id));
-    dashboardApi.getActiveDashboardReportsWithQueryResults(activeReports)
-      .then((response) => {
-        commit('setActiveDashboardReports', response.data);
->>>>>>> 94e0f688
-      });
   },
 };
 
@@ -142,7 +111,6 @@
 export default {
   namespaced: true,
   state,
-  getters,
   actions,
   mutations,
 };