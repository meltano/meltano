--- conflicted
+++ resolved
@@ -18,14 +18,11 @@
   created() {
     const { slug, model, design } = this.$route.params;
     this.$store.dispatch('designs/getDesign', { model, design, slug });
-<<<<<<< HEAD
     this.$store.dispatch('designs/getFilterOptions');
-=======
     this.$store.dispatch('plugins/getInstalledPlugins')
       .then(() => {
         this.dialect = this.installedPlugins.connections[0].name;
       });
->>>>>>> 9cce90e3
   },
   filters: {
     capitalize,
@@ -52,11 +49,8 @@
       'results',
       'resultAggregates',
       'chartType',
-<<<<<<< HEAD
       'dialect',
       'filterOptions',
-=======
->>>>>>> 9cce90e3
     ]),
     ...mapGetters('designs', [
       'attributesCount',
@@ -200,25 +194,6 @@
     toggleNewDashboardModal() {
       this.isNewDashboardModalOpen = !this.isNewDashboardModalOpen;
     },
-<<<<<<< HEAD
-=======
-
-    dropdownSelected(item, field) {
-      this.$store.dispatch('designs/addDistinctSelection', {
-        item,
-        field,
-      });
-      this.$store.dispatch('designs/getSQL', { run: false });
-    },
-
-    modifierChanged(item, field) {
-      this.$store.dispatch('designs/addDistinctModifier', {
-        item,
-        field,
-      });
-      this.$store.dispatch('designs/getSQL', { run: false });
-    },
->>>>>>> 9cce90e3
   },
 };
 </script>
@@ -499,7 +474,6 @@
               <template v-for="join in design.joins">
                 <a
                   class="panel-block
-<<<<<<< HEAD
                     has-background-white-bis
                     has-text-grey
                     is-expandable"
@@ -510,30 +484,14 @@
                       <font-awesome-icon icon="table"></font-awesome-icon>
                     </span>
                     {{join.label}}
-=======
-                         panel-block-heading
-                         has-background-white-bis
-                         has-text-grey
-                         is-expandable"
-                  :class="{'is-collapsed': join.collapsed}"
-                  :key="join.label"
-                  @click="joinRowClicked(join)">
-                  {{join.label}}
->>>>>>> 9cce90e3
                 </a>
                 <template v-if="!join.collapsed">
                   <!-- eslint-disable-next-line vue/require-v-for-key -->
                   <a class="panel-block
-<<<<<<< HEAD
                     panel-block-heading
                     has-text-weight-light
                     has-background-white"
                     v-if="showJoinColumnAggregateHeader(join.related_table.columns)">
-=======
-                            panel-block-heading
-                            has-background-white"
-                     v-if="showJoinColumnAggregateHeader(join.related_table.columns)">
->>>>>>> 9cce90e3
                     Columns
                   </a>
                   <template v-for="timeframe in join.related_table.timeframes">
@@ -563,7 +521,6 @@
                     </template>
                   </template>
                   <template v-for="column in join.related_table.columns">
-<<<<<<< HEAD
                     <a class="panel-block space-between has-text-weight-medium"
                       v-if="!column.hidden"
                       :key="column.label"
@@ -578,14 +535,6 @@
                           <font-awesome-icon icon="filter"></font-awesome-icon>
                         </span>
                       </button>
-=======
-                    <a class="panel-block"
-                       v-if="!column.hidden"
-                       :key="column.label"
-                       :class="{'is-active': column.selected}"
-                       @click="joinColumnSelected(join, column)">
-                      {{column.label}}
->>>>>>> 9cce90e3
                     </a>
                   </template>
                   <!-- eslint-disable-next-line vue/require-v-for-key -->
@@ -596,7 +545,6 @@
                     Aggregates
                   </a>
                   <template v-for="aggregate in join.related_table.aggregates">
-<<<<<<< HEAD
                     <a class="panel-block space-between has-text-weight-medium"
                       v-if="!aggregate.hidden"
                       :key="aggregate.label"
@@ -611,211 +559,16 @@
                           <font-awesome-icon icon="filter"></font-awesome-icon>
                         </span>
                       </button>
-=======
-                    <a class="panel-block"
-                       v-if="!aggregate.hidden"
-                       :key="aggregate.label"
-                       :class="{'is-active': aggregate.selected}"
-                       @click="joinAggregateSelected(join, aggregate)">
-                      {{aggregate.label}}
->>>>>>> 9cce90e3
                     </a>
                   </template>
                 </template>
               </template>
             </template>
-<<<<<<< HEAD
 
           </nav>
-=======
-            <template>
-              <a
-                class="panel-block
-                       panel-block-heading
-                       has-background-white-bis
-                       has-text-grey
-                       is-expandable"
-                :class="{'is-collapsed': design.related_table.collapsed}"
-                @click="tableRowClicked(design.related_table)">
-                {{design.label}}
-              </a>
-            </template>
-            <template v-if="!design.related_table.collapsed">
-              <a class="panel-block
-                        panel-block-heading
-                        has-background-white"
-                 v-if="showJoinColumnAggregateHeader(design.related_table.columns)">
-                Columns
-              </a>
-              <template v-for="timeframe in design.related_table.timeframes">
-                <a class="panel-block dimension-group"
-                   :key="timeframe.label"
-                   v-if="!timeframe.related_view.hidden"
-                   @click="timeframeSelected(timeframe)"
-                   :class="{'is-active': timeframe.selected}">
-                  {{timeframe.label}}
-                </a>
-                <template v-for="period in timeframe.periods">
-                  <a class="panel-block indented"
-                     :key="period.label"
-                     @click="timeframePeriodSelected(period)"
-                     v-if="timeframe.selected"
-                     :class="{'is-active': period.selected}">
-                    {{period.label}}
-                  </a>
-                </template>
-              </template>
-              <a class="panel-block"
-                 v-for="column in design.related_table.columns"
-                 :key="column.label"
-                 v-if="!column.hidden"
-                 @click="columnSelected(column)"
-                 :class="{'is-active': column.selected}">
-                {{column.label}}
-              </a>
-              <!-- eslint-disable-next-line vue/require-v-for-key -->
-              <a class="panel-block
-                        panel-block-heading
-                        has-background-white"
-                 v-if="showJoinColumnAggregateHeader(design.related_table.aggregates)">
-                Aggregates
-              </a>
-              <a class="panel-block"
-                 v-for="aggregate in design.related_table.aggregates"
-                 :key="aggregate.label"
-                 @click="aggregateSelected(aggregate)"
-                 :class="{'is-active': aggregate.selected}">
-                {{aggregate.label}}
-              </a>
-            </template>
-          </div>
-
-        </nav>
-      </aside>
-
-      <div class="column is-three-quarters vh-scrollable">
-        <div class="columns is-vcentered">
-
-          <div class="column is-one-quarter">
-            <div class="is-grouped is-pulled-left">
-              <div v-if="hasActiveReport()">{{activeReport.name}}</div>
-              <div v-else><em>Untitled Report</em></div>
-            </div>
-          </div>
-
-          <div class="column">
-            <div class="field is-grouped is-pulled-right">
-
-              <div v-if="hasActiveReport()" class="control" @click="getDashboards">
-                <Dropdown label="Add to Dashboard" is-right-aligned>
-                  <div class="dropdown-content" slot-scope="{ dropdownForceClose }">
-                    <a
-                      class="dropdown-item"
-                      @click="toggleNewDashboardModal(); dropdownForceClose();">
-                      New Dashboard
-                    </a>
-                    <div v-if="dashboards.length">
-                      <div class="dropdown-item"
-                           v-for="dashboard in dashboards"
-                           :key="dashboard.id">
-                        <label for="'checkbox-' + dashboard.id"
-                               @click="
-                                    toggleActiveReportInDashboard(dashboard);
-                                    dropdownForceClose();">
-                          <input type="checkbox"
-                                 :id="'checkbox-' + dashboard.id"
-                                 :checked="isActiveReportInDashboard(dashboard)">
-                          {{dashboard.name}}
-                        </label>
-                      </div>
-                    </div>
-                  </div>
-                </Dropdown>
-              </div>
-
-              <div class="control field" :class="{'has-addons': hasActiveReport()}">
-                <div class="control">
-                  <button
-                    class="button is-interactive-primary is-outlined"
-                    v-if="hasActiveReport()"
-                    @click="updateReport();">
-                    <span>Save</span>
-                  </button>
-                </div>
-                <div class="control">
-                  <Dropdown
-                    :disabled="!hasChartableResults"
-                    :label="hasActiveReport() ? '' : 'Save'"
-                    button-classes='is-interactive-primary is-outlined'
-                    is-right-aligned>
-                    <div class="dropdown-content" slot-scope="{ dropdownForceClose }">
-                      <div class="dropdown-item">
-                        <div class="field">
-                          <label class="label" v-if="hasActiveReport()">Save as</label>
-                          <div class="control">
-                            <input class="input"
-                                   type="text"
-                                   placeholder="Name your report"
-                                   v-model="saveReportSettings.name">
-                          </div>
-                        </div>
-                        <div class="field is-grouped">
-                          <div class="control">
-                            <button class="button is-interactive-primary"
-                                    :disabled="!saveReportSettings.name"
-                                    @click="saveReport(); dropdownForceClose();">Save</button>
-                          </div>
-                          <div class="control">
-                            <button class="button is-text"
-                                    @click="dropdownForceClose();">
-                              Cancel</button>
-                          </div>
-                        </div>
-                      </div>
-                    </div>
-                  </Dropdown>
-                </div>
-              </div>
-
-              <div class="control field">
-                <Dropdown
-                  :disabled="!reports.length"
-                  label="Load"
-                  button-classes='is-interactive-primary is-outlined'
-                  is-right-aligned>
-                  <div class="dropdown-content" slot-scope="{ dropdownForceClose }">
-                    <a class="dropdown-item"
-                       v-for="report in reports"
-                       :key="report.name"
-                       @click="loadReport(report); dropdownForceClose();">
-                      {{report.name}}
-                    </a>
-                  </div>
-                </Dropdown>
-              </div>
-
-              <div class="control field has-addons">
-                <div class="control">
-                  <button class="button is-success"
-                          :class="{'is-loading': loadingQuery}"
-                          :disabled="!currentSQL"
-                          @click="runQuery">Run Query</button>
-                </div>
-                <div class="control">
-                  <div class="select is-fullwidth">
-                    <select name="connection" v-model="dialect">
-                      <option :key="connection.name" v-for="connection in installedPlugins.connections">{{connection.name}}</option>
-                    </select>
-                  </div>
-                </div>
-              </div>
-            </div>
-          </div>
->>>>>>> 9cce90e3
         </div>
       </aside>
 
-<<<<<<< HEAD
       <div class="column is-three-quarters">
 
         <div class="box">
@@ -830,74 +583,6 @@
             </div>
             <div class="column">
               <div class="buttons has-addons is-right">
-=======
-        <!-- filters tab -->
-        <div v-if="design.has_filters">
-          <div class="has-background-primary
-                      accordion-header
-                      has-text-white-bis
-                      is-expandable"
-               @click="toggleFilterOpen"
-               :class="{'is-collapsed': !filtersOpen}">
-
-            <span>Filters</span>
-            <div class="accordion-toggle">
-              <a class="button is-primary is-small">
-                <span class="icon is-small">
-                  <font-awesome-icon :icon="filtersOpen ? 'angle-up' : 'angle-down'">
-                  </font-awesome-icon>
-                </span>
-              </a>
-            </div>
-          </div>
-          <div class="accordion-body">
-            <div v-if="filtersOpen">
-              <div class="columns">
-                <div class="column is-3">
-                  <strong>{{filter.design_label}}</strong>
-                  <span>{{filter.label}}</span>
-                  <span>({{filter.type}})</span>
-                </div>
-                <div class="column is-9">
-                  <yes-no-filter v-if="filter.type === 'yesno'"></yes-no-filter>
-                  <div class="field" v-if="filter.type == 'string'">
-                    <select-dropdown
-                      :placeholder="filter.field"
-                      :field="filter.sql"
-                      :dropdownList="getResultsFromDistinct(filter.sql)"
-                      :dropdownLabelKey="getKeyFromDistinct(filter.sql)"
-                      @focused="inputFocused(filter.sql)"
-                      @selected="dropdownSelected"
-                      @modifierChanged="modifierChanged">
-                    </select-dropdown>
-                  </div>
-                  <div class="tags selected-filters">
-                    <template v-for="(selected, key) in getSelectionsFromDistinct(filter.sql)">
-                      <span class="tag is-link" :key="key">
-                        {{selected}}
-                        <button class="delete is-small"></button>
-                      </span>
-                    </template>
-                  </div>
-                </div>
-              </div>
-            </div>
-          </div>
-        </div>
-
-        <!-- charts tab -->
-        <div class="has-background-primary
-                    accordion-header
-                    has-text-white-bis
-                    is-expandable"
-             @click="toggleChartsOpen"
-             :class="{'is-collapsed': !chartsOpen}">
-
-          <span class="accordion-title">Charts</span>
-          <div>
-            <div class="field has-addons chart-buttons">
-              <div class="control" @click.stop="setAndOpenChart('BarChart')">
->>>>>>> 9cce90e3
                 <button
                   class="button"
                   @click.stop="setChartType('BarChart')"
@@ -910,11 +595,6 @@
                     <font-awesome-icon icon="chart-bar"></font-awesome-icon>
                   </span>
                 </button>
-<<<<<<< HEAD
-=======
-              </div>
-              <div class="control" @click.stop="setAndOpenChart('LineChart')">
->>>>>>> 9cce90e3
                 <button
                   class="button"
                   @click.stop="setChartType('LineChart')"
@@ -927,11 +607,6 @@
                     <font-awesome-icon icon="chart-line"></font-awesome-icon>
                   </span>
                 </button>
-<<<<<<< HEAD
-=======
-              </div>
-              <div class="control" @click.stop="setAndOpenChart('AreaChart')">
->>>>>>> 9cce90e3
                 <button
                   class="button"
                   @click.stop="setChartType('AreaChart')"
@@ -944,11 +619,6 @@
                     <font-awesome-icon icon="chart-area"></font-awesome-icon>
                   </span>
                 </button>
-<<<<<<< HEAD
-=======
-              </div>
-              <div class="control" @click.stop="setAndOpenChart('ScatterChart')">
->>>>>>> 9cce90e3
                 <button
                   class="button"
                   @click.stop="setChartType('ScatterChart')"
@@ -981,32 +651,10 @@
             </div>
           </div>
 
-<<<<<<< HEAD
           <hr>
 
           <!-- results/SQL tab -->
           <div>
-=======
-        <!-- results/SQL tab -->
-        <div class="has-background-primary
-                    accordion-header
-                    has-text-white-bis
-                    is-expandable"
-             @click="toggleDataOpen"
-             :class="{'is-collapsed': !dataOpen}">
-
-          <span>Data</span>
-          <div class="accordion-toggle">
-            <a class="button is-primary is-small">
-              <span class="icon is-small">
-                <font-awesome-icon :icon="dataOpen ? 'angle-up' : 'angle-down'"></font-awesome-icon>
-              </span>
-            </a>
-          </div>
-        </div>
-        <div class="accordion-body">
-          <div v-if="dataOpen" class="box is-radiusless is-shadowless">
->>>>>>> 9cce90e3
             <div class="notification is-danger" v-if="hasSQLError">
               <button class="delete" @click="resetErrorMessage"></button>
               <ul>
