--- conflicted
+++ resolved
@@ -40,7 +40,6 @@
               {{model | capitalize | underscoreToSpace}}
             </div>
             <router-link
-<<<<<<< HEAD
               :to="{name:'analyze',
                     params:
                       {
@@ -53,13 +52,6 @@
             v-for="design in v['designs']"
             @click.native="menuSelected"
             :key="design">
-=======
-              :to="urlForModelDesign(model, design)"
-              class="navbar-item navbar-child"
-              v-for="design in v['designs']"
-              @click.native="menuSelected"
-              :key="design">
->>>>>>> 8d4a9838
               {{design | capitalize | underscoreToSpace}}
             </router-link>
             </template>
@@ -146,9 +138,6 @@
       'models',
       'navbarClicked',
     ]),
-    ...mapGetters('repos', [
-      'urlForModelDesign',
-    ]),
   },
   methods: {
     menuSelected() {
