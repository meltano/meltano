--- conflicted
+++ resolved
@@ -5,20 +5,12 @@
       <ul class="menu-list">
         <router-link
           tag="li"
-<<<<<<< HEAD
-          :to="{name:'database', params: {projectSlug: currentProjectSlug}}">
-=======
           :to="{name:'database'}">
->>>>>>> 0f7cf17c
           <a>Database</a>
         </router-link>
         <router-link
           tag="li"
-<<<<<<< HEAD
-          :to="{name:'connectors', params: {projectSlug: currentProjectSlug}}">
-=======
           :to="{name:'connectors'}">
->>>>>>> 0f7cf17c
           <a>Connectors</a>
         </router-link>
       </ul>
@@ -39,44 +31,6 @@
   name: 'Settings',
   components: {
     RouterViewLayoutSidebar,
-  },
-  computed: {
-    ...mapState('projects', [
-      'currentProjectSlug',
-    ]),
-  },
-  data() {
-    return {
-      categories: [
-        {
-          name: 'Database',
-          pages: [{
-            title: 'Database',
-            href: '/settings/database',
-          }],
-        },
-        {
-          name: 'Access control',
-          pages: [{
-            title: 'Roles',
-            href: '/settings/roles',
-          }],
-        },
-        {
-          name: 'Connectors',
-          pages: [
-            {
-              title: 'Extractors',
-              href: '/settings/connectors#extractors',
-            },
-            {
-              title: 'Loaders',
-              href: '/settings/connectors#loaders',
-            },
-          ],
-        },
-      ],
-    };
   },
   data() {
     return {
