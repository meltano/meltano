<template>
  <router-view-layout-sidebar>

    <div slot='left'>
      <ul class="menu-list">
        <router-link
          tag="li"
<<<<<<< HEAD
          :to="{name:'database', params: {projectSlug: currentProjectSlug}}">
=======
          :to="{name:'database'}">
>>>>>>> 419ba6d0
          <a>Database</a>
        </router-link>
        <router-link
          tag="li"
<<<<<<< HEAD
          :to="{name:'connectors', params: {projectSlug: currentProjectSlug}}">
=======
          :to="{name:'connectors'}">
>>>>>>> 419ba6d0
          <a>Connectors</a>
        </router-link>
      </ul>
    </div>

    <div slot="right">
      <router-view />
    </div>

  </router-view-layout-sidebar>
</template>
<script>
<<<<<<< HEAD
import { mapState } from 'vuex';

=======
>>>>>>> 419ba6d0
import RouterViewLayoutSidebar from '@/views/RouterViewLayoutSidebar';

export default {
  name: 'Settings',
  components: {
    RouterViewLayoutSidebar,
  },
<<<<<<< HEAD
  computed: {
    ...mapState('projects', [
      'currentProjectSlug',
    ]),
  },
=======
>>>>>>> 419ba6d0
  data() {
    return {
      categories: [
        {
          name: 'Database',
          pages: [{
            title: 'Database',
            href: '/settings/database',
          }],
        },
        {
<<<<<<< HEAD
          name: 'Access control',
          pages: [{
            title: 'Roles',
            href: '/settings/roles',
          }],
        },
        {
=======
>>>>>>> 419ba6d0
          name: 'Connectors',
          pages: [
            {
              title: 'Extractors',
              href: '/settings/connectors#extractors',
            },
            {
              title: 'Loaders',
              href: '/settings/connectors#loaders',
            },
          ],
        },
      ],
    };
  },
};
</script><|MERGE_RESOLUTION|>--- conflicted
+++ resolved
@@ -5,20 +5,12 @@
       <ul class="menu-list">
         <router-link
           tag="li"
-<<<<<<< HEAD
-          :to="{name:'database', params: {projectSlug: currentProjectSlug}}">
-=======
           :to="{name:'database'}">
->>>>>>> 419ba6d0
           <a>Database</a>
         </router-link>
         <router-link
           tag="li"
-<<<<<<< HEAD
-          :to="{name:'connectors', params: {projectSlug: currentProjectSlug}}">
-=======
           :to="{name:'connectors'}">
->>>>>>> 419ba6d0
           <a>Connectors</a>
         </router-link>
       </ul>
@@ -31,11 +23,6 @@
   </router-view-layout-sidebar>
 </template>
 <script>
-<<<<<<< HEAD
-import { mapState } from 'vuex';
-
-=======
->>>>>>> 419ba6d0
 import RouterViewLayoutSidebar from '@/views/RouterViewLayoutSidebar';
 
 export default {
@@ -43,14 +30,6 @@
   components: {
     RouterViewLayoutSidebar,
   },
-<<<<<<< HEAD
-  computed: {
-    ...mapState('projects', [
-      'currentProjectSlug',
-    ]),
-  },
-=======
->>>>>>> 419ba6d0
   data() {
     return {
       categories: [
@@ -62,7 +41,6 @@
           }],
         },
         {
-<<<<<<< HEAD
           name: 'Access control',
           pages: [{
             title: 'Roles',
@@ -70,8 +48,6 @@
           }],
         },
         {
-=======
->>>>>>> 419ba6d0
           name: 'Connectors',
           pages: [
             {
