--- conflicted
+++ resolved
@@ -1,29 +1,15 @@
 import Router from 'vue-router';
-<<<<<<< HEAD
 import Vue from 'vue';
 
-import store from '@/store/';
-
 import Connectors from '@/views/Connectors';
-=======
-import Repo from '@/views/Repo';
->>>>>>> 0f7cf17c
 import Design from '@/views/Design';
 import Designs from '@/views/Designs';
 import Dashboards from '@/views/Dashboards';
 import NotFound from '@/views/NotFound';
-<<<<<<< HEAD
 import Orchestration from '@/views/Orchestration';
 import Projects from '@/views/Projects';
 import Repo from '@/views/Repo';
-import Start from '@/views/Start';
 import Transformations from '@/views/Transformations';
-=======
-import Settings from '@/views/Settings';
-import Connectors from '@/views/Connectors';
-import SettingsDatabase from '@/components/settings/Database';
-import SettingsRoles from '@/components/settings/Roles';
->>>>>>> 0f7cf17c
 
 Vue.use(Router);
 
@@ -37,56 +23,36 @@
     },
     {
       path: '/',
-      redirect: '/files',
+      redirect: '/connectors',
     },
     {
-<<<<<<< HEAD
-      path: '/projects/',
-      name: 'projects',
-      component: Projects,
-    },
-    {
-      path: '/start/',
-      name: 'start',
-      component: Start,
-    },
-    {
-      path: '/projects/:projectSlug/connectors/',
+      path: '/connectors/',
       name: 'connectors',
       component: Connectors,
     },
     {
-      path: '/projects/:projectSlug/transformations/',
+      path: '/transformations/',
       name: 'transformations',
       component: Transformations,
     },
     {
-      path: '/projects/:projectSlug/orchestration/',
+      path: '/orchestration/',
       name: 'orchestration',
       component: Orchestration,
     },
     {
-      path: '/projects/:projectSlug/files/',
+      path: '/files/',
       name: 'projectFiles',
       component: Repo,
     },
     {
-      path: '/projects/:projectSlug/analyze/',
+      path: '/analyze/',
       name: 'analyze',
       component: Designs,
     },
     {
-      path: '/projects/:projectSlug/analyze/:model/:design',
+      path: '/analyze/:model/:design',
       name: 'analyze_design',
-=======
-      path: '/files/',
-      name: 'Repo',
-      component: Repo,
-    },
-    {
-      path: '/analyze/:model/:design',
-      name: '',
->>>>>>> 0f7cf17c
       component: Design,
     },
     {
@@ -104,31 +70,6 @@
       name: 'Dashboard',
       component: Dashboards,
     },
-<<<<<<< HEAD
-=======
-    {
-      path: '/settings',
-      name: 'Settings',
-      component: Settings,
-      children: [
-        {
-          path: 'roles',
-          name: 'roles',
-          component: SettingsRoles,
-        },
-        {
-          path: 'database',
-          name: 'database',
-          component: SettingsDatabase,
-        },
-        {
-          path: 'connectors',
-          name: 'connectors',
-          component: Connectors,
-        },
-      ],
-    },
->>>>>>> 0f7cf17c
   ],
 });
 
